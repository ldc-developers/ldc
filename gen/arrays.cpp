#include "gen/llvm.h"

#include "mtype.h"
#include "module.h"
#include "dsymbol.h"
#include "aggregate.h"
#include "declaration.h"
#include "init.h"

#include "gen/irstate.h"
#include "gen/tollvm.h"
#include "gen/llvmhelpers.h"
#include "gen/arrays.h"
#include "gen/runtime.h"
#include "gen/logger.h"
#include "gen/dvalue.h"
#include "ir/irmodule.h"
#include "ir/irtypestruct.h"

#include "gen/cl_options.h"

//////////////////////////////////////////////////////////////////////////////////////////

static LLValue *DtoSlice(DValue *dval)
{
    LLValue *val = dval->getRVal();
    if (dval->getType()->toBasetype()->ty == Tsarray) {
        // Convert static array to slice
        LLStructType *type = DtoArrayType(LLType::getInt8Ty(gIR->context()));
        LLValue *array = DtoRawAlloca(type, 0, ".array");
        DtoStore(DtoArrayLen(dval), DtoGEPi(array, 0, 0, ".len"));
        DtoStore(DtoBitCast(val, getVoidPtrType()), DtoGEPi(array, 0, 1, ".ptr"));
        val = DtoLoad(array);
    }
    return val;
}

//////////////////////////////////////////////////////////////////////////////////////////

static LLValue *DtoSlicePtr(DValue *dval)
{
    Loc loc;
    LLStructType *type = DtoArrayType(LLType::getInt8Ty(gIR->context()));
    Type *vt = dval->getType()->toBasetype();
    if (vt->ty == Tarray)
        return makeLValue(loc, dval);

    bool isStaticArray = vt->ty == Tsarray;
    LLValue *val = isStaticArray ? dval->getRVal() : makeLValue(loc, dval);
    LLValue *array = DtoRawAlloca(type, 0, ".array");
    LLValue *len = isStaticArray ? DtoArrayLen(dval) : DtoConstSize_t(1);
    DtoStore(len, DtoGEPi(array, 0, 0, ".len"));
    DtoStore(DtoBitCast(val, getVoidPtrType()), DtoGEPi(array, 0, 1, ".ptr"));
    return array;
}

//////////////////////////////////////////////////////////////////////////////////////////

LLStructType* DtoArrayType(Type* arrayTy)
{
    assert(arrayTy->nextOf());
    LLType* elemty = DtoType(arrayTy->nextOf());
    if (elemty == LLType::getVoidTy(gIR->context()))
        elemty = LLType::getInt8Ty(gIR->context());

    llvm::SmallVector<LLType*, 2> elems;
    elems.push_back(DtoSize_t());
    elems.push_back(getPtrToType(elemty));
    return LLStructType::get(gIR->context(), llvm::makeArrayRef(elems));
}

LLStructType* DtoArrayType(LLType* t)
{
    llvm::SmallVector<LLType*, 2> elems;
    elems.push_back(DtoSize_t());
    elems.push_back(getPtrToType(t));
    return LLStructType::get(gIR->context(), llvm::makeArrayRef(elems));
}

//////////////////////////////////////////////////////////////////////////////////////////

LLArrayType* DtoStaticArrayType(Type* t)
{
    t = t->toBasetype();
    assert(t->ty == Tsarray);
    TypeSArray* tsa = (TypeSArray*)t;
    Type* tnext = tsa->nextOf();

    LLType* elemty = DtoType(tnext);
    if (elemty == LLType::getVoidTy(gIR->context()))
        elemty = LLType::getInt8Ty(gIR->context());

    return LLArrayType::get(elemty, tsa->dim->toUInteger());
}

//////////////////////////////////////////////////////////////////////////////////////////

void DtoSetArrayToNull(LLValue* v)
{
    Logger::println("DtoSetArrayToNull");
    LOG_SCOPE;

    assert(isaPointer(v));
    LLType* t = v->getType()->getContainedType(0);

    DtoStore(LLConstant::getNullValue(t), v);
}

//////////////////////////////////////////////////////////////////////////////////////////

void DtoArrayInit(Loc& loc, DValue* array, DValue* value, int op)
{
    Logger::println("DtoArrayInit");
    LOG_SCOPE;

#if DMDV2
    if (op != -1 && op != TOKblit && arrayNeedsPostblit(array->type))
    {
        DtoArraySetAssign(loc, array, value, op);
        return;
    }
<<<<<<< HEAD
#endif
=======

    LLValue* ptr = DtoArrayPtr(array);
    LLValue* dim;
    if (array->type->ty == Tsarray) {
        // Calculate length of the static array
        LLValue* rv = array->getRVal();
        LLArrayType* t = isaArray(rv->getType()->getContainedType(0));
        uint64_t c = t->getNumElements();
        while (t = isaArray(t->getContainedType(0)))
            c *= t->getNumElements();
        assert(c > 0);
        dim = DtoConstSize_t(c);
        ptr = DtoBitCast(ptr, DtoType(DtoArrayElementType(array->type)->pointerTo()));
    } else {
        dim = DtoArrayLen(array);
    }

#else // DMDV1
>>>>>>> 7431d587

    LLValue* dim = DtoArrayLen(array);
    LLValue* ptr = DtoArrayPtr(array);
    Type* arrayelemty = array->getType()->nextOf()->toBasetype();

    // lets first optimize all zero initializations down to a memset.
    // this simplifies codegen later on as llvm null's have no address!
    LLValue *val = value->getRVal();
    if (isaConstant(val) && isaConstant(val)->isNullValue())
    {
        size_t X = getTypePaddedSize(val->getType());
        LLValue* nbytes = gIR->ir->CreateMul(dim, DtoConstSize_t(X), ".nbytes");
        DtoMemSetZero(ptr, nbytes);
        return;
    }

    // create blocks
    llvm::BasicBlock* oldend = gIR->scopeend();
    llvm::BasicBlock* condbb = llvm::BasicBlock::Create(gIR->context(), "arrayinit.cond",
                                                        gIR->topfunc(), oldend);
    llvm::BasicBlock* bodybb = llvm::BasicBlock::Create(gIR->context(), "arrayinit.body",
                                                        gIR->topfunc(), oldend);
    llvm::BasicBlock* endbb  = llvm::BasicBlock::Create(gIR->context(), "arrayinit.end",
                                                        gIR->topfunc(), oldend);

    // initialize iterator
    LLValue *itr = DtoAlloca(Type::tsize_t, "arrayinit.itr");
    DtoStore(DtoConstSize_t(0), itr);

    // move into the for condition block, ie. start the loop
    assert(!gIR->scopereturned());
    llvm::BranchInst::Create(condbb, gIR->scopebb());

    // replace current scope
    gIR->scope() = IRScope(condbb,bodybb);

    // create the condition
    LLValue* cond_val = gIR->ir->CreateICmpNE(DtoLoad(itr), dim, "arrayinit.condition");

    // conditional branch
    assert(!gIR->scopereturned());
    llvm::BranchInst::Create(bodybb, endbb, cond_val, gIR->scopebb());

    // rewrite scope
    gIR->scope() = IRScope(bodybb, endbb);

    // assign array element value
    DValue *arrayelem = new DVarValue(arrayelemty, DtoGEP1(ptr, DtoLoad(itr), "arrayinit.arrayelem"));
    DtoAssign(loc, arrayelem, value, op);

    // increment iterator
    DtoStore(gIR->ir->CreateAdd(DtoLoad(itr), DtoConstSize_t(1), "arrayinit.new_itr"), itr);

    // loop
    llvm::BranchInst::Create(condbb, gIR->scopebb());

<<<<<<< HEAD
    // rewrite the scope
    gIR->scope() = IRScope(endbb, oldend);
=======
    LLFunction* fn = LLVM_D_GetRuntimeFunction(gIR->module, funcname);
    assert(fn);
    if (Logger::enabled())
        Logger::cout() << "calling array init function: " << *fn <<'\n';
    LLCallSite call = gIR->CreateCallOrInvoke(fn, args);
    call.setCallingConv(llvm::CallingConv::C);
>>>>>>> 7431d587
}

//////////////////////////////////////////////////////////////////////////////////////////

#if DMDV2

Type *DtoArrayElementType(Type *arrayType)
{
    assert(arrayType->toBasetype()->nextOf());
    Type *t = arrayType->toBasetype()->nextOf()->toBasetype();
    while (t->ty == Tsarray)
        t = t->nextOf()->toBasetype();
    return t;
}

// Determine whether t is an array of structs that need a postblit.
bool arrayNeedsPostblit(Type *t)
{
    t = DtoArrayElementType(t);
    if (t->ty == Tstruct)
        return ((TypeStruct *)t)->sym->postblit != 0;
    return false;
}

// Does array assignment (or initialization) from another array of the same element type.
void DtoArrayAssign(DValue *array, DValue *value, int op)
{
    Logger::println("DtoArrayAssign");
    LOG_SCOPE;

    assert(value && array);
    assert(op != TOKblit);
    Type *t = value->type->toBasetype();
    assert(t->nextOf());
    Type *elemType = t->nextOf()->toBasetype();

    LLFunction* fn = LLVM_D_GetRuntimeFunction(gIR->module, op == TOKconstruct ? "_d_arrayctor" : "_d_arrayassign");
    LLSmallVector<LLValue*,3> args;
    args.push_back(DtoTypeInfoOf(elemType));
    args.push_back(DtoAggrPaint(DtoSlice(value), fn->getFunctionType()->getParamType(1)));
    args.push_back(DtoAggrPaint(DtoSlice(array), fn->getFunctionType()->getParamType(2)));

    LLCallSite call = gIR->CreateCallOrInvoke(fn, args, ".array");
    call.setCallingConv(llvm::CallingConv::C);
}

// If op is TOKconstruct, does construction of an array;
// otherwise, does assignment to an array.
void DtoArraySetAssign(Loc &loc, DValue *array, DValue *value, int op)
{
    Logger::println("DtoArraySetAssign");
    LOG_SCOPE;

    assert(array && value);
    assert(op != TOKblit);

    LLValue *ptr = DtoArrayPtr(array);
    LLValue *len = DtoArrayLen(array);

    LLFunction* fn = LLVM_D_GetRuntimeFunction(gIR->module, op == TOKconstruct ? "_d_arraysetctor" : "_d_arraysetassign");
    LLSmallVector<LLValue*,4> args;
    args.push_back(DtoBitCast(ptr, getVoidPtrType()));
    args.push_back(DtoBitCast(makeLValue(loc, value), getVoidPtrType()));
    args.push_back(len);
    args.push_back(DtoTypeInfoOf(array->type->toBasetype()->nextOf()->toBasetype()));

    LLCallSite call = gIR->CreateCallOrInvoke(fn, args, ".newptr");
    call.setCallingConv(llvm::CallingConv::C);
}

#endif

//////////////////////////////////////////////////////////////////////////////////////////

void DtoSetArray(DValue* array, LLValue* dim, LLValue* ptr)
{
    Logger::println("SetArray");
    LLValue *arr = array->getLVal();
    assert(isaStruct(arr->getType()->getContainedType(0)));
    DtoStore(dim, DtoGEPi(arr,0,0));
    DtoStore(ptr, DtoGEPi(arr,0,1));
}

//////////////////////////////////////////////////////////////////////////////////////////

// The function is almost identical copy of DtoConstArrayInitializer but it returns
// initializer type not the initializer itself.
// FIXME: is there any way to merge this next two functions?
LLType* DtoConstArrayInitializerType(ArrayInitializer* arrinit)
{
    Type* arrty = arrinit->type->toBasetype();
    if (arrty->ty != Tsarray)
        return DtoType(arrinit->type);

    TypeSArray* tsa = (TypeSArray*)arrty;
    size_t arrlen = (size_t)tsa->dim->toInteger();

    // get elem type
    Type* elemty = arrty->nextOf();
    LLType* llelemty = DtoTypeNotVoid(elemty);

    // make sure the number of initializers is sane
    if (arrinit->index.dim > arrlen || arrinit->dim > arrlen)
    {
        error(arrinit->loc, "too many initializers, %u, for array[%zu]", arrinit->index.dim, arrlen);
        fatal();
    }

    // true if array elements differ in type, can happen with array of unions
    bool mismatch = false;

    // allocate room for types
    std::vector<LLType*> types(arrlen, NULL);

    // go through each initializer, they're not sorted by index by the frontend
    size_t j = 0;
    for (size_t i = 0; i < arrinit->index.dim; i++)
    {
        // get index
        Expression* idx = (Expression*)arrinit->index.data[i];

        // idx can be null, then it's just the next element
        if (idx)
            j = idx->toInteger();
        assert(j < arrlen);

        // get value
        Initializer* val = (Initializer*)arrinit->value.data[i];
        assert(val);

        LLType* c = DtoConstInitializerType(elemty, val);
        assert(c);
        if (c != llelemty)
            mismatch = true;

        types[j] = c;
        j++;
    }

    // fill out any null entries still left with default type

    // element default types
    LLType* deftype = DtoConstInitializerType(elemty, 0);
    bool mismatch2 =  (deftype != llelemty);

    for (size_t i = 0; i < arrlen; i++)
    {
        if (types[i] != NULL)
            continue;

        types[i] = deftype;

        if (mismatch2)
            mismatch = true;
    }

    if (mismatch)
        return LLStructType::get(gIR->context(), types); // FIXME should this pack?
    else
        return LLArrayType::get(deftype, arrlen);
}

//////////////////////////////////////////////////////////////////////////////////////////

LLConstant* DtoConstArrayInitializer(ArrayInitializer* arrinit)
{
    Logger::println("DtoConstArrayInitializer: %s | %s", arrinit->toChars(), arrinit->type->toChars());
    LOG_SCOPE;

    assert(arrinit->value.dim == arrinit->index.dim);

    // get base array type
    Type* arrty = arrinit->type->toBasetype();
    size_t arrlen = arrinit->dim;

    // for statis arrays, dmd does not include any trailing default
    // initialized elements in the value/index lists
    if (arrty->ty == Tsarray)
    {
        TypeSArray* tsa = (TypeSArray*)arrty;
        arrlen = (size_t)tsa->dim->toInteger();
    }

    // make sure the number of initializers is sane
    if (arrinit->index.dim > arrlen || arrinit->dim > arrlen)
    {
        error(arrinit->loc, "too many initializers, %u, for array[%zu]", arrinit->index.dim, arrlen);
        fatal();
    }

    // get elem type
    Type* elemty = arrty->nextOf();
    LLType* llelemty = DtoTypeNotVoid(elemty);

    // true if array elements differ in type, can happen with array of unions
    bool mismatch = false;

    // allocate room for initializers
    std::vector<LLConstant*> initvals(arrlen, NULL);

    // go through each initializer, they're not sorted by index by the frontend
    size_t j = 0;
    for (size_t i = 0; i < arrinit->index.dim; i++)
    {
        // get index
        Expression* idx = (Expression*)arrinit->index.data[i];

        // idx can be null, then it's just the next element
        if (idx)
            j = idx->toInteger();
        assert(j < arrlen);

        // get value
        Initializer* val = (Initializer*)arrinit->value.data[i];
        assert(val);

        // error check from dmd
        if (initvals[j] != NULL)
        {
            error(arrinit->loc, "duplicate initialization for index %zu", j);
        }

        LLConstant* c = DtoConstInitializer(val->loc, elemty, val);
        assert(c);
        if (c->getType() != llelemty)
            mismatch = true;

        initvals[j] = c;
        j++;
    }

    // die now if there was errors
    if (global.errors)
        fatal();

    // fill out any null entries still left with default values

    // element default initializer
    LLConstant* defelem = DtoConstExpInit(arrinit->loc, elemty, elemty->defaultInit(arrinit->loc));
    bool mismatch2 =  (defelem->getType() != llelemty);

    for (size_t i = 0; i < arrlen; i++)
    {
        if (initvals[i] != NULL)
            continue;

        initvals[i] = defelem;

        if (mismatch2)
            mismatch = true;
    }

    LLConstant* constarr;
    if (mismatch)
        constarr = LLConstantStruct::getAnon(gIR->context(), initvals); // FIXME should this pack?
    else
        constarr = LLConstantArray::get(LLArrayType::get(llelemty, arrlen), initvals);

//     std::cout << "constarr: " << *constarr << std::endl;

    // if the type is a static array, we're done
    if (arrty->ty == Tsarray)
        return constarr;

    // we need to make a global with the data, so we have a pointer to the array
    // Important: don't make the gvar constant, since this const initializer might
    // be used as an initializer for a static T[] - where modifying contents is allowed.
    LLGlobalVariable* gvar = new LLGlobalVariable(*gIR->module, constarr->getType(), false, LLGlobalValue::InternalLinkage, constarr, ".constarray");

#if DMDV2
    if (arrty->ty == Tpointer)
        // we need to return pointer to the static array.
        return DtoBitCast(gvar, DtoType(arrty));
#endif

    LLConstant* idxs[2] = { DtoConstUint(0), DtoConstUint(0) };

    LLConstant* gep = llvm::ConstantExpr::getGetElementPtr(gvar,idxs,2);
    gep = llvm::ConstantExpr::getBitCast(gvar, getPtrToType(llelemty));

    return DtoConstSlice(DtoConstSize_t(arrlen), gep, arrty);
}

//////////////////////////////////////////////////////////////////////////////////////////
static LLValue* get_slice_ptr(DSliceValue* e, LLValue*& sz)
{
    assert(e->len != 0);
    LLType* t = e->ptr->getType()->getContainedType(0);
    sz = gIR->ir->CreateMul(DtoConstSize_t(getTypePaddedSize(t)), e->len, "tmp");
    return DtoBitCast(e->ptr, getVoidPtrType());
}

void DtoArrayCopySlices(DSliceValue* dst, DSliceValue* src)
{
    Logger::println("ArrayCopySlices");

    LLValue *sz1,*sz2;
    LLValue* dstarr = get_slice_ptr(dst,sz1);
    LLValue* srcarr = get_slice_ptr(src,sz2);

    if (global.params.useAssert || global.params.useArrayBounds)
    {
        LLValue* fn = LLVM_D_GetRuntimeFunction(gIR->module, "_d_array_slice_copy");
        gIR->CreateCallOrInvoke4(fn, dstarr, sz1, srcarr, sz2);
    }
    else
    {
        DtoMemCpy(dstarr, srcarr, sz1);
    }
}

void DtoArrayCopyToSlice(DSliceValue* dst, DValue* src)
{
    Logger::println("ArrayCopyToSlice");

    LLValue* sz1;
    LLValue* dstarr = get_slice_ptr(dst,sz1);

    LLValue* srcarr = DtoBitCast(DtoArrayPtr(src), getVoidPtrType());
    LLType* arrayelemty = DtoTypeNotVoid(src->getType()->nextOf()->toBasetype());
    LLValue* sz2 = gIR->ir->CreateMul(DtoConstSize_t(getTypePaddedSize(arrayelemty)), DtoArrayLen(src), "tmp");

    if (global.params.useAssert || global.params.useArrayBounds)
    {
        LLValue* fn = LLVM_D_GetRuntimeFunction(gIR->module, "_d_array_slice_copy");
        gIR->CreateCallOrInvoke4(fn, dstarr, sz1, srcarr, sz2);
    }
    else
    {
        DtoMemCpy(dstarr, srcarr, sz1);
    }
}

//////////////////////////////////////////////////////////////////////////////////////////
void DtoStaticArrayCopy(LLValue* dst, LLValue* src)
{
    Logger::println("StaticArrayCopy");

    size_t n = getTypePaddedSize(dst->getType()->getContainedType(0));
    DtoMemCpy(dst, src, DtoConstSize_t(n));
}

//////////////////////////////////////////////////////////////////////////////////////////
LLConstant* DtoConstSlice(LLConstant* dim, LLConstant* ptr, Type *type)
{
    LLConstant* values[2] = { dim, ptr };
    llvm::ArrayRef<LLConstant*> valuesRef = llvm::makeArrayRef(values, 2);
    LLStructType *lltype = type ?
                isaStruct(DtoType(type)) :
                LLConstantStruct::getTypeForElements(gIR->context(), valuesRef);
    return LLConstantStruct::get(lltype, valuesRef);
}

//////////////////////////////////////////////////////////////////////////////////////////
static bool isInitialized(Type* et) {
    // Strip static array types from element type
    Type* bt = et->toBasetype();
    while (bt->ty == Tsarray) {
        et = bt->nextOf();
        bt = et->toBasetype();
    }
    // If it's a typedef with "= void" initializer then don't initialize.
    if (et->ty == Ttypedef) {
        Logger::println("Typedef: %s", et->toChars());
        TypedefDeclaration* tdd = ((TypeTypedef*)et)->sym;
        if (tdd && tdd->init && tdd->init->isVoidInitializer())
            return false;
    }
    // Otherwise, it's always initialized.
    return true;
}

//////////////////////////////////////////////////////////////////////////////////////////

static DSliceValue *getSlice(Type *arrayType, LLValue *array)
{
    // Get ptr and length of the array
    LLValue* arrayLen = DtoExtractValue(array, 0, ".len");
    LLValue* newptr = DtoExtractValue(array, 1, ".ptr");

    // cast pointer to wanted type
    LLType* dstType = DtoType(arrayType)->getContainedType(1);
    if (newptr->getType() != dstType)
        newptr = DtoBitCast(newptr, dstType, ".gc_mem");

    return new DSliceValue(arrayType, arrayLen, newptr);
}

//////////////////////////////////////////////////////////////////////////////////////////
DSliceValue* DtoNewDynArray(Loc& loc, Type* arrayType, DValue* dim, bool defaultInit)
{
    Logger::println("DtoNewDynArray : %s", arrayType->toChars());
    LOG_SCOPE;

    // typeinfo arg
    LLValue* arrayTypeInfo = DtoTypeInfoOf(arrayType);

    // dim arg
    assert(DtoType(dim->getType()) == DtoSize_t());
    LLValue* arrayLen = dim->getRVal();

    // get runtime function
    Type* eltType = arrayType->toBasetype()->nextOf();
    if (defaultInit && !isInitialized(eltType))
        defaultInit = false;
    bool zeroInit = eltType->isZeroInit();

#if DMDV2

    const char* fnname = zeroInit ? "_d_newarrayT" : "_d_newarrayiT";
    LLFunction* fn = LLVM_D_GetRuntimeFunction(gIR->module, fnname);

    // call allocator
    LLValue* newArray = gIR->CreateCallOrInvoke2(fn, arrayTypeInfo, arrayLen, ".gc_mem").getInstruction();

    return getSlice(arrayType, newArray);

#else

    const char* fnname = defaultInit ? (zeroInit ? "_d_newarrayT" : "_d_newarrayiT") : "_d_newarrayvT";
    LLFunction* fn = LLVM_D_GetRuntimeFunction(gIR->module, fnname);

    // call allocator
    LLValue* newptr = gIR->CreateCallOrInvoke2(fn, arrayTypeInfo, arrayLen, ".gc_mem").getInstruction();

    // cast to wanted type
    LLType* dstType = DtoType(arrayType)->getContainedType(1);
    if (newptr->getType() != dstType)
        newptr = DtoBitCast(newptr, dstType, ".gc_mem");

    if (Logger::enabled())
        Logger::cout() << "final ptr = " << *newptr << '\n';

    return new DSliceValue(arrayType, arrayLen, newptr);


#endif
}

//////////////////////////////////////////////////////////////////////////////////////////
DSliceValue* DtoNewMulDimDynArray(Loc& loc, Type* arrayType, DValue** dims, size_t ndims, bool defaultInit)
{
    Logger::println("DtoNewMulDimDynArray : %s", arrayType->toChars());
    LOG_SCOPE;

    // typeinfo arg
    LLValue* arrayTypeInfo = DtoTypeInfoOf(arrayType);

    // get value type
    Type* vtype = arrayType->toBasetype();
    for (size_t i=0; i<ndims; ++i)
        vtype = vtype->nextOf();

    // get runtime function
    bool zeroInit = vtype->isZeroInit();
    if (defaultInit && !isInitialized(vtype))
        defaultInit = false;

#if DMDV2
    const char* fnname = zeroInit ? "_d_newarraymT" : "_d_newarraymiT";

    LLFunction* fn = LLVM_D_GetRuntimeFunction(gIR->module, fnname);

    std::vector<LLValue*> args;
    args.push_back(arrayTypeInfo);
    args.push_back(DtoConstSize_t(ndims));

    // build dims
    for (size_t i=0; i<ndims; ++i)
        args.push_back(dims[i]->getRVal());

    // call allocator
    LLValue* newptr = gIR->CreateCallOrInvoke(fn, args, ".gc_mem").getInstruction();

    if (Logger::enabled())
        Logger::cout() << "final ptr = " << *newptr << '\n';

    return getSlice(arrayType, newptr);
#else

    const char* fnname = defaultInit ? (zeroInit ? "_d_newarraymT" : "_d_newarraymiT") : "_d_newarraymvT";
    LLFunction* fn = LLVM_D_GetRuntimeFunction(gIR->module, fnname);

    // build dims
    LLValue* dimsArg = DtoArrayAlloca(Type::tsize_t, ndims, ".newdims");
    LLValue* firstDim = NULL;
    for (size_t i=0; i<ndims; ++i)
    {
        LLValue* dim = dims[i]->getRVal();
        if (!firstDim) firstDim = dim;
        DtoStore(dim, DtoGEPi1(dimsArg, i));
    }

    // call allocator
    LLValue* newptr = gIR->CreateCallOrInvoke3(fn, arrayTypeInfo, DtoConstSize_t(ndims), dimsArg, ".gc_mem").getInstruction();

    // cast to wanted type
    LLType* dstType = DtoType(arrayType)->getContainedType(1);
    if (newptr->getType() != dstType)
        newptr = DtoBitCast(newptr, dstType, ".gc_mem");

    if (Logger::enabled())
        Logger::cout() << "final ptr = " << *newptr << '\n';

    assert(firstDim);
    return new DSliceValue(arrayType, firstDim, newptr);
#endif
}

//////////////////////////////////////////////////////////////////////////////////////////
DSliceValue* DtoResizeDynArray(Type* arrayType, DValue* array, LLValue* newdim)
{
    Logger::println("DtoResizeDynArray : %s", arrayType->toChars());
    LOG_SCOPE;

    assert(array);
    assert(newdim);
    assert(arrayType);
    assert(arrayType->toBasetype()->ty == Tarray);

    // decide on what runtime function to call based on whether the type is zero initialized
    bool zeroInit = arrayType->toBasetype()->nextOf()->isZeroInit();

    // call runtime
    LLFunction* fn = LLVM_D_GetRuntimeFunction(gIR->module, zeroInit ? "_d_arraysetlengthT" : "_d_arraysetlengthiT" );

    LLSmallVector<LLValue*,4> args;
    args.push_back(DtoTypeInfoOf(arrayType));
    args.push_back(newdim);

#if DMDV2

    args.push_back(DtoBitCast(array->getLVal(), fn->getFunctionType()->getParamType(2)));
    LLValue* newArray = gIR->CreateCallOrInvoke(fn, args, ".gc_mem").getInstruction();

    return getSlice(arrayType, newArray);

#else

    args.push_back(DtoArrayLen(array));

    LLValue* arrPtr = DtoArrayPtr(array);
    if (Logger::enabled())
        Logger::cout() << "arrPtr = " << *arrPtr << '\n';
    args.push_back(DtoBitCast(arrPtr, fn->getFunctionType()->getParamType(3), "tmp"));

    LLValue* newptr = gIR->CreateCallOrInvoke(fn, args, ".gc_mem").getInstruction();
    if (newptr->getType() != arrPtr->getType())
        newptr = DtoBitCast(newptr, arrPtr->getType(), ".gc_mem");

    return new DSliceValue(arrayType, newdim, newptr);

#endif
}

//////////////////////////////////////////////////////////////////////////////////////////
#if DMDV2

void DtoCatAssignElement(Loc& loc, Type* arrayType, DValue* array, Expression* exp)
{
    Logger::println("DtoCatAssignElement");
    LOG_SCOPE;

    assert(array);

    LLValue *oldLength = DtoArrayLen(array);

    // Do not move exp->toElem call after creating _d_arrayappendcTX,
    // otherwise a ~= a[$-i] won't work correctly
    DValue *expVal = exp->toElem(gIR);

    LLFunction* fn = LLVM_D_GetRuntimeFunction(gIR->module, "_d_arrayappendcTX");
    LLSmallVector<LLValue*,3> args;
    args.push_back(DtoTypeInfoOf(arrayType));
    args.push_back(DtoBitCast(array->getLVal(), fn->getFunctionType()->getParamType(1)));
    args.push_back(DtoConstSize_t(1));

    LLValue* appendedArray = gIR->CreateCallOrInvoke(fn, args, ".appendedArray").getInstruction();
    appendedArray = DtoAggrPaint(appendedArray, DtoType(arrayType));

    LLValue* val = DtoExtractValue(appendedArray, 1, ".ptr");
    val = DtoGEP1(val, oldLength, "lastElem");
    val = DtoBitCast(val, DtoType(arrayType->nextOf()->pointerTo()));
    DtoAssign(loc, new DVarValue(arrayType->nextOf(), val), expVal);
    callPostblit(loc, exp, val);
}

#else

void DtoCatAssignElement(Loc& loc, Type* arrayType, DValue* array, Expression* exp)
{
    Logger::println("DtoCatAssignElement");
    LOG_SCOPE;

    assert(array);

    LLValue *valueToAppend = makeLValue(loc, exp->toElem(gIR));

    LLFunction* fn = LLVM_D_GetRuntimeFunction(gIR->module, "_d_arrayappendcT");
    LLSmallVector<LLValue*,3> args;
    args.push_back(DtoTypeInfoOf(arrayType));
    args.push_back(DtoBitCast(array->getLVal(), fn->getFunctionType()->getParamType(1)));
    args.push_back(DtoBitCast(valueToAppend, getVoidPtrType()));

    gIR->CreateCallOrInvoke(fn, args, ".appendedArray");
}

#endif

//////////////////////////////////////////////////////////////////////////////////////////

#if DMDV2

DSliceValue* DtoCatAssignArray(DValue* arr, Expression* exp)
{
    Logger::println("DtoCatAssignArray");
    LOG_SCOPE;
    Type *arrayType = arr->getType();

    // Prepare arguments
    LLFunction* fn = LLVM_D_GetRuntimeFunction(gIR->module, "_d_arrayappendT");
    LLSmallVector<LLValue*,3> args;
    // TypeInfo ti
    args.push_back(DtoTypeInfoOf(arrayType));
    // byte[] *px
    args.push_back(DtoBitCast(arr->getLVal(), fn->getFunctionType()->getParamType(1)));
    // byte[] y
    LLValue *y = DtoSlice(exp->toElem(gIR));
    y = DtoAggrPaint(y, fn->getFunctionType()->getParamType(2));
    args.push_back(y);

    // Call _d_arrayappendT
    LLValue* newArray = gIR->CreateCallOrInvoke(fn, args, ".appendedArray").getInstruction();

    return getSlice(arrayType, newArray);
}

#else

DSliceValue* DtoCatAssignArray(DValue* arr, Expression* exp)
{
    Logger::println("DtoCatAssignArray");
    LOG_SCOPE;

    DValue* e = exp->toElem(gIR);

    llvm::Value *len1, *len2, *src1, *src2, *res;

    len1 = DtoArrayLen(arr);
    len2 = DtoArrayLen(e);
    res = gIR->ir->CreateAdd(len1,len2,"tmp");

    DValue* newdim = new DImValue(Type::tsize_t, res);
    DSliceValue* slice = DtoResizeDynArray(arr->getType(), arr, newdim->getRVal());

    src1 = slice->ptr;
    src2 = DtoArrayPtr(e);

    // advance ptr
    src1 = gIR->ir->CreateGEP(src1,len1,"tmp");

    // memcpy
    LLValue* elemSize = DtoConstSize_t(getTypePaddedSize(src2->getType()->getContainedType(0)));
    LLValue* bytelen = gIR->ir->CreateMul(len2, elemSize, "tmp");
    DtoMemCpy(src1,src2,bytelen);

    return slice;
}

#endif

//////////////////////////////////////////////////////////////////////////////////////////

#if DMDV2

DSliceValue* DtoCatArrays(Type* arrayType, Expression* exp1, Expression* exp2)
{
    Logger::println("DtoCatAssignArray");
    LOG_SCOPE;

    std::vector<LLValue*> args;
    LLFunction* fn = 0;

    if (exp1->op == TOKcat)
    { // handle multiple concat
        fn = LLVM_D_GetRuntimeFunction(gIR->module, "_d_arraycatnT");

        args.push_back(DtoSlicePtr(exp2->toElem(gIR)));
        CatExp *ce = (CatExp*)exp1;
        do
        {
            args.push_back(DtoSlicePtr(ce->e2->toElem(gIR)));
            ce = (CatExp *)ce->e1;

        } while (ce->op == TOKcat);
        args.push_back(DtoSlicePtr(ce->toElem(gIR)));
        // uint n
        args.push_back(DtoConstUint(args.size()));
        // TypeInfo ti
        args.push_back(DtoTypeInfoOf(arrayType));

        std::reverse(args.begin(), args.end());
    }
    else
    {
        fn = LLVM_D_GetRuntimeFunction(gIR->module, "_d_arraycatT");

        // TypeInfo ti
        args.push_back(DtoTypeInfoOf(arrayType));
        // byte[] x
        LLValue *val = DtoLoad(DtoSlicePtr(exp1->toElem(gIR)));
        val = DtoAggrPaint(val, fn->getFunctionType()->getParamType(1));
        args.push_back(val);
        // byte[] y
        val = DtoLoad(DtoSlicePtr(exp2->toElem(gIR)));
        val = DtoAggrPaint(val, fn->getFunctionType()->getParamType(2));
        args.push_back(val);
    }

    LLValue *newArray = gIR->CreateCallOrInvoke(fn, args, ".appendedArray").getInstruction();
    return getSlice(arrayType, newArray);
}

#else

DSliceValue* DtoCatArrays(Type* type, Expression* exp1, Expression* exp2)
{
    Logger::println("DtoCatArrays");
    LOG_SCOPE;

    Type* t1 = exp1->type->toBasetype();
    Type* t2 = exp2->type->toBasetype();

    assert(t1->ty == Tarray || t1->ty == Tsarray);
    assert(t2->ty == Tarray || t2->ty == Tsarray);

    DValue* e1 = exp1->toElem(gIR);
    DValue* e2 = exp2->toElem(gIR);

    llvm::Value *len1, *len2, *src1, *src2, *res;

    len1 = DtoArrayLen(e1);
    len2 = DtoArrayLen(e2);
    res = gIR->ir->CreateAdd(len1,len2,"tmp");

    DValue* lenval = new DImValue(Type::tsize_t, res);
    DSliceValue* slice = DtoNewDynArray(exp1->loc, type, lenval, false);
    LLValue* mem = slice->ptr;

    src1 = DtoArrayPtr(e1);
    src2 = DtoArrayPtr(e2);

    // first memcpy
    LLValue* elemSize = DtoConstSize_t(getTypePaddedSize(src1->getType()->getContainedType(0)));
    LLValue* bytelen = gIR->ir->CreateMul(len1, elemSize, "tmp");
    DtoMemCpy(mem,src1,bytelen);

    // second memcpy
    mem = gIR->ir->CreateGEP(mem,len1,"tmp");
    bytelen = gIR->ir->CreateMul(len2, elemSize, "tmp");
    DtoMemCpy(mem,src2,bytelen);

    return slice;
}

#endif

//////////////////////////////////////////////////////////////////////////////////////////

#if DMDV1

DSliceValue* DtoCatArrayElement(Type* type, Expression* exp1, Expression* exp2)
{
    Logger::println("DtoCatArrayElement");
    LOG_SCOPE;

    Type* t1 = exp1->type->toBasetype();
    Type* t2 = exp2->type->toBasetype();

    DValue* e1 = exp1->toElem(gIR);
    DValue* e2 = exp2->toElem(gIR);

    llvm::Value *len1, *src1, *res;

    // handle prefix case, eg. int~int[]
    if (t2->nextOf() && t1 == t2->nextOf()->toBasetype())
    {
        len1 = DtoArrayLen(e2);
        res = gIR->ir->CreateAdd(len1,DtoConstSize_t(1),"tmp");

        DValue* lenval = new DImValue(Type::tsize_t, res);
        DSliceValue* slice = DtoNewDynArray(exp1->loc, type, lenval, false);
        LLValue* mem = slice->ptr;

        DVarValue* memval = new DVarValue(e1->getType(), mem);
        DtoAssign(exp1->loc, memval, e1);

        src1 = DtoArrayPtr(e2);

        mem = gIR->ir->CreateGEP(mem,DtoConstSize_t(1),"tmp");

        LLValue* elemSize = DtoConstSize_t(getTypePaddedSize(src1->getType()->getContainedType(0)));
        LLValue* bytelen = gIR->ir->CreateMul(len1, elemSize, "tmp");
        DtoMemCpy(mem,src1,bytelen);


        return slice;
    }
    // handle suffix case, eg. int[]~int
    else
    {
        len1 = DtoArrayLen(e1);
        res = gIR->ir->CreateAdd(len1,DtoConstSize_t(1),"tmp");

        DValue* lenval = new DImValue(Type::tsize_t, res);
        DSliceValue* slice = DtoNewDynArray(exp1->loc, type, lenval, false);
        LLValue* mem = slice->ptr;

        src1 = DtoArrayPtr(e1);

        LLValue* elemSize = DtoConstSize_t(getTypePaddedSize(src1->getType()->getContainedType(0)));
        LLValue* bytelen = gIR->ir->CreateMul(len1, elemSize, "tmp");
        DtoMemCpy(mem,src1,bytelen);

        mem = gIR->ir->CreateGEP(mem,len1,"tmp");
        DVarValue* memval = new DVarValue(e2->getType(), mem);
        DtoAssign(exp1->loc, memval, e2);

        return slice;
    }
}

#endif

//////////////////////////////////////////////////////////////////////////////////////////

DSliceValue* DtoAppendDChar(DValue* arr, Expression* exp, const char *func)
{
    Type *arrayType = arr->getType();
    DValue* valueToAppend = exp->toElem(gIR);

    // Prepare arguments
    LLFunction* fn = LLVM_D_GetRuntimeFunction(gIR->module, func);
    LLSmallVector<LLValue*,2> args;
    // ref string x
    args.push_back(DtoBitCast(arr->getLVal(), fn->getFunctionType()->getParamType(0)));
    // dchar c
    args.push_back(DtoBitCast(valueToAppend->getRVal(), fn->getFunctionType()->getParamType(1)));

    // Call function
    LLValue* newArray = gIR->CreateCallOrInvoke(fn, args, ".appendedArray").getInstruction();

    return getSlice(arrayType, newArray);
}

//////////////////////////////////////////////////////////////////////////////////////////

DSliceValue* DtoAppendDCharToString(DValue* arr, Expression* exp)
{
    Logger::println("DtoAppendDCharToString");
    LOG_SCOPE;
    return DtoAppendDChar(arr, exp, "_d_arrayappendcd");
}

//////////////////////////////////////////////////////////////////////////////////////////

DSliceValue* DtoAppendDCharToUnicodeString(DValue* arr, Expression* exp)
{
    Logger::println("DtoAppendDCharToUnicodeString");
    LOG_SCOPE;
    return DtoAppendDChar(arr, exp, "_d_arrayappendwd");
}

//////////////////////////////////////////////////////////////////////////////////////////
// helper for eq and cmp
static LLValue* DtoArrayEqCmp_impl(Loc& loc, const char* func, DValue* l, DValue* r, bool useti)
{
    Logger::println("comparing arrays");
    LLFunction* fn = LLVM_D_GetRuntimeFunction(gIR->module, func);
    assert(fn);

    // find common dynamic array type
    Type* commonType = l->getType()->toBasetype()->nextOf()->arrayOf();

    // cast static arrays to dynamic ones, this turns them into DSliceValues
    Logger::println("casting to dynamic arrays");
    l = DtoCastArray(loc, l, commonType);
    r = DtoCastArray(loc, r, commonType);

    LLValue* lmem;
    LLValue* rmem;
    LLSmallVector<LLValue*, 3> args;

    // get values, reinterpret cast to void[]
    lmem = DtoAggrPaint(l->getRVal(), DtoArrayType(LLType::getInt8Ty(gIR->context())));
    args.push_back(lmem);

    rmem = DtoAggrPaint(r->getRVal(), DtoArrayType(LLType::getInt8Ty(gIR->context())));
    args.push_back(rmem);

    // pass array typeinfo ?
    if (useti) {
        Type* t = l->getType();
        LLValue* tival = DtoTypeInfoOf(t);
        // DtoTypeInfoOf only does declare, not enough in this case :/
        t->vtinfo->codegen(Type::sir);

#if 0
        if (Logger::enabled())
            Logger::cout() << "typeinfo decl: " << *tival << '\n';
#endif

        args.push_back(DtoBitCast(tival, fn->getFunctionType()->getParamType(2)));
    }

    LLCallSite call = gIR->CreateCallOrInvoke(fn, args, "tmp");

    return call.getInstruction();
}

//////////////////////////////////////////////////////////////////////////////////////////
LLValue* DtoArrayEquals(Loc& loc, TOK op, DValue* l, DValue* r)
{
    LLValue* res = DtoArrayEqCmp_impl(loc, _adEq, l, r, true);
    res = gIR->ir->CreateICmpNE(res, DtoConstInt(0), "tmp");
    if (op == TOKnotequal)
        res = gIR->ir->CreateNot(res, "tmp");

    return res;
}

//////////////////////////////////////////////////////////////////////////////////////////
LLValue* DtoArrayCompare(Loc& loc, TOK op, DValue* l, DValue* r)
{
    LLValue* res = 0;

    llvm::ICmpInst::Predicate cmpop;
    bool skip = false;

    switch(op)
    {
    case TOKlt:
    case TOKul:
        cmpop = llvm::ICmpInst::ICMP_SLT;
        break;
    case TOKle:
    case TOKule:
        cmpop = llvm::ICmpInst::ICMP_SLE;
        break;
    case TOKgt:
    case TOKug:
        cmpop = llvm::ICmpInst::ICMP_SGT;
        break;
    case TOKge:
    case TOKuge:
        cmpop = llvm::ICmpInst::ICMP_SGE;
        break;
    case TOKue:
        cmpop = llvm::ICmpInst::ICMP_EQ;
        break;
    case TOKlg:
        cmpop = llvm::ICmpInst::ICMP_NE;
        break;
    case TOKleg:
        skip = true;
        res = LLConstantInt::getTrue(gIR->context());
        break;
    case TOKunord:
        skip = true;
        res = LLConstantInt::getFalse(gIR->context());
        break;

    default:
        assert(0);
    }

    if (!skip)
    {
        Type* t = l->getType()->toBasetype()->nextOf()->toBasetype();
        if (t->ty == Tchar)
            res = DtoArrayEqCmp_impl(loc, "_adCmpChar", l, r, false);
        else
            res = DtoArrayEqCmp_impl(loc, _adCmp, l, r, true);
        res = gIR->ir->CreateICmp(cmpop, res, DtoConstInt(0), "tmp");
    }

    assert(res);
    return res;
}

//////////////////////////////////////////////////////////////////////////////////////////
LLValue* DtoArrayCastLength(LLValue* len, LLType* elemty, LLType* newelemty)
{
    Logger::println("DtoArrayCastLength");
    LOG_SCOPE;

    assert(len);
    assert(elemty);
    assert(newelemty);

    size_t esz = getTypePaddedSize(elemty);
    size_t nsz = getTypePaddedSize(newelemty);
    if (esz == nsz)
        return len;

    LLSmallVector<LLValue*, 3> args;
    args.push_back(len);
    args.push_back(LLConstantInt::get(DtoSize_t(), esz, false));
    args.push_back(LLConstantInt::get(DtoSize_t(), nsz, false));

    LLFunction* fn = LLVM_D_GetRuntimeFunction(gIR->module, "_d_array_cast_len");
    return gIR->CreateCallOrInvoke(fn, args, "tmp").getInstruction();
}

//////////////////////////////////////////////////////////////////////////////////////////
LLValue* DtoDynArrayIs(TOK op, DValue* l, DValue* r)
{
    LLValue *len1, *ptr1, *len2, *ptr2;

    assert(l);
    assert(r);

    // compare lengths
    len1 = DtoArrayLen(l);
    len2 = DtoArrayLen(r);
    LLValue* b1 = gIR->ir->CreateICmpEQ(len1,len2,"tmp");

    // compare pointers
    ptr1 = DtoArrayPtr(l);
    ptr2 = DtoArrayPtr(r);
    LLValue* b2 = gIR->ir->CreateICmpEQ(ptr1,ptr2,"tmp");

    // combine
    LLValue* res = gIR->ir->CreateAnd(b1,b2,"tmp");

    // return result
    return (op == TOKnotidentity) ? gIR->ir->CreateNot(res) : res;
}

//////////////////////////////////////////////////////////////////////////////////////////
LLValue* DtoArrayLen(DValue* v)
{
    Logger::println("DtoArrayLen");
    LOG_SCOPE;

    Type* t = v->getType()->toBasetype();
    if (t->ty == Tarray) {
        if (DSliceValue* s = v->isSlice())
            return s->len;
        else if (v->isNull())
            return DtoConstSize_t(0);
        else if (v->isLVal())
            return DtoLoad(DtoGEPi(v->getLVal(), 0,0), ".len");
        return gIR->ir->CreateExtractValue(v->getRVal(), 0, ".len");
    }
    else if (t->ty == Tsarray) {
        assert(!v->isSlice());
        assert(!v->isNull());
        assert(v->type->toBasetype()->ty == Tsarray);
        TypeSArray *sarray = (TypeSArray*)v->type->toBasetype();
        return DtoConstSize_t(sarray->dim->toUInteger());
    }
    assert(0 && "unsupported array for len");
    return 0;
}

//////////////////////////////////////////////////////////////////////////////////////////
LLValue* DtoArrayPtr(DValue* v)
{
    Logger::println("DtoArrayPtr");
    LOG_SCOPE;

    Type* t = v->getType()->toBasetype();
    if (t->ty == Tarray) {
        if (DSliceValue* s = v->isSlice())
            return s->ptr;
        else if (v->isNull())
            return getNullPtr(getPtrToType(DtoType(t->nextOf())));
        else if (v->isLVal())
            return DtoLoad(DtoGEPi(v->getLVal(), 0,1), ".ptr");
        return gIR->ir->CreateExtractValue(v->getRVal(), 1, ".ptr");
    }
    else if (t->ty == Tsarray) {
        assert(!v->isSlice());
        assert(!v->isNull());
        return DtoGEPi(v->getRVal(), 0,0);
    }
    assert(0);
    return 0;
}

//////////////////////////////////////////////////////////////////////////////////////////
DValue* DtoCastArray(Loc& loc, DValue* u, Type* to)
{
    Logger::println("DtoCastArray");
    LOG_SCOPE;

    LLType* tolltype = DtoType(to);

    Type* totype = to->toBasetype();
    Type* fromtype = u->getType()->toBasetype();
    if (fromtype->ty != Tarray && fromtype->ty != Tsarray) {
        error(loc, "can't cast %s to %s", u->getType()->toChars(), to->toChars());
        fatal();
    }

    LLValue* rval;
    LLValue* rval2;
    bool isslice = false;

    if (Logger::enabled())
        Logger::cout() << "from array or sarray" << '\n';

    if (totype->ty == Tpointer) {
        if (Logger::enabled())
            Logger::cout() << "to pointer" << '\n';
        rval = DtoArrayPtr(u);
        if (rval->getType() != tolltype)
            rval = gIR->ir->CreateBitCast(rval, tolltype, "tmp");
    }
    else if (totype->ty == Tarray) {
        if (Logger::enabled())
            Logger::cout() << "to array" << '\n';

        LLType* ptrty = DtoArrayType(totype)->getContainedType(1);
        LLType* ety = DtoTypeNotVoid(fromtype->nextOf());

        if (fromtype->ty == Tsarray) {
            LLValue* uval = u->getRVal();

            if (Logger::enabled())
                Logger::cout() << "uvalTy = " << *uval->getType() << '\n';

            assert(isaPointer(uval->getType()));
            LLArrayType* arrty = isaArray(uval->getType()->getContainedType(0));

            if(arrty->getNumElements()*fromtype->nextOf()->size() % totype->nextOf()->size() != 0)
            {
                error(loc, "invalid cast from '%s' to '%s', the element sizes don't line up", fromtype->toChars(), totype->toChars());
                fatal();
            }

            uinteger_t len = ((TypeSArray*)fromtype)->dim->toUInteger();
            rval2 = LLConstantInt::get(DtoSize_t(), len, false);
            if (fromtype->nextOf()->size() != totype->nextOf()->size())
                rval2 = DtoArrayCastLength(rval2, ety, ptrty->getContainedType(0));
            rval = DtoBitCast(uval, ptrty);
        }
        else {
            rval2 = DtoArrayLen(u);
            if (fromtype->nextOf()->size() != totype->nextOf()->size())
                rval2 = DtoArrayCastLength(rval2, ety, ptrty->getContainedType(0));

            rval = DtoArrayPtr(u);
            rval = DtoBitCast(rval, ptrty);
        }
        isslice = true;
    }
    else if (totype->ty == Tsarray) {
        if (Logger::enabled())
            Logger::cout() << "to sarray" << '\n';

        size_t tosize = ((TypeSArray*)totype)->dim->toInteger();

        if (fromtype->ty == Tsarray) {
            LLValue* uval = u->getRVal();

            if (Logger::enabled())
                Logger::cout() << "uvalTy = " << *uval->getType() << '\n';

            assert(isaPointer(uval->getType()));
            
            /*LLArrayType* arrty = isaArray(uval->getType()->getContainedType(0));
            if(arrty->getNumElements()*fromtype->nextOf()->size() != tosize*totype->nextOf()->size())
            {
                error(loc, "invalid cast from '%s' to '%s', the sizes are not the same", fromtype->toChars(), totype->toChars());
                fatal();
            }*/

            rval = DtoBitCast(uval, getPtrToType(tolltype));
        }
        else {
            size_t i = (tosize * totype->nextOf()->size() - 1) / fromtype->nextOf()->size();
            DConstValue index(Type::tsize_t, DtoConstSize_t(i));
            DtoArrayBoundsCheck(loc, u, &index);

            rval = DtoArrayPtr(u);
            rval = DtoBitCast(rval, getPtrToType(tolltype));
        }
    }
    else if (totype->ty == Tbool) {
        // return (arr.ptr !is null)
        LLValue* ptr = DtoArrayPtr(u);
        LLConstant* nul = getNullPtr(ptr->getType());
        rval = gIR->ir->CreateICmpNE(ptr, nul, "tmp");
    }
    else {
        rval = DtoArrayPtr(u);
        rval = DtoBitCast(rval, getPtrToType(tolltype));
        if (totype->ty != Tstruct)
            rval = DtoLoad(rval);
    }

    if (isslice) {
        Logger::println("isslice");
        return new DSliceValue(to, rval2, rval);
    }

    return new DImValue(to, rval);
}

//////////////////////////////////////////////////////////////////////////////////////////
void DtoArrayBoundsCheck(Loc& loc, DValue* arr, DValue* index, DValue* lowerBound)
{
    Type* arrty = arr->getType()->toBasetype();
#if DMDV2
    assert((arrty->ty == Tsarray || arrty->ty == Tarray || arrty->ty == Tpointer) &&
        "Can only array bounds check for static or dynamic arrays");
#else
    assert((arrty->ty == Tsarray || arrty->ty == Tarray) &&
        "Can only array bounds check for static or dynamic arrays");
#endif

    // static arrays could get static checks for static indices
    // but shouldn't since it might be generic code that's never executed

    // runtime check

    bool lengthUnknown = arrty->ty == Tpointer;

    llvm::BasicBlock* oldend = gIR->scopeend();
    llvm::BasicBlock* failbb = llvm::BasicBlock::Create(gIR->context(), "arrayboundscheckfail", gIR->topfunc(), oldend);
    llvm::BasicBlock* okbb = llvm::BasicBlock::Create(gIR->context(), "arrayboundsok", gIR->topfunc(), oldend);
    LLValue* cond = 0;

    if (!lengthUnknown) {
        // if lowerBound is not NULL, we're checking slice
        llvm::ICmpInst::Predicate cmpop = lowerBound ? llvm::ICmpInst::ICMP_ULE : llvm::ICmpInst::ICMP_ULT;
        // check for upper bound
        cond = gIR->ir->CreateICmp(cmpop, index->getRVal(), DtoArrayLen(arr), "boundscheck");
    }

    if (!lowerBound) {
        assert(cond);
        gIR->ir->CreateCondBr(cond, okbb, failbb);
    } else {
        if (!lengthUnknown) {
            llvm::BasicBlock* locheckbb = llvm::BasicBlock::Create(gIR->context(), "arrayboundschecklowerbound", gIR->topfunc(), oldend);
            gIR->ir->CreateCondBr(cond, locheckbb, failbb);
            gIR->scope() = IRScope(locheckbb, failbb);
        }
        // check for lower bound
        cond = gIR->ir->CreateICmp(llvm::ICmpInst::ICMP_ULE, lowerBound->getRVal(), index->getRVal(), "boundscheck");
        gIR->ir->CreateCondBr(cond, okbb, failbb);
    }

    // set up failbb to call the array bounds error runtime function

    gIR->scope() = IRScope(failbb, okbb);

    std::vector<LLValue*> args;

    Module* funcmodule = gIR->func()->decl->getModule();
#if DMDV2
    // module param
    LLValue *moduleInfoSymbol = funcmodule->moduleInfoSymbol();
    LLType *moduleInfoType = DtoType(Module::moduleinfo->type);
    args.push_back(DtoBitCast(moduleInfoSymbol, getPtrToType(moduleInfoType)));
#else
    // file param
    // we might be generating for an imported template function
    const char* cur_file = funcmodule->srcfile->name->toChars();
    if (loc.filename && strcmp(loc.filename, cur_file) != 0)
    {
        args.push_back(DtoConstString(loc.filename));
    }
    else
    {
        IrModule* irmod = getIrModule(funcmodule);
        args.push_back(DtoLoad(irmod->fileName));
    }
#endif

    // line param
    LLConstant* c = DtoConstUint(loc.linnum);
    args.push_back(c);

    // call
    llvm::Function* errorfn = LLVM_D_GetRuntimeFunction(gIR->module, "_d_array_bounds");
    gIR->CreateCallOrInvoke(errorfn, args);

    // the function does not return
    gIR->ir->CreateUnreachable();

    // if ok, proceed in okbb
    gIR->scope() = IRScope(okbb, oldend);
}<|MERGE_RESOLUTION|>--- conflicted
+++ resolved
@@ -119,28 +119,7 @@
         DtoArraySetAssign(loc, array, value, op);
         return;
     }
-<<<<<<< HEAD
 #endif
-=======
-
-    LLValue* ptr = DtoArrayPtr(array);
-    LLValue* dim;
-    if (array->type->ty == Tsarray) {
-        // Calculate length of the static array
-        LLValue* rv = array->getRVal();
-        LLArrayType* t = isaArray(rv->getType()->getContainedType(0));
-        uint64_t c = t->getNumElements();
-        while (t = isaArray(t->getContainedType(0)))
-            c *= t->getNumElements();
-        assert(c > 0);
-        dim = DtoConstSize_t(c);
-        ptr = DtoBitCast(ptr, DtoType(DtoArrayElementType(array->type)->pointerTo()));
-    } else {
-        dim = DtoArrayLen(array);
-    }
-
-#else // DMDV1
->>>>>>> 7431d587
 
     LLValue* dim = DtoArrayLen(array);
     LLValue* ptr = DtoArrayPtr(array);
@@ -197,17 +176,8 @@
     // loop
     llvm::BranchInst::Create(condbb, gIR->scopebb());
 
-<<<<<<< HEAD
     // rewrite the scope
     gIR->scope() = IRScope(endbb, oldend);
-=======
-    LLFunction* fn = LLVM_D_GetRuntimeFunction(gIR->module, funcname);
-    assert(fn);
-    if (Logger::enabled())
-        Logger::cout() << "calling array init function: " << *fn <<'\n';
-    LLCallSite call = gIR->CreateCallOrInvoke(fn, args);
-    call.setCallingConv(llvm::CallingConv::C);
->>>>>>> 7431d587
 }
 
 //////////////////////////////////////////////////////////////////////////////////////////
@@ -1379,7 +1349,7 @@
                 Logger::cout() << "uvalTy = " << *uval->getType() << '\n';
 
             assert(isaPointer(uval->getType()));
-            
+
             /*LLArrayType* arrty = isaArray(uval->getType()->getContainedType(0));
             if(arrty->getNumElements()*fromtype->nextOf()->size() != tosize*totype->nextOf()->size())
             {
