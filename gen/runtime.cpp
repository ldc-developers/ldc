//===-- runtime.cpp -------------------------------------------------------===//
//
//                         LDC – the LLVM D compiler
//
// This file is distributed under the BSD-style LDC license. See the LICENSE
// file for details.
//
//===----------------------------------------------------------------------===//

#include "gen/runtime.h"
#include "aggregate.h"
#include "dsymbol.h"
#include "lexer.h"
#include "mars.h"
#include "module.h"
#include "mtype.h"
#include "root.h"
#include "gen/abi.h"
#include "gen/irstate.h"
#include "gen/llvm.h"
#include "gen/llvmhelpers.h"
#include "gen/logger.h"
#include "gen/tollvm.h"
#include "ir/irtype.h"
#include "ir/irtypefunction.h"
#include "llvm/Bitcode/ReaderWriter.h"
#include "llvm/Support/CommandLine.h"
#include "llvm/Support/MemoryBuffer.h"
#if LDC_LLVM_VER >= 303
#include "llvm/IR/Module.h"
#include "llvm/IR/Attributes.h"
#else
#include "llvm/Module.h"
#include "llvm/Attributes.h"
#endif

#if LDC_LLVM_VER < 302
using namespace llvm::Attribute;
#endif

//////////////////////////////////////////////////////////////////////////////////////////////////

static llvm::cl::opt<bool> noruntime("noruntime",
    llvm::cl::desc("Do not allow code that generates implicit runtime calls"),
    llvm::cl::ZeroOrMore);

//////////////////////////////////////////////////////////////////////////////////////////////////

static llvm::Module* M = NULL;

static void LLVM_D_BuildRuntimeModule();

//////////////////////////////////////////////////////////////////////////////////////////////////

bool LLVM_D_InitRuntime()
{
    Logger::println("*** Initializing D runtime declarations ***");
    LOG_SCOPE;

    if (!M)
        LLVM_D_BuildRuntimeModule();

    return true;
}

void LLVM_D_FreeRuntime()
{
    if (M) {
        Logger::println("*** Freeing D runtime declarations ***");
        delete M;
        M = NULL;
    }
}

//////////////////////////////////////////////////////////////////////////////////////////////////

llvm::Function* LLVM_D_GetRuntimeFunction(llvm::Module* target, const char* name)
{
    if (noruntime) {
        error("No implicit runtime calls allowed with -noruntime option enabled");
        fatal();
    }

    if (!M) {
        LLVM_D_InitRuntime();
    }

    LLFunction* fn = target->getFunction(name);
    if (fn)
        return fn;

    fn = M->getFunction(name);
    assert(fn && "Runtime function not found.");

    LLFunctionType* fnty = fn->getFunctionType();
    LLFunction* resfn = llvm::cast<llvm::Function>(target->getOrInsertFunction(name, fnty));
    resfn->setAttributes(fn->getAttributes());
    resfn->setCallingConv(fn->getCallingConv());
    return resfn;
}

//////////////////////////////////////////////////////////////////////////////////////////////////

llvm::GlobalVariable* LLVM_D_GetRuntimeGlobal(llvm::Module* target, const char* name)
{
    LLGlobalVariable* gv = target->getNamedGlobal(name);
    if (gv) {
        return gv;
    }

    if (noruntime) {
        error("No implicit runtime calls allowed with -noruntime option enabled");
        fatal();
    }

    if (!M) {
        LLVM_D_InitRuntime();
    }

    LLGlobalVariable* g = M->getNamedGlobal(name);
    if (!g) {
        error("Runtime global '%s' was not found", name);
        fatal();
        //return NULL;
    }

    LLPointerType* t = g->getType();
    return getOrCreateGlobal(Loc(), *target, t->getElementType(), g->isConstant(),
                             g->getLinkage(), NULL, g->getName());
}

//////////////////////////////////////////////////////////////////////////////////////////////////

static LLType* rt_ptr(LLType* t)
{
    return getPtrToType(t);
}

static LLType* rt_array(LLType* elemty)
{
    LLType *types[] = { DtoSize_t(), rt_ptr(elemty) };
    return LLStructType::get(gIR->context(), types, false);
}

static LLType* rt_dg1()
{
    LLType *types1[] = { rt_ptr(LLType::getInt8Ty(gIR->context())),
                         rt_ptr(LLType::getInt8Ty(gIR->context())) };
    LLFunctionType* fty = LLFunctionType::get(LLType::getInt32Ty(gIR->context()), types1, false);

    LLType *types[] = {
        rt_ptr(LLType::getInt8Ty(gIR->context())),
        rt_ptr(fty)
    };
    return LLStructType::get(gIR->context(), types, false);
}

static LLType* rt_dg2()
{
    LLType *Int8PtrTy = rt_ptr(LLType::getInt8Ty(gIR->context()));
    LLType *types1[] = { Int8PtrTy, Int8PtrTy, Int8PtrTy };
    LLFunctionType* fty = LLFunctionType::get(LLType::getInt32Ty(gIR->context()), types1, false);

    LLType *types[] = {
        rt_ptr(LLType::getInt8Ty(gIR->context())),
        rt_ptr(fty)
    };
    return LLStructType::get(gIR->context(), types, false);
}

template<typename DECL>
static void ensureDecl(DECL *decl, const char *msg)
{
    if (!decl || !decl->type)
    {
        Logger::println("Missing class declaration: %s\n", msg);
        error(Loc(), "Missing class declaration: %s", msg);
        errorSupplemental(Loc(), "Please check that object.di is included and valid");
        fatal();
    }
}

static void LLVM_D_BuildRuntimeModule()
{
    Logger::println("building runtime module");
    M = new llvm::Module("ldc internal runtime", gIR->context());

    LLType* voidTy = LLType::getVoidTy(gIR->context());
    LLType* boolTy = LLType::getInt1Ty(gIR->context());
    LLType* byteTy = LLType::getInt8Ty(gIR->context());
    LLType* intTy = LLType::getInt32Ty(gIR->context());
    LLType* longTy = LLType::getInt64Ty(gIR->context());
    LLType* sizeTy = DtoSize_t();

    LLType* voidPtrTy = rt_ptr(byteTy);
    LLType* voidArrayTy = rt_array(byteTy);
    LLType* voidArrayPtrTy = getPtrToType(voidArrayTy);
    LLType* stringTy = DtoType(Type::tchar->arrayOf());
    LLType* wstringTy = DtoType(Type::twchar->arrayOf());
    LLType* dstringTy = DtoType(Type::tdchar->arrayOf());

    ensureDecl(ClassDeclaration::object, "Object");
    LLType* objectTy = DtoType(ClassDeclaration::object->type);
<<<<<<< HEAD
    LLType* classInfoTy = DtoType(Type::typeinfoclass->type);
    LLType* typeInfoTy = DtoType(Type::dtypeinfo->type);
    LLType* aaTypeInfoTy = DtoType(Type::typeinfoassociativearray->type);
    LLType* moduleInfoPtrTy = getPtrToType(DtoType(Module::moduleinfo->type));
=======
    ensureDecl(ClassDeclaration::classinfo, "ClassInfo");
    LLType* classInfoTy = DtoType(ClassDeclaration::classinfo->type);
    ensureDecl(Type::typeinfo, "TypeInfo");
    LLType* typeInfoTy = DtoType(Type::typeinfo->type);
    ensureDecl(Type::typeinfoassociativearray, "TypeInfo_AssociativeArray");
    LLType* aaTypeInfoTy = DtoType(Type::typeinfoassociativearray->type);
    ensureDecl(Module::moduleinfo, "ModuleInfo");
    LLType* moduleInfoPtr = getPtrToType(DtoType(Module::moduleinfo->type));
>>>>>>> aeba90b9

    LLType* aaTy = rt_ptr(LLStructType::get(gIR->context()));

    /////////////////////////////////////////////////////////////////////////////////////
    /////////////////////////////////////////////////////////////////////////////////////
    /////////////////////////////////////////////////////////////////////////////////////

    // Construct some attribute lists used below (possibly multiple times)
#if LDC_LLVM_VER >= 303
    llvm::AttributeSet
        NoAttrs,
        Attr_NoAlias
            = NoAttrs.addAttribute(gIR->context(), 0, llvm::Attribute::NoAlias),
        Attr_NoUnwind
            = NoAttrs.addAttribute(gIR->context(), ~0U, llvm::Attribute::NoUnwind),
        Attr_ReadOnly
            = NoAttrs.addAttribute(gIR->context(), ~0U, llvm::Attribute::ReadOnly),
        Attr_ReadOnly_NoUnwind
            = Attr_ReadOnly.addAttribute(gIR->context(), ~0U, llvm::Attribute::NoUnwind),
        Attr_ReadOnly_1_NoCapture
            = Attr_ReadOnly.addAttribute(gIR->context(), 1, llvm::Attribute::NoCapture),
        Attr_ReadOnly_1_3_NoCapture
            = Attr_ReadOnly_1_NoCapture.addAttribute(gIR->context(), 3, llvm::Attribute::NoCapture),
        Attr_ReadOnly_NoUnwind_1_NoCapture
            = Attr_ReadOnly_1_NoCapture.addAttribute(gIR->context(), ~0U, llvm::Attribute::NoUnwind),
        Attr_ReadNone
            = NoAttrs.addAttribute(gIR->context(), ~0U, llvm::Attribute::ReadNone),
        Attr_1_NoCapture
            = NoAttrs.addAttribute(gIR->context(), 1, llvm::Attribute::NoCapture),
        Attr_NoAlias_1_NoCapture
            = Attr_1_NoCapture.addAttribute(gIR->context(), 0, llvm::Attribute::NoAlias),
        Attr_1_2_NoCapture
            = Attr_1_NoCapture.addAttribute(gIR->context(), 2, llvm::Attribute::NoCapture),
        Attr_1_3_NoCapture
            = Attr_1_NoCapture.addAttribute(gIR->context(), 3, llvm::Attribute::NoCapture),
        Attr_1_4_NoCapture
            = Attr_1_NoCapture.addAttribute(gIR->context(), 4, llvm::Attribute::NoCapture);
#elif LDC_LLVM_VER == 302
    llvm::AttrListPtr
        NoAttrs,
        Attr_NoAlias
            = NoAttrs.addAttr(gIR->context(), 0, llvm::Attributes::get(gIR->context(), llvm::AttrBuilder().addAttribute(llvm::Attributes::NoAlias))),
        Attr_NoUnwind
            = NoAttrs.addAttr(gIR->context(), ~0U, llvm::Attributes::get(gIR->context(), llvm::AttrBuilder().addAttribute(llvm::Attributes::NoUnwind))),
        Attr_ReadOnly
            = NoAttrs.addAttr(gIR->context(), ~0U, llvm::Attributes::get(gIR->context(), llvm::AttrBuilder().addAttribute(llvm::Attributes::ReadOnly))),
        Attr_ReadOnly_NoUnwind
            = Attr_ReadOnly.addAttr(gIR->context(), ~0U, llvm::Attributes::get(gIR->context(), llvm::AttrBuilder().addAttribute(llvm::Attributes::NoUnwind))),
        Attr_ReadOnly_1_NoCapture
            = Attr_ReadOnly.addAttr(gIR->context(), 1, llvm::Attributes::get(gIR->context(), llvm::AttrBuilder().addAttribute(llvm::Attributes::NoCapture))),
        Attr_ReadOnly_1_3_NoCapture
            = Attr_ReadOnly_1_NoCapture.addAttr(gIR->context(), 3, llvm::Attributes::get(gIR->context(), llvm::AttrBuilder().addAttribute(llvm::Attributes::NoCapture))),
        Attr_ReadOnly_NoUnwind_1_NoCapture
            = Attr_ReadOnly_1_NoCapture.addAttr(gIR->context(), ~0U, llvm::Attributes::get(gIR->context(), llvm::AttrBuilder().addAttribute(llvm::Attributes::NoUnwind))),
        Attr_ReadNone
            = NoAttrs.addAttr(gIR->context(), ~0U, llvm::Attributes::get(gIR->context(), llvm::AttrBuilder().addAttribute(llvm::Attributes::ReadNone))),
        Attr_1_NoCapture
            = NoAttrs.addAttr(gIR->context(), 1, llvm::Attributes::get(gIR->context(), llvm::AttrBuilder().addAttribute(llvm::Attributes::NoCapture))),
        Attr_NoAlias_1_NoCapture
            = Attr_1_NoCapture.addAttr(gIR->context(), 0, llvm::Attributes::get(gIR->context(), llvm::AttrBuilder().addAttribute(llvm::Attributes::NoAlias))),
        Attr_1_2_NoCapture
            = Attr_1_NoCapture.addAttr(gIR->context(), 2, llvm::Attributes::get(gIR->context(), llvm::AttrBuilder().addAttribute(llvm::Attributes::NoCapture))),
        Attr_1_3_NoCapture
            = Attr_1_NoCapture.addAttr(gIR->context(), 3, llvm::Attributes::get(gIR->context(), llvm::AttrBuilder().addAttribute(llvm::Attributes::NoCapture))),
        Attr_1_4_NoCapture
            = Attr_1_NoCapture.addAttr(gIR->context(), 4, llvm::Attributes::get(gIR->context(), llvm::AttrBuilder().addAttribute(llvm::Attributes::NoCapture)));
#else
    llvm::AttrListPtr
        NoAttrs,
        Attr_NoAlias
            = NoAttrs.addAttr(0, NoAlias),
        Attr_NoUnwind
            = NoAttrs.addAttr(~0U, NoUnwind),
        Attr_ReadOnly
            = NoAttrs.addAttr(~0U, ReadOnly),
        Attr_ReadOnly_NoUnwind
            = Attr_ReadOnly.addAttr(~0U, NoUnwind),
        Attr_ReadOnly_1_NoCapture
            = Attr_ReadOnly.addAttr(1, NoCapture),
        Attr_ReadOnly_1_3_NoCapture
            = Attr_ReadOnly_1_NoCapture.addAttr(3, NoCapture),
        Attr_ReadOnly_NoUnwind_1_NoCapture
            = Attr_ReadOnly_1_NoCapture.addAttr(~0U, NoUnwind),
        Attr_ReadNone
            = NoAttrs.addAttr(~0U, ReadNone),
        Attr_1_NoCapture
            = NoAttrs.addAttr(1, NoCapture),
        Attr_NoAlias_1_NoCapture
            = Attr_1_NoCapture.addAttr(0, NoAlias),
        Attr_1_2_NoCapture
            = Attr_1_NoCapture.addAttr(2, NoCapture),
        Attr_1_3_NoCapture
            = Attr_1_NoCapture.addAttr(3, NoCapture),
        Attr_1_4_NoCapture
            = Attr_1_NoCapture.addAttr(4, NoCapture);
#endif

    /////////////////////////////////////////////////////////////////////////////////////
    /////////////////////////////////////////////////////////////////////////////////////
    /////////////////////////////////////////////////////////////////////////////////////

    // void _d_assert( char[] file, uint line )
    {
        llvm::StringRef fname("_d_assert");
        LLType *types[] = { stringTy, intTy };
        LLFunctionType* fty = llvm::FunctionType::get(voidTy, types, false);
        llvm::Function::Create(fty, llvm::GlobalValue::ExternalLinkage, fname, M);
    }

    // void _d_array_bounds(ModuleInfo* m, uint line)
    // void _d_switch_error(ModuleInfo* m, uint line)
    {
        llvm::StringRef fname("_d_array_bounds");
        llvm::StringRef fname2("_d_switch_error");
        LLType *types[] = {
<<<<<<< HEAD
            moduleInfoPtrTy,
=======
            moduleInfoPtr,
>>>>>>> aeba90b9
            intTy
        };
        LLFunctionType* fty = llvm::FunctionType::get(voidTy, types, false);
        llvm::Function::Create(fty, llvm::GlobalValue::ExternalLinkage, fname, M);
        llvm::Function::Create(fty, llvm::GlobalValue::ExternalLinkage, fname2, M);
    }

    // void _d_assert_msg(string msg, string file, uint line)
    {
        llvm::StringRef fname("_d_assert_msg");
        LLType *types[] = { stringTy, stringTy, intTy };
        LLFunctionType* fty = llvm::FunctionType::get(voidTy, types, false);
        llvm::Function::Create(fty, llvm::GlobalValue::ExternalLinkage, fname, M);
    }

    /////////////////////////////////////////////////////////////////////////////////////
    /////////////////////////////////////////////////////////////////////////////////////
    /////////////////////////////////////////////////////////////////////////////////////


    // void* _d_allocmemory(size_t sz)
    {
        llvm::StringRef fname("_d_allocmemory");
        LLType *types[] = { sizeTy };
        LLFunctionType* fty = llvm::FunctionType::get(voidPtrTy, types, false);
        llvm::Function::Create(fty, llvm::GlobalValue::ExternalLinkage, fname, M)
                ->setAttributes(Attr_NoAlias);
    }

    // void* _d_allocmemoryT(TypeInfo ti)
    {
        llvm::StringRef fname("_d_allocmemoryT");
        LLType *types[] = { typeInfoTy };
        LLFunctionType* fty = llvm::FunctionType::get(voidPtrTy, types, false);
        llvm::Function::Create(fty, llvm::GlobalValue::ExternalLinkage, fname, M)
            ->setAttributes(Attr_NoAlias);
    }
    // void[] _d_newarrayT(TypeInfo ti, size_t length)
    // void[] _d_newarrayiT(TypeInfo ti, size_t length)
    // void[] _d_newarrayvT(TypeInfo ti, size_t length)
    {
        llvm::StringRef fname("_d_newarrayT");
        llvm::StringRef fname2("_d_newarrayiT");
        llvm::StringRef fname3("_d_newarrayvT");
        LLType *types[] = { typeInfoTy, sizeTy };
        LLFunctionType* fty = llvm::FunctionType::get(voidArrayTy, types, false);
        llvm::Function::Create(fty, llvm::GlobalValue::ExternalLinkage, fname, M);
        llvm::Function::Create(fty, llvm::GlobalValue::ExternalLinkage, fname2, M);
        llvm::Function::Create(fty, llvm::GlobalValue::ExternalLinkage, fname3, M);
    }
    // void[] _d_newarraymT(TypeInfo ti, size_t length, size_t* dims)
    // void[] _d_newarraymiT(TypeInfo ti, size_t length, size_t* dims)
    {
        llvm::StringRef fname("_d_newarraymT");
        llvm::StringRef fname2("_d_newarraymiT");
        LLType *types[] = { typeInfoTy, sizeTy };
        LLFunctionType* fty = llvm::FunctionType::get(voidArrayTy, types, true);
        llvm::Function::Create(fty, llvm::GlobalValue::ExternalLinkage, fname, M);
        llvm::Function::Create(fty, llvm::GlobalValue::ExternalLinkage, fname2, M);
    }

    // void[] _d_arraysetlengthT(TypeInfo ti, size_t newlength, void[] *array)
    // void[] _d_arraysetlengthiT(TypeInfo ti, size_t newlength, void[] *array)
    {
        llvm::StringRef fname("_d_arraysetlengthT");
        llvm::StringRef fname2("_d_arraysetlengthiT");
        LLType *types[] = {
            typeInfoTy,
            sizeTy,
            voidArrayPtrTy
        };
        LLFunctionType* fty = llvm::FunctionType::get(voidArrayTy, types, false);
        llvm::Function::Create(fty, llvm::GlobalValue::ExternalLinkage, fname, M);
        llvm::Function::Create(fty, llvm::GlobalValue::ExternalLinkage, fname2, M);
    }

    // byte[] _d_arrayappendcTX(TypeInfo ti, ref byte[] px, size_t n)
    {
        llvm::StringRef fname("_d_arrayappendcTX");
        LLType *types[] = { typeInfoTy, voidArrayPtrTy, sizeTy };
        LLFunctionType* fty = llvm::FunctionType::get(voidArrayTy, types, false);
        llvm::Function::Create(fty, llvm::GlobalValue::ExternalLinkage, fname, M);
    }
    // void[] _d_arrayappendT(TypeInfo ti, byte[]* px, byte[] y)
    {
        llvm::StringRef fname("_d_arrayappendT");
        LLType *types[] = { typeInfoTy, voidArrayPtrTy, voidArrayTy };
        LLFunctionType* fty = llvm::FunctionType::get(voidArrayTy, types, false);
        llvm::Function::Create(fty, llvm::GlobalValue::ExternalLinkage, fname, M);
    }
    // void[] _d_arrayappendcd(ref char[] x, dchar c)
    {
        llvm::StringRef fname("_d_arrayappendcd");
        LLType *types[] = { getPtrToType(stringTy), intTy };
        LLFunctionType* fty = llvm::FunctionType::get(voidArrayTy, types, false);
        llvm::Function::Create(fty, llvm::GlobalValue::ExternalLinkage, fname, M);
    }
    // void[] _d_arrayappendwd(ref wchar[] x, dchar c)
    {
        llvm::StringRef fname("_d_arrayappendwd");
        LLType *types[] = { getPtrToType(wstringTy), intTy };
        LLFunctionType* fty = llvm::FunctionType::get(voidArrayTy, types, false);
        llvm::Function::Create(fty, llvm::GlobalValue::ExternalLinkage, fname, M);
    }
    // byte[] _d_arraycatT(TypeInfo ti, byte[] x, byte[] y)
    {
        llvm::StringRef fname("_d_arraycatT");
        LLType *types[] = { typeInfoTy, voidArrayTy, voidArrayTy };
        LLFunctionType* fty = llvm::FunctionType::get(voidArrayTy, types, false);
        llvm::Function::Create(fty, llvm::GlobalValue::ExternalLinkage, fname, M);
    }
    // byte[] _d_arraycatnT(TypeInfo ti, uint n, ...)
    {
        llvm::StringRef fname("_d_arraycatnT");
        LLType *types[] = { typeInfoTy };
        LLFunctionType* fty = llvm::FunctionType::get(voidArrayTy, types, true);
        llvm::Function::Create(fty, llvm::GlobalValue::ExternalLinkage, fname, M);
    }

    // Object _d_newclass(const ClassInfo ci)
    {
        llvm::StringRef fname("_d_newclass");
        LLType *types[] = { classInfoTy };
        LLFunctionType* fty = llvm::FunctionType::get(objectTy, types, false);
        llvm::Function::Create(fty, llvm::GlobalValue::ExternalLinkage, fname, M)
            ->setAttributes(Attr_NoAlias);
    }

    // void _d_delarray_t(Array *p, TypeInfo ti)
    {
        llvm::StringRef fname("_d_delarray_t");
        LLType *types[] = { voidArrayPtrTy, typeInfoTy };
        LLFunctionType* fty = llvm::FunctionType::get(voidTy, types, false);
        llvm::Function::Create(fty, llvm::GlobalValue::ExternalLinkage, fname, M);
    }

    // void _d_delmemory(void **p)
    // void _d_delinterface(void **p)
    // void _d_callfinalizer(void *p)
    {
        llvm::StringRef fname("_d_delmemory");
        llvm::StringRef fname2("_d_delinterface");
        llvm::StringRef fname3("_d_callfinalizer");
        LLType *types[] = { voidPtrTy };
        LLFunctionType* fty = llvm::FunctionType::get(voidTy, types, false);
        llvm::Function::Create(fty, llvm::GlobalValue::ExternalLinkage, fname, M);
        llvm::Function::Create(fty, llvm::GlobalValue::ExternalLinkage, fname2, M);
        llvm::Function::Create(fty, llvm::GlobalValue::ExternalLinkage, fname3, M);
    }

    // D2: void _d_delclass(Object* p)
    {
        llvm::StringRef fname("_d_delclass");
        LLType *types[] = {
            rt_ptr(objectTy)
        };
        LLFunctionType* fty = llvm::FunctionType::get(voidTy, types, false);
        llvm::Function::Create(fty, llvm::GlobalValue::ExternalLinkage, fname, M);
    }

    /////////////////////////////////////////////////////////////////////////////////////
    /////////////////////////////////////////////////////////////////////////////////////
    /////////////////////////////////////////////////////////////////////////////////////

    // array slice copy when assertions are on!
    // void _d_array_slice_copy(void* dst, size_t dstlen, void* src, size_t srclen)
    {
        llvm::StringRef fname("_d_array_slice_copy");
        LLType *types[] = { voidPtrTy, sizeTy, voidPtrTy, sizeTy };
        LLFunctionType* fty = llvm::FunctionType::get(voidTy, types, false);
        llvm::Function::Create(fty, llvm::GlobalValue::ExternalLinkage, fname, M)
            ->setAttributes(Attr_1_3_NoCapture);
    }

    /////////////////////////////////////////////////////////////////////////////////////
    /////////////////////////////////////////////////////////////////////////////////////
    /////////////////////////////////////////////////////////////////////////////////////

    // int _aApplycd1(char[] aa, dg_t dg)
    #define STR_APPLY1(TY,a,b) \
    { \
        llvm::StringRef fname(a); \
        llvm::StringRef fname2(b); \
        LLType *types[] = { TY, rt_dg1() }; \
        LLFunctionType* fty = llvm::FunctionType::get(intTy, types, false); \
        llvm::Function::Create(fty, llvm::GlobalValue::ExternalLinkage, fname, M); \
        llvm::Function::Create(fty, llvm::GlobalValue::ExternalLinkage, fname2, M); \
    }
    STR_APPLY1(stringTy, "_aApplycw1", "_aApplycd1")
    STR_APPLY1(wstringTy, "_aApplywc1", "_aApplywd1")
    STR_APPLY1(dstringTy, "_aApplydc1", "_aApplydw1")
    #undef STR_APPLY

    // int _aApplycd2(char[] aa, dg2_t dg)
    #define STR_APPLY2(TY,a,b) \
    { \
        llvm::StringRef fname(a); \
        llvm::StringRef fname2(b); \
        LLType *types[] = { TY, rt_dg2() }; \
        LLFunctionType* fty = llvm::FunctionType::get(intTy, types, false); \
        llvm::Function::Create(fty, llvm::GlobalValue::ExternalLinkage, fname, M); \
        llvm::Function::Create(fty, llvm::GlobalValue::ExternalLinkage, fname2, M); \
    }
    STR_APPLY2(stringTy, "_aApplycw2", "_aApplycd2")
    STR_APPLY2(wstringTy, "_aApplywc2", "_aApplywd2")
    STR_APPLY2(dstringTy, "_aApplydc2", "_aApplydw2")
    #undef STR_APPLY2

    #define STR_APPLY_R1(TY,a,b) \
    { \
        llvm::StringRef fname(a); \
        llvm::StringRef fname2(b); \
        LLType *types[] = { TY, rt_dg1() }; \
        LLFunctionType* fty = llvm::FunctionType::get(intTy, types, false); \
        llvm::Function::Create(fty, llvm::GlobalValue::ExternalLinkage, fname, M); \
        llvm::Function::Create(fty, llvm::GlobalValue::ExternalLinkage, fname2, M); \
    }
    STR_APPLY_R1(stringTy, "_aApplyRcw1", "_aApplyRcd1")
    STR_APPLY_R1(wstringTy, "_aApplyRwc1", "_aApplyRwd1")
    STR_APPLY_R1(dstringTy, "_aApplyRdc1", "_aApplyRdw1")
    #undef STR_APPLY

    #define STR_APPLY_R2(TY,a,b) \
    { \
        llvm::StringRef fname(a); \
        llvm::StringRef fname2(b); \
        LLType *types[] = { TY, rt_dg2() }; \
        LLFunctionType* fty = llvm::FunctionType::get(intTy, types, false); \
        llvm::Function::Create(fty, llvm::GlobalValue::ExternalLinkage, fname, M); \
        llvm::Function::Create(fty, llvm::GlobalValue::ExternalLinkage, fname2, M); \
    }
    STR_APPLY_R2(stringTy, "_aApplyRcw2", "_aApplyRcd2")
    STR_APPLY_R2(wstringTy, "_aApplyRwc2", "_aApplyRwd2")
    STR_APPLY_R2(dstringTy, "_aApplyRdc2", "_aApplyRdw2")
    #undef STR_APPLY2

    /////////////////////////////////////////////////////////////////////////////////////
    /////////////////////////////////////////////////////////////////////////////////////
    /////////////////////////////////////////////////////////////////////////////////////

    // fixes the length for dynamic array casts
    // size_t _d_array_cast_len(size_t len, size_t elemsz, size_t newelemsz)
    {
        llvm::StringRef fname("_d_array_cast_len");
        LLType *types[] = { sizeTy, sizeTy, sizeTy };
        LLFunctionType* fty = llvm::FunctionType::get(sizeTy, types, false);
        llvm::Function::Create(fty, llvm::GlobalValue::ExternalLinkage, fname, M)
            ->setAttributes(Attr_ReadNone);
    }

    /////////////////////////////////////////////////////////////////////////////////////
    /////////////////////////////////////////////////////////////////////////////////////
    /////////////////////////////////////////////////////////////////////////////////////

    // void[] _d_arrayassign(TypeInfo ti, void[] from, void[] to)
    // void[] _d_arrayctor(TypeInfo ti, void[] from, void[] to)
    {
        llvm::StringRef fname("_d_arrayassign");
        llvm::StringRef fname2("_d_arrayctor");
        LLType *types[] = { typeInfoTy, voidArrayTy, voidArrayTy };
        LLFunctionType* fty = llvm::FunctionType::get(voidArrayTy, types, false);
        llvm::Function::Create(fty, llvm::GlobalValue::ExternalLinkage, fname, M);
        llvm::Function::Create(fty, llvm::GlobalValue::ExternalLinkage, fname2, M);
    }

    // void* _d_arraysetassign(void* p, void* value, size_t count, TypeInfo ti)
    // void* _d_arraysetctor(void* p, void* value, size_t count, TypeInfo ti)
    {
        llvm::StringRef fname("_d_arraysetassign");
        llvm::StringRef fname2("_d_arraysetctor");
        LLType *types[] = { voidPtrTy, voidPtrTy, sizeTy, typeInfoTy };
        LLFunctionType* fty = llvm::FunctionType::get(voidPtrTy, types, false);
        llvm::Function::Create(fty, llvm::GlobalValue::ExternalLinkage, fname, M)
            ->setAttributes(Attr_NoAlias);
        llvm::Function::Create(fty, llvm::GlobalValue::ExternalLinkage, fname2, M)
            ->setAttributes(Attr_NoAlias);
    }

    /////////////////////////////////////////////////////////////////////////////////////
    /////////////////////////////////////////////////////////////////////////////////////
    /////////////////////////////////////////////////////////////////////////////////////

    // cast to object
    // Object _d_toObject(void* p)
    {
        llvm::StringRef fname("_d_toObject");
        LLType *types[] = { voidPtrTy };
        LLFunctionType* fty = llvm::FunctionType::get(objectTy, types, false);
        llvm::Function::Create(fty, llvm::GlobalValue::ExternalLinkage, fname, M)
            ->setAttributes(Attr_ReadOnly_NoUnwind);
    }

    // cast interface
    // Object _d_interface_cast(void* p, ClassInfo c)
    {
        llvm::StringRef fname("_d_interface_cast");
        LLType *types[] = { voidPtrTy, classInfoTy };
        LLFunctionType* fty = llvm::FunctionType::get(objectTy, types, false);
        llvm::Function::Create(fty, llvm::GlobalValue::ExternalLinkage, fname, M)
            ->setAttributes(Attr_ReadOnly_NoUnwind);
    }

    // dynamic cast
    // Object _d_dynamic_cast(Object o, ClassInfo c)
    {
        llvm::StringRef fname("_d_dynamic_cast");
        LLType *types[] = { objectTy, classInfoTy };
        LLFunctionType* fty = llvm::FunctionType::get(objectTy, types, false);
        llvm::Function::Create(fty, llvm::GlobalValue::ExternalLinkage, fname, M)
            ->setAttributes(Attr_ReadOnly_NoUnwind);
    }

    /////////////////////////////////////////////////////////////////////////////////////
    /////////////////////////////////////////////////////////////////////////////////////
    /////////////////////////////////////////////////////////////////////////////////////

    // char[] _adReverseChar(char[] a)
    // char[] _adSortChar(char[] a)
    {
        llvm::StringRef fname("_adReverseChar");
        llvm::StringRef fname2("_adSortChar");
        LLType *types[] = { stringTy };
        LLFunctionType* fty = llvm::FunctionType::get(stringTy, types, false);
        llvm::Function::Create(fty, llvm::GlobalValue::ExternalLinkage, fname, M);
        llvm::Function::Create(fty, llvm::GlobalValue::ExternalLinkage, fname2, M);
    }

    // wchar[] _adReverseWchar(wchar[] a)
    // wchar[] _adSortWchar(wchar[] a)
    {
        llvm::StringRef fname("_adReverseWchar");
        llvm::StringRef fname2("_adSortWchar");
        LLType *types[] = { wstringTy };
        LLFunctionType* fty = llvm::FunctionType::get(wstringTy, types, false);
        llvm::Function::Create(fty, llvm::GlobalValue::ExternalLinkage, fname, M);
        llvm::Function::Create(fty, llvm::GlobalValue::ExternalLinkage, fname2, M);
    }

    // void[] _adReverse(void[] a, size_t szelem)
    {
        llvm::StringRef fname("_adReverse");
        LLType *types[] = { rt_array(byteTy), sizeTy };
        LLFunctionType* fty = llvm::FunctionType::get(rt_array(byteTy), types, false);
        llvm::Function::Create(fty, llvm::GlobalValue::ExternalLinkage, fname, M)
            ->setAttributes(Attr_NoUnwind);
    }

    // void[] _adDupT(TypeInfo ti, void[] a)
    {
        llvm::StringRef fname("_adDupT");
        LLType *types[] = { typeInfoTy, rt_array(byteTy) };
        LLFunctionType* fty = llvm::FunctionType::get(rt_array(byteTy), types, false);
        llvm::Function::Create(fty, llvm::GlobalValue::ExternalLinkage, fname, M);
    }

    // int _adEq(void[] a1, void[] a2, TypeInfo ti)
    // int _adCmp(void[] a1, void[] a2, TypeInfo ti)
    {
        llvm::StringRef fname(_adEq);
        llvm::StringRef fname2(_adCmp);
        LLType *types[] = { rt_array(byteTy), rt_array(byteTy), typeInfoTy };
        LLFunctionType* fty = llvm::FunctionType::get(intTy, types, false);
        llvm::Function::Create(fty, llvm::GlobalValue::ExternalLinkage, fname, M)
            ->setAttributes(Attr_ReadOnly);
        llvm::Function::Create(fty, llvm::GlobalValue::ExternalLinkage, fname2, M)
            ->setAttributes(Attr_ReadOnly);
    }

    // int _adCmpChar(void[] a1, void[] a2)
    {
        llvm::StringRef fname("_adCmpChar");
        LLType *types[] = { rt_array(byteTy), rt_array(byteTy) };
        LLFunctionType* fty = llvm::FunctionType::get(intTy, types, false);
        llvm::Function::Create(fty, llvm::GlobalValue::ExternalLinkage, fname, M)
            ->setAttributes(Attr_ReadOnly_NoUnwind);
    }

    // void[] _adSort(void[] a, TypeInfo ti)
    {
        llvm::StringRef fname("_adSort");
        LLType *types[] = { rt_array(byteTy), typeInfoTy };
        LLFunctionType* fty = llvm::FunctionType::get(rt_array(byteTy), types, false);
        llvm::Function::Create(fty, llvm::GlobalValue::ExternalLinkage, fname, M);
    }

    /////////////////////////////////////////////////////////////////////////////////////
    /////////////////////////////////////////////////////////////////////////////////////
    /////////////////////////////////////////////////////////////////////////////////////

    // size_t _aaLen(AA aa)
    {
        llvm::StringRef fname("_aaLen");
        LLType *types[] = { aaTy };
        LLFunctionType* fty = llvm::FunctionType::get(sizeTy, types, false);
        llvm::Function::Create(fty, llvm::GlobalValue::ExternalLinkage, fname, M)
            ->setAttributes(Attr_ReadOnly_NoUnwind_1_NoCapture);
    }

    // void* _aaGetX(AA* aa, TypeInfo keyti, size_t valuesize, void* pkey)
    {
        llvm::StringRef fname("_aaGetX");
        LLType *types[] = { aaTy, typeInfoTy, sizeTy, voidPtrTy };
        LLFunctionType* fty = llvm::FunctionType::get(voidPtrTy, types, false);
        llvm::Function::Create(fty, llvm::GlobalValue::ExternalLinkage, fname, M)
            ->setAttributes(Attr_1_4_NoCapture);
    }

    // void* _aaInX(AA aa, TypeInfo keyti, void* pkey)
    {
        llvm::StringRef fname("_aaInX");
        LLType *types[] = { aaTy, typeInfoTy, voidPtrTy };
        LLFunctionType* fty = llvm::FunctionType::get(voidPtrTy, types, false);
        llvm::Function::Create(fty, llvm::GlobalValue::ExternalLinkage, fname, M)
            ->setAttributes(Attr_ReadOnly_1_3_NoCapture);
    }

    // bool _aaDelX(AA aa, TypeInfo keyti, void* pkey)
    {
        llvm::StringRef fname("_aaDelX");
        LLType *retType = boolTy;
        LLType *types[] = { aaTy, typeInfoTy, voidPtrTy };
        LLFunctionType* fty = llvm::FunctionType::get(retType, types, false);
        llvm::Function::Create(fty, llvm::GlobalValue::ExternalLinkage, fname, M)
            ->setAttributes(Attr_1_3_NoCapture);
    }

    // void[] _aaValues(AA aa, size_t keysize, size_t valuesize)
    {
        llvm::StringRef fname("_aaValues");
        LLType *types[] = { aaTy, sizeTy, sizeTy };
        LLFunctionType* fty = llvm::FunctionType::get(rt_array(byteTy), types, false);
        llvm::Function::Create(fty, llvm::GlobalValue::ExternalLinkage, fname, M)
            ->setAttributes(Attr_NoAlias_1_NoCapture);
    }

    // void* _aaRehash(AA* paa, TypeInfo keyti)
    {
        llvm::StringRef fname("_aaRehash");
        LLType *types[] = { aaTy, typeInfoTy };
        LLFunctionType* fty = llvm::FunctionType::get(voidPtrTy, types, false);
        llvm::Function::Create(fty, llvm::GlobalValue::ExternalLinkage, fname, M);
    }

    // void[] _aaKeys(AA aa, size_t keysize)
    {
        llvm::StringRef fname("_aaKeys");
        LLType *types[] = { aaTy, sizeTy };
        LLFunctionType* fty = llvm::FunctionType::get(rt_array(byteTy), types, false);
        llvm::Function::Create(fty, llvm::GlobalValue::ExternalLinkage, fname, M)
            ->setAttributes(Attr_NoAlias_1_NoCapture);
    }

    // int _aaApply(AA aa, size_t keysize, dg_t dg)
    {
        llvm::StringRef fname("_aaApply");
        LLType *types[] = {  aaTy, sizeTy, rt_dg1() };
        LLFunctionType* fty = llvm::FunctionType::get(intTy, types, false);
        llvm::Function::Create(fty, llvm::GlobalValue::ExternalLinkage, fname, M)
            ->setAttributes(Attr_1_NoCapture);
    }

    // int _aaApply2(AA aa, size_t keysize, dg2_t dg)
    {
        llvm::StringRef fname("_aaApply2");
        LLType *types[] = { aaTy, sizeTy, rt_dg2() };
        LLFunctionType* fty = llvm::FunctionType::get(intTy, types, false);
        llvm::Function::Create(fty, llvm::GlobalValue::ExternalLinkage, fname, M)
            ->setAttributes(Attr_1_NoCapture);
    }

    // int _aaEqual(in TypeInfo tiRaw, in AA e1, in AA e2)
    {
        llvm::StringRef fname("_aaEqual");
        LLType *types[] = { typeInfoTy, aaTy, aaTy };
        LLFunctionType* fty = llvm::FunctionType::get(intTy, types, false);
        llvm::Function::Create(fty, llvm::GlobalValue::ExternalLinkage, fname, M)
            ->setAttributes(Attr_1_2_NoCapture);
    }
    // BB* _d_assocarrayliteralTX(TypeInfo_AssociativeArray ti, void[] keys, void[] values)
    {
        llvm::StringRef fname("_d_assocarrayliteralTX");
        LLType *types[] = { aaTypeInfoTy, voidArrayTy, voidArrayTy };
        LLFunctionType* fty = llvm::FunctionType::get(voidPtrTy, types, false);
        llvm::Function::Create(fty, llvm::GlobalValue::ExternalLinkage, fname, M);
    }

    /////////////////////////////////////////////////////////////////////////////////////
    /////////////////////////////////////////////////////////////////////////////////////
    /////////////////////////////////////////////////////////////////////////////////////

    // void _moduleCtor()
    // void _moduleDtor()
    {
        llvm::StringRef fname("_moduleCtor");
        llvm::StringRef fname2("_moduleDtor");
        LLFunctionType* fty = llvm::FunctionType::get(voidTy, false);
        llvm::Function::Create(fty, llvm::GlobalValue::ExternalLinkage, fname, M);
        llvm::Function::Create(fty, llvm::GlobalValue::ExternalLinkage, fname2, M);
    }

    /////////////////////////////////////////////////////////////////////////////////////
    /////////////////////////////////////////////////////////////////////////////////////
    /////////////////////////////////////////////////////////////////////////////////////

    // void _d_throw_exception(Object e)
    {
        llvm::StringRef fname("_d_throw_exception");
        LLType *types[] = { objectTy };
        LLFunctionType* fty = llvm::FunctionType::get(voidTy, types, false);
        llvm::Function::Create(fty, llvm::GlobalValue::ExternalLinkage, fname, M);
    }

    /////////////////////////////////////////////////////////////////////////////////////
    /////////////////////////////////////////////////////////////////////////////////////
    /////////////////////////////////////////////////////////////////////////////////////

    // int _d_switch_string(char[][] table, char[] ca)
    {
        llvm::StringRef fname("_d_switch_string");
        LLType *types[] = { rt_array(stringTy), stringTy };
        LLFunctionType* fty = llvm::FunctionType::get(intTy, types, false);
        llvm::Function::Create(fty, llvm::GlobalValue::ExternalLinkage, fname, M)
            ->setAttributes(Attr_ReadOnly);
    }

    // int _d_switch_ustring(wchar[][] table, wchar[] ca)
    {
        llvm::StringRef fname("_d_switch_ustring");
        LLType *types[] = { rt_array(wstringTy), wstringTy };
        LLFunctionType* fty = llvm::FunctionType::get(intTy, types, false);
        llvm::Function::Create(fty, llvm::GlobalValue::ExternalLinkage, fname, M)
            ->setAttributes(Attr_ReadOnly);
    }

    // int _d_switch_dstring(dchar[][] table, dchar[] ca)
    {
        llvm::StringRef fname("_d_switch_dstring");
        LLType *types[] = { rt_array(dstringTy), dstringTy };
        LLFunctionType* fty = llvm::FunctionType::get(intTy, types, false);
        llvm::Function::Create(fty, llvm::GlobalValue::ExternalLinkage, fname, M)
            ->setAttributes(Attr_ReadOnly);
    }

    /////////////////////////////////////////////////////////////////////////////////////
    /////////////////////////////////////////////////////////////////////////////////////
    /////////////////////////////////////////////////////////////////////////////////////

    // void _d_criticalenter(D_CRITICAL_SECTION *dcs)
    // void _d_criticalexit(D_CRITICAL_SECTION *dcs)
    {
        llvm::StringRef fname("_d_criticalenter");
        llvm::StringRef fname2("_d_criticalexit");
        LLType *types[] = { rt_ptr(DtoMutexType()) };
        LLFunctionType* fty = llvm::FunctionType::get(voidTy, types, false);
        llvm::Function::Create(fty, llvm::GlobalValue::ExternalLinkage, fname, M);
        llvm::Function::Create(fty, llvm::GlobalValue::ExternalLinkage, fname2, M);
    }

    // void _d_monitorenter(Object h)
    // void _d_monitorexit(Object h)
    {
        llvm::StringRef fname("_d_monitorenter");
        llvm::StringRef fname2("_d_monitorexit");
        LLType *types[] = { objectTy };
        LLFunctionType* fty = llvm::FunctionType::get(voidTy, types, false);
        llvm::Function::Create(fty, llvm::GlobalValue::ExternalLinkage, fname, M)
            ->setAttributes(Attr_1_NoCapture);
        llvm::Function::Create(fty, llvm::GlobalValue::ExternalLinkage, fname2, M)
            ->setAttributes(Attr_1_NoCapture);
    }

    /////////////////////////////////////////////////////////////////////////////////////
    /////////////////////////////////////////////////////////////////////////////////////
    /////////////////////////////////////////////////////////////////////////////////////

    // int _d_eh_personality(int ver, int actions, ulong eh_class, ptr eh_info, ptr context)
    {
        llvm::StringRef fname("_d_eh_personality");
        LLType *types[] = { intTy, intTy, longTy, voidPtrTy, voidPtrTy };
        LLFunctionType* fty = llvm::FunctionType::get(intTy, types, false);
        llvm::Function::Create(fty, llvm::GlobalValue::ExternalLinkage, fname, M);
    }

    // void _d_eh_resume_unwind(ptr exc_struct)
    {
        llvm::StringRef fname("_d_eh_resume_unwind");
        LLType *types[] = { voidPtrTy };
        LLFunctionType* fty = llvm::FunctionType::get(voidTy, types, false);
        llvm::Function::Create(fty, llvm::GlobalValue::ExternalLinkage, fname, M);
    }

    // void _d_eh_handle_collision(ptr exc_struct, ptr exc_struct)
    {
        llvm::StringRef fname("_d_eh_handle_collision");
        LLType *types[] = { voidPtrTy, voidPtrTy };
        LLFunctionType* fty = llvm::FunctionType::get(voidTy, types, false);
        llvm::Function::Create(fty, llvm::GlobalValue::ExternalLinkage, fname, M);
    }

    /////////////////////////////////////////////////////////////////////////////////////
    /////////////////////////////////////////////////////////////////////////////////////
    /////////////////////////////////////////////////////////////////////////////////////

    // void invariant._d_invariant(Object o)
    {
        // KLUDGE: _d_invariant is actually extern(D) in the upstream runtime, possibly
        // for more efficient parameter passing on x86. This complicates our code here
        // quite a bit, though.
        Parameters* params = new Parameters();
        params->push(new Parameter(STCin, ClassDeclaration::object->type, NULL, NULL));
        TypeFunction* dty = new TypeFunction(params, Type::tvoid, 0, LINKd);
        llvm::Function* fn = llvm::Function::Create(
            llvm::cast<llvm::FunctionType>(DtoType(dty)),
            llvm::GlobalValue::ExternalLinkage,
            gABI->mangleForLLVM("_D9invariant12_d_invariantFC6ObjectZv", LINKd),
            M
        );
        gABI->newFunctionType(dty);
        gABI->rewriteFunctionType(dty, dty->irFty);
        gABI->doneWithFunctionType();
#if LDC_LLVM_VER < 303
        fn->addAttribute(1, dty->irFty.args[0]->attrs);
#else
        fn->addAttributes(1, llvm::AttributeSet::get(gIR->context(), 1, dty->irFty.args[0]->attrs));
#endif
        fn->setCallingConv(gABI->callingConv(LINKd));
    }

    // void _d_hidden_func(Object o)
    {
        llvm::StringRef fname("_d_hidden_func");
        LLType *types[] = { voidPtrTy };
        LLFunctionType* fty = llvm::FunctionType::get(voidTy, types, false);
        llvm::Function::Create(fty, llvm::GlobalValue::ExternalLinkage, fname, M);
    }

    // void _d_dso_registry(CompilerDSOData* data)
    if (global.params.isLinux) {
        llvm::StringRef fname("_d_dso_registry");

        llvm::StructType* dsoDataTy = llvm::StructType::get(
            sizeTy, // version
            getPtrToType(voidPtrTy), // slot
            getPtrToType(moduleInfoPtrTy), // _minfo_beg
            getPtrToType(moduleInfoPtrTy), // _minfo_end
            NULL
        );

        llvm::Type* params[] = {
            getPtrToType(dsoDataTy)
        };
        llvm::FunctionType* fty = llvm::FunctionType::get(voidTy, params, false);
        llvm::Function::Create(fty, llvm::GlobalValue::ExternalLinkage, fname, M);
    }
}<|MERGE_RESOLUTION|>--- conflicted
+++ resolved
@@ -201,21 +201,14 @@
 
     ensureDecl(ClassDeclaration::object, "Object");
     LLType* objectTy = DtoType(ClassDeclaration::object->type);
-<<<<<<< HEAD
+    ensureDecl(Type::typeinfoclass, "TypeInfo_Class");
     LLType* classInfoTy = DtoType(Type::typeinfoclass->type);
+    ensureDecl(Type::dtypeinfo, "DTypeInfo");
     LLType* typeInfoTy = DtoType(Type::dtypeinfo->type);
-    LLType* aaTypeInfoTy = DtoType(Type::typeinfoassociativearray->type);
-    LLType* moduleInfoPtrTy = getPtrToType(DtoType(Module::moduleinfo->type));
-=======
-    ensureDecl(ClassDeclaration::classinfo, "ClassInfo");
-    LLType* classInfoTy = DtoType(ClassDeclaration::classinfo->type);
-    ensureDecl(Type::typeinfo, "TypeInfo");
-    LLType* typeInfoTy = DtoType(Type::typeinfo->type);
     ensureDecl(Type::typeinfoassociativearray, "TypeInfo_AssociativeArray");
     LLType* aaTypeInfoTy = DtoType(Type::typeinfoassociativearray->type);
     ensureDecl(Module::moduleinfo, "ModuleInfo");
-    LLType* moduleInfoPtr = getPtrToType(DtoType(Module::moduleinfo->type));
->>>>>>> aeba90b9
+    LLType* moduleInfoPtrTy = getPtrToType(DtoType(Module::moduleinfo->type));
 
     LLType* aaTy = rt_ptr(LLStructType::get(gIR->context()));
 
@@ -331,11 +324,7 @@
         llvm::StringRef fname("_d_array_bounds");
         llvm::StringRef fname2("_d_switch_error");
         LLType *types[] = {
-<<<<<<< HEAD
             moduleInfoPtrTy,
-=======
-            moduleInfoPtr,
->>>>>>> aeba90b9
             intTy
         };
         LLFunctionType* fty = llvm::FunctionType::get(voidTy, types, false);
