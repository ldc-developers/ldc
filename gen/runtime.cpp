--- conflicted
+++ resolved
@@ -914,14 +914,7 @@
     // BB* _d_assocarrayliteralTX(TypeInfo_AssociativeArray ti, void[] keys, void[] values)
     {
         llvm::StringRef fname("_d_assocarrayliteralTX");
-<<<<<<< HEAD
-        llvm::SmallVector<LLType*, 3> types;
-        types.push_back(aaTypeInfoTy);
-        types.push_back(voidArrayTy);
-        types.push_back(voidArrayTy);
-=======
-        LLType *types[] = { typeInfoTy, voidArrayTy, voidArrayTy };
->>>>>>> e7e69987
+        LLType *types[] = { aaTypeInfoTy, voidArrayTy, voidArrayTy };
         LLFunctionType* fty = llvm::FunctionType::get(voidPtrTy, types, false);
         llvm::Function::Create(fty, llvm::GlobalValue::ExternalLinkage, fname, M);
     }
