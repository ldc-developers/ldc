//===-- declarations.cpp --------------------------------------------------===//
//
//                         LDC – the LLVM D compiler
//
// This file is distributed under the BSD-style LDC license. See the LICENSE
// file for details.
//
//===----------------------------------------------------------------------===//

#include "dmd/aggregate.h"
#include "dmd/declaration.h"
#include "dmd/enum.h"
#include "dmd/errors.h"
#include "dmd/expression.h"
#include "dmd/id.h"
#include "dmd/import.h"
#include "dmd/init.h"
#include "dmd/nspace.h"
#include "dmd/root/rmem.h"
#include "dmd/template.h"
#include "driver/cl_options.h"
#include "gen/classes.h"
#include "gen/functions.h"
#include "gen/irstate.h"
#include "gen/llvm.h"
#include "gen/llvmhelpers.h"
#include "gen/logger.h"
#include "gen/tollvm.h"
#include "gen/typinf.h"
#include "gen/uda.h"
#include "ir/irtype.h"
#include "ir/irvar.h"
#include "llvm/ADT/SmallString.h"

//////////////////////////////////////////////////////////////////////////////

class CodegenVisitor : public Visitor {
  IRState *irs;

public:
  explicit CodegenVisitor(IRState *irs) : irs(irs) {}

  //////////////////////////////////////////////////////////////////////////

  // Import all functions from class Visitor
  using Visitor::visit;

  //////////////////////////////////////////////////////////////////////////

  void visit(Dsymbol *sym) override {
    IF_LOG Logger::println("Ignoring Dsymbol::codegen for %s",
                           sym->toPrettyChars());
  }

  //////////////////////////////////////////////////////////////////////////

  void visit(Import *im) override {
    IF_LOG Logger::println("Import::codegen for %s", im->toPrettyChars());
    LOG_SCOPE

    irs->DBuilder.EmitImport(im);
  }

  //////////////////////////////////////////////////////////////////////////

  void visit(Nspace *ns) override {
    IF_LOG Logger::println("Nspace::codegen for %s", ns->toPrettyChars());
    LOG_SCOPE

    if (!isError(ns) && ns->members) {
      for (auto sym : *ns->members)
        sym->accept(this);
    }
  }

  //////////////////////////////////////////////////////////////////////////

  void visit(InterfaceDeclaration *decl) override {
    IF_LOG Logger::println("InterfaceDeclaration::codegen: '%s'",
                           decl->toPrettyChars());
    LOG_SCOPE

    assert(!irs->dcomputetarget);

    if (decl->ir->isDefined()) {
      return;
    }

    if (decl->type->ty == Terror) {
      decl->error("had semantic errors when compiling");
      decl->ir->setDefined();
      return;
    }

    if (!(decl->members && decl->symtab)) {
      return;
    }

    DtoResolveClass(decl);
    decl->ir->setDefined();

<<<<<<< HEAD
      // Emit TypeInfo.
      IrAggr *ir = getIrAggr(decl);
      if (!ir->suppressTypeInfo()) {
        llvm::GlobalVariable *interfaceZ = ir->getClassInfoSymbol();
        defineGlobal(interfaceZ, ir->getClassInfoInit(), decl, true);
      }
=======
    // Emit any members (e.g. final functions).
    for (auto m : *decl->members) {
      m->accept(this);
    }

    // Emit TypeInfo.
    IrClass *ir = getIrAggr(decl);
    if (!ir->suppressTypeInfo()) {
      llvm::GlobalVariable *interfaceZ = ir->getClassInfoSymbol();
      defineGlobal(interfaceZ, ir->getClassInfoInit(), decl);
>>>>>>> 2a5448e8
    }
  }

  //////////////////////////////////////////////////////////////////////////

  void visit(StructDeclaration *decl) override {
    IF_LOG Logger::println("StructDeclaration::codegen: '%s'",
                           decl->toPrettyChars());
    LOG_SCOPE

    if (decl->ir->isDefined()) {
      return;
    }

    if (decl->type->ty == Terror) {
      decl->error("had semantic errors when compiling");
      decl->ir->setDefined();
      return;
    }

    if (!(decl->members && decl->symtab)) {
      // we need to emit TypeInfos for opaque structs too
      IrStruct *ir = getIrAggr(decl, true);
      if (!irs->dcomputetarget && !ir->suppressTypeInfo()) {
        llvm::GlobalVariable *typeInfo = ir->getTypeInfoSymbol();
        defineGlobal(typeInfo, ir->getTypeInfoInit(), decl);
      }

      return;
    }

    DtoResolveStruct(decl);
    decl->ir->setDefined();

    for (auto m : *decl->members) {
      m->accept(this);
    }

    // Skip __initZ and typeinfo for @compute device code.
    // TODO: support global variables and thus __initZ
    if (!irs->dcomputetarget) {
      IrStruct *ir = getIrAggr(decl);

      // Define the __initZ symbol.
      if (!decl->zeroInit) {
        ir->getInitSymbol(true);
      }

      // emit typeinfo
      if (!ir->suppressTypeInfo()) {
        // Emit __xopEquals/__xopCmp/__xtoHash.
        if (decl->xeq && decl->xeq != decl->xerreq) {
          decl->xeq->accept(this);
        }
        if (decl->xcmp && decl->xcmp != decl->xerrcmp) {
          decl->xcmp->accept(this);
        }
        if (decl->xhash) {
          decl->xhash->accept(this);
        }

        // define the TypeInfo_Struct symbol
        llvm::GlobalVariable *typeInfo = ir->getTypeInfoSymbol();
        defineGlobal(typeInfo, ir->getTypeInfoInit(), decl);
      }
    }
  }

  //////////////////////////////////////////////////////////////////////////

  void visit(ClassDeclaration *decl) override {
    IF_LOG Logger::println("ClassDeclaration::codegen: '%s'",
                           decl->toPrettyChars());
    LOG_SCOPE

    assert(!irs->dcomputetarget);

    if (decl->ir->isDefined()) {
      return;
    }

    if (decl->type->ty == Terror) {
      decl->error("had semantic errors when compiling");
      decl->ir->setDefined();
      return;
    }

    if (!(decl->members && decl->symtab)) {
      return;
    }

    DtoResolveClass(decl);
    decl->ir->setDefined();

    for (auto m : *decl->members) {
      m->accept(this);
    }

<<<<<<< HEAD
      ir->getInitSymbol(true);

      ir->getVtblSymbol(true);
=======
    IrClass *ir = getIrAggr(decl);

    auto &initZ = ir->getInitSymbol();
    auto initGlobal = llvm::cast<LLGlobalVariable>(initZ);
    initZ = irs->setGlobalVarInitializer(initGlobal, ir->getDefaultInit());
    setLinkageAndVisibility(decl, initGlobal);
>>>>>>> 2a5448e8

    llvm::GlobalVariable *vtbl = ir->getVtblSymbol();
    defineGlobal(vtbl, ir->getVtblInit(), decl);

<<<<<<< HEAD
      // Emit TypeInfo.
      if (!ir->suppressTypeInfo()) {
        llvm::GlobalVariable *classZ = ir->getClassInfoSymbol();
        defineGlobal(classZ, ir->getClassInfoInit(), decl, true);
      }
=======
    ir->defineInterfaceVtbls();

    // Emit TypeInfo.
    if (!ir->suppressTypeInfo()) {
      llvm::GlobalVariable *classZ = ir->getClassInfoSymbol();
      defineGlobal(classZ, ir->getClassInfoInit(), decl);
>>>>>>> 2a5448e8
    }
  }

  //////////////////////////////////////////////////////////////////////////

  void visit(TupleDeclaration *decl) override {
    IF_LOG Logger::println("TupleDeclaration::codegen(): '%s'",
                           decl->toPrettyChars());
    LOG_SCOPE

    if (decl->ir->isDefined()) {
      return;
    }
    decl->ir->setDefined();

    assert(decl->isexp);
    assert(decl->objects);

    for (auto o : *decl->objects) {
      DsymbolExp *exp = static_cast<DsymbolExp *>(o);
      assert(exp->op == TOKdsymbol);
      exp->s->accept(this);
    }
  }

  //////////////////////////////////////////////////////////////////////////

  void visit(VarDeclaration *decl) override {
    IF_LOG Logger::println("VarDeclaration::codegen(): '%s'",
                           decl->toPrettyChars());
    LOG_SCOPE;

    if (decl->ir->isDefined()) {
      return;
    }

    if (decl->type->ty == Terror) {
      decl->error("had semantic errors when compiling");
      decl->ir->setDefined();
      return;
    }

    DtoResolveVariable(decl);
    decl->ir->setDefined();

    // just forward aliases
    if (decl->aliassym) {
      Logger::println("alias sym");
      decl->toAlias()->accept(this);
      return;
    }

    // global variable
    if (decl->isDataseg()) {
      Logger::println("data segment");

      assert(!(decl->storage_class & STCmanifest) &&
             "manifest constant being codegen'd!");
      assert(!irs->dcomputetarget);

      IrGlobal *irGlobal = getIrGlobal(decl);
      LLGlobalVariable *gvar = llvm::cast<LLGlobalVariable>(irGlobal->value);
      assert(gvar && "DtoResolveVariable should have created value");

      if (global.params.vtls && gvar->isThreadLocal() &&
          !(decl->storage_class & STCtemp)) {
        const char *p = decl->loc.toChars();
        message("%s: `%s` is thread local", p, decl->toChars());
      }

      // Check if we are defining or just declaring the global in this module.
      // If we reach here during codegen of an available_externally function,
      // new variable declarations should stay external and therefore must not
      // have an initializer.
      if (!(decl->storage_class & STCextern) && !decl->inNonRoot()) {
        // Build the initializer. Might use irGlobal->value!
        LLConstant *initVal =
            DtoConstInitializer(decl->loc, decl->type, decl->_init);

        // Cache it.
        assert(!irGlobal->constInit);
        irGlobal->constInit = initVal;

        // Set the initializer, swapping out the variable if the types do not
        // match.
        irGlobal->value = irs->setGlobalVarInitializer(gvar, initVal);

        // Finalize linkage & DLL storage class.
        const auto lwc = DtoLinkage(decl);
        setLinkage(lwc, gvar);
        if (gvar->hasDLLImportStorageClass()) {
          gvar->setDLLStorageClass(LLGlobalValue::DLLExportStorageClass);
        }

        // Hide non-exported symbols
        if (opts::defaultToHiddenVisibility && !decl->isExport()) {
          gvar->setVisibility(LLGlobalValue::HiddenVisibility);
        }

        // Also set up the debug info.
        irs->DBuilder.EmitGlobalVariable(gvar, decl);
      }

      // If this global is used from a naked function, we need to create an
      // artificial "use" for it, or it could be removed by the optimizer if
      // the only reference to it is in inline asm.
      if (irGlobal->nakedUse) {
        irs->usedArray.push_back(gvar);
      }

      IF_LOG Logger::cout() << *gvar << '\n';
    }
  }

  //////////////////////////////////////////////////////////////////////////

  void visit(EnumDeclaration *decl) override {
    IF_LOG Logger::println("Ignoring EnumDeclaration::codegen: '%s'",
                           decl->toPrettyChars());

    if (decl->type->ty == Terror) {
      decl->error("had semantic errors when compiling");
      return;
    }
  }

  //////////////////////////////////////////////////////////////////////////

  void visit(FuncDeclaration *decl) override {
    // don't touch function aliases, they don't contribute any new symbols
    if (!decl->isFuncAliasDeclaration()) {
      DtoDefineFunction(decl);
    }
  }

  //////////////////////////////////////////////////////////////////////////

  void visit(TemplateInstance *decl) override {
    IF_LOG Logger::println("TemplateInstance::codegen: '%s'",
                           decl->toPrettyChars());
    LOG_SCOPE

    if (decl->ir->isDefined()) {
      Logger::println("Already defined, skipping.");
      return;
    }
    decl->ir->setDefined();

    if (isError(decl)) {
      Logger::println("Has errors, skipping.");
      return;
    }

    if (!decl->members) {
      Logger::println("Has no members, skipping.");
      return;
    }

    if (irs->dcomputetarget && (decl->tempdecl == Type::rtinfo ||
                                decl->tempdecl == Type::rtinfoImpl)) {
      // Emitting object.RTInfo(Impl) template instantiations in dcompute
      // modules would require dcompute support for global variables.
      Logger::println("Skipping object.RTInfo(Impl) template instantiations "
                      "in dcompute modules.");
      return;
    }

    for (auto m : *decl->members) {
      m->accept(this);
    }
  }

  //////////////////////////////////////////////////////////////////////////

  void visit(AttribDeclaration *decl) override {
    Dsymbols *d = decl->include(nullptr);

    if (d) {
      for (auto s : *d) {
        s->accept(this);
      }
    }
  }

  //////////////////////////////////////////////////////////////////////////

  static llvm::StringRef getPragmaStringArg(PragmaDeclaration *decl,
                                            d_size_t i = 0) {
    assert(decl->args && decl->args->length > i);
    auto se = (*decl->args)[i]->isStringExp();
    assert(se);
    DString str = se->peekString();
    return {str.ptr, str.length};
  }

  void visit(PragmaDeclaration *decl) override {
    const auto &triple = *global.params.targetTriple;

    if (decl->ident == Id::lib) {
      assert(!irs->dcomputetarget);
      llvm::StringRef name = getPragmaStringArg(decl);

      if (triple.isWindowsGNUEnvironment()) {
        if (name.endswith(".lib")) {
          // On MinGW, strip the .lib suffix, if any, to improve compatibility
          // with code written for DMD (we pass the name to GCC via -l, just as
          // on Posix).
          name = name.drop_back(4);
        }

        if (name.startswith("shell32")) {
          // Another DMD compatibility kludge: Ignore
          // pragma(lib, "shell32.lib"), it is implicitly provided by
          // MinGW.
          return;
        }
      }

      if (triple.isWindowsMSVCEnvironment()) {
        if (name.endswith(".a")) {
          name = name.drop_back(2);
        }
        if (name.endswith(".lib")) {
          name = name.drop_back(4);
        }

        // embed linker directive in COFF object file; don't push to
        // global.params.linkswitches
        std::string arg = ("/DEFAULTLIB:\"" + name + "\"").str();
        gIR->addLinkerOption(llvm::StringRef(arg));
      } else {
        size_t const n = name.size() + 3;
        char *arg = static_cast<char *>(mem.xmalloc(n));
        arg[0] = '-';
        arg[1] = 'l';
        memcpy(arg + 2, name.data(), name.size());
        arg[n - 1] = 0;
        global.params.linkswitches.push(arg);

        if (triple.isOSBinFormatMachO()) {
          // embed linker directive in Mach-O object file too
          gIR->addLinkerOption(llvm::StringRef(arg));
        } else if (triple.isOSBinFormatELF()) {
          // embed library name as dependent library in ELF object file too
          // (supported by LLD v9+)
          gIR->addLinkerDependentLib(name);
        }
      }
    } else if (decl->ident == Id::linkerDirective) {
      // embed in object file (if supported)
      if (triple.isWindowsMSVCEnvironment() || triple.isOSBinFormatMachO()) {
        assert(decl->args);
        llvm::SmallVector<llvm::StringRef, 2> args;
        args.reserve(decl->args->length);
        for (d_size_t i = 0; i < decl->args->length; ++i)
          args.push_back(getPragmaStringArg(decl, i));
        gIR->addLinkerOption(args);
      }
    }
    visit(static_cast<AttribDeclaration *>(decl));
  }

  //////////////////////////////////////////////////////////////////////////

  void visit(TypeInfoDeclaration *decl) override {
    llvm_unreachable("Should be emitted from codegen layer only");
  }
};

//////////////////////////////////////////////////////////////////////////////

void Declaration_codegen(Dsymbol *decl) { Declaration_codegen(decl, gIR); }

void Declaration_codegen(Dsymbol *decl, IRState *irs) {
  CodegenVisitor v(irs);
  decl->accept(&v);
}

//////////////////////////////////////////////////////////////////////////////<|MERGE_RESOLUTION|>--- conflicted
+++ resolved
@@ -99,14 +99,6 @@
     DtoResolveClass(decl);
     decl->ir->setDefined();
 
-<<<<<<< HEAD
-      // Emit TypeInfo.
-      IrAggr *ir = getIrAggr(decl);
-      if (!ir->suppressTypeInfo()) {
-        llvm::GlobalVariable *interfaceZ = ir->getClassInfoSymbol();
-        defineGlobal(interfaceZ, ir->getClassInfoInit(), decl, true);
-      }
-=======
     // Emit any members (e.g. final functions).
     for (auto m : *decl->members) {
       m->accept(this);
@@ -116,8 +108,7 @@
     IrClass *ir = getIrAggr(decl);
     if (!ir->suppressTypeInfo()) {
       llvm::GlobalVariable *interfaceZ = ir->getClassInfoSymbol();
-      defineGlobal(interfaceZ, ir->getClassInfoInit(), decl);
->>>>>>> 2a5448e8
+      defineGlobal(interfaceZ, ir->getClassInfoInit(), decl, true);
     }
   }
 
@@ -143,7 +134,7 @@
       IrStruct *ir = getIrAggr(decl, true);
       if (!irs->dcomputetarget && !ir->suppressTypeInfo()) {
         llvm::GlobalVariable *typeInfo = ir->getTypeInfoSymbol();
-        defineGlobal(typeInfo, ir->getTypeInfoInit(), decl);
+        defineGlobal(typeInfo, ir->getTypeInfoInit(), decl, true);
       }
 
       return;
@@ -181,7 +172,7 @@
 
         // define the TypeInfo_Struct symbol
         llvm::GlobalVariable *typeInfo = ir->getTypeInfoSymbol();
-        defineGlobal(typeInfo, ir->getTypeInfoInit(), decl);
+        defineGlobal(typeInfo, ir->getTypeInfoInit(), decl, true);
       }
     }
   }
@@ -216,36 +207,18 @@
       m->accept(this);
     }
 
-<<<<<<< HEAD
-      ir->getInitSymbol(true);
-
-      ir->getVtblSymbol(true);
-=======
     IrClass *ir = getIrAggr(decl);
 
-    auto &initZ = ir->getInitSymbol();
-    auto initGlobal = llvm::cast<LLGlobalVariable>(initZ);
-    initZ = irs->setGlobalVarInitializer(initGlobal, ir->getDefaultInit());
-    setLinkageAndVisibility(decl, initGlobal);
->>>>>>> 2a5448e8
-
-    llvm::GlobalVariable *vtbl = ir->getVtblSymbol();
-    defineGlobal(vtbl, ir->getVtblInit(), decl);
-
-<<<<<<< HEAD
-      // Emit TypeInfo.
-      if (!ir->suppressTypeInfo()) {
-        llvm::GlobalVariable *classZ = ir->getClassInfoSymbol();
-        defineGlobal(classZ, ir->getClassInfoInit(), decl, true);
-      }
-=======
+    ir->getInitSymbol(true);
+
+    ir->getVtblSymbol(true);
+
     ir->defineInterfaceVtbls();
 
     // Emit TypeInfo.
     if (!ir->suppressTypeInfo()) {
       llvm::GlobalVariable *classZ = ir->getClassInfoSymbol();
-      defineGlobal(classZ, ir->getClassInfoInit(), decl);
->>>>>>> 2a5448e8
+      defineGlobal(classZ, ir->getClassInfoInit(), decl, true);
     }
   }
 
