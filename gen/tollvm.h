--- conflicted
+++ resolved
@@ -110,13 +110,8 @@
 
 // llvm wrappers
 LLValue *DtoLoad(LLValue *src, const char *name = "");
-<<<<<<< HEAD
-LLValue *DtoVolatileLoad(LLValue *src, const char *name = "");
+LLValue *DtoVolatileLoad(LLType *, LLValue *src, const char *name = "");
 LLValue *DtoAlignedLoad(LLType *type, LLValue *src, const char *name = "");
-=======
-LLValue *DtoVolatileLoad(LLType *, LLValue *src, const char *name = "");
-LLValue *DtoAlignedLoad(LLValue *src, const char *name = "");
->>>>>>> f0a3abf1
 void DtoStore(LLValue *src, LLValue *dst);
 void DtoVolatileStore(LLValue *src, LLValue *dst);
 void DtoStoreZextI8(LLValue *src, LLValue *dst);
