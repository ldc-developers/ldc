//===-- typinf.cpp --------------------------------------------------------===//
//
//                         LDC – the LLVM D compiler
//
// This file mostly consists of code under the BSD-style LDC license, but some
// parts have been derived from DMD as noted below. See the LICENSE file for
// details.
//
//===----------------------------------------------------------------------===//

// Copyright (c) 1999-2004 by Digital Mars
// All Rights Reserved
// written by Walter Bright
// www.digitalmars.com
// License for redistribution is by either the Artistic License
// in artistic.txt, or the GNU General Public License in gnu.txt.
// See the included readme.txt for details.

// Modifications for LDC:
// Copyright (c) 2007 by Tomas Lindquist Olsen
// tomas at famolsen dk

#include "gen/typinf.h"

#include "dmd/aggregate.h"
#include "dmd/attrib.h"
#include "dmd/declaration.h"
#include "dmd/enum.h"
#include "dmd/errors.h"
#include "dmd/expression.h"
#include "dmd/id.h"
#include "dmd/import.h"
#include "dmd/init.h"
#include "dmd/mangle.h"
#include "dmd/module.h"
#include "dmd/mtype.h"
#include "dmd/scope.h"
#include "dmd/template.h"
#include "gen/arrays.h"
#include "gen/classes.h"
#include "gen/irstate.h"
#include "gen/linkage.h"
#include "gen/llvm.h"
#include "gen/llvmhelpers.h"
#include "gen/logger.h"
#include "gen/mangling.h"
#include "gen/passes/metadata.h"
#include "gen/pragma.h"
#include "gen/rttibuilder.h"
#include "gen/runtime.h"
#include "gen/structs.h"
#include "gen/tollvm.h"
#include "ir/irtype.h"
#include <ir/irtypeclass.h>
#include "ir/irvar.h"
#include <cassert>
#include <cstdio>

// defined in dmd/typinf.d:
void genTypeInfo(Loc loc, Type *torig, Scope *sc);
bool builtinTypeInfo(Type *t);

TypeInfoDeclaration *getOrCreateTypeInfoDeclaration(const Loc &loc, Type *forType) {
  IF_LOG Logger::println("getOrCreateTypeInfoDeclaration(): %s",
                         forType->toChars());
  LOG_SCOPE

  genTypeInfo(loc, forType, nullptr);

  return forType->vtinfo;
}

/* ========================================================================= */

//////////////////////////////////////////////////////////////////////////////
//                             MAGIC   PLACE
//                                (wut?)
//////////////////////////////////////////////////////////////////////////////

void emitTypeInfoMetadata(LLGlobalVariable *typeinfoGlobal, Type *forType) {
  // We don't want to generate metadata for non-concrete types (such as tuple
  // types, slice types, typeof(expr), etc.), void and function types (without
  // an indirection), as there must be a valid LLVM undef value of that type.
  // As those types cannot appear as LLVM values, they are not interesting for
  // the optimizer passes anyway.
  Type *t = forType->toBasetype();
  if (t->ty < Terror && t->ty != Tvoid && t->ty != Tfunction &&
      t->ty != Tident) {
    const auto metaname = getMetadataName(TD_PREFIX, typeinfoGlobal);

    llvm::NamedMDNode *meta = gIR->module.getNamedMetadata(metaname);

    if (!meta) {
      // Construct the fields
      llvm::Metadata *mdVals[TD_NumFields];
      mdVals[TD_TypeInfo] = llvm::ValueAsMetadata::get(typeinfoGlobal);
      mdVals[TD_Type] = llvm::ConstantAsMetadata::get(
          llvm::UndefValue::get(DtoType(forType)));

      // Construct the metadata and insert it into the module.
      llvm::NamedMDNode *node = gIR->module.getOrInsertNamedMetadata(metaname);
      node->addOperand(llvm::MDNode::get(
          gIR->context(), llvm::makeArrayRef(mdVals, TD_NumFields)));
    }
  }
}

/* ========================================================================= */

namespace {
// The upstream implementation is in dmd/todt.d, class TypeInfoDtVisitor.
class DefineVisitor : public Visitor {
  LLGlobalVariable *const gvar;

public:
  DefineVisitor(LLGlobalVariable *gvar) : gvar(gvar) {}

  // Import all functions from class Visitor
  using Visitor::visit;

  /* ======================================================================= */

  void visit(TypeInfoDeclaration *decl) override {
    IF_LOG Logger::println("TypeInfoDeclaration::llvmDefine() %s",
                           decl->toChars());
    LOG_SCOPE;

    RTTIBuilder b(getTypeInfoType());
    b.finalize(gvar);
  }

  /* ======================================================================= */

  void visit(TypeInfoEnumDeclaration *decl) override {
    IF_LOG Logger::println("TypeInfoEnumDeclaration::llvmDefine() %s",
                           decl->toChars());
    LOG_SCOPE;

    RTTIBuilder b(getEnumTypeInfoType());

    assert(decl->tinfo->ty == Tenum);
    TypeEnum *tc = static_cast<TypeEnum *>(decl->tinfo);
    EnumDeclaration *sd = tc->sym;

    // TypeInfo base
    b.push_typeinfo(sd->memtype);

    // char[] name
    b.push_string(sd->toPrettyChars());

    // void[] init
    // the array is null if the default initializer is zero
    if (!sd->members || decl->tinfo->isZeroInit(decl->loc)) {
      b.push_null_void_array();
    }
    // otherwise emit a void[] with the default initializer
    else {
      Expression *defaultval = sd->getDefaultValue(decl->loc);
      LLConstant *c = toConstElem(defaultval, gIR);
      b.push_void_array(c, sd->memtype, sd);
    }

    // finish
    b.finalize(gvar);
  }

  /* ======================================================================= */

  void visit(TypeInfoPointerDeclaration *decl) override {
    IF_LOG Logger::println("TypeInfoPointerDeclaration::llvmDefine() %s",
                           decl->toChars());
    LOG_SCOPE;

    RTTIBuilder b(getPointerTypeInfoType());
    // TypeInfo base
    b.push_typeinfo(decl->tinfo->nextOf());
    // finish
    b.finalize(gvar);
  }

  /* ======================================================================= */

  void visit(TypeInfoArrayDeclaration *decl) override {
    IF_LOG Logger::println("TypeInfoArrayDeclaration::llvmDefine() %s",
                           decl->toChars());
    LOG_SCOPE;

    RTTIBuilder b(getArrayTypeInfoType());
    // TypeInfo base
    b.push_typeinfo(decl->tinfo->nextOf());
    // finish
    b.finalize(gvar);
  }

  /* ======================================================================= */

  void visit(TypeInfoStaticArrayDeclaration *decl) override {
    IF_LOG Logger::println("TypeInfoStaticArrayDeclaration::llvmDefine() %s",
                           decl->toChars());
    LOG_SCOPE;

    assert(decl->tinfo->ty == Tsarray);
    TypeSArray *tc = static_cast<TypeSArray *>(decl->tinfo);

    RTTIBuilder b(getStaticArrayTypeInfoType());

    // value typeinfo
    b.push_typeinfo(tc->nextOf());

    // length
    b.push(DtoConstSize_t(static_cast<size_t>(tc->dim->toUInteger())));

    // finish
    b.finalize(gvar);
  }

  /* ======================================================================= */

  void visit(TypeInfoAssociativeArrayDeclaration *decl) override {
    IF_LOG Logger::println(
        "TypeInfoAssociativeArrayDeclaration::llvmDefine() %s",
        decl->toChars());
    LOG_SCOPE;

    assert(decl->tinfo->ty == Taarray);
    TypeAArray *tc = static_cast<TypeAArray *>(decl->tinfo);

    RTTIBuilder b(getAssociativeArrayTypeInfoType());

    // value typeinfo
    b.push_typeinfo(tc->nextOf());

    // key typeinfo
    b.push_typeinfo(tc->index);

    // finish
    b.finalize(gvar);
  }

  /* ======================================================================= */

  void visit(TypeInfoFunctionDeclaration *decl) override {
    IF_LOG Logger::println("TypeInfoFunctionDeclaration::llvmDefine() %s",
                           decl->toChars());
    LOG_SCOPE;

    RTTIBuilder b(getFunctionTypeInfoType());
    // TypeInfo base
    b.push_typeinfo(decl->tinfo->nextOf());
    // string deco
    b.push_string(decl->tinfo->deco);
    // finish
    b.finalize(gvar);
  }

  /* ======================================================================= */

  void visit(TypeInfoDelegateDeclaration *decl) override {
    IF_LOG Logger::println("TypeInfoDelegateDeclaration::llvmDefine() %s",
                           decl->toChars());
    LOG_SCOPE;

    assert(decl->tinfo->ty == Tdelegate);
    Type *ret_type = decl->tinfo->nextOf()->nextOf();

    RTTIBuilder b(getDelegateTypeInfoType());
    // TypeInfo base
    b.push_typeinfo(ret_type);
    // string deco
    b.push_string(decl->tinfo->deco);
    // finish
    b.finalize(gvar);
  }

  /* ======================================================================= */

  void visit(TypeInfoStructDeclaration *decl) override {
<<<<<<< HEAD
    IF_LOG Logger::println("TypeInfoStructDeclaration::llvmDefine() %s",
                           decl->toChars());
    LOG_SCOPE;

    // make sure struct is resolved
    assert(decl->tinfo->ty == Tstruct);
    TypeStruct *tc = static_cast<TypeStruct *>(decl->tinfo);
    StructDeclaration *sd = tc->sym;

    // check declaration in object.d
    const auto structTypeInfoType = getStructTypeInfoType();
    const auto structTypeInfoDecl = Type::typeinfostruct;

    // For x86_64 (except Win64) and AAPCS64 targets, class TypeInfo_Struct
    // contains 2 additional fields (m_arg1/m_arg2) which are used for the
    // TypeInfo-based core.stdc.stdarg.va_arg implementations in druntime.
    const auto &triple = *global.params.targetTriple;
    const auto arch = triple.getArch();
    const bool withArgTypes =
        (arch == llvm::Triple::x86_64 && !triple.isOSWindows()) ||
        (!triple.isOSDarwin() && // Apple uses a simpler scheme
         (arch == llvm::Triple::aarch64 || arch == llvm::Triple::aarch64_be));
    const unsigned expectedFields = 11 + (withArgTypes ? 2 : 0);
    const unsigned actualFields =
        structTypeInfoDecl->fields.length -
        1; // union of xdtor/xdtorti counts as 2 overlapping fields
    if (actualFields != expectedFields) {
      error(Loc(), "Unexpected number of `object.TypeInfo_Struct` fields; "
                   "druntime version does not match compiler");
      fatal();
    }

    RTTIBuilder b(structTypeInfoType);

    // handle opaque structs
    if (!sd->members) {
      Logger::println("is opaque struct, emitting dummy TypeInfo_Struct");

      b.push_null_void_array(); // name
      b.push_null_void_array(); // m_init
      b.push_null_vp();         // xtoHash
      b.push_null_vp();         // xopEquals
      b.push_null_vp();         // xopCmp
      b.push_null_vp();         // xtoString
      b.push_uint(0);           // m_flags
      b.push_null_vp();         // xdtor/xdtorti
      b.push_null_vp();         // xpostblit
      b.push_uint(0);           // m_align
      if (withArgTypes) {
        b.push_null_vp();       // m_arg1
        b.push_null_vp();       // m_arg2
      }
      b.push_null_vp();         // m_RTInfo

      b.finalize(gvar);
      return;
    }

    // can't emit typeinfo for forward declarations
    if (sd->sizeok != SIZEOKdone) {
      sd->error("cannot emit `TypeInfo` for forward declaration");
      fatal();
    }

    DtoResolveStruct(sd);

    IrAggr *iraggr = getIrAggr(sd);

    // string name
    b.push_string(sd->toPrettyChars());

    // void[] m_init
    // The protocol is to write a null pointer for zero-initialized arrays. The
    // length field is always needed for tsize().
    llvm::Constant *initPtr;
    if (tc->isZeroInit(Loc())) {
      initPtr = getNullValue(getVoidPtrType());
    } else {
      initPtr = iraggr->getInitSymbol();
    }
    b.push_void_array(getTypeStoreSize(DtoType(tc)), initPtr);

    // function xtoHash
    FuncDeclaration *fd = sd->xhash;
    b.push_funcptr(fd);

    // function xopEquals
    fd = sd->xeq;
    b.push_funcptr(fd);

    // function xopCmp
    fd = sd->xcmp;
    b.push_funcptr(fd);

    // function xtoString
    fd = search_toString(sd);
    b.push_funcptr(fd);

    // uint m_flags
    unsigned hasptrs = tc->hasPointers() ? 1 : 0;
    b.push_uint(hasptrs);

    // function xdtor/xdtorti
    b.push_funcptr(sd->tidtor);

    // function xpostblit
    FuncDeclaration *xpostblit = sd->postblit;
    if (xpostblit && sd->postblit->storage_class & STCdisable) {
      xpostblit = nullptr;
    }
    b.push_funcptr(xpostblit);

    // uint m_align
    b.push_uint(DtoAlignment(tc));

    if (withArgTypes) {
      // TypeInfo m_arg1
      // TypeInfo m_arg2
      for (unsigned i = 0; i < 2; i++) {
        if (auto t = sd->argType(i)) {
          t = merge(t);
          b.push_typeinfo(t);
        } else {
          b.push_null(getTypeInfoType());
        }
      }
    }

    // immutable(void)* m_RTInfo
    // The cases where getRTInfo is null are not quite here, but the code is
    // modelled after what DMD does.
    if (sd->getRTInfo) {
      b.push(toConstElem(sd->getRTInfo, gIR));
    } else if (!tc->hasPointers()) {
      b.push_size_as_vp(0); // no pointers
    } else {
      b.push_size_as_vp(1); // has pointers
    }

    // finish
    b.finalize(gvar);
=======
    llvm_unreachable("Should be handled by IrStruct::getTypeInfoInit()");
>>>>>>> 2a5448e8
  }

  /* ======================================================================= */

  void visit(TypeInfoClassDeclaration *decl) override {
    llvm_unreachable("Should be handled by IrClass::getClassInfoInit()");
  }

  /* ======================================================================= */

  void visit(TypeInfoInterfaceDeclaration *decl) override {
    IF_LOG Logger::println("TypeInfoInterfaceDeclaration::llvmDefine() %s",
                           decl->toChars());
    LOG_SCOPE;

    // make sure interface is resolved
    assert(decl->tinfo->ty == Tclass);
    TypeClass *tc = static_cast<TypeClass *>(decl->tinfo);
    DtoResolveClass(tc->sym);

    RTTIBuilder b(getInterfaceTypeInfoType());

    // TypeInfo base
    b.push_classinfo(tc->sym);

    // finish
    b.finalize(gvar);
  }

  /* ======================================================================= */

  void visit(TypeInfoTupleDeclaration *decl) override {
    IF_LOG Logger::println("TypeInfoTupleDeclaration::llvmDefine() %s",
                           decl->toChars());
    LOG_SCOPE;

    // create elements array
    assert(decl->tinfo->ty == Ttuple);
    TypeTuple *tu = static_cast<TypeTuple *>(decl->tinfo);

    size_t dim = tu->arguments->length;
    std::vector<LLConstant *> arrInits;
    arrInits.reserve(dim);

    LLType *tiTy = DtoType(getTypeInfoType());

    for (auto arg : *tu->arguments) {
      arrInits.push_back(DtoTypeInfoOf(arg->type));
    }

    // build array
    LLArrayType *arrTy = LLArrayType::get(tiTy, dim);
    LLConstant *arrC = LLConstantArray::get(arrTy, arrInits);

    RTTIBuilder b(getTupleTypeInfoType());

    // push TypeInfo[]
    b.push_array(arrC, dim, getTypeInfoType(), nullptr);

    // finish
    b.finalize(gvar);
  }

  /* ======================================================================= */

  void visit(TypeInfoConstDeclaration *decl) override {
    IF_LOG Logger::println("TypeInfoConstDeclaration::llvmDefine() %s",
                           decl->toChars());
    LOG_SCOPE;

    RTTIBuilder b(getConstTypeInfoType());
    // TypeInfo base
    b.push_typeinfo(merge(decl->tinfo->mutableOf()));
    // finish
    b.finalize(gvar);
  }

  /* ======================================================================= */

  void visit(TypeInfoInvariantDeclaration *decl) override {
    IF_LOG Logger::println("TypeInfoInvariantDeclaration::llvmDefine() %s",
                           decl->toChars());
    LOG_SCOPE;

    RTTIBuilder b(getInvariantTypeInfoType());
    // TypeInfo base
    b.push_typeinfo(merge(decl->tinfo->mutableOf()));
    // finish
    b.finalize(gvar);
  }

  /* ======================================================================= */

  void visit(TypeInfoSharedDeclaration *decl) override {
    IF_LOG Logger::println("TypeInfoSharedDeclaration::llvmDefine() %s",
                           decl->toChars());
    LOG_SCOPE;

    RTTIBuilder b(getSharedTypeInfoType());
    // TypeInfo base
    b.push_typeinfo(merge(decl->tinfo->unSharedOf()));
    // finish
    b.finalize(gvar);
  }

  /* ======================================================================= */

  void visit(TypeInfoWildDeclaration *decl) override {
    IF_LOG Logger::println("TypeInfoWildDeclaration::llvmDefine() %s",
                           decl->toChars());
    LOG_SCOPE;

    RTTIBuilder b(getInoutTypeInfoType());
    // TypeInfo base
    b.push_typeinfo(merge(decl->tinfo->mutableOf()));
    // finish
    b.finalize(gvar);
  }

  /* ======================================================================= */

  void visit(TypeInfoVectorDeclaration *decl) override {
    IF_LOG Logger::println("TypeInfoVectorDeclaration::llvmDefine() %s",
                           decl->toChars());
    LOG_SCOPE;

    assert(decl->tinfo->ty == Tvector);
    TypeVector *tv = static_cast<TypeVector *>(decl->tinfo);

    RTTIBuilder b(getVectorTypeInfoType());
    // TypeInfo base
    b.push_typeinfo(tv->basetype);
    // finish
    b.finalize(gvar);
  }
};

// Builds all non-struct/class TypeInfos.
void buildTypeInfo(TypeInfoDeclaration *decl) {
  if (decl->ir->isDefined()) {
    return;
  }
  decl->ir->setDefined();

  IF_LOG Logger::println("Building TypeInfo: %s", decl->toPrettyChars());
  LOG_SCOPE;

  Type *forType = decl->tinfo;

  OutBuffer mangleBuf;
  mangleToBuffer(decl, &mangleBuf);
  const char *mangled = mangleBuf.peekChars();

  IF_LOG {
    Logger::println("type = '%s'", forType->toChars());
    Logger::println("typeinfo mangle: %s", mangled);
  }

  // Only declare the symbol if it isn't yet, otherwise the subtype of
  // built-in TypeInfos (rt.typeinfo.*) may clash with the base type when
  // compiling the rt.typeinfo.* modules.
  const auto irMangle = getIRMangledVarName(mangled, LINKd);
  LLGlobalVariable *gvar = gIR->module.getGlobalVariable(irMangle);
  if (!gvar) {
    LLType *type = DtoType(decl->type)->getPointerElementType();
    // We need to keep the symbol mutable as the type is not declared as
    // immutable on the D side, and e.g. synchronized() can be used on the
    // implicit monitor.
    gvar = declareGlobal(decl->loc, gIR->module, type, irMangle, false);

    emitTypeInfoMetadata(gvar, forType);
  }

  IrGlobal *irg = getIrGlobal(decl, true);
  irg->value = gvar;

  // check if the definition can be elided
<<<<<<< HEAD
  Type *forType = decl->tinfo;
  if (!global.params.useTypeInfo || !Type::dtypeinfo ||
      builtinTypeInfo(forType)) {
=======
  if (gvar->hasInitializer() || !global.params.useTypeInfo ||
      !Type::dtypeinfo || builtinTypeInfo(forType)) {
>>>>>>> 2a5448e8
    return;
  }
  if (auto forClassType = forType->isTypeClass()) {
    if (forClassType->sym->llvmInternal == LLVMno_typeinfo)
      return;
  }

  // define the TypeInfo global
  DefineVisitor v(gvar);
  decl->accept(&v);
  setLinkage({TYPEINFO_LINKAGE_TYPE, needsCOMDAT()}, gvar);
}

/* ========================================================================= */

class DeclareOrDefineVisitor : public Visitor {
  using Visitor::visit;

  // Only declare struct TypeInfos. They are defined once in their owning module
  // as part of StructDeclaration codegen.
  void visit(TypeInfoStructDeclaration *decl) override {
    auto irstruct = getIrAggr(decl->tinfo->isTypeStruct()->sym, true);
    IrGlobal *irg = getIrGlobal(decl, true);
    irg->value = irstruct->getTypeInfoSymbol();
  }

  // Only declare class TypeInfos. They are defined once in their owning module
  // as part of ClassDeclaration codegen.
  void visit(TypeInfoClassDeclaration *decl) override {
    auto cd = decl->tinfo->isTypeClass()->sym;
    DtoResolveClass(cd);

    IrGlobal *irg = getIrGlobal(decl, true);
    irg->value = getIrAggr(cd)->getClassInfoSymbol();
  }

  // Build all other TypeInfos.
  void visit(TypeInfoDeclaration *decl) override { buildTypeInfo(decl); }
};
} // anonymous namespace

LLGlobalVariable *DtoResolveTypeInfo(TypeInfoDeclaration *tid) {
  IF_LOG Logger::println("DtoResolveTypeInfo(%s)", tid->toPrettyChars());
  LOG_SCOPE;

  assert(!gIR->dcomputetarget);

  if (!tid->ir->isResolved()) {
    tid->ir->setResolved();

    DeclareOrDefineVisitor v;
    tid->accept(&v);
  }

  return llvm::cast<LLGlobalVariable>(getIrValue(tid));
}<|MERGE_RESOLUTION|>--- conflicted
+++ resolved
@@ -275,151 +275,7 @@
   /* ======================================================================= */
 
   void visit(TypeInfoStructDeclaration *decl) override {
-<<<<<<< HEAD
-    IF_LOG Logger::println("TypeInfoStructDeclaration::llvmDefine() %s",
-                           decl->toChars());
-    LOG_SCOPE;
-
-    // make sure struct is resolved
-    assert(decl->tinfo->ty == Tstruct);
-    TypeStruct *tc = static_cast<TypeStruct *>(decl->tinfo);
-    StructDeclaration *sd = tc->sym;
-
-    // check declaration in object.d
-    const auto structTypeInfoType = getStructTypeInfoType();
-    const auto structTypeInfoDecl = Type::typeinfostruct;
-
-    // For x86_64 (except Win64) and AAPCS64 targets, class TypeInfo_Struct
-    // contains 2 additional fields (m_arg1/m_arg2) which are used for the
-    // TypeInfo-based core.stdc.stdarg.va_arg implementations in druntime.
-    const auto &triple = *global.params.targetTriple;
-    const auto arch = triple.getArch();
-    const bool withArgTypes =
-        (arch == llvm::Triple::x86_64 && !triple.isOSWindows()) ||
-        (!triple.isOSDarwin() && // Apple uses a simpler scheme
-         (arch == llvm::Triple::aarch64 || arch == llvm::Triple::aarch64_be));
-    const unsigned expectedFields = 11 + (withArgTypes ? 2 : 0);
-    const unsigned actualFields =
-        structTypeInfoDecl->fields.length -
-        1; // union of xdtor/xdtorti counts as 2 overlapping fields
-    if (actualFields != expectedFields) {
-      error(Loc(), "Unexpected number of `object.TypeInfo_Struct` fields; "
-                   "druntime version does not match compiler");
-      fatal();
-    }
-
-    RTTIBuilder b(structTypeInfoType);
-
-    // handle opaque structs
-    if (!sd->members) {
-      Logger::println("is opaque struct, emitting dummy TypeInfo_Struct");
-
-      b.push_null_void_array(); // name
-      b.push_null_void_array(); // m_init
-      b.push_null_vp();         // xtoHash
-      b.push_null_vp();         // xopEquals
-      b.push_null_vp();         // xopCmp
-      b.push_null_vp();         // xtoString
-      b.push_uint(0);           // m_flags
-      b.push_null_vp();         // xdtor/xdtorti
-      b.push_null_vp();         // xpostblit
-      b.push_uint(0);           // m_align
-      if (withArgTypes) {
-        b.push_null_vp();       // m_arg1
-        b.push_null_vp();       // m_arg2
-      }
-      b.push_null_vp();         // m_RTInfo
-
-      b.finalize(gvar);
-      return;
-    }
-
-    // can't emit typeinfo for forward declarations
-    if (sd->sizeok != SIZEOKdone) {
-      sd->error("cannot emit `TypeInfo` for forward declaration");
-      fatal();
-    }
-
-    DtoResolveStruct(sd);
-
-    IrAggr *iraggr = getIrAggr(sd);
-
-    // string name
-    b.push_string(sd->toPrettyChars());
-
-    // void[] m_init
-    // The protocol is to write a null pointer for zero-initialized arrays. The
-    // length field is always needed for tsize().
-    llvm::Constant *initPtr;
-    if (tc->isZeroInit(Loc())) {
-      initPtr = getNullValue(getVoidPtrType());
-    } else {
-      initPtr = iraggr->getInitSymbol();
-    }
-    b.push_void_array(getTypeStoreSize(DtoType(tc)), initPtr);
-
-    // function xtoHash
-    FuncDeclaration *fd = sd->xhash;
-    b.push_funcptr(fd);
-
-    // function xopEquals
-    fd = sd->xeq;
-    b.push_funcptr(fd);
-
-    // function xopCmp
-    fd = sd->xcmp;
-    b.push_funcptr(fd);
-
-    // function xtoString
-    fd = search_toString(sd);
-    b.push_funcptr(fd);
-
-    // uint m_flags
-    unsigned hasptrs = tc->hasPointers() ? 1 : 0;
-    b.push_uint(hasptrs);
-
-    // function xdtor/xdtorti
-    b.push_funcptr(sd->tidtor);
-
-    // function xpostblit
-    FuncDeclaration *xpostblit = sd->postblit;
-    if (xpostblit && sd->postblit->storage_class & STCdisable) {
-      xpostblit = nullptr;
-    }
-    b.push_funcptr(xpostblit);
-
-    // uint m_align
-    b.push_uint(DtoAlignment(tc));
-
-    if (withArgTypes) {
-      // TypeInfo m_arg1
-      // TypeInfo m_arg2
-      for (unsigned i = 0; i < 2; i++) {
-        if (auto t = sd->argType(i)) {
-          t = merge(t);
-          b.push_typeinfo(t);
-        } else {
-          b.push_null(getTypeInfoType());
-        }
-      }
-    }
-
-    // immutable(void)* m_RTInfo
-    // The cases where getRTInfo is null are not quite here, but the code is
-    // modelled after what DMD does.
-    if (sd->getRTInfo) {
-      b.push(toConstElem(sd->getRTInfo, gIR));
-    } else if (!tc->hasPointers()) {
-      b.push_size_as_vp(0); // no pointers
-    } else {
-      b.push_size_as_vp(1); // has pointers
-    }
-
-    // finish
-    b.finalize(gvar);
-=======
     llvm_unreachable("Should be handled by IrStruct::getTypeInfoInit()");
->>>>>>> 2a5448e8
   }
 
   /* ======================================================================= */
@@ -597,14 +453,8 @@
   irg->value = gvar;
 
   // check if the definition can be elided
-<<<<<<< HEAD
-  Type *forType = decl->tinfo;
-  if (!global.params.useTypeInfo || !Type::dtypeinfo ||
-      builtinTypeInfo(forType)) {
-=======
   if (gvar->hasInitializer() || !global.params.useTypeInfo ||
       !Type::dtypeinfo || builtinTypeInfo(forType)) {
->>>>>>> 2a5448e8
     return;
   }
   if (auto forClassType = forType->isTypeClass()) {
