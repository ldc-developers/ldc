#include "gen/llvmhelpers.h"
#include "gen/llvm.h"

#include "mars.h"
#include "init.h"
#include "id.h"
#include "expression.h"
#include "template.h"
#include "module.h"

#include "llvm/MC/MCAsmInfo.h"
#include "llvm/Target/TargetMachine.h"

#include "gen/tollvm.h"
#include "gen/irstate.h"
#include "gen/runtime.h"
#include "gen/logger.h"
#include "gen/arrays.h"
#include "gen/dvalue.h"
#include "gen/complex.h"
#include "gen/classes.h"
#include "gen/functions.h"
#include "gen/typeinf.h"
#include "gen/todebug.h"
#include "gen/cl_options.h"
#include "gen/nested.h"
#include "ir/irmodule.h"

#include <stack>

/****************************************************************************************/
/*////////////////////////////////////////////////////////////////////////////////////////
// DYNAMIC MEMORY HELPERS
////////////////////////////////////////////////////////////////////////////////////////*/

LLValue* DtoNew(Type* newtype)
{
    // get runtime function
    llvm::Function* fn = LLVM_D_GetRuntimeFunction(gIR->module, "_d_allocmemoryT");
    // get type info
    LLConstant* ti = DtoTypeInfoOf(newtype);
    assert(isaPointer(ti));
    // call runtime allocator
    LLValue* mem = gIR->CreateCallOrInvoke(fn, ti, ".gc_mem").getInstruction();
    // cast
    return DtoBitCast(mem, getPtrToType(DtoType(newtype)), ".gc_mem");
}

void DtoDeleteMemory(LLValue* ptr)
{
    // get runtime function
    llvm::Function* fn = LLVM_D_GetRuntimeFunction(gIR->module, "_d_delmemory");
    // build args
    LLSmallVector<LLValue*,1> arg;
    arg.push_back(DtoBitCast(ptr, getVoidPtrType(), ".tmp"));
    // call
    gIR->CreateCallOrInvoke(fn, arg);
}

void DtoDeleteClass(LLValue* inst)
{
    // get runtime function
    llvm::Function* fn = LLVM_D_GetRuntimeFunction(gIR->module, "_d_delclass");
    // build args
    LLSmallVector<LLValue*,1> arg;
#if DMDV2
    // druntime wants a pointer to object
    LLValue *ptr = DtoRawAlloca(inst->getType(), 0, "objectPtr");
    DtoStore(inst, ptr);
    inst = ptr;
#endif
    arg.push_back(DtoBitCast(inst, fn->getFunctionType()->getParamType(0), ".tmp"));
    // call
    gIR->CreateCallOrInvoke(fn, arg);
}

void DtoDeleteInterface(LLValue* inst)
{
    // get runtime function
    llvm::Function* fn = LLVM_D_GetRuntimeFunction(gIR->module, "_d_delinterface");
    // build args
    LLSmallVector<LLValue*,1> arg;
    arg.push_back(DtoBitCast(inst, fn->getFunctionType()->getParamType(0), ".tmp"));
    // call
    gIR->CreateCallOrInvoke(fn, arg);
}

#if DMDV2

void DtoDeleteArray(DValue* arr)
{
    // get runtime function
    llvm::Function* fn = LLVM_D_GetRuntimeFunction(gIR->module, "_d_delarray_t");

    // build args
    LLSmallVector<LLValue*,2> arg;
    arg.push_back(DtoBitCast(arr->getLVal(), fn->getFunctionType()->getParamType(0)));
    arg.push_back(DtoBitCast(DtoTypeInfoOf(arr->type->nextOf()), fn->getFunctionType()->getParamType(1)));

    // call
    gIR->CreateCallOrInvoke(fn, arg);
}

#else

void DtoDeleteArray(DValue* arr)
{
    // get runtime function
    llvm::Function* fn = LLVM_D_GetRuntimeFunction(gIR->module, "_d_delarray");

    // build args
    LLSmallVector<LLValue*,2> arg;
    arg.push_back(DtoArrayLen(arr));
    arg.push_back(DtoBitCast(DtoArrayPtr(arr), getVoidPtrType(), ".tmp"));

    // call
    gIR->CreateCallOrInvoke(fn, arg);
}

#endif

/****************************************************************************************/
/*////////////////////////////////////////////////////////////////////////////////////////
// ALLOCA HELPERS
////////////////////////////////////////////////////////////////////////////////////////*/


llvm::AllocaInst* DtoAlloca(Type* type, const char* name)
{
    LLType* lltype = DtoType(type);
    llvm::AllocaInst* ai = new llvm::AllocaInst(lltype, name, gIR->topallocapoint());
    ai->setAlignment(type->alignsize());
    return ai;
}

llvm::AllocaInst* DtoArrayAlloca(Type* type, unsigned arraysize, const char* name)
{
    LLType* lltype = DtoType(type);
    llvm::AllocaInst* ai = new llvm::AllocaInst(
        lltype, DtoConstUint(arraysize), name, gIR->topallocapoint());
    ai->setAlignment(type->alignsize());
    return ai;
}

llvm::AllocaInst* DtoRawAlloca(LLType* lltype, size_t alignment, const char* name)
{
    llvm::AllocaInst* ai = new llvm::AllocaInst(lltype, name, gIR->topallocapoint());
    if (alignment)
        ai->setAlignment(alignment);
    return ai;
}

LLValue* DtoGcMalloc(LLType* lltype, const char* name)
{
    // get runtime function
    llvm::Function* fn = LLVM_D_GetRuntimeFunction(gIR->module, "_d_allocmemory");
    // parameters
    LLValue *size = DtoConstSize_t(getTypeAllocSize(lltype));
    // call runtime allocator
    LLValue* mem = gIR->CreateCallOrInvoke(fn, size, name).getInstruction();
    // cast
    return DtoBitCast(mem, getPtrToType(lltype), name);
}

/****************************************************************************************/
/*////////////////////////////////////////////////////////////////////////////////////////
// ASSERT HELPER
////////////////////////////////////////////////////////////////////////////////////////*/

void DtoAssert(Module* M, Loc loc, DValue* msg)
{
    std::vector<LLValue*> args;

    // func
    const char* fname = msg ? "_d_assert_msg" : "_d_assert";
    llvm::Function* fn = LLVM_D_GetRuntimeFunction(gIR->module, fname);

    // msg param
    if (msg)
    {
        args.push_back(msg->getRVal());
    }

    // file param

    // we might be generating for an imported template function
    const char* cur_file = M->srcfile->name->toChars();
    if (loc.filename && strcmp(loc.filename, cur_file) != 0)
    {
        args.push_back(DtoConstString(loc.filename));
    }
    else
    {
        IrModule* irmod = getIrModule(M);
        args.push_back(DtoLoad(irmod->fileName));
    }

    // line param
    LLConstant* c = DtoConstUint(loc.linnum);
    args.push_back(c);

    // call
    gIR->CreateCallOrInvoke(fn, args);

    // end debug info
    DtoDwarfFuncEnd(gIR->func()->decl);

    // after assert is always unreachable
    gIR->ir->CreateUnreachable();
}


/****************************************************************************************/
/*////////////////////////////////////////////////////////////////////////////////////////
// LABEL HELPER
////////////////////////////////////////////////////////////////////////////////////////*/
LabelStatement* DtoLabelStatement(Identifier* ident)
{
    FuncDeclaration* fd = gIR->func()->decl;
    FuncDeclaration::LabelMap::iterator iter = fd->labmap.find(ident->toChars());
    if (iter == fd->labmap.end())
    {
        if (fd->returnLabel && fd->returnLabel->ident->equals(ident))
        {
            assert(fd->returnLabel->statement);
            return fd->returnLabel->statement;
        }
        return NULL;
    }
    return iter->second;
}

/****************************************************************************************/
/*////////////////////////////////////////////////////////////////////////////////////////
// GOTO HELPER
////////////////////////////////////////////////////////////////////////////////////////*/
void DtoGoto(Loc loc, Identifier* target, TryFinallyStatement* sourceFinally)
{
    assert(!gIR->scopereturned());

    LabelStatement* lblstmt = DtoLabelStatement(target);
    if(!lblstmt) {
        error(loc, "the label %s does not exist", target->toChars());
        fatal();
    }

    // if the target label is inside inline asm, error
    if(lblstmt->asmLabel) {
        error(loc, "cannot goto to label %s inside an inline asm block", target->toChars());
        fatal();
    }

    // find target basic block
    std::string labelname = gIR->func()->gen->getScopedLabelName(target->toChars());
    llvm::BasicBlock*& targetBB = gIR->func()->gen->labelToBB[labelname];
    if (targetBB == NULL)
        targetBB = llvm::BasicBlock::Create(gIR->context(), "label_" + labelname, gIR->topfunc());

    // emit code for finallys between goto and label
    DtoEnclosingHandlers(loc, lblstmt);

    // goto into finally blocks is forbidden by the spec
    // but should work fine
    if(lblstmt->enclosingFinally != sourceFinally) {
        error(loc, "spec disallows goto into or out of finally block");
        fatal();
    }

    llvm::BranchInst::Create(targetBB, gIR->scopebb());
}

/****************************************************************************************/
/*////////////////////////////////////////////////////////////////////////////////////////
// TRY-FINALLY, VOLATILE AND SYNCHRONIZED HELPER
////////////////////////////////////////////////////////////////////////////////////////*/

void EnclosingSynchro::emitCode(IRState * p)
{
    if (s->exp)
        DtoLeaveMonitor(s->exp->toElem(p)->getRVal());
    else
        DtoLeaveCritical(s->llsync);
}

////////////////////////////////////////////////////////////////////////////////////////

void EnclosingVolatile::emitCode(IRState * p)
{
    // store-load barrier
    DtoMemoryBarrier(false, false, true, false);
}

////////////////////////////////////////////////////////////////////////////////////////

void EnclosingTryFinally::emitCode(IRState * p)
{
    if (tf->finalbody)
    {
        llvm::BasicBlock* oldpad = p->func()->gen->landingPad;
        p->func()->gen->landingPad = landingPad;
        tf->finalbody->toIR(p);
        p->func()->gen->landingPad = oldpad;
    }
}

////////////////////////////////////////////////////////////////////////////////////////

void DtoEnclosingHandlers(Loc loc, Statement* target)
{
    // labels are a special case: they are not required to enclose the current scope
    // for them we use the enclosing scope handler as a reference point
    LabelStatement* lblstmt = target ? target->isLabelStatement() : 0;
    if (lblstmt)
        target = lblstmt->enclosingScopeExit;

    // figure out up until what handler we need to emit
    FuncGen::TargetScopeVec::reverse_iterator targetit = gIR->func()->gen->targetScopes.rbegin();
    FuncGen::TargetScopeVec::reverse_iterator it_end = gIR->func()->gen->targetScopes.rend();
    while(targetit != it_end) {
        if (targetit->s == target) {
            break;
        }
        ++targetit;
    }

    if (target && targetit == it_end) {
        if (lblstmt)
            error(loc, "cannot goto into try, volatile or synchronized statement at %s", target->loc.toChars());
        else
            error(loc, "internal error, cannot find jump path to statement at %s", target->loc.toChars());
        return;
    }

    //
    // emit code for enclosing handlers
    //

    // since the labelstatements possibly inside are private
    // and might already exist push a label scope
    gIR->func()->gen->pushUniqueLabelScope("enclosing");
    FuncGen::TargetScopeVec::reverse_iterator it = gIR->func()->gen->targetScopes.rbegin();
    while (it != targetit) {
        if (it->enclosinghandler)
            it->enclosinghandler->emitCode(gIR);
        ++it;
    }
    gIR->func()->gen->popLabelScope();
}

/****************************************************************************************/
/*////////////////////////////////////////////////////////////////////////////////////////
// SYNCHRONIZED SECTION HELPERS
////////////////////////////////////////////////////////////////////////////////////////*/

void DtoEnterCritical(LLValue* g)
{
    LLFunction* fn = LLVM_D_GetRuntimeFunction(gIR->module, "_d_criticalenter");
    gIR->CreateCallOrInvoke(fn, g);
}

void DtoLeaveCritical(LLValue* g)
{
    LLFunction* fn = LLVM_D_GetRuntimeFunction(gIR->module, "_d_criticalexit");
    gIR->CreateCallOrInvoke(fn, g);
}

void DtoEnterMonitor(LLValue* v)
{
    LLFunction* fn = LLVM_D_GetRuntimeFunction(gIR->module, "_d_monitorenter");
    v = DtoBitCast(v, fn->getFunctionType()->getParamType(0));
    gIR->CreateCallOrInvoke(fn, v);
}

void DtoLeaveMonitor(LLValue* v)
{
    LLFunction* fn = LLVM_D_GetRuntimeFunction(gIR->module, "_d_monitorexit");
    v = DtoBitCast(v, fn->getFunctionType()->getParamType(0));
    gIR->CreateCallOrInvoke(fn, v);
}

/****************************************************************************************/
/*////////////////////////////////////////////////////////////////////////////////////////
// ASSIGNMENT HELPER (store this in that)
////////////////////////////////////////////////////////////////////////////////////////*/

// is this a good approach at all ?

void DtoAssign(Loc& loc, DValue* lhs, DValue* rhs, int op)
{
    Logger::println("DtoAssign(...);\n");
    LOG_SCOPE;

    Type* t = lhs->getType()->toBasetype();
    Type* t2 = rhs->getType()->toBasetype();

    if (t->ty == Tstruct) {
        if (!stripModifiers(t)->equals(stripModifiers(t2))) {
            // FIXME: use 'rhs' for something !?!
            DtoAggrZeroInit(lhs->getLVal());
#if DMDV2
            TypeStruct *ts = (TypeStruct*) lhs->getType();
            if (ts->sym->isNested() && ts->sym->vthis)
                DtoResolveNestedContext(loc, ts->sym, lhs->getLVal());
#endif
        }
        else {
            DtoAggrCopy(lhs->getLVal(), rhs->getRVal());
        }

    }
    else if (t->ty == Tarray) {
        // lhs is slice
        if (DSliceValue* s = lhs->isSlice()) {
            if (t->nextOf()->toBasetype()->equals(t2)) {
                DtoArrayInit(loc, lhs, rhs, op);
            }
#if DMDV2
            else if (DtoArrayElementType(t)->equals(stripModifiers(t2))) {
                DtoArrayInit(loc, s, rhs, op);
            }
            else if (op != -1 && op != TOKblit && arrayNeedsPostblit(t)) {
                DtoArrayAssign(s, rhs, op);
            }
#endif
            else if (DSliceValue *s2 = rhs->isSlice()) {
                DtoArrayCopySlices(s, s2);
            }
            else {
                DtoArrayCopyToSlice(s, rhs);
            }
        }
        // rhs is slice
        else if (DSliceValue* s = rhs->isSlice()) {
            //assert(s->getType()->toBasetype() == lhs->getType()->toBasetype());
            DtoSetArray(lhs,DtoArrayLen(s),DtoArrayPtr(s));
        }
        // null
        else if (rhs->isNull()) {
            DtoSetArrayToNull(lhs->getLVal());
        }
        // reference assignment
        else if (t2->ty == Tarray) {
            DtoStore(rhs->getRVal(), lhs->getLVal());
        }
        // some implicitly converting ref assignment
        else {
            DtoSetArray(lhs, DtoArrayLen(rhs), DtoArrayPtr(rhs));
        }
    }
    else if (t->ty == Tsarray) {
        // T[n] = T
        if (t->nextOf()->toBasetype()->equals(t2)) {
            DtoArrayInit(loc, lhs, rhs, op);
        }
#if DMDV2
        else if (DtoArrayElementType(t)->equals(stripModifiers(t2))) {
            DtoArrayInit(loc, lhs, rhs, op);
        }
        else if (op != -1 && op != TOKblit && arrayNeedsPostblit(t)) {
            DtoArrayAssign(lhs, rhs, op);
        }
#endif
        // T[n] = T[n]
        else if (DtoType(lhs->getType()) == DtoType(rhs->getType())) {
            DtoStaticArrayCopy(lhs->getLVal(), rhs->getRVal());
        }
        // T[n] = T[] - generally only generated by frontend in rare cases
        else if (t2->ty == Tarray && t->nextOf()->toBasetype()->equals(t2->nextOf()->toBasetype())) {
            DtoMemCpy(lhs->getLVal(), DtoArrayPtr(rhs), DtoArrayLen(rhs));
        } else {
            assert(0 && "Unimplemented static array assign!");
        }
    }
    else if (t->ty == Tdelegate) {
        LLValue* l = lhs->getLVal();
        LLValue* r = rhs->getRVal();
        if (Logger::enabled())
            Logger::cout() << "assign\nlhs: " << *l << "rhs: " << *r << '\n';
        DtoStore(r, l);
    }
    else if (t->ty == Tclass) {
        assert(t2->ty == Tclass);
        LLValue* l = lhs->getLVal();
        LLValue* r = rhs->getRVal();
        if (Logger::enabled())
        {
            Logger::cout() << "l : " << *l << '\n';
            Logger::cout() << "r : " << *r << '\n';
        }
        r = DtoBitCast(r, l->getType()->getContainedType(0));
        DtoStore(r, l);
    }
    else if (t->iscomplex()) {
        LLValue* dst = lhs->getLVal();
        LLValue* src = DtoCast(loc, rhs, lhs->getType())->getRVal();
        DtoStore(src, dst);
    }
    else {
        LLValue* l = lhs->getLVal();
        LLValue* r = rhs->getRVal();
        if (Logger::enabled())
            Logger::cout() << "assign\nlhs: " << *l << "rhs: " << *r << '\n';
        LLType* lit = l->getType()->getContainedType(0);
        if (r->getType() != lit) {
            r = DtoCast(loc, rhs, lhs->getType())->getRVal();
            if (Logger::enabled())
                Logger::cout() << "really assign\nlhs: " << *l << "rhs: " << *r << '\n';
#if 1
            if(r->getType() != lit) // It's wierd but it happens. TODO: try to remove this hack
                r = DtoBitCast(r, lit);
#else
            assert(r->getType() == lit);
#endif
        }
        gIR->ir->CreateStore(r, l);
    }

    DVarValue *var = lhs->isVar();
    VarDeclaration *vd = var ? var->var : 0;
    if (vd)
        DtoDwarfValue(DtoLoad(var->getLVal()), vd);
}

/****************************************************************************************/
/*////////////////////////////////////////////////////////////////////////////////////////
//      NULL VALUE HELPER
////////////////////////////////////////////////////////////////////////////////////////*/

DValue* DtoNullValue(Type* type)
{
    Type* basetype = type->toBasetype();
    TY basety = basetype->ty;
    LLType* lltype = DtoType(basetype);

    // complex, needs to be first since complex are also floating
    if (basetype->iscomplex())
    {
        LLType* basefp = DtoComplexBaseType(basetype);
        LLValue* res = DtoAggrPair(DtoType(type), LLConstant::getNullValue(basefp), LLConstant::getNullValue(basefp));
        return new DImValue(type, res);
    }
    // integer, floating, pointer and class have no special representation
    else if (basetype->isintegral() || basetype->isfloating() || basety == Tpointer || basety == Tclass)
    {
        return new DConstValue(type, LLConstant::getNullValue(lltype));
    }
    // dynamic array
    else if (basety == Tarray)
    {
        LLValue* len = DtoConstSize_t(0);
        LLValue* ptr = getNullPtr(getPtrToType(DtoType(basetype->nextOf())));
        return new DSliceValue(type, len, ptr);
    }
    // delegate
    else if (basety == Tdelegate)
    {
        return new DNullValue(type, LLConstant::getNullValue(lltype));
    }

    // unknown
    error("unsupported: null value for %s", type->toChars());
    assert(0);
    return 0;

}


/****************************************************************************************/
/*////////////////////////////////////////////////////////////////////////////////////////
//      CASTING HELPERS
////////////////////////////////////////////////////////////////////////////////////////*/

DValue* DtoCastInt(Loc& loc, DValue* val, Type* _to)
{
    LLType* tolltype = DtoType(_to);

    Type* to = _to->toBasetype();
    Type* from = val->getType()->toBasetype();
    assert(from->isintegral());

    size_t fromsz = from->size();
    size_t tosz = to->size();

    LLValue* rval = val->getRVal();
    if (rval->getType() == tolltype) {
        return new DImValue(_to, rval);
    }

    if (to->ty == Tbool) {
        LLValue* zero = LLConstantInt::get(rval->getType(), 0, false);
        rval = gIR->ir->CreateICmpNE(rval, zero, "tmp");
    }
    else if (to->isintegral()) {
        if (fromsz < tosz || from->ty == Tbool) {
            if (Logger::enabled())
                Logger::cout() << "cast to: " << *tolltype << '\n';
            if (from->isunsigned() || from->ty == Tbool) {
                rval = new llvm::ZExtInst(rval, tolltype, "tmp", gIR->scopebb());
            } else {
                rval = new llvm::SExtInst(rval, tolltype, "tmp", gIR->scopebb());
            }
        }
        else if (fromsz > tosz) {
            rval = new llvm::TruncInst(rval, tolltype, "tmp", gIR->scopebb());
        }
        else {
            rval = DtoBitCast(rval, tolltype);
        }
    }
    else if (to->iscomplex()) {
        return DtoComplex(loc, to, val);
    }
    else if (to->isfloating()) {
        if (from->isunsigned()) {
            rval = new llvm::UIToFPInst(rval, tolltype, "tmp", gIR->scopebb());
        }
        else {
            rval = new llvm::SIToFPInst(rval, tolltype, "tmp", gIR->scopebb());
        }
    }
    else if (to->ty == Tpointer) {
        if (Logger::enabled())
            Logger::cout() << "cast pointer: " << *tolltype << '\n';
        rval = gIR->ir->CreateIntToPtr(rval, tolltype, "tmp");
    }
    else {
        error(loc, "invalid cast from '%s' to '%s'", val->getType()->toChars(), _to->toChars());
        fatal();
    }

    return new DImValue(_to, rval);
}

DValue* DtoCastPtr(Loc& loc, DValue* val, Type* to)
{
    LLType* tolltype = DtoType(to);

    Type* totype = to->toBasetype();
    Type* fromtype = val->getType()->toBasetype();
    assert(fromtype->ty == Tpointer || fromtype->ty == Tfunction);

    LLValue* rval;

    if (totype->ty == Tpointer || totype->ty == Tclass) {
        LLValue* src = val->getRVal();
        if (Logger::enabled())
            Logger::cout() << "src: " << *src << "to type: " << *tolltype << '\n';
        rval = DtoBitCast(src, tolltype);
    }
    else if (totype->ty == Tbool) {
        LLValue* src = val->getRVal();
        LLValue* zero = LLConstant::getNullValue(src->getType());
        rval = gIR->ir->CreateICmpNE(src, zero, "tmp");
    }
    else if (totype->isintegral()) {
        rval = new llvm::PtrToIntInst(val->getRVal(), tolltype, "tmp", gIR->scopebb());
    }
    else {
        error(loc, "invalid cast from '%s' to '%s'", val->getType()->toChars(), to->toChars());
        fatal();
    }

    return new DImValue(to, rval);
}

DValue* DtoCastFloat(Loc& loc, DValue* val, Type* to)
{
    if (val->getType() == to)
        return val;

    LLType* tolltype = DtoType(to);

    Type* totype = to->toBasetype();
    Type* fromtype = val->getType()->toBasetype();
    assert(fromtype->isfloating());

    size_t fromsz = fromtype->size();
    size_t tosz = totype->size();

    LLValue* rval;

    if (totype->ty == Tbool) {
        rval = val->getRVal();
        LLValue* zero = LLConstant::getNullValue(rval->getType());
        rval = gIR->ir->CreateFCmpUNE(rval, zero, "tmp");
    }
    else if (totype->iscomplex()) {
        return DtoComplex(loc, to, val);
    }
    else if (totype->isfloating()) {
        if (fromsz == tosz) {
            rval = val->getRVal();
            assert(rval->getType() == tolltype);
        }
        else if (fromsz < tosz) {
            rval = new llvm::FPExtInst(val->getRVal(), tolltype, "tmp", gIR->scopebb());
        }
        else if (fromsz > tosz) {
            rval = new llvm::FPTruncInst(val->getRVal(), tolltype, "tmp", gIR->scopebb());
        }
        else {
            error(loc, "invalid cast from '%s' to '%s'", val->getType()->toChars(), to->toChars());
            fatal();
        }
    }
    else if (totype->isintegral()) {
        if (totype->isunsigned()) {
            rval = new llvm::FPToUIInst(val->getRVal(), tolltype, "tmp", gIR->scopebb());
        }
        else {
            rval = new llvm::FPToSIInst(val->getRVal(), tolltype, "tmp", gIR->scopebb());
        }
    }
    else {
        error(loc, "invalid cast from '%s' to '%s'", val->getType()->toChars(), to->toChars());
        fatal();
    }

    return new DImValue(to, rval);
}

DValue* DtoCastDelegate(Loc& loc, DValue* val, Type* to)
{
    if (to->toBasetype()->ty == Tdelegate)
    {
        return DtoPaintType(loc, val, to);
    }
    else if (to->toBasetype()->ty == Tbool)
    {
        return new DImValue(to, DtoDelegateEquals(TOKnotequal, val->getRVal(), NULL));
    }
    else
    {
        error(loc, "invalid cast from '%s' to '%s'", val->getType()->toChars(), to->toChars());
        fatal();
    }
}

DValue* DtoCast(Loc& loc, DValue* val, Type* to)
{
    Type* fromtype = val->getType()->toBasetype();
    Type* totype = to->toBasetype();

#if DMDV2
    if (fromtype->ty == Taarray)
        fromtype = ((TypeAArray*)fromtype)->getImpl()->type;
    if (totype->ty == Taarray)
        totype = ((TypeAArray*)totype)->getImpl()->type;
#endif

    if (fromtype->equals(totype))
        return val;

    Logger::println("Casting from '%s' to '%s'", fromtype->toChars(), to->toChars());
    LOG_SCOPE;

    if (fromtype->isintegral()) {
        return DtoCastInt(loc, val, to);
    }
    else if (fromtype->iscomplex()) {
        return DtoCastComplex(loc, val, to);
    }
    else if (fromtype->isfloating()) {
        return DtoCastFloat(loc, val, to);
    }
    else if (fromtype->ty == Tclass) {
        return DtoCastClass(val, to);
    }
    else if (fromtype->ty == Tarray || fromtype->ty == Tsarray) {
        return DtoCastArray(loc, val, to);
    }
    else if (fromtype->ty == Tpointer || fromtype->ty == Tfunction) {
        return DtoCastPtr(loc, val, to);
    }
    else if (fromtype->ty == Tdelegate) {
        return DtoCastDelegate(loc, val, to);
    }
    else {
        error(loc, "invalid cast from '%s' to '%s'", val->getType()->toChars(), to->toChars());
        fatal();
    }
}

//////////////////////////////////////////////////////////////////////////////////////////

DValue* DtoPaintType(Loc& loc, DValue* val, Type* to)
{
    Type* from = val->getType()->toBasetype();
    Logger::println("repainting from '%s' to '%s'", from->toChars(), to->toChars());

    if (from->ty == Tarray)
    {
        Type* at = to->toBasetype();
        assert(at->ty == Tarray);
        Type* elem = at->nextOf()->pointerTo();
        if (DSliceValue* slice = val->isSlice())
        {
            return new DSliceValue(to, slice->len, DtoBitCast(slice->ptr, DtoType(elem)));
        }
        else if (val->isLVal())
        {
            LLValue* ptr = val->getLVal();
            ptr = DtoBitCast(ptr, DtoType(at->pointerTo()));
            return new DVarValue(to, ptr);
        }
        else
        {
            LLValue *len, *ptr;
            len = DtoArrayLen(val);
            ptr = DtoArrayPtr(val);
            ptr = DtoBitCast(ptr, DtoType(elem));
            return new DImValue(to, DtoAggrPair(len, ptr, "tmp"));
        }
    }
    else if (from->ty == Tdelegate)
    {
        Type* dgty = to->toBasetype();
        assert(dgty->ty == Tdelegate);
        if (val->isLVal())
        {
            LLValue* ptr = val->getLVal();
            assert(isaPointer(ptr));
            ptr = DtoBitCast(ptr, getPtrToType(DtoType(dgty)));
            if (Logger::enabled())
                Logger::cout() << "dg ptr: " << *ptr << '\n';
            return new DVarValue(to, ptr);
        }
        else
        {
            LLValue* dg = val->getRVal();
            LLValue* context = gIR->ir->CreateExtractValue(dg, 0, ".context");
            LLValue* funcptr = gIR->ir->CreateExtractValue(dg, 1, ".funcptr");
            funcptr = DtoBitCast(funcptr, DtoType(dgty)->getContainedType(1));
            LLValue* aggr = DtoAggrPair(context, funcptr, "tmp");
            if (Logger::enabled())
                Logger::cout() << "dg: " << *aggr << '\n';
            return new DImValue(to, aggr);
        }
    }
    else if (from->ty == Tpointer || from->ty == Tclass || from->ty == Taarray)
    {
        Type* b = to->toBasetype();
        assert(b->ty == Tpointer || b->ty == Tclass || b->ty == Taarray);
        LLValue* ptr = DtoBitCast(val->getRVal(), DtoType(b));
        return new DImValue(to, ptr);
    }
    else
    {
        // assert(!val->isLVal()); TODO: what is it needed for?
        assert(DtoType(to) == DtoType(to));
        return new DImValue(to, val->getRVal());
    }
}

/****************************************************************************************/
/*////////////////////////////////////////////////////////////////////////////////////////
//      TEMPLATE HELPERS
////////////////////////////////////////////////////////////////////////////////////////*/

TemplateInstance* DtoIsTemplateInstance(Dsymbol* s)
{
    if (!s) return NULL;
    if (s->isTemplateInstance() && !s->isTemplateMixin())
        return s->isTemplateInstance();
    else if (s->parent)
        return DtoIsTemplateInstance(s->parent);
    return NULL;
}

/****************************************************************************************/
/*////////////////////////////////////////////////////////////////////////////////////////
//      PROCESSING QUEUE HELPERS
////////////////////////////////////////////////////////////////////////////////////////*/

void DtoResolveDsymbol(Dsymbol* dsym)
{
    if (StructDeclaration* sd = dsym->isStructDeclaration()) {
        DtoResolveStruct(sd);
    }
    else if (ClassDeclaration* cd = dsym->isClassDeclaration()) {
        DtoResolveClass(cd);
    }
    else if (FuncDeclaration* fd = dsym->isFuncDeclaration()) {
        DtoResolveFunction(fd);
    }
    else if (TypeInfoDeclaration* fd = dsym->isTypeInfoDeclaration()) {
        DtoResolveTypeInfo(fd);
    }
    else {
    error(dsym->loc, "unsupported dsymbol: %s", dsym->toChars());
    assert(0 && "unsupported dsymbol for DtoResolveDsymbol");
    }
}

//////////////////////////////////////////////////////////////////////////////////////////

void DtoConstInitGlobal(VarDeclaration* vd)
{
    vd->codegen(Type::sir);

    if (vd->ir.initialized) return;
    vd->ir.initialized = gIR->dmodule;

    Logger::println("DtoConstInitGlobal(%s) @ %s", vd->toChars(), vd->loc.toChars());
    LOG_SCOPE;

    // build the initializer
    LLConstant* initVal = DtoConstInitializer(vd->loc, vd->type, vd->init);

    // set the initializer if appropriate
    IrGlobal* glob = vd->ir.irGlobal;
    llvm::GlobalVariable* gvar = llvm::cast<llvm::GlobalVariable>(glob->value);

    //if (LLStructType *st = isaStruct(glob->type)) {
    //    st->setBody(initVal);
    //}

    assert(!glob->constInit);
    glob->constInit = initVal;

    // assign the initializer
    if (!(vd->storage_class & STCextern) && mustDefineSymbol(vd))
    {
        if (Logger::enabled())
        {
            Logger::println("setting initializer");
            Logger::cout() << "global: " << *gvar << '\n';
#if 0
            Logger::cout() << "init:   " << *initVal << '\n';
#endif
        }

        gvar->setInitializer(initVal);

        // do debug info
        DtoDwarfGlobalVariable(gvar, vd);
    }
}

/****************************************************************************************/
/*////////////////////////////////////////////////////////////////////////////////////////
//      DECLARATION EXP HELPER
////////////////////////////////////////////////////////////////////////////////////////*/
DValue* DtoDeclarationExp(Dsymbol* declaration)
{
    Logger::print("DtoDeclarationExp: %s\n", declaration->toChars());
    LOG_SCOPE;

    // variable declaration
    if (VarDeclaration* vd = declaration->isVarDeclaration())
    {
        Logger::println("VarDeclaration");

        // if aliassym is set, this VarDecl is redone as an alias to another symbol
        // this seems to be done to rewrite Tuple!(...) v;
        // as a TupleDecl that contains a bunch of individual VarDecls
        if (vd->aliassym)
            return DtoDeclarationExp(vd->aliassym);

        // static
        if (vd->isDataseg())
        {
            vd->codegen(Type::sir);
        }
        else
        {
            if (global.params.llvmAnnotate)
                DtoAnnotation(declaration->toChars());

            Logger::println("vdtype = %s", vd->type->toChars());

            // ref vardecls are generated when DMD lowers foreach to a for statement,
            // and this is a hack to support them for this case only
            if(vd->isRef())
            {
                if (!vd->ir.irLocal)
                    vd->ir.irLocal = new IrLocal(vd);

                ExpInitializer* ex = vd->init->isExpInitializer();
                assert(ex && "ref vars must have expression initializer");
                assert(ex->exp);
                AssignExp* as = ex->exp->isAssignExp();
                assert(as && "ref vars must be initialized by an assign exp");
                DValue *val = as->e2->toElem(gIR);
                if (val->isLVal())
                {
                    vd->ir.irLocal->value = val->getLVal();
                }
                else
                {
                    LLValue *newVal = DtoAlloca(val->type);
                    DtoStore(val->getRVal(), newVal);
                    vd->ir.irLocal->value = newVal;
                }
            }

            // referenced by nested delegate?
        #if DMDV2
            if (vd->nestedrefs.dim) {
        #else
            if (vd->nestedref) {
        #endif
                Logger::println("has nestedref set");
                assert(vd->ir.irLocal);
                DtoNestedInit(vd);
            // is it already allocated?
            } else if(vd->ir.irLocal) {
                // nothing to do...
            }
#if DMDV2
            /* Named Return Value Optimization (NRVO):
                T f(){
                    T ret;        // &ret == hidden pointer
                    ret = ...
                    return ret;    // NRVO.
                }
            */
            else if (gIR->func()->retArg && gIR->func()->decl->nrvo_can && gIR->func()->decl->nrvo_var == vd) {
                vd->ir.irLocal = new IrLocal(vd);
                vd->ir.irLocal->value = gIR->func()->retArg;
            }
#endif
            // normal stack variable, allocate storage on the stack if it has not already been done
            else if(!vd->isRef()) {
                vd->ir.irLocal = new IrLocal(vd);

#if DMDV2
                /* NRVO again:
                    T t = f();    // t's memory address is taken hidden pointer
                */
                ExpInitializer *ei = 0;
                if (vd->type->toBasetype()->ty == Tstruct && vd->init &&
                    !!(ei = vd->init->isExpInitializer()))
                {
                    if (ei->exp->op == TOKconstruct) {
                        AssignExp *ae = (AssignExp*)ei->exp;
                        if (ae->e2->op == TOKcall) {
                            CallExp *ce = (CallExp *)ae->e2;
                            TypeFunction *tf = (TypeFunction *)ce->e1->type->toBasetype();
                            if (tf->ty == Tfunction && tf->retStyle() == RETstack) {
                                vd->ir.irLocal->value = ce->toElem(gIR)->getLVal();
                                goto Lexit;
                            }
                        }
                    }
                }
#endif

                LLType* lltype = DtoType(vd->type);

                llvm::Value* allocainst;
                if(gTargetData->getTypeSizeInBits(lltype) == 0)
                    allocainst = llvm::ConstantPointerNull::get(getPtrToType(lltype));
                else
                    allocainst = DtoAlloca(vd->type, vd->toChars());

                //allocainst->setAlignment(vd->type->alignsize()); // TODO
                vd->ir.irLocal->value = allocainst;

                DtoDwarfLocalVariable(allocainst, vd);
            }
            else
            {
                assert(vd->ir.irLocal->value);
            }

            if (Logger::enabled())
                Logger::cout() << "llvm value for decl: " << *vd->ir.irLocal->value << '\n';
            if (!vd->isRef())
                DtoInitializer(vd->ir.irLocal->value, vd->init); // TODO: Remove altogether?

#if DMDV2
        Lexit:
            /* Mark the point of construction of a variable that needs to be destructed.
             */
            if (vd->edtor && !vd->noscope)
            {
                // Put vd on list of things needing destruction
                gIR->varsInScope().push_back(vd);
            }
#endif
        }

        return new DVarValue(vd->type, vd, vd->ir.getIrValue());
    }
    // struct declaration
    else if (StructDeclaration* s = declaration->isStructDeclaration())
    {
        Logger::println("StructDeclaration");
        s->codegen(Type::sir);
    }
    // function declaration
    else if (FuncDeclaration* f = declaration->isFuncDeclaration())
    {
        Logger::println("FuncDeclaration");
        f->codegen(Type::sir);
    }
    // alias declaration
    else if (declaration->isAliasDeclaration())
    {
        Logger::println("AliasDeclaration - no work");
        // do nothing
    }
    // enum
    else if (declaration->isEnumDeclaration())
    {
        Logger::println("EnumDeclaration - no work");
        // do nothing
    }
    // class
    else if (ClassDeclaration* e = declaration->isClassDeclaration())
    {
        Logger::println("ClassDeclaration");
        e->codegen(Type::sir);
    }
    // typedef
    else if (TypedefDeclaration* tdef = declaration->isTypedefDeclaration())
    {
        Logger::println("TypedefDeclaration");
        DtoTypeInfoOf(tdef->type, false);
    }
    // attribute declaration
    else if (AttribDeclaration* a = declaration->isAttribDeclaration())
    {
        Logger::println("AttribDeclaration");
        // choose the right set in case this is a conditional declaration
        Array *d = a->include(NULL, NULL);
        if (d)
            for (unsigned i=0; i < d->dim; ++i)
            {
                DtoDeclarationExp((Dsymbol*)d->data[i]);
            }
    }
    // mixin declaration
    else if (TemplateMixin* m = declaration->isTemplateMixin())
    {
        Logger::println("TemplateMixin");
        for (unsigned i=0; i < m->members->dim; ++i)
        {
            Dsymbol* mdsym = (Dsymbol*)m->members->data[i];
            DtoDeclarationExp(mdsym);
        }
    }
    // tuple declaration
    else if (TupleDeclaration* tupled = declaration->isTupleDeclaration())
    {
        Logger::println("TupleDeclaration");
        if(!tupled->isexp) {
            error(declaration->loc, "don't know how to handle non-expression tuple decls yet");
            assert(0);
        }

        assert(tupled->objects);
        for (unsigned i=0; i < tupled->objects->dim; ++i)
        {
            DsymbolExp* exp = (DsymbolExp*)tupled->objects->data[i];
            DtoDeclarationExp(exp->s);
        }
    }
    // template
    else if (TemplateDeclaration* t = declaration->isTemplateDeclaration())
    {
        Logger::println("TemplateDeclaration");
        // do nothing
    }
    // unsupported declaration
    else
    {
        error(declaration->loc, "Unimplemented Declaration type for DeclarationExp. kind: %s", declaration->kind());
        assert(0);
    }
    return NULL;
}

// does pretty much the same as DtoDeclarationExp, except it doesn't initialize, and only handles var declarations
LLValue* DtoRawVarDeclaration(VarDeclaration* var, LLValue* addr)
{
    // we don't handle globals with this one
    assert(!var->isDataseg());

    // we don't handle aliases either
    assert(!var->aliassym);

    // alloca if necessary
    if (!addr && (!var->ir.irLocal || !var->ir.irLocal->value))
    {
        addr = DtoAlloca(var->type, var->toChars());
        // add debug info
        DtoDwarfLocalVariable(addr, var);
    }

    // referenced by nested function?
#if DMDV2
    if (var->nestedrefs.dim)
#else
    if (var->nestedref)
#endif
    {
        assert(var->ir.irLocal);
        if(!var->ir.irLocal->value)
        {
            assert(addr);
            var->ir.irLocal->value = addr;
        }
        else
            assert(!addr || addr == var->ir.irLocal->value);

        DtoNestedInit(var);
    }
    // normal local variable
    else
    {
        // if this already has storage, it must've been handled already
        if (var->ir.irLocal && var->ir.irLocal->value) {
            if (addr && addr != var->ir.irLocal->value) {
                // This can happen, for example, in scope(exit) blocks which
                // are translated to IR multiple times.
                // That *should* only happen after the first one is completely done
                // though, so just set the address.
                IF_LOG {
                    Logger::println("Replacing LLVM address of %s", var->toChars());
                    LOG_SCOPE;
                    Logger::cout() << "Old val: " << *var->ir.irLocal->value << '\n';
                    Logger::cout() << "New val: " << *addr << '\n';
                }
                var->ir.irLocal->value = addr;
            }
            return addr;
        }

        assert(!var->ir.isSet());
        assert(addr);
        var->ir.irLocal = new IrLocal(var);
        var->ir.irLocal->value = addr;
    }

    // return the alloca
    return var->ir.irLocal->value;
}

/****************************************************************************************/
/*////////////////////////////////////////////////////////////////////////////////////////
//      INITIALIZER HELPERS
////////////////////////////////////////////////////////////////////////////////////////*/

LLType* DtoConstInitializerType(Type* type, Initializer* init)
{
    if (type->ty == Ttypedef) {
        TypeTypedef *td = (TypeTypedef*)type;
        if (td->sym->init)
            return DtoConstInitializerType(td->sym->basetype, td->sym->init);
    }

    type = type->toBasetype();
    if (type->ty == Tsarray)
    {
        if (!init)
        {
            TypeSArray *tsa = (TypeSArray*)type;
            LLType *llnext = DtoConstInitializerType(type->nextOf(), init);
            return LLArrayType::get(llnext, tsa->dim->toUInteger());
        }
        else if (ArrayInitializer* ai = init->isArrayInitializer())
        {
            return DtoConstArrayInitializerType(ai);
        }
    }
    else if (type->ty == Tstruct)
    {
        if (!init)
        {
        LdefaultInit:
            TypeStruct *ts = (TypeStruct*)type;
            DtoResolveStruct(ts->sym);
            return ts->sym->ir.irStruct->getDefaultInit()->getType();
        }
        else if (ExpInitializer* ex = init->isExpInitializer())
        {
            if (ex->exp->op == TOKstructliteral) {
                StructLiteralExp* le = (StructLiteralExp*)ex->exp;
                if (!le->constType)
                    le->constType = LLStructType::create(gIR->context(), std::string(type->toChars()) + "_init");
                return le->constType;
            } else if (ex->exp->op == TOKvar) {
                if (((VarExp*)ex->exp)->var->isStaticStructInitDeclaration())
                    goto LdefaultInit;
            }
        }
        else if (StructInitializer* si = init->isStructInitializer())
        {
            if (!si->ltype)
                si->ltype = LLStructType::create(gIR->context(), std::string(type->toChars()) + "_init");
            return si->ltype;
        }
    }

    return DtoTypeNotVoid(type);
}

LLConstant* DtoConstInitializer(Loc loc, Type* type, Initializer* init)
{
    LLConstant* _init = 0; // may return zero
    if (!init)
    {
        Logger::println("const default initializer for %s", type->toChars());
        _init = DtoConstExpInit(loc, type, type->defaultInit());
    }
    else if (ExpInitializer* ex = init->isExpInitializer())
    {
        Logger::println("const expression initializer");
        _init = DtoConstExpInit(loc, type, ex->exp);
    }
    else if (StructInitializer* si = init->isStructInitializer())
    {
        Logger::println("const struct initializer");
        si->ad->codegen(Type::sir);
        return si->ad->ir.irStruct->createStructInitializer(si);
    }
    else if (ArrayInitializer* ai = init->isArrayInitializer())
    {
        Logger::println("const array initializer");
        _init = DtoConstArrayInitializer(ai);
    }
    else if (init->isVoidInitializer())
    {
        Logger::println("const void initializer");
        LLType* ty = DtoTypeNotVoid(type);
        _init = LLConstant::getNullValue(ty);
    }
    else {
        Logger::println("unsupported const initializer: %s", init->toChars());
    }
    return _init;
}

//////////////////////////////////////////////////////////////////////////////////////////

DValue* DtoInitializer(LLValue* target, Initializer* init)
{
    if (!init)
        return 0;
    else if (ExpInitializer* ex = init->isExpInitializer())
    {
        Logger::println("expression initializer");
        assert(ex->exp);
        return ex->exp->toElem(gIR);
    }
    else if (ArrayInitializer* ai = init->isArrayInitializer())
    {
        // TODO: do nothing ?
    }
    else if (init->isVoidInitializer())
    {
        // do nothing
    }
    else if (StructInitializer *si = init->isStructInitializer()) {
        // TODO: again nothing ?
    }
    else {
        Logger::println("unsupported initializer: %s", init->toChars());
        assert(0);
    }
    return 0;
}

//////////////////////////////////////////////////////////////////////////////////////////

static LLConstant* expand_to_sarray(Type *base, Expression* exp)
{
    Logger::println("building type %s from expression (%s) of type %s", base->toChars(), exp->toChars(), exp->type->toChars());
    LLType* dstTy = DtoType(base);
    if (Logger::enabled())
        Logger::cout() << "final llvm type requested: " << *dstTy << '\n';

    LLConstant* val = exp->toConstElem(gIR);

    Type* expbase = stripModifiers(exp->type->toBasetype());
    Logger::println("expbase: %s", expbase->toChars());
    Type* t = base->toBasetype();

    LLSmallVector<size_t, 4> dims;

    while(1)
    {
        Logger::println("t: %s", t->toChars());
        if (t->equals(expbase))
            break;
        assert(t->ty == Tsarray);
        TypeSArray* tsa = (TypeSArray*)t;
        dims.push_back(tsa->dim->toInteger());
        assert(t->nextOf());
        t = t->nextOf()->toBasetype();
    }

    size_t i = dims.size();
    assert(i);

    std::vector<LLConstant*> inits;
    while (i--)
    {
        LLArrayType* arrty = LLArrayType::get(val->getType(), dims[i]);
        inits.clear();
        inits.insert(inits.end(), dims[i], val);
        val = LLConstantArray::get(arrty, inits);
    }

    return val;
}

LLConstant* DtoConstExpInit(Loc loc, Type* type, Expression* exp)
{
#if DMDV2
    Type* expbase = exp->type->toBasetype()->mutableOf()->merge();
    Type* base = type->toBasetype()->mutableOf()->merge();
#else
    Type* expbase = exp->type->toBasetype();
    Type* base = type->toBasetype();
#endif

    // if not the same basetypes, we won't get the same llvm types either
    if (!expbase->equals(base))
    {
        if (base->ty == Tsarray)
        {
            if (base->nextOf()->toBasetype()->ty == Tvoid) {
                error(loc, "static arrays of voids have no default initializer");
                fatal();
            }
            Logger::println("type is a static array, building constant array initializer to single value");
            return expand_to_sarray(base, exp);
        }
        else
        {
            error("cannot yet convert default initializer %s of type %s to %s", exp->toChars(), exp->type->toChars(), type->toChars());
            fatal();
        }
        assert(0);
    }

    return exp->toConstElem(gIR);
}

//////////////////////////////////////////////////////////////////////////////////////////

void DtoAnnotation(const char* str)
{
    std::string s("CODE: ");
    s.append(str);
    char* p = &s[0];
    while (*p)
    {
        if (*p == '"')
            *p = '\'';
        ++p;
    }
    // create a noop with the code as the result name!
    // FIXME: this is const folded and eliminated immediately ... :/
    gIR->ir->CreateAnd(DtoConstSize_t(0),DtoConstSize_t(0),s.c_str());
}

//////////////////////////////////////////////////////////////////////////////////////////

LLConstant* DtoTypeInfoOf(Type* type, bool base)
{
    type = type->merge2(); // needed.. getTypeInfo does the same
    type->getTypeInfo(NULL);
    TypeInfoDeclaration* tidecl = type->vtinfo;
    assert(tidecl);
    tidecl->codegen(Type::sir);
    assert(tidecl->ir.irGlobal != NULL);
    assert(tidecl->ir.irGlobal->value != NULL);
    LLConstant* c = isaConstant(tidecl->ir.irGlobal->value);
    assert(c != NULL);
    if (base)
        return llvm::ConstantExpr::getBitCast(c, DtoType(Type::typeinfo->type));
    return c;
}

//////////////////////////////////////////////////////////////////////////////////////////

void DtoOverloadedIntrinsicName(TemplateInstance* ti, TemplateDeclaration* td, std::string& name)
{
    Logger::println("DtoOverloadedIntrinsicName");
    LOG_SCOPE;

    Logger::println("template instance: %s", ti->toChars());
    Logger::println("template declaration: %s", td->toChars());
    Logger::println("intrinsic name: %s", td->intrinsicName.c_str());

    // for now use the size in bits of the first template param in the instance
    assert(ti->tdtypes.dim == 1);
    Type* T = (Type*)ti->tdtypes.data[0];

    char prefix = T->isreal() ? 'f' : T->isintegral() ? 'i' : 0;
    if (!prefix) {
        ti->error("has invalid template parameter for intrinsic: %s", T->toChars());
        fatal(); // or LLVM asserts
    }

    char tmp[21]; // probably excessive, but covers a uint64_t
    sprintf(tmp, "%lu", (unsigned long) gTargetData->getTypeSizeInBits(DtoType(T)));

    // replace # in name with bitsize
    name = td->intrinsicName;

    std::string needle("#");
    size_t pos;
    while(std::string::npos != (pos = name.find(needle))) {
        if (pos > 0 && name[pos-1] == prefix) {
            // Properly prefixed, insert bitwidth.
            name.replace(pos, 1, tmp);
        } else {
            if (pos && (name[pos-1] == 'i' || name[pos-1] == 'f')) {
                // Wrong type character.
                ti->error("has invalid parameter type for intrinsic %s: %s is not a%s type",
                    name.c_str(), T->toChars(),
                    (name[pos-1] == 'i' ? "n integral" : " floating-point"));
            } else {
                // Just plain wrong. (Error in declaration, not instantiation)
                td->error("has an invalid intrinsic name: %s", name.c_str());
            }
            fatal(); // or LLVM asserts
        }
    }

    Logger::println("final intrinsic name: %s", name.c_str());
}

//////////////////////////////////////////////////////////////////////////////////////////

bool mustDefineSymbol(Dsymbol* s)
{
    if (FuncDeclaration* fd = s->isFuncDeclaration())
    {
        // we can't (and probably shouldn't?) define functions
        // that weren't semantic3'ed
        if (fd->semanticRun < 4)
            return false;

        if (fd->isArrayOp)
            return true;

        if (global.params.useAvailableExternally && fd->availableExternally) {
            // Emit extra functions if we're inlining.
            // These will get available_externally linkage,
            // so they shouldn't end up in object code.

            assert(fd->type->ty == Tfunction);
            // * If we define extra static constructors, static destructors
            //   and unittests they'll get registered to run, and we won't
            //   be calling them directly anyway.
            // * If it's a large function, don't emit it unnecessarily.
            //   Use DMD's canInline() to determine whether it's large.
            //   inlineCost() members have been changed to pay less attention
            //   to DMDs limitations, but still have some issues. The most glaring
            //   offenders are any kind of control flow statements other than
            //   'if' and 'return'.
            if (   !fd->isStaticCtorDeclaration()
                && !fd->isStaticDtorDeclaration()
                && !fd->isUnitTestDeclaration()
                && fd->canInline(true))
            {
                return true;
            }

            // This was only semantic'ed for inlining checks.
            // We won't be inlining this, so we only need to emit a declaration.
            return false;
        }
    }

    // Inlining checks may create some variable and class declarations
    // we don't need to emit.
    if (global.params.useAvailableExternally)
    {
        if (VarDeclaration* vd = s->isVarDeclaration())
            if (vd->availableExternally)
                return false;

        if (ClassDeclaration* cd = s->isClassDeclaration())
            if (cd->availableExternally)
                return false;
    }

    TemplateInstance* tinst = DtoIsTemplateInstance(s);
    if (tinst)
    {
        if (!opts::singleObj)
            return true;

        if (!tinst->emittedInModule)
        {
            gIR->seenTemplateInstances.insert(tinst);
            tinst->emittedInModule = gIR->dmodule;
        }
        return tinst->emittedInModule == gIR->dmodule;
    }

    return s->getModule() == gIR->dmodule;
}

//////////////////////////////////////////////////////////////////////////////////////////

bool needsTemplateLinkage(Dsymbol* s)
{
    return DtoIsTemplateInstance(s) && mustDefineSymbol(s);
}

//////////////////////////////////////////////////////////////////////////////////////////

bool hasUnalignedFields(Type* t)
{
    t = t->toBasetype();
    if (t->ty == Tsarray) {
        assert(t->nextOf()->size() % t->nextOf()->alignsize() == 0);
        return hasUnalignedFields(t->nextOf());
    } else if (t->ty != Tstruct)
        return false;

    TypeStruct* ts = (TypeStruct*)t;
    if (ts->unaligned)
        return (ts->unaligned == 2);

    StructDeclaration* sym = ts->sym;

    // go through all the fields and try to find something unaligned
    ts->unaligned = 2;
    for (unsigned i = 0; i < sym->fields.dim; i++)
    {
        VarDeclaration* f = (VarDeclaration*)sym->fields.data[i];
        unsigned a = f->type->alignsize() - 1;
        if (((f->offset + a) & ~a) != f->offset)
            return true;
        else if (f->type->toBasetype()->ty == Tstruct && hasUnalignedFields(f->type))
            return true;
    }

    ts->unaligned = 1;
    return false;
}

//////////////////////////////////////////////////////////////////////////////////////////

IrModule * getIrModule(Module * M)
{
    if (M == NULL)
        M = gIR->func()->decl->getModule();
    assert(M && "null module");
    if (!M->ir.irModule)
        M->ir.irModule = new IrModule(M, M->srcfile->toChars());
    return M->ir.irModule;
}

//////////////////////////////////////////////////////////////////////////////////////////

size_t realignOffset(size_t offset, Type* type)
{
    size_t alignsize = type->alignsize();
    size_t alignedoffset = (offset + alignsize - 1) & ~(alignsize - 1);

    // if the aligned offset already matches the input offset
    // don't waste time checking things are ok!
    if (alignedoffset == offset)
        return alignedoffset;

    // we cannot get the llvm alignment if the type is still opaque, this can happen in some
    // forward reference situations, so when this happens we fall back to manual padding.
    // also handle arbitrary "by-value" opaques nested inside aggregates.
    LLType* T = DtoType(type);
    if (!T->isSized())
    {
        return offset;
    }

    // then we check against the llvm alignment
    size_t alignsize2 = gTargetData->getABITypeAlignment(T);

    // if it differs we need to insert manual padding as well
    if (alignsize != alignsize2)
    {
        // FIXME: this assert fails on std.typecons
        //assert(alignsize > alignsize2 && "this is not good, the D and LLVM "
        //    "type alignments differ, but LLVM's is bigger! This will break "
        //    "aggregate type mapping");
        // don't try and align the offset, and let the mappers pad 100% manually
        return offset;
    }

    // ok, we're good, llvm will align properly!
    return alignedoffset;
}

//////////////////////////////////////////////////////////////////////////////////////////

Type * stripModifiers( Type * type )
{
#if DMDV2
    if (type->ty == Tfunction)
        return type;
    Type *t = type;
    while (t->mod)
    {
        switch (t->mod)
        {
            case MODconst:
                t = type->cto;
                break;
            case MODshared:
                t = type->sto;
                break;
            case MODimmutable:
                t = type->ito;
                break;
            case MODshared | MODconst:
                t = type->scto;
                break;
            case MODwild:
                t = type->wto;
                break;
            case MODshared | MODwild:
                t = type->swto;
                break;
            default:
                assert(0 && "Unhandled type modifier");
        }

        if (!t)
        {
            unsigned sz = type->sizeTy[type->ty];
            t = (Type *)malloc(sz);
            memcpy(t, type, sz);
            t->mod = 0;
            t->deco = NULL;
            t->arrayof = NULL;
            t->pto = NULL;
            t->rto = NULL;
            t->cto = NULL;
            t->ito = NULL;
            t->sto = NULL;
            t->scto = NULL;
            t->wto = NULL;
            t->swto = NULL;
            t->vtinfo = NULL;
            t = t->merge();

            t->fixTo(type);
            switch (type->mod)
            {
                case MODconst:
                    t->cto = type;
                    break;

                case MODimmutable:
                    t->ito = type;
                    break;

                case MODshared:
                    t->sto = type;
                    break;

                case MODshared | MODconst:
                    t->scto = type;
                    break;

                case MODwild:
                    t->wto = type;
                    break;

                case MODshared | MODwild:
                    t->swto = type;
                    break;

                default:
                    assert(0);
            }
        }
    }
    return t;
#else
    return type;
#endif
}

//////////////////////////////////////////////////////////////////////////////////////////

LLValue* makeLValue(Loc& loc, DValue* value)
{
    Type* valueType = value->getType();
    bool needsMemory;
    LLValue* valuePointer;
    if (value->isIm()) {
        valuePointer = value->getRVal();
        needsMemory = !DtoIsPassedByRef(valueType);
    }
    else if (value->isVar()) {
        valuePointer = value->getLVal();
        needsMemory = false;
    }
    else if (value->isConst()) {
        valuePointer = value->getRVal();
        needsMemory = true;
    }
    else {
        valuePointer = DtoAlloca(valueType, ".makelvaluetmp");
        DVarValue var(valueType, valuePointer);
        DtoAssign(loc, &var, value);
        needsMemory = false;
    }

    if (needsMemory) {
        LLValue* tmp = DtoAlloca(valueType, ".makelvaluetmp");
        DtoStore(valuePointer, tmp);
        valuePointer = tmp;
    }

    return valuePointer;
}

//////////////////////////////////////////////////////////////////////////////////////////

#if DMDV2
void callPostblit(Loc &loc, Expression *exp, LLValue *val)
{

    Type *tb = exp->type->toBasetype();
    if ((exp->op == TOKvar || exp->op == TOKdotvar || exp->op == TOKstar || exp->op == TOKthis) &&
        tb->ty == Tstruct)
    {   StructDeclaration *sd = ((TypeStruct *)tb)->sym;
        if (sd->postblit)
        {
            FuncDeclaration *fd = sd->postblit;
            if (fd->storage_class & STCdisable)
                fd->toParent()->error(loc, "is not copyable because it is annotated with @disable");
            fd->codegen(Type::sir);
            Expressions args;
            DFuncValue dfn(fd, fd->ir.irFunc->func, val);
            DtoCallFunction(loc, Type::basic[Tvoid], &dfn, &args);
        }
    }
}
<<<<<<< HEAD
#endif

//////////////////////////////////////////////////////////////////////////////////////////

void printLabelName(std::ostream& target, const char* func_mangle, const char* label_name)
{
    target << gTargetMachine->getMCAsmInfo()->getPrivateGlobalPrefix() <<
        func_mangle << "_" << label_name;
}
=======
#endif
>>>>>>> cd732537
<|MERGE_RESOLUTION|>--- conflicted
+++ resolved
@@ -1838,7 +1838,6 @@
         }
     }
 }
-<<<<<<< HEAD
 #endif
 
 //////////////////////////////////////////////////////////////////////////////////////////
@@ -1847,7 +1846,4 @@
 {
     target << gTargetMachine->getMCAsmInfo()->getPrivateGlobalPrefix() <<
         func_mangle << "_" << label_name;
-}
-=======
-#endif
->>>>>>> cd732537
+}