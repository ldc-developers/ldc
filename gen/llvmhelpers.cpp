//===-- llvmhelpers.cpp ---------------------------------------------------===//
//
//                         LDC – the LLVM D compiler
//
// This file is distributed under the BSD-style LDC license. See the LICENSE
// file for details.
//
//===----------------------------------------------------------------------===//

#include "gen/llvmhelpers.h"
#include "declaration.h"
#include "expression.h"
#include "id.h"
#include "init.h"
#include "mars.h"
#include "module.h"
#include "template.h"
#include "gen/arrays.h"
#include "gen/classes.h"
#include "gen/complex.h"
#include "gen/dvalue.h"
#include "gen/functions.h"
#include "gen/irstate.h"
#include "gen/llvm.h"
#include "gen/llvmcompat.h"
#include "gen/logger.h"
#include "gen/nested.h"
#include "gen/pragma.h"
#include "gen/runtime.h"
#include "gen/tollvm.h"
#include "gen/typeinf.h"
#include "gen/uda.h"
#include "gen/abi.h"
#include "ir/irfunction.h"
#include "ir/irmodule.h"
#include "ir/irtypeaggr.h"
#include "llvm/MC/MCAsmInfo.h"
#include "llvm/Target/TargetMachine.h"
#include "llvm/Transforms/Utils/ModuleUtils.h"
#include <stack>

#include "llvm/Support/CommandLine.h"

llvm::cl::opt<llvm::GlobalVariable::ThreadLocalMode> clThreadModel(
    "fthread-model", llvm::cl::desc("Thread model"),
    llvm::cl::init(llvm::GlobalVariable::GeneralDynamicTLSModel),
    llvm::cl::values(clEnumValN(llvm::GlobalVariable::GeneralDynamicTLSModel,
                                "global-dynamic",
                                "Global dynamic TLS model (default)"),
                     clEnumValN(llvm::GlobalVariable::LocalDynamicTLSModel,
                                "local-dynamic", "Local dynamic TLS model"),
                     clEnumValN(llvm::GlobalVariable::InitialExecTLSModel,
                                "initial-exec", "Initial exec TLS model"),
                     clEnumValN(llvm::GlobalVariable::LocalExecTLSModel,
                                "local-exec", "Local exec TLS model"),
                     clEnumValEnd));


/******************************************************************************
 * Simple Triple helpers for DFE
 * TODO: find better location for this
 ******************************************************************************/
bool isArchx86_64() {
  return global.params.targetTriple->getArch() == llvm::Triple::x86_64;
}

bool isTargetWindowsMSVC() {
  return global.params.targetTriple->isWindowsMSVCEnvironment();
}


/******************************************************************************
 * DYNAMIC MEMORY HELPERS
 ******************************************************************************/

LLValue *DtoNew(Loc &loc, Type *newtype) {
  // get runtime function
  llvm::Function *fn = getRuntimeFunction(loc, gIR->module, "_d_allocmemoryT");
  // get type info
  LLConstant *ti = DtoTypeInfoOf(newtype);
  assert(isaPointer(ti));
  // call runtime allocator
  LLValue *mem = gIR->CreateCallOrInvoke(fn, ti, ".gc_mem").getInstruction();
  // cast
  return DtoBitCast(mem, DtoPtrToType(newtype), ".gc_mem");
}

LLValue *DtoNewStruct(Loc &loc, TypeStruct *newtype) {
  llvm::Function *fn = getRuntimeFunction(
      loc, gIR->module,
      newtype->isZeroInit(newtype->sym->loc) ? "_d_newitemT" : "_d_newitemiT");
  LLConstant *ti = DtoTypeInfoOf(newtype);
  LLValue *mem = gIR->CreateCallOrInvoke(fn, ti, ".gc_struct").getInstruction();
  return DtoBitCast(mem, DtoPtrToType(newtype), ".gc_struct");
}

void DtoDeleteMemory(Loc &loc, DValue *ptr) {
  llvm::Function *fn = getRuntimeFunction(loc, gIR->module, "_d_delmemory");
  LLValue *lval = (ptr->isLVal() ? ptr->getLVal() : makeLValue(loc, ptr));
  gIR->CreateCallOrInvoke(
      fn, DtoBitCast(lval, fn->getFunctionType()->getParamType(0)));
}

void DtoDeleteStruct(Loc &loc, DValue *ptr) {
  llvm::Function *fn = getRuntimeFunction(loc, gIR->module, "_d_delstruct");
  LLValue *lval = (ptr->isLVal() ? ptr->getLVal() : makeLValue(loc, ptr));
  gIR->CreateCallOrInvoke(
      fn, DtoBitCast(lval, fn->getFunctionType()->getParamType(0)),
      DtoBitCast(DtoTypeInfoOf(ptr->type->nextOf()),
                 fn->getFunctionType()->getParamType(1)));
}

void DtoDeleteClass(Loc &loc, DValue *inst) {
  llvm::Function *fn = getRuntimeFunction(loc, gIR->module, "_d_delclass");
  LLValue *lval = (inst->isLVal() ? inst->getLVal() : makeLValue(loc, inst));
  gIR->CreateCallOrInvoke(
      fn, DtoBitCast(lval, fn->getFunctionType()->getParamType(0)));
}

void DtoDeleteInterface(Loc &loc, DValue *inst) {
  llvm::Function *fn = getRuntimeFunction(loc, gIR->module, "_d_delinterface");
  LLValue *lval = (inst->isLVal() ? inst->getLVal() : makeLValue(loc, inst));
  gIR->CreateCallOrInvoke(
      fn, DtoBitCast(lval, fn->getFunctionType()->getParamType(0)));
}

void DtoDeleteArray(Loc &loc, DValue *arr) {
  llvm::Function *fn = getRuntimeFunction(loc, gIR->module, "_d_delarray_t");
  llvm::FunctionType *fty = fn->getFunctionType();

  // the TypeInfo argument must be null if the type has no dtor
  Type *elementType = arr->type->nextOf();
  bool hasDtor = (elementType->toBasetype()->ty == Tstruct &&
                  elementType->needsDestruction());
  LLValue *typeInfo = (!hasDtor ? getNullPtr(fty->getParamType(1))
                                : DtoTypeInfoOf(elementType));

  LLValue *lval = (arr->isLVal() ? arr->getLVal() : makeLValue(loc, arr));
  gIR->CreateCallOrInvoke(fn, DtoBitCast(lval, fty->getParamType(0)),
                          DtoBitCast(typeInfo, fty->getParamType(1)));
}

/******************************************************************************
 * ALIGNMENT HELPERS
 ******************************************************************************/

unsigned DtoAlignment(Type *type) {
  structalign_t alignment = type->alignment();
  if (alignment == STRUCTALIGN_DEFAULT) {
    alignment = type->alignsize();
  }
  return (alignment == STRUCTALIGN_DEFAULT ? 0 : alignment);
}

unsigned DtoAlignment(VarDeclaration *vd) {
  return vd->alignment == STRUCTALIGN_DEFAULT ? DtoAlignment(vd->type)
                                              : vd->alignment;
}

/******************************************************************************
 * ALLOCA HELPERS
 ******************************************************************************/

llvm::AllocaInst *DtoAlloca(Type *type, const char *name) {
  return DtoRawAlloca(DtoMemType(type), DtoAlignment(type), name);
}

llvm::AllocaInst *DtoAlloca(VarDeclaration *vd, const char *name) {
  return DtoRawAlloca(DtoMemType(vd->type), DtoAlignment(vd), name);
}

llvm::AllocaInst *DtoArrayAlloca(Type *type, unsigned arraysize,
                                 const char *name) {
  LLType *lltype = DtoType(type);
  auto ai = new llvm::AllocaInst(lltype, DtoConstUint(arraysize), name,
                                 gIR->topallocapoint());
  ai->setAlignment(DtoAlignment(type));
  return ai;
}

llvm::AllocaInst *DtoRawAlloca(LLType *lltype, size_t alignment,
                               const char *name) {
  auto ai = new llvm::AllocaInst(lltype, name, gIR->topallocapoint());
  if (alignment) {
    ai->setAlignment(alignment);
  }
  return ai;
}

LLValue *DtoGcMalloc(Loc &loc, LLType *lltype, const char *name) {
  // get runtime function
  llvm::Function *fn = getRuntimeFunction(loc, gIR->module, "_d_allocmemory");
  // parameters
  LLValue *size = DtoConstSize_t(getTypeAllocSize(lltype));
  // call runtime allocator
  LLValue *mem = gIR->CreateCallOrInvoke(fn, size, name).getInstruction();
  // cast
  return DtoBitCast(mem, getPtrToType(lltype), name);
}

LLValue *DtoAllocaDump(DValue *val, const char *name) {
  return DtoAllocaDump(val->getRVal(), val->getType(), name);
}

LLValue *DtoAllocaDump(DValue *val, Type *asType, const char *name) {
  return DtoAllocaDump(val->getRVal(), asType, name);
}

LLValue *DtoAllocaDump(DValue *val, LLType *asType, int alignment,
                       const char *name) {
  return DtoAllocaDump(val->getRVal(), asType, alignment, name);
}

LLValue *DtoAllocaDump(LLValue *val, int alignment, const char *name) {
  return DtoAllocaDump(val, val->getType(), alignment, name);
}

LLValue *DtoAllocaDump(LLValue *val, Type *asType, const char *name) {
  return DtoAllocaDump(val, DtoType(asType), DtoAlignment(asType), name);
}

LLValue *DtoAllocaDump(LLValue *val, LLType *asType, int alignment,
                       const char *name) {
  LLType *valType = i1ToI8(voidToI8(val->getType()));
  asType = i1ToI8(voidToI8(asType));
  LLType *allocaType =
      (getTypeStoreSize(valType) <= getTypeAllocSize(asType) ? asType
                                                             : valType);
  LLValue *mem = DtoRawAlloca(allocaType, alignment, name);
  DtoStoreZextI8(val, DtoBitCast(mem, valType->getPointerTo()));
  return DtoBitCast(mem, asType->getPointerTo());
}

/******************************************************************************
 * ASSERT HELPER
 ******************************************************************************/

void DtoAssert(Module *M, Loc &loc, DValue *msg) {
  // func
  const char *fname = msg ? "_d_assert_msg" : "_d_assert";
  llvm::Function *fn = getRuntimeFunction(loc, gIR->module, fname);

  // Arguments
  llvm::SmallVector<LLValue *, 3> args;

  // msg param
  if (msg) {
    args.push_back(msg->getRVal());
  }

  // file param
  args.push_back(DtoModuleFileName(M, loc));

  // line param
  args.push_back(DtoConstUint(loc.linnum));

  // call
  gIR->func()->scopes->callOrInvoke(fn, args);

  // after assert is always unreachable
  gIR->ir->CreateUnreachable();
}

/******************************************************************************
 * MODULE FILE NAME
 ******************************************************************************/

LLValue *DtoModuleFileName(Module *M, const Loc &loc) {
  return DtoConstString(loc.filename ? loc.filename
                                     : M->srcfile->name->toChars());
}

/******************************************************************************
 * GOTO HELPER
 ******************************************************************************/

void DtoGoto(Loc &loc, LabelDsymbol *target) {
  assert(!gIR->scopereturned());

  LabelStatement *lblstmt = target->statement;
  if (!lblstmt) {
    error(loc, "the label %s does not exist", target->ident->toChars());
    fatal();
  }

  gIR->func()->scopes->jumpToLabel(loc, target->ident);
}

/******************************************************************************
 * ASSIGNMENT HELPER (store this in that)
 ******************************************************************************/

// is this a good approach at all ?

void DtoAssign(Loc &loc, DValue *lhs, DValue *rhs, int op,
               bool canSkipPostblit) {
  IF_LOG Logger::println("DtoAssign()");
  LOG_SCOPE;

  Type *t = lhs->getType()->toBasetype();
  Type *t2 = rhs->getType()->toBasetype();

  assert(t->ty != Tvoid && "Cannot assign values of type void.");

  if (t->ty == Tbool) {
    DtoStoreZextI8(rhs->getRVal(), lhs->getLVal());
  } else if (t->ty == Tstruct) {
    // don't copy anything to empty structs
    if (static_cast<TypeStruct *>(t)->sym->fields.dim > 0) {
      llvm::Value *src = rhs->getRVal();
      llvm::Value *dst = lhs->getLVal();

      // Check whether source and destination values are the same at compile
      // time as to not emit an invalid (overlapping) memcpy on trivial
      // struct self-assignments like 'A a; a = a;'.
      if (src != dst) {
        DtoMemCpy(dst, src);
      }
    }
  } else if (t->ty == Tarray || t->ty == Tsarray) {
    DtoArrayAssign(loc, lhs, rhs, op, canSkipPostblit);
  } else if (t->ty == Tdelegate) {
    LLValue *l = lhs->getLVal();
    LLValue *r = rhs->getRVal();
    IF_LOG {
      Logger::cout() << "lhs: " << *l << '\n';
      Logger::cout() << "rhs: " << *r << '\n';
    }
    DtoStore(r, l);
  } else if (t->ty == Tclass) {
    assert(t2->ty == Tclass);
    LLValue *l = lhs->getLVal();
    LLValue *r = rhs->getRVal();
    IF_LOG {
      Logger::cout() << "l : " << *l << '\n';
      Logger::cout() << "r : " << *r << '\n';
    }
    r = DtoBitCast(r, l->getType()->getContainedType(0));
    DtoStore(r, l);
  } else if (t->iscomplex()) {
    LLValue *dst = lhs->getLVal();
    LLValue *src = DtoCast(loc, rhs, lhs->getType())->getRVal();
    DtoStore(src, dst);
  } else {
    LLValue *l = lhs->getLVal();
    LLValue *r = rhs->getRVal();
    IF_LOG {
      Logger::cout() << "lhs: " << *l << '\n';
      Logger::cout() << "rhs: " << *r << '\n';
    }
    LLType *lit = l->getType()->getContainedType(0);
    if (r->getType() != lit) {
      r = DtoCast(loc, rhs, lhs->getType())->getRVal();
      IF_LOG {
        Logger::println("Type mismatch, really assigning:");
        LOG_SCOPE
        Logger::cout() << "lhs: " << *l << '\n';
        Logger::cout() << "rhs: " << *r << '\n';
      }
#if 1
      if (r->getType() !=
          lit) { // It's wierd but it happens. TODO: try to remove this hack
        r = DtoBitCast(r, lit);
      }
#else
      assert(r->getType() == lit);
#endif
    }
    gIR->ir->CreateStore(r, l);
  }
}

/******************************************************************************
 * NULL VALUE HELPER
 ******************************************************************************/

DValue *DtoNullValue(Type *type, Loc loc) {
  Type *basetype = type->toBasetype();
  TY basety = basetype->ty;
  LLType *lltype = DtoType(basetype);

  // complex, needs to be first since complex are also floating
  if (basetype->iscomplex()) {
    LLType *basefp = DtoComplexBaseType(basetype);
    LLValue *res = DtoAggrPair(DtoType(type), LLConstant::getNullValue(basefp),
                               LLConstant::getNullValue(basefp));
    return new DImValue(type, res);
  }
  // integer, floating, pointer, assoc array, delegate and class have no special
  // representation
  if (basetype->isintegral() || basetype->isfloating() || basety == Tpointer ||
      basety == Tclass || basety == Tdelegate || basety == Taarray) {
    return new DConstValue(type, LLConstant::getNullValue(lltype));
  }
  // dynamic array
  if (basety == Tarray) {
    LLValue *len = DtoConstSize_t(0);
    LLValue *ptr = getNullPtr(DtoPtrToType(basetype->nextOf()));
    return new DSliceValue(type, len, ptr);
  }
  error(loc, "null not known for type '%s'", type->toChars());
  fatal();
}

/******************************************************************************
 * CASTING HELPERS
 ******************************************************************************/

DValue *DtoCastInt(Loc &loc, DValue *val, Type *_to) {
  LLType *tolltype = DtoType(_to);

  Type *to = _to->toBasetype();
  Type *from = val->getType()->toBasetype();
  assert(from->isintegral());

  LLValue *rval = val->getRVal();
  if (rval->getType() == tolltype) {
    return new DImValue(_to, rval);
  }

  size_t fromsz = from->size();
  size_t tosz = to->size();

  if (to->ty == Tbool) {
    LLValue *zero = LLConstantInt::get(rval->getType(), 0, false);
    rval = gIR->ir->CreateICmpNE(rval, zero);
  } else if (to->isintegral()) {
    if (fromsz < tosz || from->ty == Tbool) {
      IF_LOG Logger::cout() << "cast to: " << *tolltype << '\n';
      if (isLLVMUnsigned(from) || from->ty == Tbool) {
        rval = new llvm::ZExtInst(rval, tolltype, "", gIR->scopebb());
      } else {
        rval = new llvm::SExtInst(rval, tolltype, "", gIR->scopebb());
      }
    } else if (fromsz > tosz) {
      rval = new llvm::TruncInst(rval, tolltype, "", gIR->scopebb());
    } else {
      rval = DtoBitCast(rval, tolltype);
    }
  } else if (to->iscomplex()) {
    return DtoComplex(loc, to, val);
  } else if (to->isfloating()) {
    if (from->isunsigned()) {
      rval = new llvm::UIToFPInst(rval, tolltype, "", gIR->scopebb());
    } else {
      rval = new llvm::SIToFPInst(rval, tolltype, "", gIR->scopebb());
    }
  } else if (to->ty == Tpointer) {
    IF_LOG Logger::cout() << "cast pointer: " << *tolltype << '\n';
    rval = gIR->ir->CreateIntToPtr(rval, tolltype);
  } else {
    error(loc, "invalid cast from '%s' to '%s'", val->getType()->toChars(),
          _to->toChars());
    fatal();
  }

  return new DImValue(_to, rval);
}

DValue *DtoCastPtr(Loc &loc, DValue *val, Type *to) {
  LLType *tolltype = DtoType(to);

  Type *totype = to->toBasetype();
  Type *fromtype = val->getType()->toBasetype();
  assert(fromtype->ty == Tpointer || fromtype->ty == Tfunction);

  LLValue *rval;

  if (totype->ty == Tpointer || totype->ty == Tclass) {
    LLValue *src = val->getRVal();
    IF_LOG {
      Logger::cout() << "src: " << *src << '\n';
      Logger::cout() << "to type: " << *tolltype << '\n';
    }
    rval = DtoBitCast(src, tolltype);
  } else if (totype->ty == Tbool) {
    LLValue *src = val->getRVal();
    LLValue *zero = LLConstant::getNullValue(src->getType());
    rval = gIR->ir->CreateICmpNE(src, zero);
  } else if (totype->isintegral()) {
    rval = new llvm::PtrToIntInst(val->getRVal(), tolltype, "", gIR->scopebb());
  } else {
    error(loc, "invalid cast from '%s' to '%s'", val->getType()->toChars(),
          to->toChars());
    fatal();
  }

  return new DImValue(to, rval);
}

DValue *DtoCastFloat(Loc &loc, DValue *val, Type *to) {
  if (val->getType() == to) {
    return val;
  }

  LLType *tolltype = DtoType(to);

  Type *totype = to->toBasetype();
  Type *fromtype = val->getType()->toBasetype();
  assert(fromtype->isfloating());

  size_t fromsz = fromtype->size();
  size_t tosz = totype->size();

  LLValue *rval;

  if (totype->ty == Tbool) {
    rval = val->getRVal();
    LLValue *zero = LLConstant::getNullValue(rval->getType());
    rval = gIR->ir->CreateFCmpUNE(rval, zero);
  } else if (totype->iscomplex()) {
    return DtoComplex(loc, to, val);
  } else if (totype->isfloating()) {
    if (fromsz == tosz) {
      rval = val->getRVal();
      assert(rval->getType() == tolltype);
    } else if (fromsz < tosz) {
      rval = new llvm::FPExtInst(val->getRVal(), tolltype, "", gIR->scopebb());
    } else if (fromsz > tosz) {
      rval =
          new llvm::FPTruncInst(val->getRVal(), tolltype, "", gIR->scopebb());
    } else {
      error(loc, "invalid cast from '%s' to '%s'", val->getType()->toChars(),
            to->toChars());
      fatal();
    }
  } else if (totype->isintegral()) {
    if (totype->isunsigned()) {
      rval = new llvm::FPToUIInst(val->getRVal(), tolltype, "", gIR->scopebb());
    } else {
      rval = new llvm::FPToSIInst(val->getRVal(), tolltype, "", gIR->scopebb());
    }
  } else {
    error(loc, "invalid cast from '%s' to '%s'", val->getType()->toChars(),
          to->toChars());
    fatal();
  }

  return new DImValue(to, rval);
}

DValue *DtoCastDelegate(Loc &loc, DValue *val, Type *to) {
  if (to->toBasetype()->ty == Tdelegate) {
    return DtoPaintType(loc, val, to);
  }
  if (to->toBasetype()->ty == Tbool) {
    return new DImValue(
        to, DtoDelegateEquals(TOKnotequal, val->getRVal(), nullptr));
  }
  error(loc, "invalid cast from '%s' to '%s'", val->getType()->toChars(),
        to->toChars());
  fatal();
}

DValue *DtoCastVector(Loc &loc, DValue *val, Type *to) {
  assert(val->getType()->toBasetype()->ty == Tvector);
  Type *totype = to->toBasetype();
  LLType *tolltype = DtoType(to);
  TypeVector *type = static_cast<TypeVector *>(val->getType()->toBasetype());

  if (totype->ty == Tsarray) {
    // If possible, we need to cast only the address of the vector without
    // creating a copy, because, besides the fact that this seem to be the
    // language semantics, DMD rewrites e.g. float4.array to
    // cast(float[4])array.
    if (val->isLVal()) {
      LLValue *vector = val->getLVal();
      IF_LOG Logger::cout() << "src: " << *vector << "to type: " << *tolltype
                            << " (casting address)\n";
      return new DVarValue(to, DtoBitCast(vector, getPtrToType(tolltype)));
    }
    LLValue *vector = val->getRVal();
    IF_LOG Logger::cout() << "src: " << *vector << "to type: " << *tolltype
                          << " (creating temporary)\n";
    LLValue *array = DtoAlloca(to);

    TypeSArray *st = static_cast<TypeSArray *>(totype);

    for (int i = 0, n = st->dim->toInteger(); i < n; ++i) {
      LLValue *lelem = DtoExtractElement(vector, i);
      DImValue elem(type->elementType(), lelem);
      lelem = DtoCast(loc, &elem, to->nextOf())->getRVal();
      DtoStore(lelem, DtoGEPi(array, 0, i));
    }

    return new DImValue(to, array);
  }
  if (totype->ty == Tvector && to->size() == val->getType()->size()) {
    return new DImValue(to, DtoBitCast(val->getRVal(), tolltype));
  }
  error(loc, "invalid cast from '%s' to '%s'", val->getType()->toChars(),
        to->toChars());
  fatal();
}

DValue *DtoCastStruct(Loc &loc, DValue *val, Type *to) {
  Type *const totype = to->toBasetype();
  if (totype->ty == Tstruct) {
    // This a cast to repaint a struct to another type, which the language
    // allows for identical layouts (opCast() and so on have been lowered
    // earlier by the frontend).
    llvm::Value *rv = val->getRVal();
    llvm::Value *result =
        DtoBitCast(rv, DtoType(to)->getPointerTo(), rv->getName() + ".repaint");
    return new DImValue(to, result);
  }

  error(loc, "Internal Compiler Error: Invalid struct cast from '%s' to '%s'",
        val->getType()->toChars(), to->toChars());
  fatal();
}

DValue *DtoCast(Loc &loc, DValue *val, Type *to) {
  Type *fromtype = val->getType()->toBasetype();
  Type *totype = to->toBasetype();

  if (fromtype->ty == Taarray) {
    // DMD allows casting AAs to void*, even if they are internally
    // implemented as structs.
    if (totype->ty == Tpointer) {
      IF_LOG Logger::println("Casting AA to pointer.");
      LLValue *rval = DtoBitCast(val->getRVal(), DtoType(to));
      return new DImValue(to, rval);
    }
    if (totype->ty == Tbool) {
      IF_LOG Logger::println("Casting AA to bool.");
      LLValue *rval = val->getRVal();
      LLValue *zero = LLConstant::getNullValue(rval->getType());
      return new DImValue(to, gIR->ir->CreateICmpNE(rval, zero));
    }
  }

  if (fromtype->equals(totype)) {
    return val;
  }

  IF_LOG Logger::println("Casting from '%s' to '%s'", fromtype->toChars(),
                         to->toChars());
  LOG_SCOPE;

  if (fromtype->ty == Tvector) {
    // First, handle vector types (which can also be isintegral()).
    return DtoCastVector(loc, val, to);
  }
  if (fromtype->isintegral()) {
    return DtoCastInt(loc, val, to);
  }
  if (fromtype->iscomplex()) {
    return DtoCastComplex(loc, val, to);
  }
  if (fromtype->isfloating()) {
    return DtoCastFloat(loc, val, to);
  }

  switch (fromtype->ty) {
  case Tclass:
    return DtoCastClass(loc, val, to);
  case Tarray:
  case Tsarray:
    return DtoCastArray(loc, val, to);
  case Tpointer:
  case Tfunction:
    return DtoCastPtr(loc, val, to);
  case Tdelegate:
    return DtoCastDelegate(loc, val, to);
  case Tstruct:
    return DtoCastStruct(loc, val, to);
  case Tnull:
    return DtoNullValue(to, loc);
  case Taarray:
    if (totype->ty == Taarray) {
      // Do nothing, the types will match up anyway.
      return new DImValue(to, val->getRVal());
    }
    // fall-through
  default:
    error(loc, "invalid cast from '%s' to '%s'", val->getType()->toChars(),
          to->toChars());
    fatal();
  }
}

////////////////////////////////////////////////////////////////////////////////

DValue *DtoPaintType(Loc &loc, DValue *val, Type *to) {
  Type *from = val->getType()->toBasetype();
  IF_LOG Logger::println("repainting from '%s' to '%s'", from->toChars(),
                         to->toChars());

  if (from->ty == Tarray) {
    Type *at = to->toBasetype();
    assert(at->ty == Tarray);
    Type *elem = at->nextOf()->pointerTo();
    if (DSliceValue *slice = val->isSlice()) {
      return new DSliceValue(to, slice->len,
                             DtoBitCast(slice->ptr, DtoType(elem)));
    }
    if (val->isLVal()) {
      LLValue *ptr = val->getLVal();
      ptr = DtoBitCast(ptr, DtoType(at->pointerTo()));
      return new DVarValue(to, ptr);
    }
    LLValue *len, *ptr;
    len = DtoArrayLen(val);
    ptr = DtoArrayPtr(val);
    ptr = DtoBitCast(ptr, DtoType(elem));
    return new DImValue(to, DtoAggrPair(len, ptr));
  }
  if (from->ty == Tdelegate) {
    Type *dgty = to->toBasetype();
    assert(dgty->ty == Tdelegate);
    if (val->isLVal()) {
      LLValue *ptr = val->getLVal();
      assert(isaPointer(ptr));
      ptr = DtoBitCast(ptr, DtoPtrToType(dgty));
      IF_LOG Logger::cout() << "dg ptr: " << *ptr << '\n';
      return new DVarValue(to, ptr);
    }
    LLValue *dg = val->getRVal();
    LLValue *context = gIR->ir->CreateExtractValue(dg, 0, ".context");
    LLValue *funcptr = gIR->ir->CreateExtractValue(dg, 1, ".funcptr");
    funcptr = DtoBitCast(funcptr, DtoType(dgty)->getContainedType(1));
    LLValue *aggr = DtoAggrPair(context, funcptr);
    IF_LOG Logger::cout() << "dg: " << *aggr << '\n';
    return new DImValue(to, aggr);
  }
  if (from->ty == Tpointer || from->ty == Tclass || from->ty == Taarray) {
    Type *b = to->toBasetype();
    assert(b->ty == Tpointer || b->ty == Tclass || b->ty == Taarray);
    LLValue *ptr = DtoBitCast(val->getRVal(), DtoType(b));
    return new DImValue(to, ptr);
  }
  // assert(!val->isLVal()); TODO: what is it needed for?
  assert(DtoType(to) == DtoType(to));
  return new DImValue(to, val->getRVal());
}

/******************************************************************************
 * TEMPLATE HELPERS
 ******************************************************************************/

TemplateInstance *DtoIsTemplateInstance(Dsymbol *s) {
  if (!s) {
    return nullptr;
  }
  if (s->isTemplateInstance() && !s->isTemplateMixin()) {
    return s->isTemplateInstance();
  }
  if (s->parent) {
    return DtoIsTemplateInstance(s->parent);
  }
  return nullptr;
}

/******************************************************************************
 * PROCESSING QUEUE HELPERS
 ******************************************************************************/

void DtoResolveDsymbol(Dsymbol *dsym) {
  if (StructDeclaration *sd = dsym->isStructDeclaration()) {
    DtoResolveStruct(sd);
  } else if (ClassDeclaration *cd = dsym->isClassDeclaration()) {
    DtoResolveClass(cd);
  } else if (FuncDeclaration *fd = dsym->isFuncDeclaration()) {
    DtoResolveFunction(fd);
  } else if (TypeInfoDeclaration *tid = dsym->isTypeInfoDeclaration()) {
    DtoResolveTypeInfo(tid);
  } else if (VarDeclaration *vd = dsym->isVarDeclaration()) {
    DtoResolveVariable(vd);
  }
}

void DtoResolveVariable(VarDeclaration *vd) {
  if (vd->isTypeInfoDeclaration()) {
    return DtoResolveTypeInfo(static_cast<TypeInfoDeclaration *>(vd));
  }

  IF_LOG Logger::println("DtoResolveVariable(%s)", vd->toPrettyChars());
  LOG_SCOPE;

  // just forward aliases
  // TODO: Is this required here or is the check in VarDeclaration::codegen
  // sufficient?
  if (vd->aliassym) {
    Logger::println("alias sym");
    DtoResolveDsymbol(vd->aliassym);
    return;
  }

  if (AggregateDeclaration *ad = vd->isMember()) {
    DtoResolveDsymbol(ad);
  }

  // global variable
  if (vd->isDataseg()) {
    Logger::println("data segment");

    assert(!(vd->storage_class & STCmanifest) &&
           "manifest constant being codegen'd!");

    // don't duplicate work
    if (vd->ir->isResolved()) {
      return;
    }
    vd->ir->setDeclared();

    getIrGlobal(vd, true);

    IF_LOG {
      if (vd->parent) {
        Logger::println("parent: %s (%s)", vd->parent->toChars(),
                        vd->parent->kind());
      } else {
        Logger::println("parent: null");
      }
    }

    // If a const/immutable value has a proper initializer (not "= void"),
    // it cannot be assigned again in a static constructor. Thus, we can
    // emit it as read-only data.
    const bool isLLConst = (vd->isConst() || vd->isImmutable()) && vd->_init &&
                           !vd->_init->isVoidInitializer();

    assert(!vd->ir->isInitialized());
    if (gIR->dmodule) {
      vd->ir->setInitialized();
    }
    std::string llName(mangle(vd));

    // Since the type of a global must exactly match the type of its
    // initializer, we cannot know the type until after we have emitted the
    // latter (e.g. in case of unions, …). However, it is legal for the
    // initializer to refer to the address of the variable. Thus, we first
    // create a global with the generic type (note the assignment to
    // vd->ir->irGlobal->value!), and in case we also do an initializer
    // with a different type later, swap it out and replace any existing
    // uses with bitcasts to the previous type.

    // We always start out with external linkage; any other type is set
    // when actually defining it in VarDeclaration::codegen.
    llvm::GlobalValue::LinkageTypes linkage =
        llvm::GlobalValue::ExternalLinkage;
    if (vd->llvmInternal == LLVMextern_weak) {
      linkage = llvm::GlobalValue::ExternalWeakLinkage;
    }

    llvm::GlobalVariable *gvar =
        getOrCreateGlobal(vd->loc, gIR->module, DtoMemType(vd->type), isLLConst,
                          linkage, nullptr, llName, vd->isThreadlocal());
    getIrGlobal(vd)->value = gvar;

    // Set the alignment and use the target pointer size as lower bound.
    unsigned alignment =
        std::max(DtoAlignment(vd), gDataLayout->getPointerSize());
    gvar->setAlignment(alignment);

    applyVarDeclUDAs(vd, gvar);

    IF_LOG Logger::cout() << *gvar << '\n';
  }
}

/******************************************************************************
 * DECLARATION EXP HELPER
 ******************************************************************************/

// TODO: Merge with DtoRawVarDeclaration!
void DtoVarDeclaration(VarDeclaration *vd) {
  assert(!vd->isDataseg() &&
         "Statics/globals are handled in DtoDeclarationExp.");
  assert(!vd->aliassym && "Aliases are handled in DtoDeclarationExp.");

  IF_LOG Logger::println("DtoVarDeclaration(vdtype = %s)", vd->type->toChars());
  LOG_SCOPE

  if (vd->nestedrefs.dim) {
    IF_LOG Logger::println(
        "has nestedref set (referenced by nested function/delegate)");

    // A variable may not be really nested even if nextedrefs is not empty
    // in case it is referenced by a function inside __traits(compile) or
    // typeof.
    // assert(vd->ir->irLocal && "irLocal is expected to be already set by
    // DtoCreateNestedContext");
  }

  if (isIrLocalCreated(vd)) {
    // Nothing to do if it has already been allocated.
  }
  /* Named Return Value Optimization (NRVO):
      T f(){
          T ret;        // &ret == hidden pointer
          ret = ...
          return ret;    // NRVO.
      }
  */
  else if (gIR->func()->retArg && gIR->func()->decl->nrvo_can &&
           gIR->func()->decl->nrvo_var == vd) {
    assert(!isSpecialRefVar(vd) && "Can this happen?");
    IrLocal *irLocal = getIrLocal(vd, true);
    irLocal->value = gIR->func()->retArg;
  }
  // normal stack variable, allocate storage on the stack if it has not already
  // been done
  else {
    IrLocal *irLocal = getIrLocal(vd, true);

    Type *type = isSpecialRefVar(vd) ? vd->type->pointerTo() : vd->type;

    llvm::Value *allocainst;
    LLType *lltype = DtoType(type);
    if (gDataLayout->getTypeSizeInBits(lltype) == 0) {
      allocainst = llvm::ConstantPointerNull::get(getPtrToType(lltype));
    } else if (type != vd->type) {
      allocainst = DtoAlloca(type, vd->toChars());
    } else {
      allocainst = DtoAlloca(vd, vd->toChars());
    }

    irLocal->value = allocainst;

    gIR->DBuilder.EmitLocalVariable(allocainst, vd);

    /* NRVO again:
        T t = f();    // t's memory address is taken hidden pointer
    */
    Type *vdBasetype = vd->type->toBasetype();
    ExpInitializer *ei = nullptr;
    if ((vdBasetype->ty == Tstruct || vdBasetype->ty == Tsarray) && vd->_init &&
        (ei = vd->_init->isExpInitializer())) {
      if (ei->exp->op == TOKconstruct) {
        auto ae = static_cast<AssignExp *>(ei->exp);
        Expression *rhs = ae->e2;

        // Allow casts only emitted because of differing static array
        // constness. See runnable.sdtor.test10094.
        if (rhs->op == TOKcast && vdBasetype->ty == Tsarray) {
          Expression *castSource = static_cast<CastExp *>(rhs)->e1;
          Type *rhsElem = castSource->type->toBasetype()->nextOf();
          if (rhsElem) {
            Type *l = vdBasetype->nextOf()->arrayOf()->immutableOf();
            Type *r = rhsElem->arrayOf()->immutableOf();
            if (l->equals(r)) {
              rhs = castSource;
            }
          }
        }

        if (rhs->op == TOKcall) {
          auto ce = static_cast<CallExp *>(rhs);
          if (DtoIsReturnInArg(ce)) {
            if (isSpecialRefVar(vd)) {
              LLValue *const val = toElem(ce)->getLVal();
              DtoStore(val, irLocal->value);
            } else {
              DValue *fnval = toElem(ce->e1);
              DtoCallFunction(ce->loc, ce->type, fnval, ce->arguments,
                              irLocal->value);
            }
            return;
          }
        }
      }
    }
  }

  IF_LOG Logger::cout() << "llvm value for decl: " << *getIrLocal(vd)->value
                        << '\n';

  if (vd->_init) {
    if (ExpInitializer *ex = vd->_init->isExpInitializer()) {
      // TODO: Refactor this so that it doesn't look like toElem has no effect.
      Logger::println("expression initializer");
      toElem(ex->exp);
    }
  }
}

DValue *DtoDeclarationExp(Dsymbol *declaration) {
  IF_LOG Logger::print("DtoDeclarationExp: %s\n", declaration->toChars());
  LOG_SCOPE;

  // variable declaration
  if (VarDeclaration *vd = declaration->isVarDeclaration()) {
    Logger::println("VarDeclaration");

    // if aliassym is set, this VarDecl is redone as an alias to another symbol
    // this seems to be done to rewrite Tuple!(...) v;
    // as a TupleDecl that contains a bunch of individual VarDecls
    if (vd->aliassym) {
      return DtoDeclarationExp(vd->aliassym);
    }

    if (vd->storage_class & STCmanifest) {
      IF_LOG Logger::println("Manifest constant, nothing to do.");
      return nullptr;
    }

    // static
    if (vd->isDataseg()) {
      Declaration_codegen(vd);
    } else {
      DtoVarDeclaration(vd);
    }
    return new DVarValue(vd->type, vd, getIrValue(vd));
  }
  // struct declaration
  if (StructDeclaration *s = declaration->isStructDeclaration()) {
    Logger::println("StructDeclaration");
    Declaration_codegen(s);
  }
  // function declaration
  else if (FuncDeclaration *f = declaration->isFuncDeclaration()) {
    Logger::println("FuncDeclaration");
    Declaration_codegen(f);
  }
  // class
  else if (ClassDeclaration *e = declaration->isClassDeclaration()) {
    Logger::println("ClassDeclaration");
    Declaration_codegen(e);
  }
  // attribute declaration
  else if (AttribDeclaration *a = declaration->isAttribDeclaration()) {
    Logger::println("AttribDeclaration");
    // choose the right set in case this is a conditional declaration
    Dsymbols *d = a->include(nullptr, nullptr);
    if (d) {
      for (unsigned i = 0; i < d->dim; ++i) {
        DtoDeclarationExp((*d)[i]);
      }
    }
  }
  // mixin declaration
  else if (TemplateMixin *m = declaration->isTemplateMixin()) {
    Logger::println("TemplateMixin");
    for (unsigned i = 0; i < m->members->dim; ++i) {
      Dsymbol *mdsym = static_cast<Dsymbol *>(m->members->data[i]);
      DtoDeclarationExp(mdsym);
    }
  }
  // tuple declaration
  else if (TupleDeclaration *tupled = declaration->isTupleDeclaration()) {
    Logger::println("TupleDeclaration");
    assert(tupled->isexp && "Non-expression tuple decls not handled yet.");
    assert(tupled->objects);
    for (unsigned i = 0; i < tupled->objects->dim; ++i) {
      DsymbolExp *exp = static_cast<DsymbolExp *>(tupled->objects->data[i]);
      DtoDeclarationExp(exp->s);
    }
  } else {
    // Do nothing for template/alias/enum declarations and static
    // assertions. We cannot detect StaticAssert without RTTI, so don't
    // even bother to check.
    IF_LOG Logger::println("Ignoring Symbol: %s", declaration->kind());
  }

  return nullptr;
}

// does pretty much the same as DtoDeclarationExp, except it doesn't initialize,
// and only handles var declarations
LLValue *DtoRawVarDeclaration(VarDeclaration *var, LLValue *addr) {
  // we don't handle globals with this one
  assert(!var->isDataseg());

  // we don't handle aliases either
  assert(!var->aliassym);

  IrLocal *irLocal = isIrLocalCreated(var) ? getIrLocal(var) : nullptr;

  // alloca if necessary
  if (!addr && (!irLocal || !irLocal->value)) {
    addr = DtoAlloca(var, var->toChars());
    // add debug info
    if (!irLocal) {
      irLocal = getIrLocal(var, true);
    }
    gIR->DBuilder.EmitLocalVariable(addr, var);
  }

  // nested variable?
  // A variable may not be really nested even if nextedrefs is not empty
  // in case it is referenced by a function inside __traits(compile) or typeof.
  if (var->nestedrefs.dim && isIrLocalCreated(var)) {
    if (!irLocal->value) {
      assert(addr);
      irLocal->value = addr;
    } else {
      assert(!addr || addr == irLocal->value);
    }
  }
  // normal local variable
  else {
    // if this already has storage, it must've been handled already
    if (irLocal->value) {
      if (addr && addr != irLocal->value) {
        // This can happen, for example, in scope(exit) blocks which
        // are translated to IR multiple times.
        // That *should* only happen after the first one is completely done
        // though, so just set the address.
        IF_LOG {
          Logger::println("Replacing LLVM address of %s", var->toChars());
          LOG_SCOPE;
          Logger::cout() << "Old val: " << *irLocal->value << '\n';
          Logger::cout() << "New val: " << *addr << '\n';
        }
        irLocal->value = addr;
      }
      return addr;
    }

    assert(addr);
    irLocal->value = addr;
  }

  // return the alloca
  return irLocal->value;
}

/******************************************************************************
 * INITIALIZER HELPERS
 ******************************************************************************/

LLConstant *DtoConstInitializer(Loc &loc, Type *type, Initializer *init) {
  LLConstant *_init = nullptr; // may return zero
  if (!init) {
    IF_LOG Logger::println("const default initializer for %s", type->toChars());
    Expression *initExp = type->defaultInit();
    _init = DtoConstExpInit(loc, type, initExp);
  } else if (ExpInitializer *ex = init->isExpInitializer()) {
    Logger::println("const expression initializer");
    _init = DtoConstExpInit(loc, type, ex->exp);
  } else if (ArrayInitializer *ai = init->isArrayInitializer()) {
    Logger::println("const array initializer");
    _init = DtoConstArrayInitializer(ai, type);
  } else if (init->isVoidInitializer()) {
    Logger::println("const void initializer");
    LLType *ty = DtoMemType(type);
    _init = LLConstant::getNullValue(ty);
  } else {
    // StructInitializer is no longer suposed to make it to the glue layer
    // in DMD 2.064.
    IF_LOG Logger::println("unsupported const initializer: %s",
                           init->toChars());
  }
  return _init;
}

////////////////////////////////////////////////////////////////////////////////

LLConstant *DtoConstExpInit(Loc &loc, Type *targetType, Expression *exp) {
  IF_LOG Logger::println("DtoConstExpInit(targetType = %s, exp = %s)",
                         targetType->toChars(), exp->toChars());
  LOG_SCOPE

  LLConstant *val = toConstElem(exp, gIR);

  // The situation here is a bit tricky: In an ideal world, we would always
  // have val->getType() == DtoType(targetType). But there are two reasons
  // why this is not true. One is that the LLVM type system cannot represent
  // all the C types, leading to differences in types being necessary e.g. for
  // union initializers. The second is that the frontend actually does not
  // explicitly lowers things like initializing an array/vector with a scalar
  // constant, or since 2.061 sometimes does not get implicit conversions for
  // integers right. However, we cannot just rely on the actual Types being
  // equal if there are no rewrites to do because of – as usual – AST
  // inconsistency bugs.

  Type *expBase = stripModifiers(exp->type->toBasetype())->merge();
  Type *targetBase = stripModifiers(targetType->toBasetype())->merge();

  if (expBase->equals(targetBase) && targetBase->ty != Tbool) {
    return val;
  }

  llvm::Type *llType = val->getType();
  llvm::Type *targetLLType = DtoMemType(targetBase);
  if (llType == targetLLType) {
    Logger::println("Matching LLVM types, ignoring frontend glitch.");
    return val;
  }

  if (targetBase->ty == Tsarray) {
    Logger::println("Building constant array initializer to single value.");

    assert(expBase->size() > 0);
    d_uns64 elemCount = targetBase->size() / expBase->size();
    assert(targetBase->size() % expBase->size() == 0);

    std::vector<llvm::Constant *> initVals(elemCount, val);
    return llvm::ConstantArray::get(llvm::ArrayType::get(llType, elemCount),
                                    initVals);
  }

  if (targetBase->ty == Tvector) {
    Logger::println("Building vector initializer from scalar.");

    TypeVector *tv = static_cast<TypeVector *>(targetBase);
    assert(tv->basetype->ty == Tsarray);
    dinteger_t elemCount =
        static_cast<TypeSArray *>(tv->basetype)->dim->toInteger();
    return llvm::ConstantVector::getSplat(elemCount, val);
  }

  if (llType->isIntegerTy() && targetLLType->isIntegerTy()) {
    // This should really be fixed in the frontend.
    Logger::println("Fixing up unresolved implicit integer conversion.");

    llvm::IntegerType *source = llvm::cast<llvm::IntegerType>(llType);
    llvm::IntegerType *target = llvm::cast<llvm::IntegerType>(targetLLType);

    assert(
        target->getBitWidth() > source->getBitWidth() &&
        "On initializer "
        "integer type mismatch, the target should be wider than the source.");
    return llvm::ConstantExpr::getZExtOrBitCast(val, target);
  }

  Logger::println("Unhandled type mismatch, giving up.");
  return val;
}

////////////////////////////////////////////////////////////////////////////////

LLConstant *DtoTypeInfoOf(Type *type, bool base) {
  IF_LOG Logger::println("DtoTypeInfoOf(type = '%s', base='%d')",
                         type->toChars(), base);
  LOG_SCOPE

  type = type->merge2(); // needed.. getTypeInfo does the same
  getTypeInfoType(type, nullptr);
  TypeInfoDeclaration *tidecl = type->vtinfo;
  assert(tidecl);
  Declaration_codegen(tidecl);
  assert(getIrGlobal(tidecl)->value != NULL);
  LLConstant *c = isaConstant(getIrGlobal(tidecl)->value);
  assert(c != NULL);
  if (base) {
    return llvm::ConstantExpr::getBitCast(c, DtoType(Type::dtypeinfo->type));
  }
  return c;
}

////////////////////////////////////////////////////////////////////////////////
/// Allocates memory and passes on ownership. (never returns null)
static char* DtoOverloadedIntrinsicName(TemplateInstance *ti, TemplateDeclaration *td) {
  IF_LOG Logger::println("DtoOverloadedIntrinsicName");
  LOG_SCOPE;

  IF_LOG {
    Logger::println("template instance: %s", ti->toChars());
    Logger::println("template declaration: %s", td->toChars());
    Logger::println("intrinsic name: %s", td->intrinsicName);
  }

  // for now use the size in bits of the first template param in the instance
  assert(ti->tdtypes.dim == 1);
  Type *T = static_cast<Type *>(ti->tdtypes.data[0]);

  char prefix = T->isreal() ? 'f' : T->isintegral() ? 'i' : 0;
  if (!prefix) {
    ti->error("has invalid template parameter for intrinsic: %s", T->toChars());
    fatal(); // or LLVM asserts
  }

  llvm::Type *dtype(DtoType(T));
  char tmp[21]; // probably excessive, but covers a uint64_t
  sprintf(tmp, "%lu",
          static_cast<unsigned long>(gDataLayout->getTypeSizeInBits(dtype)));

  // replace # in name with bitsize
  std::string name(td->intrinsicName);

  std::string needle("#");
  size_t pos;
  while (std::string::npos != (pos = name.find(needle))) {
    if (pos > 0 && name[pos - 1] == prefix) {
      // Check for special PPC128 double
      if (dtype->isPPC_FP128Ty()) {
        name.insert(pos - 1, "ppc");
        pos += 3;
      }
      // Properly prefixed, insert bitwidth.
      name.replace(pos, 1, tmp);
    } else {
      if (pos && (name[pos - 1] == 'i' || name[pos - 1] == 'f')) {
        // Wrong type character.
        ti->error(
            "has invalid parameter type for intrinsic %s: %s is not a%s type",
            name.c_str(), T->toChars(),
            (name[pos - 1] == 'i' ? "n integral" : " floating-point"));
      } else {
        // Just plain wrong. (Error in declaration, not instantiation)
        td->error("has an invalid intrinsic name: %s", name.c_str());
      }
      fatal(); // or LLVM asserts
    }
  }

  IF_LOG Logger::println("final intrinsic name: %s", name.c_str());

  return strdup(name.c_str());
}

/// For D frontend
/// Fixup an overloaded intrinsic name string.
void DtoSetFuncDeclIntrinsicName(TemplateInstance *ti, TemplateDeclaration *td,
                            FuncDeclaration *fd) {
  if (fd->llvmInternal == LLVMintrinsic) {
    fd->intrinsicName = DtoOverloadedIntrinsicName(ti, td);
    fd->mangleOverride = fd->intrinsicName ? strdup(fd->intrinsicName) : nullptr;
  } else {
    fd->intrinsicName = td->intrinsicName ? strdup(td->intrinsicName) : nullptr;
  }
}


////////////////////////////////////////////////////////////////////////////////

bool hasUnalignedFields(Type *t) {
  t = t->toBasetype();
  if (t->ty == Tsarray) {
    assert(t->nextOf()->size() % t->nextOf()->alignsize() == 0);
    return hasUnalignedFields(t->nextOf());
  }
  if (t->ty != Tstruct) {
    return false;
  }

  TypeStruct *ts = static_cast<TypeStruct *>(t);
  if (ts->unaligned) {
    return (ts->unaligned == 2);
  }

  StructDeclaration *sym = ts->sym;

  // go through all the fields and try to find something unaligned
  ts->unaligned = 2;
  for (unsigned i = 0; i < sym->fields.dim; i++) {
    VarDeclaration *f = static_cast<VarDeclaration *>(sym->fields.data[i]);
    unsigned a = f->type->alignsize() - 1;
    if (((f->offset + a) & ~a) != f->offset) {
      return true;
    }
    if (f->type->toBasetype()->ty == Tstruct && hasUnalignedFields(f->type)) {
      return true;
    }
  }

  ts->unaligned = 1;
  return false;
}

////////////////////////////////////////////////////////////////////////////////

size_t getMemberSize(Type *type) {
  const dinteger_t dSize = type->size();
  llvm::Type *const llType = DtoType(type);
  if (!llType->isSized()) {
    // Forward reference in a cycle or similar, we need to trust the D type.
    return dSize;
  }

  const uint64_t llSize = gDataLayout->getTypeAllocSize(llType);
  assert(llSize <= dSize &&
         "LLVM type is bigger than the corresponding D type, "
         "might lead to aggregate layout mismatch.");

  return llSize;
}

////////////////////////////////////////////////////////////////////////////////

Type *stripModifiers(Type *type, bool transitive) {
  if (type->ty == Tfunction) {
    return type;
  }

  if (transitive) {
    return type->unqualify(MODimmutable | MODconst | MODwild);
  }
  return type->castMod(0);
}

////////////////////////////////////////////////////////////////////////////////

LLValue *makeLValue(Loc &loc, DValue *value) {
  Type *valueType = value->getType();
  bool needsMemory;
  LLValue *valuePointer;
  if (value->isIm()) {
    valuePointer = value->getRVal();
    needsMemory = !DtoIsInMemoryOnly(valueType);
  } else if (value->isVar()) {
    valuePointer = value->getLVal();
    needsMemory = false;
  } else if (value->isConst()) {
    valuePointer = value->getRVal();
    needsMemory = true;
  } else {
    valuePointer = DtoAlloca(valueType, ".makelvaluetmp");
    DVarValue var(valueType, valuePointer);
    DtoAssign(loc, &var, value);
    needsMemory = false;
  }

  if (needsMemory) {
    valuePointer = DtoAllocaDump(value, ".makelvaluetmp");
  }

  return valuePointer;
}

////////////////////////////////////////////////////////////////////////////////

void callPostblit(Loc &loc, Expression *exp, LLValue *val) {
  Type *tb = exp->type->toBasetype();
  if ((exp->op == TOKvar || exp->op == TOKdotvar || exp->op == TOKstar ||
       exp->op == TOKthis || exp->op == TOKindex) &&
      tb->ty == Tstruct) {
    StructDeclaration *sd = static_cast<TypeStruct *>(tb)->sym;
    if (sd->postblit) {
      FuncDeclaration *fd = sd->postblit;
      if (fd->storage_class & STCdisable) {
        fd->toParent()->error(
            loc, "is not copyable because it is annotated with @disable");
      }
      DtoResolveFunction(fd);
      Expressions args;
      DFuncValue dfn(fd, getIrFunc(fd)->func, val);
      DtoCallFunction(loc, Type::basic[Tvoid], &dfn, &args);
    }
  }
}

////////////////////////////////////////////////////////////////////////////////

bool isSpecialRefVar(VarDeclaration *vd) {
  return (vd->storage_class & STCref) && (vd->storage_class & STCforeach);
}

////////////////////////////////////////////////////////////////////////////////

bool isLLVMUnsigned(Type *t) { return t->isunsigned() || t->ty == Tpointer; }

////////////////////////////////////////////////////////////////////////////////

void printLabelName(std::ostream &target, const char *func_mangle,
                    const char *label_name) {
  target << gTargetMachine->getMCAsmInfo()->getPrivateGlobalPrefix()
         << func_mangle << "_" << label_name;
}

////////////////////////////////////////////////////////////////////////////////

void AppendFunctionToLLVMGlobalCtorsDtors(llvm::Function *func,
                                          const uint32_t priority,
                                          const bool isCtor) {
  if (isCtor) {
    llvm::appendToGlobalCtors(gIR->module, func, priority);
  } else {
    llvm::appendToGlobalDtors(gIR->module, func, priority);
  }
}

////////////////////////////////////////////////////////////////////////////////

void tokToIcmpPred(TOK op, bool isUnsigned, llvm::ICmpInst::Predicate *outPred,
                   llvm::Value **outConst) {
  switch (op) {
  case TOKlt:
  case TOKul:
    *outPred = isUnsigned ? llvm::ICmpInst::ICMP_ULT : llvm::ICmpInst::ICMP_SLT;
    break;
  case TOKle:
  case TOKule:
    *outPred = isUnsigned ? llvm::ICmpInst::ICMP_ULE : llvm::ICmpInst::ICMP_SLE;
    break;
  case TOKgt:
  case TOKug:
    *outPred = isUnsigned ? llvm::ICmpInst::ICMP_UGT : llvm::ICmpInst::ICMP_SGT;
    break;
  case TOKge:
  case TOKuge:
    *outPred = isUnsigned ? llvm::ICmpInst::ICMP_UGE : llvm::ICmpInst::ICMP_SGE;
    break;
  case TOKue:
    *outPred = llvm::ICmpInst::ICMP_EQ;
    break;
  case TOKlg:
    *outPred = llvm::ICmpInst::ICMP_NE;
    break;
  case TOKleg:
    *outConst = LLConstantInt::getTrue(gIR->context());
    break;
  case TOKunord:
    *outConst = LLConstantInt::getFalse(gIR->context());
    break;
  default:
    llvm_unreachable("Invalid comparison operation");
  }
}

///////////////////////////////////////////////////////////////////////////////
DValue *DtoSymbolAddress(Loc &loc, Type *type, Declaration *decl) {
  IF_LOG Logger::println("DtoSymbolAddress ('%s' of type '%s')",
                         decl->toChars(), decl->type->toChars());
  LOG_SCOPE

  if (VarDeclaration *vd = decl->isVarDeclaration()) {
    // The magic variable __ctfe is always false at runtime
    if (vd->ident == Id::ctfe) {
      return new DConstValue(type, DtoConstBool(false));
    }

    // this is an error! must be accessed with DotVarExp
    if (vd->needThis()) {
      error(loc, "need 'this' to access member %s", vd->toChars());
      fatal();
    }

    // _arguments
    if (vd->ident == Id::_arguments && gIR->func()->_arguments) {
      Logger::println("Id::_arguments");
      LLValue *v = gIR->func()->_arguments;
      return new DVarValue(type, vd, v);
    }
    // _argptr
    if (vd->ident == Id::_argptr && gIR->func()->_argptr) {
      Logger::println("Id::_argptr");
      LLValue *v = gIR->func()->_argptr;
      return new DVarValue(type, vd, v);
    }
    // _dollar
    if (vd->ident == Id::dollar) {
      Logger::println("Id::dollar");
      LLValue *val = nullptr;
      if (isIrVarCreated(vd) && (val = getIrValue(vd))) {
        // It must be length of a range
        return new DVarValue(type, vd, val);
      }
      assert(!gIR->arrays.empty());
      val = DtoArrayLen(gIR->arrays.back());
      return new DImValue(type, val);
    }
    // typeinfo
    if (TypeInfoDeclaration *tid = vd->isTypeInfoDeclaration()) {
      Logger::println("TypeInfoDeclaration");
      DtoResolveTypeInfo(tid);
      assert(getIrValue(tid));
      LLType *vartype = DtoType(type);
      LLValue *m = getIrValue(tid);
      if (m->getType() != getPtrToType(vartype)) {
        m = gIR->ir->CreateBitCast(m, vartype);
      }
      return new DImValue(type, m);
    }
    // nested variable
    if (vd->nestedrefs.dim) {
      Logger::println("nested variable");
      return DtoNestedVariable(loc, type, vd);
    }
    // function parameter
    if (vd->isParameter()) {
      IF_LOG {
        Logger::println("function param");
        Logger::println("type: %s", vd->type->toChars());
      }
      FuncDeclaration *fd = vd->toParent2()->isFuncDeclaration();
      if (fd && fd != gIR->func()->decl) {
        Logger::println("nested parameter");
        return DtoNestedVariable(loc, type, vd);
      }
      if (vd->storage_class & STClazy) {
        Logger::println("lazy parameter");
        assert(type->ty == Tdelegate);
        return new DVarValue(type, getIrValue(vd));
      }
      if (vd->isRef() || vd->isOut() || DtoIsInMemoryOnly(vd->type) ||
          llvm::isa<llvm::AllocaInst>(getIrValue(vd))) {
        return new DVarValue(type, vd, getIrValue(vd));
      }
      if (llvm::isa<llvm::Argument>(getIrValue(vd))) {
        return new DImValue(type, getIrValue(vd));
      }
      llvm_unreachable("Unexpected parameter value.");

    } else {
      Logger::println("a normal variable");

      // take care of forward references of global variables
      const bool isGlobal = vd->isDataseg() || (vd->storage_class & STCextern);
      if (isGlobal) {
        DtoResolveVariable(vd);
      }

      assert(isIrVarCreated(vd) && "Variable not resolved.");

      llvm::Value *val = getIrValue(vd);
      assert(val && "Variable value not set yet.");

      if (isGlobal) {
        llvm::Type *expectedType =
            llvm::PointerType::getUnqual(DtoMemType(type));
        // The type of globals is determined by their initializer, so
        // we might need to cast. Make sure that the type sizes fit -
        // '==' instead of '<=' should probably work as well.
        if (val->getType() != expectedType) {
          llvm::Type *t =
              llvm::cast<llvm::PointerType>(val->getType())->getElementType();
          assert(getTypeStoreSize(DtoType(type)) <= getTypeStoreSize(t) &&
                 "Global type mismatch, encountered type too small.");
          val = DtoBitCast(val, expectedType);
        }
      }

      return new DVarValue(type, vd, val);
    }
  }

  if (FuncDeclaration *fdecl = decl->isFuncDeclaration()) {
    Logger::println("FuncDeclaration");
    fdecl = fdecl->toAliasFunc();
    if (fdecl->llvmInternal == LLVMinline_asm) {
      // TODO: Is this needed? If so, what about other intrinsics?
      error(loc, "special ldc inline asm is not a normal function");
      fatal();
    }
    DtoResolveFunction(fdecl);
    return new DFuncValue(fdecl, fdecl->llvmInternal != LLVMva_arg
                                     ? getIrFunc(fdecl)->func
                                     : nullptr);
  }

  if (SymbolDeclaration *sdecl = decl->isSymbolDeclaration()) {
    // this seems to be the static initialiser for structs
    Type *sdecltype = sdecl->type->toBasetype();
    IF_LOG Logger::print("Sym: type=%s\n", sdecltype->toChars());
    assert(sdecltype->ty == Tstruct);
    TypeStruct *ts = static_cast<TypeStruct *>(sdecltype);
    assert(ts->sym);
    DtoResolveStruct(ts->sym);

    LLValue *initsym = getIrAggr(ts->sym)->getInitSymbol();
    initsym = DtoBitCast(initsym, DtoType(ts->pointerTo()));
    return new DVarValue(type, initsym);
  }

  llvm_unreachable("Unimplemented VarExp type");
}

llvm::Constant *DtoConstSymbolAddress(Loc &loc, Declaration *decl) {
  // Make sure 'this' isn't needed.
  // TODO: This check really does not belong here, should be moved to
  // semantic analysis in the frontend.
  if (decl->needThis()) {
    error(loc, "need 'this' to access %s", decl->toChars());
    fatal();
  }

  // global variable
  if (VarDeclaration *vd = decl->isVarDeclaration()) {
    if (!vd->isDataseg()) {
      // Not sure if this can be triggered from user code, but it is
      // needed for the current hacky implementation of
      // AssocArrayLiteralExp::toElem, which requires on error
      // gagging to check for constantness of the initializer.
      error(loc, "cannot use address of non-global variable '%s' "
                 "as constant initializer",
            vd->toChars());
      if (!global.gag) {
        fatal();
      }
      return nullptr;
    }

    DtoResolveVariable(vd);
    LLConstant *llc = llvm::dyn_cast<LLConstant>(getIrValue(vd));
    assert(llc);
    return llc;
  }
  // static function
  if (FuncDeclaration *fd = decl->isFuncDeclaration()) {
    DtoResolveFunction(fd);
    return getIrFunc(fd)->func;
  }

  llvm_unreachable("Taking constant address not implemented.");
}

llvm::GlobalVariable *getOrCreateGlobal(Loc &loc, llvm::Module &module,
                                        llvm::Type *type, bool isConstant,
                                        llvm::GlobalValue::LinkageTypes linkage,
                                        llvm::Constant *init,
                                        llvm::StringRef name,
                                        bool isThreadLocal) {
  llvm::GlobalVariable *existing = module.getGlobalVariable(name, true);
  if (existing) {
    if (existing->getType()->getElementType() != type) {
      error(loc, "Global variable type does not match previous "
                 "declaration with same mangled name: %s",
            name.str().c_str());
      fatal();
    }
    return existing;
  }

  // Use a command line option for the thread model.
  // On PPC there is only local-exec available - in this case just ignore the
  // command line.
  const llvm::GlobalVariable::ThreadLocalMode tlsModel =
      isThreadLocal ? (global.params.targetTriple->getArch() == llvm::Triple::ppc
                           ? llvm::GlobalVariable::LocalExecTLSModel
                           : clThreadModel.getValue())
                    : llvm::GlobalVariable::NotThreadLocal;
  return new llvm::GlobalVariable(module, type, isConstant, linkage, init, name,
                                  nullptr, tlsModel);
}

FuncDeclaration *getParentFunc(Dsymbol *sym, bool stopOnStatic) {
  if (!sym) {
    return nullptr;
  }

  // check if symbol is itself a static function/aggregate
  if (stopOnStatic) {
    // Static functions and function (not delegate) literals don't allow
    // access to a parent context, even if they are nested.
    if (FuncDeclaration *fd = sym->isFuncDeclaration()) {
      bool certainlyNewRoot =
          fd->isStatic() ||
          (fd->isFuncLiteralDeclaration() &&
           static_cast<FuncLiteralDeclaration *>(fd)->tok == TOKfunction);
      if (certainlyNewRoot) {
        return nullptr;
      }
    }
    // Fun fact: AggregateDeclarations are not Declarations.
    else if (AggregateDeclaration *ad = sym->isAggregateDeclaration()) {
      if (!ad->isNested()) {
        return nullptr;
      }
    }
  }

  for (Dsymbol *parent = sym->parent; parent; parent = parent->parent) {
    if (FuncDeclaration *fd = parent->isFuncDeclaration()) {
      return fd;
    }

    if (stopOnStatic) {
      if (AggregateDeclaration *ad = parent->isAggregateDeclaration()) {
        if (!ad->isNested()) {
          return nullptr;
        }
      }
    }
  }

  return nullptr;
}

LLValue *DtoIndexAggregate(LLValue *src, AggregateDeclaration *ad,
                           VarDeclaration *vd) {
  IF_LOG Logger::println("Indexing aggregate field %s:", vd->toPrettyChars());
  LOG_SCOPE;

  // Make sure the aggregate is resolved, as subsequent code might expect
  // isIrVarCreated(vd). This is a bit of a hack, we don't actually need this
  // ourselves, DtoType below would be enough.
  DtoResolveDsymbol(ad);

  // Cast the pointer we got to the canonical struct type the indices are
  // based on.
  LLType *st = DtoType(ad->type);
  if (ad->isStructDeclaration()) {
    st = getPtrToType(st);
  }
  src = DtoBitCast(src, st);

  // Look up field to index and any offset to apply.
  unsigned fieldIndex;
  unsigned byteOffset;
  assert(ad->type->ctype->isAggr());
  static_cast<IrTypeAggr *>(ad->type->ctype)
      ->getMemberLocation(vd, fieldIndex, byteOffset);

  LLValue *val = DtoGEPi(src, 0, fieldIndex);

  if (byteOffset) {
    // Cast to void* to apply byte-wise offset.
    val = DtoBitCast(val, getVoidPtrType());
    val = DtoGEPi1(val, byteOffset);
  }

  // Cast the (possibly void*) pointer to the canonical variable type.
  val = DtoBitCast(val, DtoPtrToType(vd->type));

  IF_LOG Logger::cout() << "Value: " << *val << '\n';
  return val;
}

unsigned getFieldGEPIndex(AggregateDeclaration *ad, VarDeclaration *vd) {
  unsigned fieldIndex;
  unsigned byteOffset;
  assert(ad->type->ctype->isAggr());
  static_cast<IrTypeAggr *>(ad->type->ctype)
      ->getMemberLocation(vd, fieldIndex, byteOffset);
  assert(byteOffset == 0 && "Cannot address field by a simple GEP.");
  return fieldIndex;
<<<<<<< HEAD
}

#if LDC_LLVM_VER >= 307
bool supportsCOMDAT() {
  return !global.params.targetTriple->isOSBinFormatMachO();
}
#endif
=======
}
>>>>>>> b9958d87
<|MERGE_RESOLUTION|>--- conflicted
+++ resolved
@@ -1808,14 +1808,10 @@
       ->getMemberLocation(vd, fieldIndex, byteOffset);
   assert(byteOffset == 0 && "Cannot address field by a simple GEP.");
   return fieldIndex;
-<<<<<<< HEAD
 }
 
 #if LDC_LLVM_VER >= 307
 bool supportsCOMDAT() {
   return !global.params.targetTriple->isOSBinFormatMachO();
 }
-#endif
-=======
-}
->>>>>>> b9958d87
+#endif