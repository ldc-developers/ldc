//===-- gen/dcomputetargetOCL.cpp -----------------------------------------===//
//
//                         LDC – the LLVM D compiler
//
// Parts of this file are adapted from CodeGenFunction.cpp (Clang, LLVM).
// Therefore, this file is distributed under the LLVM license.
// See the LICENSE file for details.
//===----------------------------------------------------------------------===//

#include "gen/dcompute/target.h"
#include "gen/dcompute/druntime.h"
#include "ddmd/template.h"
#include "gen/abi-spirv.h"
#include "gen/logger.h"
#include "llvm/Transforms/Scalar.h"
#include "id.h"
#include <cstring>
#include <string>

// from SPIRVInternal.h
#define SPIR_TARGETTRIPLE32 "spir-unknown-unknown"
#define SPIR_TARGETTRIPLE64 "spir64-unknown-unknown"
#define SPIR_DATALAYOUT32                                                      \
  "e-p:32:32:32-i1:8:8-i8:8:8-i16:16:16-i32:32:32"                             \
  "-i64:64:64-f32:32:32-f64:64:64-v16:16:16-v24:32:32"                         \
  "-v32:32:32-v48:64:64-v64:64:64-v96:128:128"                                 \
  "-v128:128:128-v192:256:256-v256:256:256"                                    \
  "-v512:512:512-v1024:1024:1024"
#define SPIR_DATALAYOUT64                                                      \
  "e-p:64:64:64-i1:8:8-i8:8:8-i16:16:16-i32:32:32"                             \
  "-i64:64:64-f32:32:32-f64:64:64-v16:16:16-v24:32:32"                         \
  "-v32:32:32-v48:64:64-v64:64:64-v96:128:128"                                 \
  "-v128:128:128-v192:256:256-v256:256:256"                                    \
  "-v512:512:512-v1024:1024:1024"

namespace {
class TargetOCL : public DComputeTarget {
public:
  TargetOCL(llvm::LLVMContext &c, int oclversion)
      : DComputeTarget(c, oclversion, OpenCL, "ocl", "spv", createSPIRVABI(),
                       // Map from nomimal DCompute address space to OpenCL
                       // address. For OpenCL this is a no-op.
                       {{0, 1, 2, 3, 4}}) {

    _ir = new IRState("dcomputeTargetOCL", ctx);
    _ir->module.setTargetTriple(global.params.is64bit ? SPIR_TARGETTRIPLE64
                                                      : SPIR_TARGETTRIPLE32);

    _ir->module.setDataLayout(global.params.is64bit ? SPIR_DATALAYOUT64
                                                    : SPIR_DATALAYOUT32);
    _ir->dcomputetarget = this;
  }
  void setGTargetMachine() override { gTargetMachine = nullptr; }

  // Adapted from clang
  void addMetadata() override {
// Fix 3.5.2 build failures. Remove when dropping 3.5 support.
// OCL is only supported for 3.6.1 and 3.8 anyway.
#if LDC_LLVM_VER >= 306
    // opencl.ident?
    // spirv.Source // debug only
    // stuff from clang's CGSPIRMetadataAdder.cpp
    // opencl.used.extensions
    // opencl.used.optional.core.features
    // opencl.compiler.options
    // opencl.enable.FP_CONTRACT (-ffast-math)
    llvm::Metadata *SPIRVerElts[] = {
        llvm::ConstantAsMetadata::get(
            llvm::ConstantInt::get(llvm::Type::getInt32Ty(ctx), 1)),
        llvm::ConstantAsMetadata::get(
            llvm::ConstantInt::get(llvm::Type::getInt32Ty(ctx), 2))};
    llvm::NamedMDNode *SPIRVerMD =
        _ir->module.getOrInsertNamedMetadata("opencl.spir.version");
    SPIRVerMD->addOperand(llvm::MDNode::get(ctx, SPIRVerElts));

    // Add OpenCL version
    llvm::Metadata *OCLVerElts[] = {
        llvm::ConstantAsMetadata::get(llvm::ConstantInt::get(
            llvm::Type::getInt32Ty(ctx), tversion / 100)),
        llvm::ConstantAsMetadata::get(llvm::ConstantInt::get(
            llvm::Type::getInt32Ty(ctx), (tversion % 100) / 10))};
    llvm::NamedMDNode *OCLVerMD =
        _ir->module.getOrInsertNamedMetadata("opencl.ocl.version");

    OCLVerMD->addOperand(llvm::MDNode::get(ctx, OCLVerElts));
#endif
  }
  enum KernArgMD {
<<<<<<< HEAD
    KernArgMD_addr_space,
    KernArgMD_access_qual,
    KernArgMD_type,
    KernArgMD_base_type,
    KernArgMD_type_qual,
    KernArgMD_name
=======
      KernArgMD_addr_space,
      KernArgMD_access_qual,
      KernArgMD_type,
      KernArgMD_base_type,
      KernArgMD_type_qual,
      KernArgMD_name,
      count_KernArgMD
      
>>>>>>> c9112f3d
  };
  void addKernelMetadata(FuncDeclaration *fd, llvm::Function *llf) override {
// By the time we get here the ABI should have rewritten the function
// type so that the magic types in ldc.dcompute are transformed into
// what the LLVM backend expects.

// Fix 3.5.2 build failures. Remove when dropping 3.5 support.
#if LDC_LLVM_VER >= 306
    unsigned i = 0;
    // TODO: Handle Function attibutes
    llvm::SmallVector<llvm::Metadata *, 8> kernelMDArgs;
    kernelMDArgs.push_back(llvm::ConstantAsMetadata::get(llf));
    // MDNode for the kernel argument address space qualifiers.
<<<<<<< HEAD
    llvm::SmallVector<llvm::SmallVector<llvm::Metadata *, 8>, 6> paramArgs;
    llvm::SmallVector<const char *, 6> args = {
        "kernel_arg_addr_space", "kernel_arg_access_qual", "kernel_arg_type",
        "kernel_arg_type_qual",  "kernel_arg_base_type",   "kernel_arg_name"};

    for (auto &str : args) {
      llvm::SmallVector<llvm::Metadata *, 8> tmp;
      tmp.push_back(llvm::MDString::get(ctx, str));
      paramArgs.push_back(tmp);
=======
    std::array<llvm::SmallVector<llvm::Metadata *, 8>,count_KernArgMD> paramArgs;
    std::array<const char*,count_KernArgMD> args = {
      "kernel_arg_addr_space",
      "kernel_arg_access_qual",
      "kernel_arg_type",
      "kernel_arg_type_qual",
      "kernel_arg_base_type",
      "kernel_arg_name"
    };
      
    for (auto md : args) {
      paramArgs[i].push_back(llvm::MDString::get(ctx, md));
      i++;
>>>>>>> c9112f3d
    }

    VarDeclarations *vs = fd->parameters;
    for (i = 0; i < vs->dim; i++) {
      VarDeclaration *v = (*vs)[i];
      decodeTypes(paramArgs, v);
    }
<<<<<<< HEAD

    for (auto &md : paramArgs)
=======
  
    for (auto& md : paramArgs)
>>>>>>> c9112f3d
      kernelMDArgs.push_back(llvm::MDNode::get(ctx, md));
    ///-------------------------------
    /// TODO: Handle Function attibutes
    ///-------------------------------
    llvm::MDNode *kernelMDNode = llvm::MDNode::get(ctx, kernelMDArgs);
    llvm::NamedMDNode *OpenCLKernelMetadata =
        _ir->module.getOrInsertNamedMetadata("opencl.kernels");
    OpenCLKernelMetadata->addOperand(kernelMDNode);
#endif
  }

  std::string mod2str(MOD mod) {
    return mod & (MODconst | MODimmutable) ? "const" : "";
  }

  std::string basicTypeToString(Type *t) {
    std::stringstream ss;
    auto ty = t->ty;
    if (ty == Tint8)
      ss << "char";
    else if (ty == Tuns8)
      ss << "uchar";
    else if (ty == Tvector) {
      TypeVector *vec = static_cast<TypeVector *>(t);
      auto size = vec->size(Loc());
      auto basety = vec->basetype->ty;
      if (basety == Tint8)
        ss << "char";
      else if (basety == Tuns8)
        ss << "uchar";
      else
        ss << vec->basetype->toChars();
      ss << (int)size;
    } else
      ss << t->toChars();
    return ss.str();
  }
#if LDC_LLVM_VER >= 306
  void decodeTypes(std::array<llvm::SmallVector<llvm::Metadata *, 8>,count_KernArgMD> attrs,
                   VarDeclaration *v)
  {
    llvm::Optional<DcomputePointer> ptr;
    std::string typeQuals;
    std::string baseTyName;
    std::string tyName;
    std::string accessQual = "none";
    int addrspace = 0;
    if (v->type->ty == Tstruct &&
<<<<<<< HEAD
        (ptr = toDcomputePointer(static_cast<TypeStruct *>(v->type)->sym))) {
=======
        (ptr = toDcomputePointer(static_cast<TypeStruct*>(v->type)->sym)))
    {
>>>>>>> c9112f3d
      addrspace = ptr->addrspace;
      tyName = basicTypeToString(ptr->type) + "*";
      baseTyName = tyName;
      // there is no volatile or restrict (yet) in D
      typeQuals = mod2str(ptr->type->mod);
      // TODO: Images and Pipes They are global pointers to opaques
    } else {
      tyName = basicTypeToString(v->type);
      baseTyName = tyName;
      typeQuals = mod2str(v->type->mod);
    }

    attrs[KernArgMD_addr_space].push_back( // i32 addrspace
        llvm::ConstantAsMetadata::get(llvm::ConstantInt::get(
            llvm::IntegerType::get(ctx, 32), addrspace)));
    attrs[KernArgMD_access_qual].push_back(llvm::MDString::get(ctx, accessQual));
    attrs[KernArgMD_type].push_back(llvm::MDString::get(ctx, tyName));
    attrs[KernArgMD_base_type].push_back(llvm::MDString::get(ctx, baseTyName));
    attrs[KernArgMD_type_qual].push_back(llvm::MDString::get(ctx, typeQuals));
    attrs[KernArgMD_name].push_back(llvm::MDString::get(ctx, v->ident->toChars()));
  }
#endif
};
} // anonymous namespace.

DComputeTarget *createOCLTarget(llvm::LLVMContext &c, int oclver) {
  return new TargetOCL(c, oclver);
}<|MERGE_RESOLUTION|>--- conflicted
+++ resolved
@@ -86,14 +86,6 @@
 #endif
   }
   enum KernArgMD {
-<<<<<<< HEAD
-    KernArgMD_addr_space,
-    KernArgMD_access_qual,
-    KernArgMD_type,
-    KernArgMD_base_type,
-    KernArgMD_type_qual,
-    KernArgMD_name
-=======
       KernArgMD_addr_space,
       KernArgMD_access_qual,
       KernArgMD_type,
@@ -101,8 +93,6 @@
       KernArgMD_type_qual,
       KernArgMD_name,
       count_KernArgMD
-      
->>>>>>> c9112f3d
   };
   void addKernelMetadata(FuncDeclaration *fd, llvm::Function *llf) override {
 // By the time we get here the ABI should have rewritten the function
@@ -116,17 +106,7 @@
     llvm::SmallVector<llvm::Metadata *, 8> kernelMDArgs;
     kernelMDArgs.push_back(llvm::ConstantAsMetadata::get(llf));
     // MDNode for the kernel argument address space qualifiers.
-<<<<<<< HEAD
-    llvm::SmallVector<llvm::SmallVector<llvm::Metadata *, 8>, 6> paramArgs;
-    llvm::SmallVector<const char *, 6> args = {
-        "kernel_arg_addr_space", "kernel_arg_access_qual", "kernel_arg_type",
-        "kernel_arg_type_qual",  "kernel_arg_base_type",   "kernel_arg_name"};
-
-    for (auto &str : args) {
-      llvm::SmallVector<llvm::Metadata *, 8> tmp;
-      tmp.push_back(llvm::MDString::get(ctx, str));
-      paramArgs.push_back(tmp);
-=======
+
     std::array<llvm::SmallVector<llvm::Metadata *, 8>,count_KernArgMD> paramArgs;
     std::array<const char*,count_KernArgMD> args = {
       "kernel_arg_addr_space",
@@ -140,7 +120,6 @@
     for (auto md : args) {
       paramArgs[i].push_back(llvm::MDString::get(ctx, md));
       i++;
->>>>>>> c9112f3d
     }
 
     VarDeclarations *vs = fd->parameters;
@@ -148,13 +127,8 @@
       VarDeclaration *v = (*vs)[i];
       decodeTypes(paramArgs, v);
     }
-<<<<<<< HEAD
 
     for (auto &md : paramArgs)
-=======
-  
-    for (auto& md : paramArgs)
->>>>>>> c9112f3d
       kernelMDArgs.push_back(llvm::MDNode::get(ctx, md));
     ///-------------------------------
     /// TODO: Handle Function attibutes
@@ -203,12 +177,7 @@
     std::string accessQual = "none";
     int addrspace = 0;
     if (v->type->ty == Tstruct &&
-<<<<<<< HEAD
         (ptr = toDcomputePointer(static_cast<TypeStruct *>(v->type)->sym))) {
-=======
-        (ptr = toDcomputePointer(static_cast<TypeStruct*>(v->type)->sym)))
-    {
->>>>>>> c9112f3d
       addrspace = ptr->addrspace;
       tyName = basicTypeToString(ptr->type) + "*";
       baseTyName = tyName;
