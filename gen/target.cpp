--- conflicted
+++ resolved
@@ -60,18 +60,7 @@
 
 unsigned Target::critsecsize()
 {
-<<<<<<< HEAD
-#if defined(_MSC_VER)
-    // Return sizeof(RTL_CRITICAL_SECTION)
-    return global.params.is64bit ? 40 : 24;
-#else
-    if (global.params.targetTriple.isOSWindows())
-        return global.params.is64bit ? 40 : 24;
-    else if (global.params.targetTriple.getOS() == llvm::Triple::FreeBSD)
-        return sizeof(size_t);
-    else
-        return sizeof(pthread_mutex_t);
-#endif
+    return getTypeStoreSize(DtoMutexType());
 }
 
 Type *Target::va_listType()
@@ -167,7 +156,3 @@
 void Target::loadModule(Module *m)
 {
 }
-=======
-    return getTypeStoreSize(DtoMutexType());
-}
->>>>>>> c9f72ff8
