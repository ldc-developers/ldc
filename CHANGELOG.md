# LDC master

#### Big news
<<<<<<< HEAD
- Frontend, druntime and Phobos are at version [2.110.0](https://dlang.org/changelog/2.110.0.html). (#4707)
=======
- LLVM for prebuilt packages bumped to v18.1.8 (incl. macOS arm64). (#4712)
>>>>>>> 843844d6
- Android: NDK for prebuilt package bumped from r26d to r27. (#4711)
- ldc2.conf: %%ldcconfigpath%% placeholder added - specifies the directory where current configuration file is located. (#4717)

#### Platform support

#### Bug fixes
- Fix potentially corrupt IR layouts for bit fields. (#4646, #4708)

# LDC 1.39.0 (2024-07-04)

#### Big news
- Frontend, druntime and Phobos are at version [2.109.1](https://dlang.org/changelog/2.109.0.html). (#4660, #4692)
- LLVM for prebuilt packages bumped to v18.1.6 (except for macOS arm64). (#4678)
- Added CI testing of Alpine Linux with musl libc (including some bug fixes). Removed the libunwind dependency when linking with musl libc. (#4650, #4691)

#### Platform support
- Supports LLVM 15 - 18. Support for LLVM 11 - 14 was dropped. The CLI options `-passmanager` and `-opaque-pointers` were removed.

# LDC 1.38.0 (2024-05-11)

#### Big news
- Frontend, druntime and Phobos are at version [2.108.1](https://dlang.org/changelog/2.108.0.html). (#4591, #4615, #4619, #4622, #4623, #4640)
- Support for [LLVM 18](https://releases.llvm.org/18.1.0/docs/ReleaseNotes.html). The prebuilt packages use v18.1.5 (except for macOS arm64). (#4599, #4605, #4607, #4604, #4628, #4642)
- Android: Switch to native ELF TLS, supported since API level 29 (Android v10), dropping our former custom TLS emulation (requiring a modified LLVM and a legacy ld.bfd linker). The prebuilt packages themselves require Android v10+ (armv7a) / v11+ (aarch64) too, and are built with NDK r26d. Shared druntime and Phobos libraries are now available (`-link-defaultlib-shared`), as on regular Linux. (#4618)
  - Please don't use the official macOS arm64 package (incl. the universal package on arm64) to cross-compile to Android. That package still uses our previous LLVM v17.0.6, which still includes the custom TLS emulation, but druntime expects native TLS now on Android. Resort to the x86_64 package in that case.

#### Platform support
- Supports LLVM 11 - 18.

#### Bug fixes
- Android: Support the lld linker. (#3918)

# LDC 1.37.0 (2024-03-03)

#### Big news
- Frontend, druntime and Phobos are at version [2.107.1](https://dlang.org/changelog/2.107.0.html). (#4563, #4577, #4587)

#### Bug fixes
- Fix if-statement elision on constant true/false condition. (#4556, #4559)

# LDC 1.36.0 (2024-01-06)

#### Big news
- Frontend, druntime and Phobos are at version [2.106.1](https://dlang.org/changelog/2.106.0.html). (#4522, #4539, #4551)
- Support for [LLVM 17](https://releases.llvm.org/17.0.1/docs/ReleaseNotes.html). The prebuilt packages use v17.0.6. (#4533, #4540)
- New command-line options `-fno-{exceptions,moduleinfo,rtti}` to selectively enable some `-betterC` effects. (#4522)
- New command-line option `-fprofile-sample-use` for using sample-based profile data for optimization. Functionality and usage is identical to Clang's option with same name. (#4531)
- New `ldc-profgen` tool for sample-based PGO, a copy of LLVM's [llvm-profgen](https://llvm.org/docs/CommandGuide/llvm-profgen.html). (#4536)

#### Platform support
- Supports LLVM 11.0 - 17.0.

# LDC 1.35.0 (2023-10-15)

#### Big news
- Frontend, druntime and Phobos are at version [2.105.2+](https://dlang.org/changelog/2.105.0.html). (#4476, #4498, #4513)
- The Windows installer now supports non-admin installs *without* an explicit `/CURRENTUSER` switch. (#4495)

#### Platform support
- Initial compiler support for LoongArch64. druntime support is pending. (#4500)

#### Bug fixes
- ImportC:
  - Fix `static` linkage. (#4484, #4487)
  - Make gcc builtins available. (#4483)
  - Apple: Support weird `asm("_" "<name>")` mangling stuff. (#4485, #4486)
- AArch64: Fix an ABI-related ICE. (#4489, #4490)
- Fix GC2Stack optimization regression introduced in v1.24. (#4510, #4511)
- Fix druntime ABI divergence when compiling with sanitizers support. (#4508, #4509)
- Windows: Fix an instance of missed backslash-escaping in `-ftime-trace` JSON. (#4506, #4507)

# LDC 1.34.0 (2023-08-26)

#### Big news
- Frontend, druntime and Phobos are at version [2.104.2](https://dlang.org/changelog/2.104.0.html). (#4440)
- Support for [LLVM 16](https://releases.llvm.org/16.0.0/docs/ReleaseNotes.html). The prebuilt packages use v16.0.6. (#4411, #4423)
  - We have come across miscompiles with LLVM 16's newly-enabled-by-default function specializations (on Win64 and macOS). To be on the safe side, LDC disables them by default for all targets via `-func-specialization-size-threshold=1000000000` in `etc/ldc2.conf` (and separately for LTO on Posix platforms). To enable the function specializations, explicitly override it with e.g. `-func-specialization-size-threshold=100` (the LLVM 16 default) and, for LTO on Posix, a similar LTO plugin option in the linker cmdline (see linker cmdline with `-v`).

#### Platform support
- Supports LLVM 11.0 - 16.0. Support for LLVM 9 and 10 was dropped.
- 64-bit RISC-V: Now defaults to `-mattr=+m,+a,+f,+d,+c` ('rv64gc' ABI) for non-bare-metal targets, i.e., if the target triple includes a valid operating system. (#4390)

#### Bug fixes
- Fix function pointers/delegates on Harvard architectures (e.g., AVR). (#4432, #4465)

# LDC 1.33.0 (2023-07-23)

#### Big news
- Frontend, druntime and Phobos are at version [2.103.1](https://dlang.org/changelog/2.103.0.html), incl. new command-line option `-verror-supplements`. (#4345)
- The `--plugin` commandline option now also accepts semantic analysis plugins. Semantic analysis plugins are recognized by exporting the symbol: `extern(C) void runSemanticAnalysis(Module m)`. The plugin's `runSemanticAnalysis` function is called for each module, after all other semantic analysis steps (also after DCompute SemA), just before object codegen. (#4430)
- New tool `ldc-build-plugin` that helps compiling user plugins. It downloads the correct LDC source version (if it's not already available), and calls LDC with the correct commandline flags to build a plugin. (#4430)
- New commandline option `-femit-local-var-lifetime` that enables variable lifetime (scope) annotation to LLVM IR codegen. Lifetime annotation enables stack memory reuse for local variables with non-overlapping scope. (#4395)
- C files are now automatically preprocessed using the external C compiler (configurable via `-gcc` or the `CC` environment variable, and `-Xcc` for extra flags). Extra preprocessor flags (e.g., include dirs and manual defines) can be added via new command-line option `-P`. (#4417)
  - Windows: If `clang-cl.exe` is on `PATH`, it is preferred over Microsoft's `cl.exe` by default (e.g., to avoid printing the C source file name to stderr during preprocessing).
- Less pedantic checks for conflicting C(++) function declarations when compiling multiple modules to a single object file ('Error: Function type does not match previously declared function with the same mangled name'). The error now only appears if an object file actually references multiple conflicting functions. (#4420)
- New command-line option `--fcf-protection`, which enables Intel's Control-Flow Enforcement Technology (CET). (#4437)

#### Platform support
- Supports LLVM 9.0 - 15.0.

#### Bug fixes
- Handle potential lambda mangle collisions across separately compiled object files (and the linker then silently picking an arbitrary implementation). Lambdas (and their nested global variables) are now internal to each referencing object file (`static` linkage in C). (#4415)

# LDC 1.32.2 (2023-05-12)

#### Big news
- New command-line option `--fwarn-stack-size=<threshold>` with LLVM 13+. (#4378)
- New command-line option `--fsplit-stack` for incremental stack allocations, see https://llvm.org/docs/SegmentedStacks.html. (#4379)
  - New UDA `ldc.attributes.noSplitStack` disables it on a per-function basis. (#4382)
- New command-line option `--indent` for the `timetrace2txt` tool. (#4391)

#### Bug fixes
- Fix potentially huge compile slowdowns with `-g` and LLVM 15+. (#4354, #4393)
- Treat *all* LLVM warnings as regular warnings (e.g., errors with `-w`). Requires LLVM 13+. (#4384)

# LDC 1.32.1 (2023-04-17)

#### Big news
- The prebuilt Linux packages are now generated on a Ubuntu 20.04 box, so the min required `glibc` version has been raised from 2.26 to 2.31. (#4367)

#### Bug fixes
- Fix empty `ldc.gccbuiltins_*` modules with LLVM 15+. (#4347, #4350)
- Fix v1.31 regression wrt. potentially wrong constant pointer offsets. (#4362, #4365)
- Windows: Fix v1.32 regression wrt. leaking `Throwable.info` backtraces. (#4369)
- Fix C assert calls for newlib targets. (#4351)

# LDC 1.32.0 (2023-03-12)

#### Big news
- Frontend, druntime and Phobos are at version [2.102.2](https://dlang.org/changelog/2.102.0.html). (#4323, #4341)
- LLVM for prebuilt packages bumped to v15.0.7. (#4311)
- Linker-level dead code elimination is enabled by default for Apple, wasm and *all* ELF targets too now. (#4320)
- Vector comparisons (==, !=, <, <=, >, >=) now yield a vector mask. Identity comparisons (`is`, `!is`) still yield a scalar `bool`. (3a59ee81)
- New `timetrace2txt` tool for easier inspection of `--ftime-trace` output. (#4335)
- `--ftime-trace` now also traces CTFE execution: the start expression of CTFE and function calls during CTFE. (#4339)

#### Platform support
- Supports LLVM 9.0 - 15.0.
- Now supports `-mabi` for RISC-V targets. (#4322)

#### Bug fixes
- GC closures including variables with alignment > 16 bytes are now properly aligned. (ef8ba481)
- Fix regression with LLVM 13+: some errors in inline assembly don't stop compilation. (#4293, #4331)

# LDC 1.31.0 (2022-02-11)

#### Big news
- Frontend, druntime and Phobos are at version [2.101.2](https://dlang.org/changelog/2.101.0.html). (#4141, #4279)
- Bit fields support. (#4015)
- macOS on Apple M1: linking with `-g` is working again without unaligned pointer warnings/errors. This fixes file:line debug information in exception backtraces (requiring `atos`, a macOS development tool installed with Xcode), without the need to set MACOSX_DEPLOYMENT_TARGET=11 and using a modified LLVM. (#4291)
- *Preliminary* support for LLVM 15, incl. adding support for the 'new' pass manager (`-passmanager`) and opaque IR pointers (`-opaque-pointers`). (way too many PRs to list!)
- New command-line option `-fno-delete-null-pointer-checks`, mimicking the same option of GCC and Clang. (#4297)
- New UDA `ldc.attributes.callingConvention("...")`, which overrides the default calling convention. For expert use only! (#4299)
- New command-line option `-fno-discard-value-names` to keep value names in LLVM IR. (#4012)
- dcompute: Support for OpenCL image I/O. (#3835)

#### Platform support
- Initial ABI support for 64-bit RISC-V. (#4007)

#### Bug fixes
- dcompute: Fix v1.29 regression when trying to use intrinsics. (#4266, #4267)
- Fix 64-bit symbol offsets. (#4264, #4283)
- Add missing 32-bit LTO versions of druntime & Phobos to Linux multilib package. (#4234, #4235)
- Fix compiler crash. (#4130, #4135)

#### Internals
- The former druntime and dmd-testsuite git submodules are now part of the LDC repo directly, leaving Phobos as single remaining submodule. We are now using a subset of the DMD repo (which includes druntime since v2.101), rewritten via `git filter-repo` and exposed as `dmd-rewrite-*` branches/tags in the LDC repo, to merge newer frontend+druntime+tests from upstream DMD. The `tests/d2/dmd-testsuite` dir was moved to `tests/dmd`. (#4274, #4276)

# LDC 1.30.0 (2022-07-20)

#### Big news
- Frontend, druntime and Phobos are at version [2.100.1](https://dlang.org/changelog/2.100.0.html). (#3970, #4008, #4009)
- LLVM for prebuilt packages bumped to v14.0.3. (#3952, #3979)
  - All LLVM targets are enabled now (=> more targets for cross-compilation).
  - For the Mac package, the minimum supported macOS version has been raised to v10.12.
- The minimum D version for bootstrapping has been raised to v2.079 (for GDC: v9.4), in line with DMD. (#3956)
- The minimum LLVM version has been raised to v9.0. (#3960)
- New LeakSanitizer support via `-fsanitize=leak` (not (yet?) supported on Windows). (#4005)
- New prebuilt *universal* macOS package, runnable on both x86_64 and arm64, and enabling x86_64/arm64 macOS/iOS cross-compilation targets out of the box (`-mtriple={x86_64,arm64}-apple-{macos,ios12.0}`). The x86_64 package doesn't bundle any arm64 libs anymore; the arm64 package newly bundles iOS libs (arm64). (#3958)
  - Avoid an external x86_64-only dub, use the bundled universal dub executable instead.

#### Platform support
- Supports LLVM 9.0 - 14.0.

#### Bug fixes
- Enable output of variable names in ASan and MSan error reporting. (#4004)
- Report unexpected type repaints as fatal ICEs instead of crashing. (#3990, #3991)

#### Internals
- Main CI was moved from Azure Pipelines to GitHub Actions. Any fork on GitHub can trivially reuse the fully automated prebuilt packages generation & upload to a GitHub release. (#3978)

# LDC 1.29.0 (2022-04-08)

#### Big news
- Frontend, druntime and Phobos are at version [2.099.1](https://dlang.org/changelog/2.099.0.html). (#3917, #3893, #3937, #3953)
- Support for LLVM 13 and 14. The prebuilt packages use v13.0.1. (#3842, #3951)
- On Linux, LDC doesn't default to the `ld.gold` linker anymore. The combination of LLVM 13+ and older gold linkers can apparently cause problems. We recommend using LLD, e.g., via `-linker=lld` or by setting your default `/usr/bin/ld` symlink; it's significantly faster too.
- `-linkonce-templates` is less aggressive by default now and IMHO production-ready. (#3924)
- When linking manually (not via LDC) against *shared* druntime, it is now required to link the bundled `lib/ldc_rt.dso.o[bj]` object file into each binary. It replaces the previously Windows-specific `dso_windows.obj`. (#3850)
- Breaking `extern(D)` ABI change for all targets: formal parameters of non-variadic functions aren't reversed anymore, in line with the spec. For 32-bit x86, the *first* parameter is accordingly now potentially passed in EAX, not the last one. So non-variadic `extern(D)` functions with multiple explicit parameters will break if expecting parameters in specific registers or stack slots, e.g., naked DMD-style inline assembly. (#3873, ldc-developers/phobos@3d725fce8f0acb78bf6cb984a8462e81e8e1b715)

#### Platform support
- Supports LLVM 6.0 - 14.0.
- Basic compiler support for Newlib targets, i.e., triples like `arm-none-newlibeabi`. (#3946)

#### Bug fixes
- Linux: Make LTO work with LLD. (#3786, #3850)
- Windows: Fix most undefined symbols with `-dllimport=all` without `-linkonce-templates`. (#3916, #3923, #3926, #3927, #3928, #3931, #3932)
- Capture NRVO variable by ref for stack closures. (#3883, #3902)
- `-ftime-trace`: JSON-escape filenames. (#3947, #3948)
- RISC-V: Use 128-bit quadruple `real`. (#3892)

# LDC 1.28.1 (2022-01-13)

#### Big news
- Frontend, druntime and Phobos are at version [2.098.1+](https://dlang.org/changelog/2.098.0.html). (#3886, #3896)
- New `@hidden` UDA (as counterpart of `export`). (#3855)
- Support 'raw mangles' via leading `\1` in `pragma(mangle)` strings, e.g., to access magic linker symbols on Mac. (#3854)
- New `@noSanitize` UDA to selectively disable sanitizer instrumentation of functions. (#3889)
- WebAssembly: Larger default stack size (1 MB) and protection against stack overflow overwriting global memory. (#3882)

#### Bug fixes
- Linux x86/x64: Fix TLS range with static druntime and bfd/lld linkers. (#3849, https://github.com/ldc-developers/druntime/commit/ec3c0aafbf4b6f3345e276e21a26ffee077470cf)
- Support `rdtscp` in DMD-style inline assembly. (#3895)

# LDC 1.28.0 (2021-10-20)

#### Big news
- Frontend, druntime and Phobos are at version [2.098.0+](https://dlang.org/changelog/2.098.0.html). (#3821, #3839, #3844, #3852)
- Windows: `-dllimport=defaultLibsOnly` (e.g., implied by `-link-defaultlib-shared -fvisibility=hidden`) doesn't require `-linkonce-templates` anymore. (#3816)
- dcompute: Add support for OpenCL image I/O. (#3835)

#### Platform support
- Supports LLVM 6.0 - 12.0.

#### Bug fixes
- Fix dynamic casts across binary boundaries (DLLs etc.). (dlang/druntime#3543)
- Windows: Fix potentially wrongly caught exceptions due to non-unique `TypeInfo_Class` names. (#3520)
- Don't silently ignore invalid external tool specifications. (#3841)
- LLVM v11.1: Add missing PGO `ldc-profdata` tool.

# LDC 1.27.1 (2021-08-14)

#### Big news
- Frontend, druntime and Phobos are at version [2.097.2](https://dlang.org/changelog/2.097.0.html). (#3811)
- Revamped and improved `-ftime-trace` implementation for compiler profiling/tracing, now excluding LLVM-internal traces, adding frontend memory tracing, source file location infos etc. (#3797)
- An official prebuilt package for Linux AArch64 is available again after migrating from Shippable to Travis. (#3733)

#### Bug fixes
- ICE for 64-bit targets with 32-bit pointer size. (#3802, #3808)
- Implement `core.atomic.pause()` for some architectures. (#3806, #3807)

# LDC 1.27.0 (2021-07-31)

#### Big news
- Frontend, druntime and Phobos are at version [2.097.1+](https://dlang.org/changelog/2.097.0.html). (#3741, #3770, #3771, #3790, #3794, #3796, #3799) **(new)**
- LLVM for prebuilt packages bumped to **v12.0.1**, and Linux base image to Ubuntu 18.04. Unfortunately, the dynamic-compile (JIT) functionality is lost this way - it needs some [more work](https://github.com/ldc-developers/ldc/pull/3184) to adapt to a newer LLVM API. (#3701, #3789)
- Prebuilt packages now bundle [reggae](https://github.com/atilaneves/reggae), a meta build tool to generate [ninja](https://github.com/ninja-build/ninja/releases)/make build files for dub projects (and more). Building large projects with many dependencies can be significantly sped-up via parallelization and dependency tracking for incremental builds. (#3739)
  Basic [usage](https://github.com/atilaneves/reggae#d-projects-and-dub-integration), in a dub project dir (containing a `dub.{sdl,json}` file):
  ```
  reggae -b ninja|make --dc=ldc2   # only needed the first time or when adding source files
  ninja|make [-j<N>]
  ```
- Greatly improved **DLL support on Windows**, making it almost as easy as on Posix:
  - `-fvisibility=public` now also affects Windows, exporting all defined symbols as on Posix, without explicit `export` visibility. Compiling a DLL with `-shared` now defaults to `-fvisibility=public` for consistency with Posix. (#3703)
  - This paved the way for druntime and Phobos DLLs, now bundled with prebuilt Windows packages and linkable via `-link-defaultlib-shared` (default with `-shared`, consistent with Posix targets). Previous hacks to partially accomodate for multiple, statically linked druntimes and Phobos in a single process (GC proxy etc.) aren't required any longer. With `-link-defaultlib-shared`, LDC now defaults to `-mscrtlib=msvcrt`, linking against the shared MSVC runtime. (ldc-developers/druntime#197, #3704, ldc-developers/druntime#198)
  - Limitation: TLS variables cannot be accessed directly across DLL boundaries. This can be worked around with an accessor function, e.g., ldc-developers/druntime@5d3e21a35d.
  - Non-TLS `extern(D)` global variables *not* defined in a root module are `dllimport`ed (with `-fvisibility=public`, or - restricted to druntime/Phobos symbols - with `-link-defaultlib-shared`). Compiling all modules of a DLL at once thus avoids linker warnings about 'importing locally defined symbol'. When linking a DLL against a static library, the static library may likely need to be compiled with `-fvisibility=public` to make its globals importable from the DLL. There's a new `-dllimport` option for explicit control. (#3763)
  - Caveat: symbols aren't uniqued across the whole process, so can be defined in multiple DLLs/executables, each with their own address, so you cannot rely on TypeInfos, instantiated symbols and functions to have the same address for the whole process.
  - When linking manually (not via LDC), binaries linked against druntime DLL need to include new `lib\dso_windows.obj`.
  - To restore the previous behavior of `-shared`, add `-fvisibility=hidden -link-defaultlib-shared=false`.
- Windows: ANSI color codes can now be enforced for redirected stderr via `-enable-color`. (#3744)
- Prebuilt Linux and Mac packages now use the [mimalloc](https://github.com/microsoft/mimalloc) allocator, significantly increasing compiler performance in some cases. (#3758, #3759)
- The prebuilt macOS x64 package now bundles *shared* druntime/Phobos libs for iOS too. (#3764)
- Possibly more performant *shared* Phobos library by compiling to a single object file with implicit cross-module inlining. (#3757)
- New `-cov-increment` option for more performant coverage count execution. (#3724)
- `-fsanitize=memory`: Bundle according LLVM compiler-rt library and add new `-fsanitize-memory-track-origins` option. (#3751)
- New LDC-specific language addition: `__traits(initSymbol, <aggregate type>)` with semantics equivalent to `TypeInfo.initializer()`, but circumventing the `TypeInfo` indirection and thus e.g. also usable for `-betterC` code. (#3774, ldc-developers/druntime#201)

#### Platform support
- Supports LLVM 6.0 - 12.0.

#### Bug fixes
- Fix debuginfo source file paths, e.g., including directories in exception stack traces. (#3687)
- Fix potentially corrupt context pointers for nested functions with `-linkonce-templates`. (#3690, #3766)
- Predefine version `CppRuntime_Gcc` for musl targets. (#3769)
- RVO: In-place construct `<temporary>.__ctor(<args>)`. (#3778, #3779)
- `-linkonce-templates`: Make sure special struct TypeInfo members are semantically analyzed before emitting the `TypeInfo`. (#3783)

# LDC 1.26.0 (2021-04-28)

#### Big news
- Frontend, druntime and Phobos are at version [2.096.1+](https://dlang.org/changelog/2.096.0.html), incl. new `ldmd2` command-line option `-gdwarf=<version>` (use `-dwarf-version` for `ldc2`). (#3678, #3706)

#### Platform support
- Supports LLVM 6.0 - 12.0.

#### Bug fixes
- v1.25 regression: TypeInfo for interface gives invalid string for name. (#3693)
- Make enums show up correctly as members of a struct when debugging. (#3688, #3694)
- Some new GCC builtins are available in `ldc.gccbuiltins_*`, by not rejecting LLVM `i1` anymore (mapping to D `bool` instead). Thanks Bruce! (#3682)
- dcompute: Don't reject CUDA versions 7.x - 8.0.0. (#3683)
- Don't enforce the frame pointer for functions with GCC-style inline asm. (#3685)
- `-i`: Exclude `ldc.*` modules by default. (#3679)
- Fix some cases of insufficient alignment for arguments and parameters. (#3692, #3698)
- Fix a few issues with LLVM 12. (#3697, #3708)

# LDC 1.25.0 (2021-02-21)

#### Big news
- Frontend, druntime and Phobos are at version [2.095.1](https://dlang.org/changelog/2.095.0.html), incl. new command-line option `-makedeps`. (#3620, #3658, #3668)
- Support for **LLVM 12** and LLVM 11.1. (#3663, ldc-developers/druntime#195)
- LLVM for prebuilt packages bumped to v11.0.1. (#3639)
- New prebuilt package for **native macOS/arm64** ('Apple silicon'). (#3666)
- LDC invocations can now be nicely profiled via `--ftime-trace`. (#3624)
- Struct TypeInfos are emitted into *referencing* object files only, and special TypeInfo member functions into the owning object file only. (#3491)
- Windows:
  - New CI-automated [Windows installer](https://github.com/ldc-developers/ldc/releases/download/v1.25.0/ldc2-1.25.0-windows-multilib.exe) corresponding to the multilib package. (#3601)
  - Bundled MinGW-based libs bumped to MinGW-w64 v8.0.0. (#3605)
  - Bundled libcurl upgraded to v7.74.0. (#3638)
  - Breaking ABI changes:
    - `extern(D)`: Pass non-PODs by ref to temporary. (#3612)
    - Win64: Pass/return delegates like slices - in (up to) 2 GP registers. (#3609)
    - Win64 `extern(D)`: Pass/return Homogeneous Vector Aggregates in SIMD registers. (#3610)
- `-linkonce-templates` comes with a new experimental template emission scheme and is now suited for projects consisting of multiple object files too. It's similar to C++, emitting templated symbols into *each* referencing compilation unit with optimizer-discardable `linkonce_odr` linkage. The consequences are manifold - each object file is self-sufficient wrt. templated symbols, naturally working around any template-culling bugs and also meaning increased opportunity for inlining and less need for LTO.
  The probably biggest advantage is that the optimizer can discard unused `linkonce_odr` symbols early instead of optimizing and forwarding to the assembler. So this is especially useful to **decrease compilation times with `-O`** and can at least in some scenarios greatly outweigh the (potentially very much) higher number of symbols defined by the glue layer - on my box, building optimized dub (all-at-once) is 28% faster with `-linkonce-templates`, and building the optimized Phobos unittests (per module) 56% faster.
  Libraries compiled with `-linkonce-templates` can generally *not* be linked against dependent code compiled without `-linkonce-templates`; the other way around works. (#3600)
- Emit function/delegate literals as `linkonce_odr`, as they are emitted into each referencing compilation unit too. (#3650)
- Exploit ABI specifics with `-preview=in`. (#3578)
- Musl: Switch to cherry-picked libunwind-based backtrace alternative. (#3641, ldc-developers/druntime#192)

#### Platform support
- Supports LLVM 6.0 - 12.0.

#### Bug fixes
- Fix LTO with `-link-internally`. The prebuilt Windows packages don't bundle an external `lld-link.exe` LLD linker anymore. (#2657, #3604)
- Add source location information for `TypeInfo` diagnostics with `-betterC`. (#3631, #3632)
- Keep init symbols of built-in `TypeInfo` classes mutable just like any other TypeInfo, so that e.g. `synchronized()` can be used on the implicit monitor. (#3599)
- Windows: Fix colliding EH TypeDescriptors for exceptions with the same `TypeInfo_Class` name. (#3501, #3614)
- Predefine version `FreeStanding` when targeting bare-metal. (#3607, #3608)
- druntime: Define `rt.aaA.AA` as naked pointer, no struct wrapper. (#3613)
- Misc. fixes and improvements for the CMake scripts, incl. new defaults for `LDC_INSTALL_{LTOPLUGIN,LLVM_RUNTIME_LIBS}`. (#3647, #3655, #3654, #3673)
- `-cleanup-obj`: Put object files into unique temporary directory by default. (#3643, #3660)
- druntime: Add missing `core.atomic.atomicFetch{Add,Sub}`. (#3646, ldc-developers/druntime#193)
- Fix regression wrt. non-deleted temporary `-run` executable. (#3636)

#### Internals
- Ignore `-enable-cross-module-inlining` if inlining is generally disabled. (#3664)
- Travis CI ported to GitHub Actions (excl. Linux/AArch64). (#3661, #3662)

# LDC 1.24.0 (2020-10-24)

#### Big news
- Frontend, druntime and Phobos are at version [2.094.1+](https://dlang.org/changelog/2.094.0.html), incl. new command-line options `-cov=ctfe`,  `-vtemplates=list-instances` and `-HC=<silent|verbose>` . (#3560, #3582, #3588, #3593)
- Support for **LLVM 11**. The prebuilt packages use v11.0.0; x86 packages newly include the LLVM backend for AMD GPUs. (#3546, #3586)
- Experimental support for **macOS on 64-bit ARM**, thanks Guillaume! All druntime/Phobos unit tests pass. The macOS package includes prebuilt druntime/Phobos; adapt the SDK path in `etc/ldc2.conf` and then use `-mtriple=arm64-apple-macos` to cross-compile. (dlang/druntime#3226, #3583)

#### Platform support
- Supports LLVM 6.0 - 11.0.

#### Bug fixes
- Fix potentially wrong context pointers when calling delegate literals. (#3553, #3554)
- Fix alignment issue when casting vector rvalue to static array. (c8889a9219)
- Make sure lambdas in `pragma(inline, true)` functions are emitted into each referencing compilation unit. (#3570)
- Fix `-Xcc=-Wl,...` by dropping support for comma-separated list of `cc` options. (c61b1357ed)
- Fix ThreadSanitizer support by not detaching main thread upon program termination. (#3572)
- Traverse full chain of nested aggregates when resolving a nested variable. (#3556, #3558)

#### Internals
- CI: Linux AArch64 is now also tested by a Travis job, because Shippable has sadly become unreliable. (#3469)
- Building LDC with an LDC host compiler might be somewhat faster now (requires `-DLDC_LINK_MANUALLY=OFF` in the CMake command-line on non-Windows hosts). (#3575)

# LDC 1.23.0 (2020-08-19)

#### Big news
- Frontend, druntime and Phobos are at version [2.093.1+](https://dlang.org/changelog/2.093.0.html), incl. new command-line option `-vtemplates`. (#3476, #3538, #3541)
- Min required LLVM version raised to v6.0, dropping support for v3.9-5.0. (#3493)
- LLVM for prebuilt packages bumped to v10.0.1. (#3513)
- The prebuilt Mac package now also includes prebuilt druntime/Phobos for the iOS/x86_64 simulator, making cross-compilation work out of the box with `-mtriple=x86_64-apple-ios12.0`. (#3478)
- Windows: New `-gdwarf` CLI option to emit DWARF debuginfos for MSVC targets, e.g., for debugging with gdb/lldb. (#3533)
- New `-platformlib` CLI option to override the default linked-with platform libraries, e.g., when targeting bare-metal. (#3374, #3475)

#### Platform support
- Supports LLVM 6.0 - 10.0.

#### Bug fixes
- Fix regression since v1.22: shared druntime potentially overriding libstdc++ symbols and breaking exceptions in C++ libraries. (#3530, #3537)
- Fix naked DMD-style asm emission for non-Mac x86 Darwin targets (e.g., iOS simulators). (#3478)
- `-betterC`: Don't use unsupported EH for handling clean-ups. (#3479, #3482)
- dcompute: Fix wrong address space loads and stores. Thx Rob! (#3428)
- Fix ICE wrt. missing IR declarations for some forward-declared functions. (#3496, #3503)
- Fix ICE wrt. inline IR and empty parameter types tuple. (#3509)
- Fix PGO issues. (#3375, #3511, #3512, #3524)
- Improve support for LLVM's ThreadSanitizer. (#3522)
- Fix linker cmdline length limitation via response files. (#3535, #3536)

#### Internals
- Compiler performance wrt. string literals emission has been improved. Thx @looked-at-me! (#3490, #3492)
- Link libstdc++ statically for `libldc-jit.so` of prebuilt Linux packages, to increase portability. (#3473, #3474)
- Set up Visual D when using the Visual Studio CMake generator, making LDC compiler development on Windows a smooth out-of-the-box experience. (#3494)

# LDC 1.22.0 (2020-06-16)

#### Big news
- Frontend, druntime and Phobos are at version [2.092.1+](https://dlang.org/changelog/2.092.0.html). (#3413, #3416, #3429, #3434, #3452, #3467)
- **AArch64**: All known ABI issues have been fixed. C(++) interop should now be on par with x86_64, and variadics usable with `core.{vararg,stdc.stdarg}`. (#3421)
- Windows hosts: DMD's Visual C++ toolchain detection has been adopted. As that's orders of magnitude faster than the previous method involving the MS batch file, auto-detection has been enabled by default, so if you have a non-ancient Visual C++ installation, it will now be used automatically for linking. The environment setup has been reduced to the bare minimum (`LIB` and `PATH`). (#3415)
- **FreeBSD** x64: CI with CirrusCI is now fully green and includes automated prebuilt package generation. The package depends on the `llvm` ports package and should currently work on FreeBSD 11-13. (#3453, #3464)
- Link-time overridable `@weak` functions are now emulated for Windows targets and work properly for ELF platforms. For ELF, LDC doesn't emit any COMDATs anymore. (#3424)
- New `ldc.gccbuiltins_{amdgcn,nvvm}` for AMD GCN and NVIDIA PTX targets. (#3411)
- druntime: Significant speed-up for `core.math.ldexp`. (#3440, #3446)

#### Platform support
- Supports LLVM 3.9 - 10.0.

#### Bug fixes
- Cross-module inlining (incl. `pragma(inline, true)`): Enable emission into multiple object files. This may have a significant impact on performance (incl. druntime/Phobos) when not using LTO. (#3126, #3442)
- Android: Fix TLS initialization regression (introduced in v1.21) and potential alignment issues. Unfortunately, the `ld.bfd` linker is required for our custom TLS emulation scheme, unless you're willing to use a custom linker script. So `-linker=bfd` is the new default for Android targets. (#3462)
- Casting (static and dynamic) arrays to vectors now loads the data instead of splatting the first element. (#3418, #3419)
- Fix return statements potentially accessing memory from destructed temporaries. (#3426)
- Add proper support for `-checkaction=halt`. (#3430, #3431)
- druntime: Include `core.stdcpp.*` modules. (#3103, #3158)
- GCC-style asm: Add support for indirect input operands (`"m"`). (#3438)
- FreeBSD: Fix backtraces for optimized code by switching to external `libexecinfo`. (#3108, #3453)
- FreeBSD: Fix C math related issues (incl. CTFE math issues) by bringing `core.stdc.{math,tgmath}` up to speed. (dlang/druntime#3119)
- Fix ICE for captured parameters not passed on the LLVM level. (#3441)
- Convenience fixes for RISC-V and other exotic targets. (#3457, #3460)

#### Internals
- When printing compile-time reals to hex strings (mangling, .di headers), LDC now uses LLVM instead of the host C runtime, for proper and consistent results. (#3410)
- One limitation for exotic hosts wrt. C `long double` precision has been lifted. (#3414)
- For AVR targets, the compiler now predefines `AVR` and emits all TLS globals as regular `__gshared` ones. (#3420)
- WebAssembly: New memory grow/size intrinsics. (ldc-developers/druntime#187)
- New `-fno-plt` option to avoid PLT external calls. (#3443)
- iOS/arm64 CI, running the debug druntime & Phobos unittests on an iPhone 6S. Thx Jacob for this tedious work! (#3379, #3450)

# LDC 1.21.0 (2020-04-23)

#### Big news
- Frontend, druntime and Phobos are at version [2.091.1+](https://dlang.org/changelog/2.091.1.html), incl. new CLI switches `-verror-style` and `-HC`, `-HCd`, `-HCf`. (#3333, #3399)
- **iOS** (incl. watchOS and tvOS) support has landed in druntime and Phobos (thanks Jacob!). All unittests are green on iOS/arm64. The prebuilt macOS package includes prebuilt druntime & Phobos libraries for iOS/arm64, for first `-mtriple=arm64-apple-ios12.0` cross-compilation experiments. (#3373)
- LLVM for prebuilt packages upgraded to v10.0.0. Android NDK version bumped to r21. (#3307, #3387, #3398)
- Initial support for **GCC/GDC-style inline assembly** syntax, besides DMD-style inline asm and LDC-specific `__asm`, enabling to write inline asm that is portable across GDC/LDC and corresponds to the GCC syntax in C. See ldc-developers/druntime#171 for examples wrt. how to transition from `__asm` to similar GCC-style asm.  (#3304)
- Inline assembly diagnostics have been extended by the D source location. (#3339)
- **Android**:
  - Revamped druntime initialization, fixing related issues for i686/x86_64 targets, enabling the usage of the `ld.gold` linker (bfd isn't required anymore) as well as getting rid of the D `main()` requirement. (#3350, #3357, ldc-developers/druntime#178)
  - Reduced size for shared libraries by compiling druntime and Phobos with hidden visibility. (#3377)

#### Platform support
- Supports LLVM 3.9 - 10.0.

#### Bug fixes
- Fixed tail calls in thunks, affecting **AArch64** (the debug libraries now work) and possibly other architectures. (#3329, #3332)
- Windows: Do not emit any column infos for CodeView by default (like clang) & add `-gcolumn-info`. (#3102, #3388)
- Windows: Do not leak MSVC-environment-setup into `-run` child processes. A new `LDC_VSDIR_FORCE` environment variable can be used to enforce MSVC toolchain setup. (#3340, #3341)
- Windows: Fix memory leak when throwing exceptions in threads. (#3369, ldc-developers/druntime#181)
- Try to use `memcmp` for (in)equality of non-mutable static arrays and mutable slices. (#3400, #3401)
- `ldc.gccbuiltins_*`: Lift 256-bit vector limit, adding 174 AVX512 builtins for x86; 512-bit vector aliases have been added to `core.simd`. (#3405, #3406)

#### Internals
- `core.bitop.{bts,btr,btc}` are now CTFE-able. (ldc-developers/druntime#182)
- Do not fallback to host for critical section size of unknown targets. (#3389)
- Linux: Possibility to avoid passing `-fuse-ld` to `cc` via `-linker=`. (#3382)
- WebAssembly: Switch from legacy linked-list ModuleInfo registry to `__minfo` section. (#3348)
- Windows: Bundled libcurl upgraded to v7.69.1, incl. the option to link it statically. (#3378)
- Windows: Switch to wide `wmain` C entry point in druntime. (#3351)
- druntime unittests are now compiled with `-checkaction=context`.

#### Known issues
- When building LDC, old LDC 0.17.*/ltsmaster host compilers miscompile LDC ≥ 1.21, leading to potential segfaults of the built LDC. Ltsmaster can still be used to bootstrap a first compiler and then let that compiler compile itself. (#3354)

# LDC 1.20.1 (2020-03-07)

#### Bug fixes
- Non-Windows: Revert to strong `ModuleInfo.importedModules` references for correct module constructors execution order. (#3346, #3347)

# LDC 1.20.0 (2020-02-14)

#### Big news
- Frontend, druntime and Phobos are at version [2.090.1+](https://dlang.org/changelog/2.090.1.html). (#3262, #3296, #3306, #3317, #3326)
- Codegen preparations for:
  - iOS/tvOS/watchOS on AArch64. Thanks Jacob! (#3288)
  - WASI (WebAssembly System Interface) (#3295)
- The config file for multilib builds has been restructured by adding a separate section for the multilib target. This avoids `--no-warn-search-mismatch` for the linker and enables support for LLD. (#3276)
- Support for embedding `pragma({lib,linkerDirective}, ...)` in Mach-O object files. (#3259)
  E.g., `pragma(linkerDirective, "-framework", "CoreFoundation");` makes Apple's linker pull in that framework when pulling in the compiled object file.
  ELF object files newly embed `pragma(lib, ...)` library names in a special `.deplibs` section, but that only works with LLD 9+ for now.
- The `ldc-build-runtime` tool has been slightly revised; `--dFlags` now extends the base D flags instead of overriding them. (1200601d44280d5f948a577b444ffa2dd4f9e433)
- `ModuleInfo.importedModules` are now emitted as weak references (except on Windows, for LLD compatibility), following DMD. (#3262)
- Windows: Bundled MinGW-based libs now support wide `wmain` and `wWinMain` C entry points. (#3311)

#### Platform support
- Supports LLVM 3.9 - 10.0.

#### Bug fixes
- Potential stack overflows on Linux in GC worker threads. (#3127, dlang/druntime#2904)
- Support 2 leading dashes (not just 1) in command-line pre-parsing, thus fixing config file section lookup when using `--mtriple` and not ignoring `--conf` and `--lowmem` any longer. (#3268, #3275)
- Support for data directives in DMD-style inline asm. (#3299, #3301)
- Cherry-picked fixes for soft-float targets. (#3292, dlang/phobos#7362, dlang/phobos#7366, dlang/phobos#7377)
- ICE during debuginfo generation for function literals inside enum declarations. (#3272, #3274)

#### Internals
- Misc. tweaks for `dmd-testsuite`: (#3287, #3306)
  - Significantly accelerated by skipping uninteresting permutations.
  - Switch from Makefile to `run.d`, incl. moving LDC-specific exceptions from Makefile to individual test files and support for extended `DISABLED` directives.
- Addition of (recommendable!) Cirrus CI service (incl. FreeBSD) and removal of Semaphore CI. (#3298)
- Some improvements for `gdmd` host compilers, incl. CI tests. (#3286)

# LDC 1.19.0 (2019-12-20)

#### Big news
- Frontend, druntime and Phobos are at version [2.089.1+](https://dlang.org/changelog/2.089.1.html). (#3192, #3210, #3215, #3232, #3242, #3255, #3261)
- LLVM for prebuilt packages upgraded to v9.0.1; our fork has moved to [ldc-developers/llvm-project](https://github.com/ldc-developers/llvm-project). The x86[_64] packages newly include the experimental **AVR** backend. (#3244)
- **Android**: A prebuilt AArch64 package has been added. It also includes prebuilt druntime/Phobos libraries for x86_64; the armv7a package includes the i686 libraries. So all 4 Android targets are covered with prebuilt druntime/Phobos. (#3244)
- Breaking `extern(D)` ABI change for Posix x86[_64]: non-POD arguments are now passed by ref under the hood, just like they already were for `extern(C++)`. Some superfluous implicit blits have been optimized away as well, for all targets. (#3204)
- Posix: Defaults to `cc` now for linking, not `gcc` (or `clang` for FreeBSD 10+) - if the `CC` environment variable isn't set. Override with `-gcc=<gcc|clang>`. (#3202)
- Codegen elision of dead branches for `if` statements with constant condition (not depending on enabled LLVM optimizations). (#3134)
- druntime: New `llvm_sideeffect` intrinsic, new `@cold` function UDA and extended CAS functionality in `core.atomic` (incl. support for weak CAS and separate failure ordering). (https://github.com/ldc-developers/druntime/pull/166, https://github.com/ldc-developers/druntime/pull/167, #3220)
- Windows: Bundled MinGW-based libs have been upgraded to use the .def files from MinGW-w64 v7.0.0. They now also contain a default `DllMain` entry point as well as `_[v]snprintf`. ([libs](https://github.com/ldc-developers/mingw-w64-libs/releases/tag/v7.0.0-rc.1), #3142)

#### Platform support
- Supports LLVM 3.9 - 9.0.

#### Bug fixes
- Misc. CMake issues with some LLVM 9 configurations. (#3079, #3198)
- Equality/identity comparisons of vectors with length ≥ 32. (#3208, #3209)
- `ldc.gccbuiltins_*` druntime modules now available to non-installed compiler too. (#3194, #3201)
- Potential ICE when applying `@assumeUsed` on global union. (#3221, #3222)
- `Context from outer function, but no outer function?` regression introduced in v1.11 (inability to access outer context from `extern(C++)` methods). (#3234, #3235)
- Lvalue expressions with nested temporaries to be destructed yielding a wrong lvalue. (#3233)
- druntime: Cherry-picked fix wrt. GC potentially collecting objects still referenced in other threads' TLS area. (dlang/druntime#2558)

# LDC 1.18.0 (2019-10-16)

#### Big news
- Frontend, druntime and Phobos are at version [2.088.1](https://dlang.org/changelog/2.088.1.html). (#3143, #3161, #3176, #3190)
- Support for **LLVM 9.0**. The prebuilt packages have been upgraded to [LLVM 9.0.0](http://releases.llvm.org/9.0.0/docs/ReleaseNotes.html). (#3166)
- Preliminary **Android** CI, incl. experimental prebuilt armv7a package generation (API level 21, i.e., Android 5+). (#3164)
- Bundled dub upgraded to v1.17.0+ with improved LDC support, incl. cross-compilation (e.g., `--arch=x86_64-pc-windows-msvc`). (https://github.com/dlang/dub/pull/1755, [Wiki](https://wiki.dlang.org/Cross-compiling_with_LDC))
- Init symbols of zero-initialized structs are no longer emitted. (#3131)
- druntime: DMD-compatible `{load,store}Unaligned` and `prefetch` added to `core.simd`. (https://github.com/ldc-developers/druntime/pull/163)
- JIT improvements, incl. multi-threaded compilation. (#2758, #3154, #3174)

#### Platform support
- Supports LLVM 3.9 - 9.0.

#### Bug fixes
- Don't error out when initializing a `void` vector. (#3130, #3139)
- druntime: Fix exception chaining for latest MSVC runtime v14.23, shipping with Visual Studio 2019 v16.3. (https://github.com/ldc-developers/druntime/pull/164)
- Keep lvalue-ness when casting associative array to another AA. (#3162, #3179)

# LDC 1.17.0 (2019-08-25)

#### Big news
- Frontend, druntime and Phobos are at version [2.087.1+](https://dlang.org/changelog/2.087.1.html). (#3093, #3124)
  - The upstream fix wrt. [local templates can now receive local symbols](https://issues.dlang.org/show_bug.cgi?id=5710) hasn't been ported yet. (#3125)
- LLVM for prebuilt packages upgraded to v8.0.1. (#3113)
- Breaking change: Init symbols, TypeInfos and vtables of non-`export`ed aggregates are now hidden with `-fvisibility=hidden`. (#3129)
- LLVM 8+: New intrinsics `llvm_*_sat` (saturation arithmetic) and `llvm_{min,max}imum`. Thanks Stefanos! (https://github.com/ldc-developers/druntime/pull/161, https://github.com/ldc-developers/druntime/pull/162)

#### Platform support
- Supports LLVM 3.9 - 8.0.

#### Bug fixes
- Fix for v1.16.0 regression when returning `void` expressions. (#3094, #3095)
- `-lowmem` (and on Windows, `--DRT-*` options) in response files (e.g., used by dub) aren't ignored anymore. (#3086)
- Windows: LDC and LDMD now internally use UTF-8 strings only, incl. command-line options and environment variables. The LDC install dir, source file names etc. can now contain non-ASCII chars. For proper console output, especially to stderr, you'll need Windows 10 v1809+ and may need to set a Unicode console font (e.g., Consolas). (#611, #3086)
- Android: Linker errors when building LDC/LDMD should be fixed. (#3128)
- Support for recent `gdmd` as D host compiler. Thanks Moritz! (#3087)
- Do not require gold plugin when linking with LLD. (#3105)
- Enable linker stripping on FreeBSD (with non-`bfd` linkers). (#3106)
- Some JIT bind fixes. (#3099, #3100)

#### Known issues
- If you encounter segfaults in GC worker threads with shared druntime on Linux that are fixed by disabling new parallel GC marking (e.g., via `--DRT-gcopt=parallel:0` in executable cmdline), please let us know about it: #3127

# LDC 1.16.0 (2019-06-20)

#### Big news
- Frontend, druntime and Phobos are at version [2.086.1](https://dlang.org/changelog/2.086.1.html), incl. a DIP1008 fix. (#3062, #3076, #3091)
- Non-Windows x86: Faster `real` versions of `std.math.{tan,expi}`. (#2855)
- dcompute: New `__traits(getTargetInfo, "dcomputeTargets")`. (#3090)

#### Platform support
- Supports LLVM 3.9 - 8.0 (incl. 7.1).

#### Bug fixes
- Make `pragma(LDC_no_typeinfo)` actually elide TypeInfo emission for structs, classes and interfaces. (#3068)
- Windows: Fix DLL entry point in MinGW-based libs. (https://github.com/ldc-developers/mingw-w64-libs/commit/8d930c129daa798379b3d563617847f8e895f43e)
- WebAssembly: Use `--export-dynamic` when linking with LLD 8+. (#3023, #3072)
- Fix corrupt `this` in functions nested in in/out contracts. (45460a1)
- Fix identity comparisons of integral vectors. (a44c78f)
- Improved handling of unsupported vector ops. (a44c78f)
- uClibc: Fix C assert calls. (#3078, #3082)
- Improved error message on global variable collision. (#3080, #3081)

# LDC 1.15.0 (2019-04-06)

#### Big news
- Frontend, druntime and Phobos are at version **2.085.1**, incl. new command-line options `-preview`, `-revert`, `-checkaction=context`, `-verrors-context` and `-extern-std`. (#3003, #3039, #3053)
  - The Objective-C improvements from DMD 2.085 are not implemented. (#3007)
- Support for **LLVM 8.0**. The prebuilt packages have been upgraded to LLVM 8.0.0 and include the Khronos SPIRV-LLVM-Translator, so that dcompute can now emit **OpenCL** too. (#3005)
- Compiler memory requirements can now be reduced via the new `-lowmem` switch, which enables the garbage collector for the front-end and sacrifices compile times for less required memory. In some cases, the overall max process memory can be reduced by more than 60%; see https://github.com/ldc-developers/ldc/pull/2916#issuecomment-443433594 for some numbers. (#2916)
  - Note for package maintainers: this feature requires a recent D host compiler (most notably, it doesn't work with ltsmaster), ideally LDC 1.15 itself due to important GC memory overhead improvements in 2.085 druntime.
- Support for generic `@llvmAttr("name")` parameter UDAs, incl. new `@restrict` with C-like semantics. (#3043)
- macOS: 32-bit support was dropped in the sense of not being CI-tested anymore and the prebuilt macOS package now containing x86_64 libraries only. `MACOSX_DEPLOYMENT_TARGET` for the prebuilt package has been raised from 10.8 to 10.9.
- Prebuilt packages don't depend on libtinfo and libedit anymore. (#1827, #3019)
- x86: SSSE3 isn't required for the prebuilt packages and generated optimized binaries anymore. (#3045)

#### Platform support
- Supports LLVM 3.9 - 8.0.

#### Bug fixes
- Implicit cross-module-inlining of functions annotated with `pragma(inline, true)` without explicit `-enable-cross-module-inlining` has been restored. (#2552, #3014)
- Propagate well-known length of newly allocated dynamic arrays for better optimizability. (#3041, #3042)
- JIT: Support implicit `__chkstk` calls for Windows targets, e.g., for large stack allocations. (#3051)

#### Internals
- Addition of **Azure Pipelines** as CI service. It is the new main CI service and responsible for creating all prebuilt x86(_64) packages. AppVeyor has been dropped completely and CircleCI rededicated. (#2998)

# LDC 1.14.0 (2019-02-17)

#### Big news
- Frontend, druntime and Phobos are at version **2.084.1**, incl. new command-line options `-mixin`, `-{enable,disable}-switch-errors` and `-checkaction`. (#2946, #2977, #2999)
  - Options `-release`, `-d-debug` and `-unittest` don't override preceding, more specific options (`-{enable,disable}-{asserts,invariants,preconditions,postconditions,contracts}`) anymore.
- Linking WebAssembly doesn't require `-link-internally` (integrated LLD) anymore; an external linker (default: `wasm-ld`, override with `-linker`) can be used as well. (#2951)
- Prebuilt Windows packages include LTO-able 32-bit druntime/Phobos too (previously: Win64 only).
- AddressSanitizer support for fibers (requires [rebuilding the runtime libraries](https://wiki.dlang.org/Building_LDC_runtime_libraries) with CMake option `RT_SUPPORT_SANITIZERS=ON`).  (#2975, https://github.com/ldc-developers/druntime/pull/152)
- Support `pragma(LDC_extern_weak)` for function declarations - if the function isn't available when linking, its address is null. (#2984)

#### Platform support
- Supports LLVM 3.9 - 7.0.

#### Bug fixes
- Fix C++ mangling regression for functions with multiple `real` parameters introduced with v1.13, preventing to build DMD. (#2954, https://github.com/dlang/dmd/pull/9129)
- Fix context of some nested aggregates. (#2960, #2969)
- Support templated LLVM intrinsics with vector arguments. (#2962, #2971)
- Avoid crashes with `-allinst` (fix emission of only speculatively nested functions). (#2932, #2940)
- Fix XRay support for LLVM 7+. (#2965)
- AArch64: Fix DMD-style profile measurements. (#2950)
- Be less picky about placement of pragmas (allow intermediate `extern(C)` etc.). (#2599)
- MSVC: Fix `real` C++ mangling to match Visual C++ `long double`. (#2974)
- Fix bad ICE noticed when building protobuf-d. (#2990, #2992)
- Fix ICE when directly indexing vector return value. (#2988, #2991)
- Fix identity comparisons of complex numbers. (#2918, #2993)
- MIPS32 fix for `core.stdc.stdarg`. (#2989, https://github.com/ldc-developers/druntime/pull/153)
- Fix `core.atomic.cas()` for 64-bit floating-point values. (#3000, #3001)

#### Known issues
- Buggy older `ld.bfd` linker versions may wrongly strip out required symbols, e.g., ModuleInfos (so that e.g. no module ctors/dtors are run). LDC defaults to `ld.gold` on Linux.

# LDC 1.13.0 (2018-12-16)

#### Big news
- Frontend, druntime and Phobos are at version **2.083.1**. (#2878, #2893, #2920, #2933)
- The **Windows packages are now fully self-sufficient**, i.e., a Visual Studio/C++ Build Tools installation isn't required anymore, as we now ship with MinGW-w64-based libraries, similar to DMD. Check out the included [README.txt](https://github.com/ldc-developers/ldc/blob/master/packaging/README.txt) for all relevant details. (https://github.com/dlang/installer/pull/346, https://github.com/ldc-developers/ldc/pull/2886, [Wiki: Cross-compiling with LDC](https://wiki.dlang.org/Cross-compiling_with_LDC))
- Debug info improvements:
  * For GDB: printing global and imported symbols, non-member and member function calls. (#2826)
  * For Visual Studio and mago: names, by-value params, nested variables. (#2895, #2908, #2909, #2912)
  * Associative arrays now showing up properly (at least with mago), not as opaque `void*` anymore. (#2869)
  * `-gc` now translates D names to C++ ones, e.g., to use the regular Visual Studio debugger (bypassing mago) and as preparation for VS Code debugging with Microsoft's C/C++ plug-in ([screenshots](https://github.com/ldc-developers/ldc/pull/2869#issuecomment-427862154)). Thanks to Oleksandr for this contribution and the AA fix! (#2869)
- New command-line option `-fvisibility=hidden` to hide functions/globals not marked as `export` (for non-Windows targets), primarily to reduce the size of shared libraries. Thanks to Andrey for stepping up! (#2894, #2923)
- Dropped support for LLVM 3.7 and 3.8. (#2872)
- LLVM for prebuilt packages upgraded to [v7.0.1](https://github.com/ldc-developers/llvm/releases/tag/ldc-v7.0.1).
- Linux: now defaulting to `ld.gold` linker in general, not just with `-flto=thin`, as buggy older `ld.bfd` versions may wrongly strip out required symbols (change with `-linker`). (#2870)
- Improved support for Android/x86[_64], musl libc and FreeBSD/AArch64. (#2917, https://github.com/ldc-developers/druntime/pull/146)
- LDC-specific druntime: `ldc.simd.inlineIR` moved/renamed to `ldc.llvmasm.__ir` (with deprecated legacy alias). (#2931)
- New CMake option `COMPILE_D_MODULES_SEPARATELY` builds D files in the DDMD frontend separately to reduce the time required to build LDC with many CPU cores and/or for iterative development. (#2914)

#### Platform support
- Supports LLVM 3.9 - 7.0.
- Alpine linux/x64: built against Musl libc to support Docker images based on the Alpine distro, requires the `llvm5-libs`, `musl-dev`, `binutils-gold` and `gcc` packages to build and link D apps and the `tzdata` and `curl-dev` packages for certain stdlib modules.

#### Bug fixes
- 32-bit Android/ARM regression introduced in v1.12. (#2892)
- Non-Windows x86_64 ABI fixes wrt. what's passed in registers, relevant for C[++] interop. (#2864)
- Alignment of `scope` allocated class instances. (#2919)


# LDC 1.12.0 (2018-10-13)

#### Big news
- Frontend, druntime and Phobos are at version **2.082.1**. (#2818, #2837, #2858, #2873)
  - Significant performance improvements for some transcendental `std.math` functions in single and double precision, at least for x86. (https://github.com/dlang/phobos/pull/6272#issuecomment-373967109)
- Support for **LLVM 7**, which is used for the prebuilt packages. Due to an LLVM 7.0.0 [regression](https://bugs.llvm.org/show_bug.cgi?id=38289), the prebuilt x86[_64] LDC binaries require a **CPU with SSSE3**, and so will your optimized binaries (unless compiling with `-mattr=-ssse3`). (#2850)
- **JIT compilation**: new `ldc.dynamic_compile.bind` function with interface similar to C++ `std::bind`, allowing to generate efficient specialized versions of functions (much like [Easy::jit](https://github.com/jmmartinez/easy-just-in-time) for C++). (#2726)
- LTO now working for Win64 too; the prebuilt package includes the required external LLD linker and the optional LTO default libs. Enable as usual with `-flto=<thin|full> [-defaultlib=druntime-ldc-lto,phobos2-ldc-lto]`. (#2774)
- Config file: new `lib-dirs` array for directories to be searched for libraries, incl. LLVM compiler-rt libraries. (#2790)

#### Platform support
- Supports LLVM 3.7 - 7.0.
- Windows: Supports Visual Studio/C++ Build Tools 2015 and 2017.
- Alpine linux/x64: built against Musl libc to support Docker images based on the Alpine distro, requires the `llvm5-libs`, `musl-dev`, and `gcc` packages to build and link D apps and the `tzdata` and `libcurl` packages for certain stdlib modules.
- Android/ARM: This release slightly changes the way emulated TLS is interfaced, but is missing a patch for 32-bit ARM. [See the wiki for instructions on patching that file manually before cross-compiling the runtime libraries for 32-bit Android/ARM](https://wiki.dlang.org/Build_D_for_Android).

#### Bug fixes
- Fix IR-based PGO on Windows (requires our LLVM fork). (#2539)
- Fix C++ class construction with D `new` on Posix. (#2801)
- Android: No more text relocations in Phobos zlib, required for API level 23+. (#2822, #2835)
- Declare extern const/immutable globals as IR constants. (#2849, #2852)
- Fix issue when emitting both object and textual assembly files at once (`-output-o -output-s`). (#2847)
- Support address of struct member as key/value in AA literal. (#2859, #2860)
- Fix ICE when computing addresses relative to functions/labels. (#2865, #2867)


# LDC 1.11.0 (2018-08-18)

#### Big news
- Frontend, druntime and Phobos are at version **2.081.2**. (#2752, #2772, #2776, #2791, #2815)
  - Add some support for classes without TypeInfos, for `-betterC` and/or a minimal (d)runtime. (#2765)
- LLVM for prebuilt packages upgraded to v6.0.1. The x86_64 packages feature some more LLVM targets for cross-compilation (experiments): MIPS, MSP430, RISC-V and WebAssembly. (#2760)
- Rudimentary support for compiling & linking directly to **WebAssembly**. See the [dedicated Wiki page](https://wiki.dlang.org/Generating_WebAssembly_with_LDC) for how to get started. (#2766, #2779, #2785)
- **AArch64** (64-bit ARM) now mostly working on Linux/glibc and Android. Current `ltsmaster`/0.17.6 is able to bootstrap v1.11, which can also bootstrap itself; most tests pass. (Preliminary) [CI](https://app.shippable.com/github/ldc-developers/ldc/dashboard) has been set up. (#2802, #2817, #2813)
- LDC on Windows now uses 80-bit **compile-time** `real`s. This allows for seamless cross-compilation to other x86(_64) targets, e.g., without `real.min` underflowing to 0 and `real.max` overflowing to infinity. (#2752)
- New `@naked` UDA in `ldc.attributes` & enhanced functionality for `@llvmAttr("<name>")`. (#2773)

#### Platform support
- Supports LLVM 3.7 - 6.0.
- Windows: Supports Visual Studio/C++ Build Tools 2015 and 2017.

#### Bug fixes
- `extern(C++)` on Posix: Pass non-PODs indirectly by value. (#2728)
- `extern(C++)` on Windows/MSVC: Methods return *all* structs via hidden sret pointer. (#2720, #1935)
- Make GC2Stack IR optimization pass work as intended. (#2750)
- Work around inline assembly regression with LLVM 6 on Win32. The prebuilt Win32 package is now using LLVM 6.0.1 too. (#2629, #2770)
- Fix overzealous check for multiple `main()` functions. (#2778)
- Fix corrupt prefix in integrated LLD's console output. (#2781)
- No context ptr for nested non-`extern(D)` functions. (#2808, #2809)

# LDC 1.10.0 (2018-06-19)

#### Big news
- Frontend, druntime and Phobos are at version **2.080.1**. (#2665, #2719, #2737)
  - No support for Objective-C class/static methods yet. (#2670)
- Breaking Win64 `extern(D)` ABI change: Pass vectors directly in registers, analogous to the MS vector calling convention. (#2714)
- Config file: For cross-compilation, support additional sections named as regex for specific target triples, e.g., `"86(_64)?-.*-linux": { … };`; see the comment in `etc/ldc2.conf`. (#2718)

#### Platform support
- Supports LLVM 3.7 - 6.0.
- Windows: Supports Visual Studio/C++ Build Tools 2015 and 2017.

#### Bug fixes
- CMake and druntime fixes for DragonFlyBSD, thanks Diederik! (#2690, #2691, #2692, https://github.com/ldc-developers/druntime/pull/138, https://github.com/ldc-developers/druntime/pull/139, https://github.com/ldc-developers/phobos/pull/64)
- DMD-style inline asm label naming issue in overloaded functions. (#2667, #2694)
- Linux: misc. exception stack trace fixes & extensions, incl. default DWARF v4 debuginfo emission with LLVM 6. (#2677)
- Predefine version `D_HardFloat` instead of `D_SoftFloat` for `-float-abi=softfp`. (#2678)
- Bash completion installed to the wrong place with custom `CMAKE_INSTALL_PREFIX`. (#2679, #2179, #2693)
- Default to `ld.gold` linker for ThinLTO on Linux. (#2696)
- Fix compilation issues on 64-bit macOS with DMD host compiler ≥ 2.079. (#2703, #2704)
- druntime: Fix `core.stdc.stdint.(u)int64_t` on 64-bit macOS etc. (#2700)
- Define `D_AVX` and `D_AVX2` if the target supports them. (#2711)
- Fix sporadic front-end segfaults. (#2713)
- Win64: Fix `extern(C++)` ABI wrt. passing small non-POD structs by value. (#2706)
- Misc. druntime/Phobos fixes and upstream cherry-picks for ARM, AArch64, MIPS etc.
- Fix potential LDC crashes when returning static array results from inline IR. (#2729)
- Win64: Fix terminate handler for VC runtime DLL version 14.14.x.y. (#2739)

# LDC 1.9.0 (2018-04-30)

#### Big news
- Frontend, druntime and Phobos are at version **2.079.1**, incl. new switches `-i[=<pattern>]` (include imports in compilation) and `-Xi`. (#2587)
  - Support a **minimal (d)runtime**. (#2641)
  - Win32 breaking ABI change: add extra underscore for mangled names of D symbols. (#2598)
  - *No* breaking ABI change for 64-bit macOS wrt. C++ mangling of D `(u)long`. It's still mangled as C++ `(unsigned) long` in order not to break `size_t` and `ptrdiff_t` interop, whereas DMD 2.079 mangles it as `(unsigned) long long` (which, in combination with missing `core.stdc.config.cpp_(u)long`, makes it impossible to represent a C++ size_t/ptrdiff_t with DMD 2.079 on 64-bit macOS).
- Support for **LLVM 6**. It's used for the prebuilt packages, except for the 32-bit Windows package (due to #2629). (#2608)
- Integrated LLD (enable with `-link-internally`) now also able to **(cross-)link ELF and Mach-O binaries**, in addition to the existing Windows COFF support. (#2203)
- Prebuilt Linux and macOS packages now ship with **LTO default libs** (druntime & Phobos). Keep on using `-flto=<thin|full>` to restrict LTO to your code, or opt for `-flto=<thin|full> -defaultlib=phobos2-ldc-lto,druntime-ldc-lto` to include the default libs. (#2640)
- When linking against shared default libs, LDC now sets a default rpath (absolute path to the LDC lib dir(s); configurable in the `etc/ldc2.conf` file). (#2659)
- New convenience mixin for fuzzing: `ldc.libfuzzer.DefineTestOneInput`. (#2510)

#### Platform support
- Supports LLVM 3.7 - 6.0.
- Windows: Supports Visual Studio/C++ Build Tools 2015 and 2017.

#### Bug fixes
- DMD-style inline asm:
  - Fix semantics of `extended ptr` for MSVC targets. (#2653)
  - Add missing EIP register. (#2654)
- macOS: Fix install_name and symlinks of shared fat druntime/Phobos libs. (#2659, #2615)
- Make `-static` override `-link-defaultlib-shared`. (#2646)
- Make interface thunks forward variadic args. (#2613)
- Fix `va_arg()` for PowerPC. (https://github.com/ldc-developers/druntime/pull/121)
- MSVC: Support exporting naked functions. (#2648)
- Only emit interface vtables in the declaring module. (#2647)
- Call `_Unwind_Resume()` directly. (#2642)

# LDC 1.8.0 (2018-03-04)

#### Big news
- Frontend, druntime and Phobos are at version **2.078.3**, incl. new switches `-dip1008` and `-transition=<intpromote|16997>` as well as `pragma(crt_{con,de}structor)`. (#2486)
- New switch `-link-defaultlib-shared` to link against shared druntime/Phobos. It defaults to true for shared libraries (`-shared`), so it's primarily useful for executables. (#2443)
- Support for plugins via `-plugin=...` (see [this example](https://github.com/ldc-developers/ldc/tree/master/tests/plugins/addFuncEntryCall)). The mechanism is identical to Clang's LLVM-IR pass plugins and thus supports those as well, e.g., the [AFLfuzz LLVM-mode plugin](https://github.com/mirrorer/afl/blob/master/llvm_mode/afl-llvm-pass.so.cc), [Easy::Jit](https://github.com/jmmartinez/easy-just-in-time). (#2554)
- Support for LLVM IR-based Profile-Guided Optimization via `-fprofile-{generate,use}` (not working on Windows yet). (#2474)
- Basic support for [LLVM XRay instrumentation](https://llvm.org/docs/XRay.html) via `-fxray-{instrument,instruction-threshold}`. (#2465)
- DMD-style function trace profiling via `-profile` (LDMD) / `-fdmd-trace-functions` (LDC). (#2477)
- New UDA `ldc.attributes.assumeUsed` to prevent a symbol from being optimized away. (#2457)
- The PGO helper library `ldc-profile-rt` was replaced by LLVM's vanilla profiling library. Our subset of [LLVM compiler-rt](https://compiler-rt.llvm.org/) libraries is now also shipped on Windows (excl. fuzzer). (#2527, #2544)
- Cherry-picked upstream Musl C runtime support for Docker images based on Alpine and added a native Alpine/x64 compiler, which requires the `llvm5`, `musl-dev`, and `gcc` packages to run and link D apps and the `tzdata` and `libcurl` packages for certain stdlib modules.

#### Platform support
- Supports LLVM 3.7 - 5.0.
- Windows: Supports Visual Studio/C++ Build Tools 2015 and 2017.

#### Bug fixes
- Strict left-to-right evaluation/load order of function arguments. (#2450, #2502)
- Inline asm silently ignores opcodes db, ds, di, dl, df, dd, de. (#2548)
- Missed optimization for `scope` allocated classes. (#2515, #2516)
- Don't eliminate frame pointer by default at `-O0`. (#2480, #2483)
- LLVM complaining about invalid IR pointer arithmetics. (#2537)
- `llvm_expect()` doesn't work with CTFE. (#2458, #2506)
- `.{so,dylib}` file command line arguments should be forwarded to linker. (#2445, #2485)
- macOS: Set shared stdlib install_name to `@rpath/<filename>`. (#2442, #2581)
- `array ~= element` issue if rhs affects the lhs length. (#2588, #2589)
- EH segfaults when checking D class catch handlers against thrown C++ exception. (#2590)

# LDC 1.7.0 (2018-01-06)

#### Big news
- Frontend, druntime and Phobos are at version **2.077.1**. (#2401, #2430)
- **C++ exceptions** can now be caught in D code, for Linux and MSVC targets (and possibly more). A logical step after consolidating LDC's exception handling for non-MSVC targets with DMD's DWARF implementation. (#2405)
- Automated building of release and [CI packages](https://github.com/ldc-developers/ldc/releases/tag/CI). (#2438)

#### Platform support
- Supports LLVM 3.7 - 5.0. (binary packages on GitHub are built with LLVM 5.0.1)
- Windows: Supports Visual Studio/C++ Build Tools 2015 and 2017.

#### Bug fixes
- ICE on chained ref-returning opIndex op-assign. (#2415)
- Windows: `export` visibility ignored for globals. (#2437)
- Print error message when trying to use shared libraries with static runtime. (#2454)
- ldc-1.7.0-beta1 regression: ICE with implicit cast. (#2471)
- CMake: use llvm-config to determine LLVM's cmake directory, if possible. (#2482)

# LDC 1.6.0 (2017-11-26)

#### Big news
- Frontend, druntime and Phobos are at version **2.076.1** (#2362), including `-betterC` semantics (#2365).
- Experimental support for **dynamic codegen at runtime** (JIT-style) to tune performance-critical parts for the used CPU and/or treat special runtime variables as constants. See UDAs `@dynamicCompile`, `@dynamicCompileConst` in `ldc.attributes`; compile with command-line option `-enable-dynamic-compile` and use the `ldc.dynamic_compile` module to generate the code at runtime before invoking it. Congratulations to Ivan Butygin for implementing this non-trivial feature! (#2293)
- Many `std.math` functions are now CTFE-able. (#2259)

#### Platform support
- Supports LLVM 3.7 - 5.0.
- Windows: Supports Visual Studio/C++ Build Tools 2015 and 2017.

#### Bug fixes
- Can't link against wsock32 and ws2_32 on Windows. (#468)
- PGO incompatible with MSVC EH. (#1943)
- Regression: ModuleInfos not emitted as COMDATs. (#2409)
- Incorrect C assert function signature for Android. (#2417)
- Overzealous error check when attempting to evaluate object as constant. (#2422)

# LDC 1.5.0 (2017-10-29)

#### Big news
- Frontend, druntime and Phobos are at version **2.075.1**. (#2252)
- New command-line option `-fp-contract` to control fused floating-point math, as well as about 25 new hidden options influencing codegen, see `-help-hidden` (`-enable-unsafe-fp-math`, `-debugger-tune` etc.). (#2148)
- New command-line option `-linker`. Use `-linker=lld-link` to use an external LLD executable for MSVC targets (with experimental LTO support) or `-linker=<gold|bfd|lld>` for other targets. (#2386)

#### Breaking changes
- Win32: the mangled names of D symbols now start with `_D`, not with `__D`, compatible with DMD. (#2353)

#### Platform support
- Supports LLVM 3.7 - 5.0.
- Windows: Supports Visual Studio/C++ Build Tools 2015 and 2017.

#### Changes to the prebuilt packages
- LLVM upgraded to [5.0.0](https://github.com/ldc-developers/llvm/releases/tag/ldc-v5.0.0-2).

#### Bug fixes
- Cyclic dependencies with `-cov`. (#2177)
- ICE when capturing `this` in constructors. (#1728)
- Objective-C bugs. (#2387, #2388)
- LLVM/LLD 5.0: `-link-internally` broken. ([LLD patch](https://github.com/ldc-developers/llvm/releases/tag/ldc-v5.0.0-2))
- LLVM 5.0: need to build LDC with CMake option `-DLDC_WITH_LLD=OFF` to avoid conflicting command-line options. (#2148)
- LLVM 5.0 & non-Windows targets: names of members in static libraries generated by LDC's internal archiver contain path information. (#2349)
- ~~Workaround for Xcode 9 ranlib bug: don't use internal (LLVM) archiver by default for OSX targets. (#2350)~~ Xcode 9.0.1 fixes that bug, please upgrade.
- Captured lazy parameters may be garbage. (#2302, #2330)
- Packed struct layout regression (#2346) and `T.alignof` not respecting explicit type alignment via `align(N)`. (#2347)
- OSX and Win32: mangling issue for druntime's `rt_options`. (#1970, #2354)
- MinGW Win64: ABI regression wrt. functions returning x87 reals. (#2358)
- Potential file permission problem when copying over LLVM libraries during LDC build. (#2337)
- PPC64: Forward reference error with 1.3 release. (#2200)

#### Known issues
- LLVM 5.0: potentially failing LLVM assertion when emitting debuginfos and using inlining at the same time. (#2361)

# LDC 1.4.0 (2017-09-11)

#### Big news
- Frontend, druntime and Phobos are at version **2.074.1**. (#2076)
- **ldc-build-runtime**: a small D tool that makes it easy to compile the LDC runtime and standard library yourself, for example, to enable LTO-ability/sanitizers or cross-compiling executables and shared libraries for other platforms, like Android/ARM. ([Wiki page](https://wiki.dlang.org/Building_LDC_runtime_libraries))
- @joakim-noah's Android fixes have finally been fully incorporated, enabling every host to (cross-)compile to Android. (https://github.com/ldc-developers/llvm/commit/8655f3208cce28bb7f903cadf5f58a3911392bdc)  [Instructions on using this ldc release to cross-compile D apps for Android are on the wiki](https://wiki.dlang.org/Build_D_for_Android), including how to try out the native Android/arm package, ie a D compiler that you can run _on_ your Android smartphone or tablet.
- Improved support for [AddressSanitizer](https://github.com/google/sanitizers/wiki/AddressSanitizer). LDC will automatically link with the AddressSanitizer runtime library when `-fsanitize=address` is passed (when LDC can find the AddressSanitizer library).
- [libFuzzer](https://llvm.org/docs/LibFuzzer.html) sanitizer support using `-fsanitize=fuzzer` (same as Clang). This flag implies `-fsanitize-coverage=trace-pc-guard,indirect-calls,trace-cmp` and automatically links-in the runtime libFuzzer library if LDC can locate the runtime library. (With LLVM 4.0, there is a dependency on sanitizer runtime, so manually link the ASan library or use `-fsanitize=fuzzer,address`.)
- New `-fsanitize-blacklist=<file>` command-line option to exclude functions from sanitizer instrumentation (identical to Clang). The file must adhere to the textual [Sanitizer Special Case List format](https://clang.llvm.org/docs/SanitizerSpecialCaseList.html).
- New `-fsanitize-coverage=...` command-line option with the same [functionality as Clang](https://clang.llvm.org/docs/SanitizerCoverage.html).
- The config file sections now feature an additional `post-switches` list for switches to be appended to the command line (the existing `switches` list is prepended). E.g., this now allows the user to override the directory containing the runtime libraries via `-L-L/my/runtime/libs` in the command line. (#2281)

#### Breaking changes
- The `-sanitize` command-line option has been renamed to `-fsanitize*`, for clang conformance.
- The semantics of an empty `-conf=` command-line option have been changed from 'use default config file' to 'use no config file'.
- The binary representations of the init values for `float/double/real` have been unified to a special quiet NaN, with both most significant mantissa bits set, on all hosts and for all targets. (#2207)

#### Platform support
- Supports LLVM 3.7 - 5.0. Support for 3.5 and 3.6 has been dropped.
- Windows: Supports Visual Studio/C++ Build Tools 2015 and 2017, incl. the latest Visual Studio 2017 Update 15.3.

#### Changes to the prebuilt packages
- Consistent usage of a [minimally tailored](https://github.com/ldc-developers/llvm/releases/tag/ldc-v4.0.1) LLVM 4.0.1.
- Newly enabled LLVM target `NVPTX` in order to target [CUDA via DCompute](http://forum.dlang.org/thread/smrnykcwpllukwtlfzxg@forum.dlang.org).
- Linux x86_64:
  - Shipping with the LLVM **LTO plugin** for the `gold` linker. On Ubuntu 14.04 and later, `-flto=full|thin -Xcc=-fuse-ld=gold` should work out of the box.
  - Build environment upgraded from Ubuntu 12.04 and gcc 4.9 to Ubuntu 14.04 and gcc 6.3.
- Windows/MSVC: Build environment upgraded from Visual Studio 2015 Update 3 to Visual Studio 2017 15.3.3 (WinSDK 10.0.15063).

#### Bug fixes
- Misc. debuginfo issues, incl. adaptations to internal LLVM 5.0 changes: (#2315)
  - `ref` parameters and closure parameters declared with wrong address and hence potentially showing garbage.
  - Win64: parameters > 64 bit passed by value showing garbage.
  - Win64: debuginfos for closure and nested variables now finally available starting with LLVM 5.0. 
- LLVM error `Global variable initializer type does not match global variable type!` for `T.init` with explicit initializers for dominated members in nested unions. (#2108)
- Inconsistent handling of lvalue slicees wrt. visible side-effects of slice lower/upper bound expressions. (#1433)
- Misc. dcompute issues. (#2195, #2215)
- Potential LDC crashes due to dangling pointers after replacing IR globals (required in some cases if the type contains unions) almost fully mitigated. (#1829)
- Multiple arrayop function emissions. (#2216)
- Potentially incorrect memory layout for unnaturally aligned aggregates. (#2235)
- Wrong `-m32/64` in command-line for external ARM assembler used via `-no-integrated-as`.

#### Internals
- Misc. CI improvements:
  - Addition of high-performant SemaphoreCI (incl. enabled LLVM/LDC assertions).
  - CircleCI upgraded to 2.0, testing with latest gcc.
- Compile all D files for (non-unittest) druntime/Phobos at once. May be disabled via CMake option `COMPILE_ALL_D_FILES_AT_ONCE=OFF`. (#2231)

#### Known issues
- ThinLTO may not work well with the `ld.bfd` linker, use `ld.gold` instead (`-Xcc=-fuse-ld=gold`).
- When building with LLVM 5.0, you may need `-DLDC_WITH_LLD=OFF` in the CMake command line. Otherwise, if the LLD headers are available and LDC is built with LLD integration, the produced LDC binary will refuse to work due to conflicting command-line options.

# LDC 1.3.0 (2017-07-07)

#### Big news
- Frontend, druntime and Phobos are at version **2.073.2**.
- A first experimental version of DCompute for **OpenCL/CUDA** targets has landed. See [announcement](http://forum.dlang.org/thread/zcfqujlgnultnqfksbjh@forum.dlang.org).
- LLVM 3.9+: Experimental integration of **LLD**, the LLVM cross-linker, for MSVC targets. Check out these hassle-free [instructions](https://github.com/ldc-developers/ldc/pull/2142#issuecomment-304472412) to make LDC emit Windows executables and DLLs on any host! (#2142)
- libconfig was replaced by an ad-hoc parser (in D), getting rid of the build and runtime dependency and shrinking the license file by roughly 50%. Thanks again, Remi! (#2016)
- LDC now ships with static and shared runtime libs on supported platforms. (#1960)
- LLVM 3.9+: Static libraries are now generated by LDC (LLVM) by default, not by system `ar` or `lib.exe`. This means that LDC can cross-compile and -archive static libs for all supported targets. Command-line option `-ar` allows specifying an external archiver to be used. (#2030)
- New command-line options `-dip1000`, `-mv` and `-mscrtlib` (#2041).
- Ships with dlang tools rdmd, ddemangle and dustmite.

#### New features
- LLVM 4.0+: Output LLVM optimization records via `-fsave-optimization-record`. (#2089)
- New `-Xcc` command-line option for C compiler flags when linking via gcc/clang. Thanks Adrian! (#2104)
- New function UDA `@ldc.attributes.llvmFastMathFlag("contract")` that specifically enables floating point operation fusing (fused multiply-add), previously only achievable with `@fastmath`. (#2060)

#### Platform support
- Supports LLVM 3.5 - 4.0.
- Additional LLVM targets have been enabled for the prebuilt x86_64 packages: ARM, AArch64 and PowerPC.
- Windows: Supports Visual Studio/Build Tools 2015 and **2017**. (#2065)
- NetBSD: The 2.074 druntime patches have been cherry-picked.

#### Bug fixes
- LTO flags leaking into standard libraries when building LDC with LTO. (#2077)
- Debug info fixes for class types - thanks Elie! (#2130)
- OSX: Incomplete backtrace. (#2097)
- Phobos on ARM: alignment and 64-bit `real` issues. (#2024)
- Windows: EH-related crashes when linking against shared MS runtimes. (#2080)
- ICE when initializing vector with `TVector.init`. (#2101)
- Weird object file type autodetection. (#2105)
- Typesafe variadics emitted as LLVM variadics. (#2121)
- Superfluous masking of `bool` values. (#2131)
- Output for `-mcpu=help` or `-mattr=help` printed multiple times. (#2073)
- LDMD refuses some duplicate command-line options. (#2110)
- Change format of predefined versions output for DMD compatibility. (#1962)
- Fix potential segfault when formatting error msg (#2160)
- Fix ICE when using `-main -cov` (#2164)
- Make inlining threshold customizable via (existing) `-inline-threshold`, fix performance decrease with `-boundscheck=off` (#2161, #2180)
- Switch Android onto the sectionELF style of module registry (#2172)
- Check fiber migration on Android/ARM too (https://github.com/ldc-developers/druntime/pull/97)
- Android moduleinfo section druntime fix (https://github.com/ldc-developers/druntime/pull/98)

#### Building LDC
- Building LDC requires a preinstalled D compiler.

#### Internals
- LDC now features D unittests itself. Just add some to LDC's D modules and they'll be compiled and executed by CI. (#2016)

# LDC 1.2.0 (2017-04-21)

#### Big news
- Frontend, druntime and Phobos are at version **2.072.2**.

#### New features
- New function attribute `@ldc.attributes.allocSize` (#1610), see https://wiki.dlang.org/LDC-specific_language_changes#.40.28ldc.attributes.allocSize.29

#### Platform support
- Supports LLVM 3.5 - 4.0.
- Exception backtrace robustness has been significantly improved.
- Emission of `reals` with differing precision to the host platform's `real` has been fixed. <br />(The compiler still uses the host platform's D real type to represent compile-time floating-point values, so parsing of literals and CTFE is restricted to the host real precision. For instance, LDC on AArch64 with its quad-precision reals would now make for a universal cross-compiler. On the other hand, cross-compiling from ARM to x86 with 80 bit reals still does not work – for example, `real.max` would silently overflow at compile-time and be emitted as 80-bit infinity.)

#### Bug fixes
- Compilation error with DMD 2.074 host compiler.
- LLVM error when accessing `typeid(null)` (#2062).
- Some LLVM intrinsics not available for LLVM ≥ 4.0 (#2037).
- Spurious crashes on OS X user program shutdown when linking against static druntime lib.
- Lexing floating-point literals may fail on PowerPC (#2046).
- LDC crashes when trying to repaint static arrays (#2033).
- No stack trace on Linux (#2004) and Windows (#1976, https://github.com/ldc-developers/druntime/pull/85).
- Generated documentation file is immediately deleted when compiling at the same time.
- LDMD doesn't append default file extension if `-of` option doesn't contain any (#2001, #2002).

#### Building LDC
- Building LDC requires a preinstalled D compiler.

# LDC 1.1.1 (2017-02-23)

#### Bug fixes
- Linux: Always build C parts of standard library as PIC (#2009). This makes the binary packages usable on Ubuntu 16.10 (where executables are linked as position-independent code by default, in contrast to the older system used for preparing the packages).

# LDC 1.1.0 (2017-01-26)

#### Big news
- Frontend, druntime and Phobos are at version **2.071.2**.
- **[Link-Time Optimization (LTO)](https://johanengelen.github.io/ldc/2016/11/10/Link-Time-Optimization-LDC.html)** with `-flto={thin|full}` (LLVM ≥ 3.9). LTO requires linker support and is therefore currently only supported on Linux (`ld.gold` with LLVM plugin) and OS X. For more details, please refer to LLVM's and Clang's documentation, for example [Clang's ThinLTO documentation](http://clang.llvm.org/docs/ThinLTO.html).  (#1840)
- **Experimental cross-module inlining** (#1577, enable with `-enable-cross-module-inlining`)
- **[Profile-guided optimization (PGO)](https://johanengelen.github.io/ldc/2016/07/15/Profile-Guided-Optimization-with-LDC.html)** (#1219)
- Windows: enable C-style DLL exports/imports via `export` (functions only) (#1856)
- Experimental IR-to-obj caching with `-cache=<cache dir>` (#1572, #1753, #1812, #1893)
- Accept bitcode files on commandline (#1539)
- `@ldc.attributes.fastmath` for [aggressive math optimization](https://johanengelen.github.io/ldc/2016/10/11/Math-performance-LDC.html) (#1472, #1438)
- Binary distribution now bundles DUB (v1.2.0) (#1573)
- **Breaking changes to command-line semantics** (see http://forum.dlang.org/post/ubobkfmsspbsmjunosna@forum.dlang.org).

#### New features
- New traits `__traits(targetCPU)` and `__traits(targetHasFeature, )` (#1434)
- Drastic reduction of large symbol name lengths with optional `-hash-threshold` (#1445)
- `@ldc.attributes.optStrategy(...)` for per-function optimization setting (#1637)
- Extend intrinsic `llvm_memory_fence` for single-thread fences (#1837)
- Add function instrumentation and profiling options via `-finstrument-functions` (#1845)
- Add line-tables-only debuginfo via `-gline-tables-only` (#1861)
- Implement DMD-compatible `-betterC` (#1872)

#### Platform support
- Supports LLVM 3.5 - 3.9 and current 4.0 release candidate.
- ABI fixes, mainly for PowerPC targets. For bootstrapping, make sure to use source branch `ltsmaster` or the latest 0.17.x release, as all existing LDC releases ≥ 1.0 for PowerPC are unusable. (#1905)
- Added ARM assembly code for Phobos `std.bigint`. (https://github.com/ldc-developers/phobos/pull/31)
- Added some definitions for OpenBSD. (https://github.com/ldc-developers/druntime/commit/1ef83229673f5ae23f6a2a97f8e6b039647fbf87)
- Updates for Solaris (https://github.com/ldc-developers/druntime/pull/71, https://github.com/ldc-developers/druntime/pull/72, https://github.com/ldc-developers/druntime/pull/73, https://github.com/ldc-developers/druntime/pull/74, https://github.com/ldc-developers/druntime/pull/75, https://github.com/ldc-developers/druntime/pull/79)
- Linux: changed default to fully relocatable, position independent code (PIC). Change back to non-relocatable with `-relocation-model=static`. (#1664)

#### Bug fixes
- Potential crash when generating debuginfos for nested variables AND optimizing (#1933, #1963, #1984)
- Alignment and size of critical sections, causing crashes on ARM (#1955, #1956)
- `-finstrument-functions` using wrong return address (#1961)
- Response files expanded too late, preventing cross-compilation on Windows when using dub (#1941, #1942)
- Non-Windows x86_64 ABI bug wrt. returning static arrays (#1925, #1938)
- Some array literals wrongly promoted to constants (#1924, #1927)
- Misc. DUB regressions introduced by beta 3 (#1819)
  - Don't output static libs (with relative target filename) in `-od` objects directory (for LDC, but continue to do so for LDMD, for DMD compatibility).
  - LDMD: avoid object file collisions (due to multiple D source files with identical name in different dirs) when creating a static lib and remove the object files on success, mimicking DMD.
  - Create output directories recursively.
- Potential ICE when building vibe.d projects (#1741)
- ICE when calling an abstract function. (#1822)
- ICE for invalid `__asm` constraints. (#802)
- Wrong code for LLVM inline assembly returning a tuple (`__asmtuple`). (#1823)
- Potential ICE wrt. captured variables. (#1864)
- ARM: ICE when using LTO. (#1860)
- Union layout and initialization, fixing the compilation of DMD (#1846, fixing most cases of #1829)
- Allow custom file extension for .ll/.bc./.s output files. (#1843)
- Windows: produced binaries with debuginfos are now large-address-aware too. (#442, #1876)
- Fix debuginfos for parameters. (#1816)
- Allow alignment of global variables < pointer size. (#1825)
- Promote more immutable array literals to LLVM constants. (#506, #1821, #1838)
- ICE when incrementing a complex variable. (#1806)
- `llvm.va_start` not matched with `llvm.va_end` (#1744)
- ldmd2 ignores -od option for libraries. (#1724)
- ICE: toConstElem(CastExp) doesn't support NewExp as cast source. (#1723)
- Mark runtime intrinsic shims as pragma(inline, true). (#1715)
- pragma(inline, false) is incompatible with store/loadUnaligned. (#1711)
- ICE: function not fully analyzed; previous unreported errors compiling std.variant.VariantN!(16LU, int, string).VariantN.__xopEquals? (#1698)
- Segfault at at ldc/ldc-1.1.0/driver/main.cpp:1351. (#1696)
- Make sure MSVC Build Tools are automatically detected by LDC. (#1690)
- Update Windows README.txt. (#1689)
- [ldc2-1.1.0-beta2] Missing symbol with inlining enabled. (#1678)
- [REG ldc-1.1.0-beta2] ICE with templated classes. (#1677)
- FreeBSD: Fix shared library build, working Hello World. (#1673)
- Strange compile time error. (#1638)
- LDC+DUB on Windows: folder separator is ignored. (#1621)
- Fix evaluation order issues. (#1620, #1623)
- Ubuntu 16.10 linker failures due to PIE by default (relocation R_X86_64_32S … can not be used). (#1618)
- ICE on returning struct with zero-length static array. (#1611)
- Debug info generation fixes for LLVM >= 3.8. (#1598)
- ICE after return in the middle of a function on Win64/MSVC. (#1582)
- Enums with referenced struct members result in floating point error. (#1581)
- `pragma(inline, {true|false})` is no longer ignored (#1577)
- Static array initialization with single element misdetected as direct construction via sret. (#1548)
- ICE on static typeid. (#1540)
- super doesn't work. (#1450)
- Sub-expression evaluation order fixes. (#1327)
- Add suffix to LTO linker plugin name to disambiguate with LLVM installation. (#1898)

#### Building LDC
- LDC now requires a preinstalled D compiler. (Versions `0.17.*` and the `ltsmaster` branch can be used to 'bootstrap' a build when only a C++ compiler is available.)
- On Unix-like systems we now use gcc for linking. (#1594)

#### Internals
- optimizer: Skip adding verifier function pass if `-disable-verify` is given. (#1591)
- DValue refactoring. (#1562)
- Several improvements to generated IR. (#1528, #1630)
- The vtable's of inherited interfaces are now put between the class's _monitor field and the user data fields. (https://issues.dlang.org/show_bug.cgi?id=15644)

# LDC 1.0.0 (2016-06-03)

#### Big news
- Frontend, druntime and Phobos are at version **2.070.2**.

#### Platform support
- Support for LLVM 3.5 - 3.8 and preliminary support for LLVM 3.9.
- Objective-C Support. (#1419)
- ARM platform is now fully supported. (#1283, #489)
- Better support for Android. (#1447)
- Preliminary support for AArch64.

#### Bug fixes
-  Outdated Copyright notice in LICENSE file. (#1322)
-  libconfig.so.8 not found (ubuntu 14.04) (#1460)
- Wrong template filter on atomicOp. (#1454)
- Runtime error on synchronized(typeid(SomeInterface)) { }. (#1377)
- TypeInfo is stored read-only, but mutable from D. (#1337)
- Inline assembly regression with local variable references. (#1292)
- Compile error on Linux/PPC and Linux/PPC64 due to missing import in Phobos.

#### Building LDC
- LDC now requires a preinstalled D compiler.
- Building on OS X requires ld64-264 or above (shipping with Xcode 7.3). This avoid spurious crashes during exception handling. XCode 7.3.1 should be used to avoid linker errors. (#1444, #1512)

#### Internals
- Linking against LLVM shared library is now supported.

# LDC 0.17.6 (2018-08-24)

#### News
- Added support for **LLVM 6.0 and 7.0**. (https://github.com/ldc-developers/ldc/pull/2600, https://github.com/ldc-developers/ldc/pull/2825)
- Backported **AArch64** fixes from master; most tests passing on Linux/glibc and Android. (https://github.com/ldc-developers/ldc/pull/2575, https://github.com/ldc-developers/ldc/pull/2811, https://github.com/ldc-developers/phobos/pull/49, https://github.com/ldc-developers/phobos/pull/50, https://github.com/ldc-developers/phobos/pull/51, https://github.com/ldc-developers/phobos/pull/52, https://github.com/ldc-developers/phobos/pull/53, https://github.com/ldc-developers/phobos/pull/54, https://github.com/ldc-developers/phobos/pull/55, https://github.com/ldc-developers/phobos/pull/56)
- Fix generation of debug info. (https://github.com/ldc-developers/ldc/pull/2594)
- Added support for bootstrapping on **DragonFly BSD**. (https://github.com/ldc-developers/ldc/pull/2580, https://github.com/ldc-developers/ldc/pull/2593, https://github.com/ldc-developers/ldc/pull/2689, https://github.com/ldc-developers/druntime/pull/110, https://github.com/ldc-developers/phobos/pull/45)
- Fixed missing definition in `std.datetime` on Solaris. (https://github.com/ldc-developers/phobos/pull/46)
- Fixed `std.datetime` unittest failure. (https://github.com/ldc-developers/phobos/pull/59)
- Fixed tests for PowerPC. (https://github.com/ldc-developers/ldc/pull/2634, https://github.com/ldc-developers/ldc/pull/2635)
- Improvements for **MIPS**.
- Make `core.stdc.stdarg.va_*` functions `nothrow` to enable compiling the **2.082** frontend. (https://github.com/ldc-developers/ldc/pull/2821)
- CI updates.

# LDC 0.17.5 (2017-09-12)

#### News
- Added LLVM 5.0 support.
- druntime: fixes for Android and addition of `core.math.yl2x[p1]()` for x86(_64) targets.
- dmd-testsuite: backported `runnable/cppa.d` fix for GCC > 5.
- CI updates.

# LDC 0.17.4 (2017-03-23)

#### News
- Added LLVM 4.0 support.

# LDC 0.17.3 (2017-02-01)

#### Big news
- Full stdlib and dmd testsuite passes on Android/ARM.

#### Bug fixes
- Fixes for PPC64-LE, MIPS64 and ARM/AArch64 ABIs (#1905)

# LDC 0.17.2 (2016-10-09)

#### Platform support
- Support for LLVM 3.5 - 3.9.

#### Bug fixes
- Fixed soft float and hard float issues on ARM.
- Fixed ABI error on Linux/PPC and Linux/PPC64.
- Fixed error in `core.stdc.stdarg` on Linux/PPC and Linux/PPC64.
- Fixed issue with `__tls_get_addr` on Linux/PPC and Linux/PPC64.

# LDC 0.17.1 (2016-03-22)

#### Big news
- ARM platform is now a first class target for LDC. It passes most test cases (except 2 failures) and can successfully compile the D version of the compiler.

#### Platform support
- ARM platform is now fully supported. (#1283, #489)
- Preliminary support for AArch64.
- Preliminary support for LLVM 3.9.

#### Bug fixes
- Inline assembly regression with local variable references. (#1292)
- Compile error on Linux/PPC and Linux/PPC64 due to missing import in Phobos.

#### Building LDC
- Linking against LLVM shared library is now supported.

# LDC 0.17.0 (2016-02-13)

#### Big news:
- Frontend, druntime and Phobos are at version **2.068.2**.
- The **exception handling** runtime now **no** longer allocates **GC** memory (although it still uses C `malloc` if there are more than 8 concurrent exceptions or nested `finally` blocks per thread). _Note:_ Creating the `Throwable`s in user code (e.g. `new Exception("…")`) and the `Runtime.traceHandler` may GC-allocate still. (Thanks for this goes to our newest contributor, @Philpax).
- The `@ldc.attributes.section("…")` attribute can now be used to explicitly specify the object file section a variable or function is emitted to.
- The `@ldc.attributes.target("…")` attribute can now be used to explicitly specify CPU features or architecture for a function.
- The `-static` option can be used to create fully static binaries on Linux (akin to the GCC option of the same name).
- `core.atomic.atomicOp()` now exploits LLVM read-modify-write intrinsics instead of using a compare-and-swap loop. As side-effect, the atomic intrinsics in module `ldc.intrinsics` have been renamed:
  - `llvm_atomic_cmp_swap` => `llvm_atomic_cmp_xchg`
  - `llvm_atomic_swap` => `llvm_atomic_rmw_xchg`
  - `llvm_atomic_load_*` => `llvm_atomic_rmw_*`

#### Platform support:
- Improved ARM support. (#1280)
- The compiler now supports NetBSD. (#1247) (Thanks for this goes to @nrTQgc.)
- The float ABI can now be derived from the second field of the triple. E.g. the hardfloat ABI is used if triple `armv7a-hardfloat-linux-gnueabi` is given. (#1253)
- Support for fibers on AArch64.
- Support for LLVM 3.8 and preliminary support for LLVM 3.9

#### Bug fixes:
- make install problem. (#1289)
- When a class contains a union, other fields are not statically initialized. (#1286)
- Compiling DCD with -singleobj causes segmentation fault. (#1275)
- 0.17.0-beta2: Cannot build DCD. (#1266)
- Invalid bitcast error. (#1211)
- 0.16.0-beta1: Trivial program fails on FreeBSD. (#1119)
- Can't build gtk-d 3.1.4. (#1112)
-  x86 ABI: Fix Solaris regression and work around MSVC byval alignment issue. (#1230)
- Atomic RMW operations emit subpar x86 assembly. (#1195)
- align() not respected for local variable declarations. (#1154)
- Codegen optimizations are no longer disabled when `-g` is given. (75b3270a)
- Debug information is now generated for `ref` and `out` parameters. (#1177)
- `core.internal.convert` tests do not depend on `real` padding bytes any longer. (#788)

#### Building LDC:
- LDC now requires LLVM 3.5–3.8 and thus also a C++11-capable compiler to build.

#### Internals:
- The LDC-specific parts of the source code have received a big overhaul to make use of some C++11 features and to unify the style (the LLVM style as per `clang-format` is now used).
- The groundwork for a code generation test suite working on the LLVM IR level has been laid, together with some first test cases for alignment issues.
- LDC now emits more optional LLVM IR attributes for more optimization opportunities. (#1232)

#### Known issues:
- LDC does not zero the padding area of a real variable. This may lead to wrong results if the padding area is also considered. See #770. Does not apply to real members inside structs etc.
- Phobos does not compile on MinGW platform.<|MERGE_RESOLUTION|>--- conflicted
+++ resolved
@@ -1,11 +1,8 @@
 # LDC master
 
 #### Big news
-<<<<<<< HEAD
 - Frontend, druntime and Phobos are at version [2.110.0](https://dlang.org/changelog/2.110.0.html). (#4707)
-=======
 - LLVM for prebuilt packages bumped to v18.1.8 (incl. macOS arm64). (#4712)
->>>>>>> 843844d6
 - Android: NDK for prebuilt package bumped from r26d to r27. (#4711)
 - ldc2.conf: %%ldcconfigpath%% placeholder added - specifies the directory where current configuration file is located. (#4717)
 
