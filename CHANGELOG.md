--- conflicted
+++ resolved
@@ -6,16 +6,13 @@
 - ldc2.conf can now be a directory. All the files inside it, ordered naturally, will be concatenated and treated like a big config. (#4954)
   - Running `ldc-build-runtime --installWithSuffix` now includes installing a target-specific .conf file to that directory. (#4978)
 - **Breaking change for ldc2.conf cmake generation**: The `cmake` build process now generates the `ldc2.conf` and `ldc2_install.conf` as directories. `ldc2*.conf.in` and `ADDITIONAL_DEFAULT_LDC_SWITCHES` have been removed, if you need to add switches check out `makeConfSection` in `LdcConfig.cmake`. (#4954)
-<<<<<<< HEAD
 - When cross-compiling, the fallback value for the (cross) C compiler will be picked based on some heuristics.
   The old behavior was to default to `cc`.
   As an example, when cross-compiling for `aarch64-linux-gnu` the compilers that are checked are:
   - `aarch64-linux-gnu-gcc`
   - `aarch64-linux-gnu-clang`
   - `clang --target=aarch64-linux-gnu`
-=======
 - The prebuilt arm64/universal macOS packages additionally bundle the arm64 iOS-*simulator* libraries, for out-of-the-box cross-compilation support via e.g. `-mtriple=arm64-apple-ios12.0-simulator`. (#4974)
->>>>>>> d49d748a
 
 #### Platform support
 
