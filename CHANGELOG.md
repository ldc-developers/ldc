# LDC master

#### Big news
<<<<<<< HEAD
- Frontend, druntime and Phobos are at version [2.111.0](https://dlang.org/changelog/2.111.0.html). (#4877)
- Keep frame pointers by default with `-O` for some targets, notably AArch64 (except Windows), x86_64 (except Windows and glibc Linux), Windows x86, and Android. This fixes druntime backtraces with optimized code (incl. prebuilt druntime/Phobos). (#4889)
=======
- The prebuilt (non-musl) Linux packages are now generated on Ubuntu 22.04; the minimum glibc version has accordingly been raised from v2.31 to v2.35. (#4893)
>>>>>>> 55710f3e
- ldc2.conf: Arrays can now be appended to via the `~=` operator. (#4848, #4856)
- New `--installWithSuffix` command-line option for the `ldc-build-runtime` tool, to simplify copying the libraries to an existing LDC installation. (#4870)

#### Platform support

#### Bug fixes

# LDC 1.40.1 (2025-03-20)

#### Big news
- Frontend and druntime bumped to version [2.110.0](https://dlang.org/changelog/2.110.0.html) final. (#4854, #4868)
- LLVM for prebuilt packages bumped to v19.1.7. (#4822)
- New prebuilt package for Alpine Linux x86_64 with musl libc. It's currently generated on Alpine v3.21, using its default LLVM 19. Most bundled executables are fully static and can be run on ~all distros. (#4826, #4862)
- Revived dynamic-compile (JIT) functionality (formerly unsupported since LLVM 12), supporting LLVM 18+ now. (#4774)
- ldc2.conf: `%%ldcversion%%` placeholder added, allowing to refer to version-specific directories.
- Windows: The prebuilt packages now bundle an official libcurl build (from https://curl.se/windows/), currently v8.12.1. The static library (`curl_a.lib`) isn't available anymore. When bundling this `libcurl.dll` with your binaries, make sure to include `curl-ca-bundle.crt` too (in the same directory as the DLL), to prevent 'SSL peer certificate or SSH remote key was not OK' exceptions. (#4855, #4875)

#### Platform support
- Supports LLVM 15 - 19.
- Initial compiler and runtime support for ppc64 and ppc64le systems that use IEEE 754R 128-bit floating-point as the default 128-bit floating-point format. (#4833, #4840)
- Initial support for Windows on ARM64. The prebuilt Windows multilib package/installer bundles prebuilt arm64 druntime and Phobos; cross-compiling works out of the box via `-mtriple=aarch64-windows-msvc`, but you currently need to set up a suited MSVC arm64 build environment before yourself (e.g., by running `vsdevcmd.bat -arch=arm64 -host_arch=x64`). (#4835, #4846)

#### Bug fixes
- Prebuilt macOS universal package: Fix automatic bundled `libLTO.dylib` usage when linking with LTO. (#4857)
- Building multi-file D applications with control-flow protection will no longer cause LDC to throw an internal compiler error. (#4828)

# LDC 1.40.0 (2024-12-15)

#### Big news
- Frontend, druntime and Phobos are at version [2.110.0](https://dlang.org/changelog/2.110.0.html). (#4707, #4737, #4749, #4768, #4784, #4792, #4798)
- Support for [LLVM 19](https://releases.llvm.org/19.1.0/docs/ReleaseNotes.html). The prebuilt packages use v19.1.3 (incl. macOS arm64). (#4712, #4735, #4763, #4772)
- Objective-C: The compiler now properly supports Objective-C classes and protocols, as well as swift stub classes (via the `@swift` UDA). (#4777)
- Android: NDK for prebuilt package bumped from r26d to r27c. (#4711, #4772)
- ldc2.conf: `%%ldcconfigpath%%` placeholder added - specifies the directory where current configuration file is located. (#4717)
- Add support for building against a system copy of zlib through `-DPHOBOS_SYSTEM_ZLIB=ON`. (#4742)
- Emscripten: The compiler now mimicks a musl Linux platform wrt. extra predefined versions (`linux`, `Posix`, `CRuntime_Musl`, `CppRuntime_LLVM`). (#4750)

#### Platform support
- Supports LLVM 15 - 19.

#### Bug fixes
- Fix potentially corrupt IR layouts for bit fields. (#4646, #4708)
- Fix potentially corrupt IR layouts for explicitly under-aligned aggregates, a regression introduced in LDC v1.31. (#4734, #4736)
- ELF: Emit (most) instantiated symbols in COMDATs for proper link-time culling. (#3589, #4748)
- Support scalar right-hand-sides when bit-shifting vectors. (#3606, #4781)
- Fix LLVM data layout for the SPIR-V target used in D-Compute on LLVM 19+. (#4772)

# LDC 1.39.0 (2024-07-04)

#### Big news
- Frontend, druntime and Phobos are at version [2.109.1](https://dlang.org/changelog/2.109.0.html). (#4660, #4692)
- LLVM for prebuilt packages bumped to v18.1.6 (except for macOS arm64). (#4678)
- Added CI testing of Alpine Linux with musl libc (including some bug fixes). Removed the libunwind dependency when linking with musl libc. (#4650, #4691)

#### Platform support
- Supports LLVM 15 - 18. Support for LLVM 11 - 14 was dropped. The CLI options `-passmanager` and `-opaque-pointers` were removed.

# LDC 1.38.0 (2024-05-11)

#### Big news
- Frontend, druntime and Phobos are at version [2.108.1](https://dlang.org/changelog/2.108.0.html). (#4591, #4615, #4619, #4622, #4623, #4640)
- Support for [LLVM 18](https://releases.llvm.org/18.1.0/docs/ReleaseNotes.html). The prebuilt packages use v18.1.5 (except for macOS arm64). (#4599, #4605, #4607, #4604, #4628, #4642)
- Android: Switch to native ELF TLS, supported since API level 29 (Android v10), dropping our former custom TLS emulation (requiring a modified LLVM and a legacy ld.bfd linker). The prebuilt packages themselves require Android v10+ (armv7a) / v11+ (aarch64) too, and are built with NDK r26d. Shared druntime and Phobos libraries are now available (`-link-defaultlib-shared`), as on regular Linux. (#4618)
  - Please don't use the official macOS arm64 package (incl. the universal package on arm64) to cross-compile to Android. That package still uses our previous LLVM v17.0.6, which still includes the custom TLS emulation, but druntime expects native TLS now on Android. Resort to the x86_64 package in that case.

#### Platform support
- Supports LLVM 11 - 18.

#### Bug fixes
- Android: Support the lld linker. (#3918)

# LDC 1.37.0 (2024-03-03)

#### Big news
- Frontend, druntime and Phobos are at version [2.107.1](https://dlang.org/changelog/2.107.0.html). (#4563, #4577, #4587)

#### Bug fixes
- Fix if-statement elision on constant true/false condition. (#4556, #4559)

# LDC 1.36.0 (2024-01-06)

#### Big news
- Frontend, druntime and Phobos are at version [2.106.1](https://dlang.org/changelog/2.106.0.html). (#4522, #4539, #4551)
- Support for [LLVM 17](https://releases.llvm.org/17.0.1/docs/ReleaseNotes.html). The prebuilt packages use v17.0.6. (#4533, #4540)
- New command-line options `-fno-{exceptions,moduleinfo,rtti}` to selectively enable some `-betterC` effects. (#4522)
- New command-line option `-fprofile-sample-use` for using sample-based profile data for optimization. Functionality and usage is identical to Clang's option with same name. (#4531)
- New `ldc-profgen` tool for sample-based PGO, a copy of LLVM's [llvm-profgen](https://llvm.org/docs/CommandGuide/llvm-profgen.html). (#4536)

#### Platform support
- Supports LLVM 11.0 - 17.0.

# LDC 1.35.0 (2023-10-15)

#### Big news
- Frontend, druntime and Phobos are at version [2.105.2+](https://dlang.org/changelog/2.105.0.html). (#4476, #4498, #4513)
- The Windows installer now supports non-admin installs *without* an explicit `/CURRENTUSER` switch. (#4495)

#### Platform support
- Initial compiler support for LoongArch64. druntime support is pending. (#4500)

#### Bug fixes
- ImportC:
  - Fix `static` linkage. (#4484, #4487)
  - Make gcc builtins available. (#4483)
  - Apple: Support weird `asm("_" "<name>")` mangling stuff. (#4485, #4486)
- AArch64: Fix an ABI-related ICE. (#4489, #4490)
- Fix GC2Stack optimization regression introduced in v1.24. (#4510, #4511)
- Fix druntime ABI divergence when compiling with sanitizers support. (#4508, #4509)
- Windows: Fix an instance of missed backslash-escaping in `-ftime-trace` JSON. (#4506, #4507)

# LDC 1.34.0 (2023-08-26)

#### Big news
- Frontend, druntime and Phobos are at version [2.104.2](https://dlang.org/changelog/2.104.0.html). (#4440)
- Support for [LLVM 16](https://releases.llvm.org/16.0.0/docs/ReleaseNotes.html). The prebuilt packages use v16.0.6. (#4411, #4423)
  - We have come across miscompiles with LLVM 16's newly-enabled-by-default function specializations (on Win64 and macOS). To be on the safe side, LDC disables them by default for all targets via `-func-specialization-size-threshold=1000000000` in `etc/ldc2.conf` (and separately for LTO on Posix platforms). To enable the function specializations, explicitly override it with e.g. `-func-specialization-size-threshold=100` (the LLVM 16 default) and, for LTO on Posix, a similar LTO plugin option in the linker cmdline (see linker cmdline with `-v`).

#### Platform support
- Supports LLVM 11.0 - 16.0. Support for LLVM 9 and 10 was dropped.
- 64-bit RISC-V: Now defaults to `-mattr=+m,+a,+f,+d,+c` ('rv64gc' ABI) for non-bare-metal targets, i.e., if the target triple includes a valid operating system. (#4390)

#### Bug fixes
- Fix function pointers/delegates on Harvard architectures (e.g., AVR). (#4432, #4465)

# LDC 1.33.0 (2023-07-23)

#### Big news
- Frontend, druntime and Phobos are at version [2.103.1](https://dlang.org/changelog/2.103.0.html), incl. new command-line option `-verror-supplements`. (#4345)
- The `--plugin` commandline option now also accepts semantic analysis plugins. Semantic analysis plugins are recognized by exporting the symbol: `extern(C) void runSemanticAnalysis(Module m)`. The plugin's `runSemanticAnalysis` function is called for each module, after all other semantic analysis steps (also after DCompute SemA), just before object codegen. (#4430)
- New tool `ldc-build-plugin` that helps compiling user plugins. It downloads the correct LDC source version (if it's not already available), and calls LDC with the correct commandline flags to build a plugin. (#4430)
- New commandline option `-femit-local-var-lifetime` that enables variable lifetime (scope) annotation to LLVM IR codegen. Lifetime annotation enables stack memory reuse for local variables with non-overlapping scope. (#4395)
- C files are now automatically preprocessed using the external C compiler (configurable via `-gcc` or the `CC` environment variable, and `-Xcc` for extra flags). Extra preprocessor flags (e.g., include dirs and manual defines) can be added via new command-line option `-P`. (#4417)
  - Windows: If `clang-cl.exe` is on `PATH`, it is preferred over Microsoft's `cl.exe` by default (e.g., to avoid printing the C source file name to stderr during preprocessing).
- Less pedantic checks for conflicting C(++) function declarations when compiling multiple modules to a single object file ('Error: Function type does not match previously declared function with the same mangled name'). The error now only appears if an object file actually references multiple conflicting functions. (#4420)
- New command-line option `--fcf-protection`, which enables Intel's Control-Flow Enforcement Technology (CET). (#4437)

#### Platform support
- Supports LLVM 9.0 - 15.0.

#### Bug fixes
- Handle potential lambda mangle collisions across separately compiled object files (and the linker then silently picking an arbitrary implementation). Lambdas (and their nested global variables) are now internal to each referencing object file (`static` linkage in C). (#4415)

# LDC 1.32.2 (2023-05-12)

#### Big news
- New command-line option `--fwarn-stack-size=<threshold>` with LLVM 13+. (#4378)
- New command-line option `--fsplit-stack` for incremental stack allocations, see https://llvm.org/docs/SegmentedStacks.html. (#4379)
  - New UDA `ldc.attributes.noSplitStack` disables it on a per-function basis. (#4382)
- New command-line option `--indent` for the `timetrace2txt` tool. (#4391)

#### Bug fixes
- Fix potentially huge compile slowdowns with `-g` and LLVM 15+. (#4354, #4393)
- Treat *all* LLVM warnings as regular warnings (e.g., errors with `-w`). Requires LLVM 13+. (#4384)

# LDC 1.32.1 (2023-04-17)

#### Big news
- The prebuilt Linux packages are now generated on a Ubuntu 20.04 box, so the min required `glibc` version has been raised from 2.26 to 2.31. (#4367)

#### Bug fixes
- Fix empty `ldc.gccbuiltins_*` modules with LLVM 15+. (#4347, #4350)
- Fix v1.31 regression wrt. potentially wrong constant pointer offsets. (#4362, #4365)
- Windows: Fix v1.32 regression wrt. leaking `Throwable.info` backtraces. (#4369)
- Fix C assert calls for newlib targets. (#4351)

# LDC 1.32.0 (2023-03-12)

#### Big news
- Frontend, druntime and Phobos are at version [2.102.2](https://dlang.org/changelog/2.102.0.html). (#4323, #4341)
- LLVM for prebuilt packages bumped to v15.0.7. (#4311)
- Linker-level dead code elimination is enabled by default for Apple, wasm and *all* ELF targets too now. (#4320)
- Vector comparisons (==, !=, <, <=, >, >=) now yield a vector mask. Identity comparisons (`is`, `!is`) still yield a scalar `bool`. (3a59ee81)
- New `timetrace2txt` tool for easier inspection of `--ftime-trace` output. (#4335)
- `--ftime-trace` now also traces CTFE execution: the start expression of CTFE and function calls during CTFE. (#4339)

#### Platform support
- Supports LLVM 9.0 - 15.0.
- Now supports `-mabi` for RISC-V targets. (#4322)

#### Bug fixes
- GC closures including variables with alignment > 16 bytes are now properly aligned. (ef8ba481)
- Fix regression with LLVM 13+: some errors in inline assembly don't stop compilation. (#4293, #4331)

# LDC 1.31.0 (2022-02-11)

#### Big news
- Frontend, druntime and Phobos are at version [2.101.2](https://dlang.org/changelog/2.101.0.html). (#4141, #4279)
- Bit fields support. (#4015)
- macOS on Apple M1: linking with `-g` is working again without unaligned pointer warnings/errors. This fixes file:line debug information in exception backtraces (requiring `atos`, a macOS development tool installed with Xcode), without the need to set MACOSX_DEPLOYMENT_TARGET=11 and using a modified LLVM. (#4291)
- *Preliminary* support for LLVM 15, incl. adding support for the 'new' pass manager (`-passmanager`) and opaque IR pointers (`-opaque-pointers`). (way too many PRs to list!)
- New command-line option `-fno-delete-null-pointer-checks`, mimicking the same option of GCC and Clang. (#4297)
- New UDA `ldc.attributes.callingConvention("...")`, which overrides the default calling convention. For expert use only! (#4299)
- New command-line option `-fno-discard-value-names` to keep value names in LLVM IR. (#4012)
- dcompute: Support for OpenCL image I/O. (#3835)

#### Platform support
- Initial ABI support for 64-bit RISC-V. (#4007)

#### Bug fixes
- dcompute: Fix v1.29 regression when trying to use intrinsics. (#4266, #4267)
- Fix 64-bit symbol offsets. (#4264, #4283)
- Add missing 32-bit LTO versions of druntime & Phobos to Linux multilib package. (#4234, #4235)
- Fix compiler crash. (#4130, #4135)

#### Internals
- The former druntime and dmd-testsuite git submodules are now part of the LDC repo directly, leaving Phobos as single remaining submodule. We are now using a subset of the DMD repo (which includes druntime since v2.101), rewritten via `git filter-repo` and exposed as `dmd-rewrite-*` branches/tags in the LDC repo, to merge newer frontend+druntime+tests from upstream DMD. The `tests/d2/dmd-testsuite` dir was moved to `tests/dmd`. (#4274, #4276)

# LDC 1.30.0 (2022-07-20)

#### Big news
- Frontend, druntime and Phobos are at version [2.100.1](https://dlang.org/changelog/2.100.0.html). (#3970, #4008, #4009)
- LLVM for prebuilt packages bumped to v14.0.3. (#3952, #3979)
  - All LLVM targets are enabled now (=> more targets for cross-compilation).
  - For the Mac package, the minimum supported macOS version has been raised to v10.12.
- The minimum D version for bootstrapping has been raised to v2.079 (for GDC: v9.4), in line with DMD. (#3956)
- The minimum LLVM version has been raised to v9.0. (#3960)
- New LeakSanitizer support via `-fsanitize=leak` (not (yet?) supported on Windows). (#4005)
- New prebuilt *universal* macOS package, runnable on both x86_64 and arm64, and enabling x86_64/arm64 macOS/iOS cross-compilation targets out of the box (`-mtriple={x86_64,arm64}-apple-{macos,ios12.0}`). The x86_64 package doesn't bundle any arm64 libs anymore; the arm64 package newly bundles iOS libs (arm64). (#3958)
  - Avoid an external x86_64-only dub, use the bundled universal dub executable instead.

#### Platform support
- Supports LLVM 9.0 - 14.0.

#### Bug fixes
- Enable output of variable names in ASan and MSan error reporting. (#4004)
- Report unexpected type repaints as fatal ICEs instead of crashing. (#3990, #3991)

#### Internals
- Main CI was moved from Azure Pipelines to GitHub Actions. Any fork on GitHub can trivially reuse the fully automated prebuilt packages generation & upload to a GitHub release. (#3978)

# LDC 1.29.0 (2022-04-08)

#### Big news
- Frontend, druntime and Phobos are at version [2.099.1](https://dlang.org/changelog/2.099.0.html). (#3917, #3893, #3937, #3953)
- Support for LLVM 13 and 14. The prebuilt packages use v13.0.1. (#3842, #3951)
- On Linux, LDC doesn't default to the `ld.gold` linker anymore. The combination of LLVM 13+ and older gold linkers can apparently cause problems. We recommend using LLD, e.g., via `-linker=lld` or by setting your default `/usr/bin/ld` symlink; it's significantly faster too.
- `-linkonce-templates` is less aggressive by default now and IMHO production-ready. (#3924)
- When linking manually (not via LDC) against *shared* druntime, it is now required to link the bundled `lib/ldc_rt.dso.o[bj]` object file into each binary. It replaces the previously Windows-specific `dso_windows.obj`. (#3850)
- Breaking `extern(D)` ABI change for all targets: formal parameters of non-variadic functions aren't reversed anymore, in line with the spec. For 32-bit x86, the *first* parameter is accordingly now potentially passed in EAX, not the last one. So non-variadic `extern(D)` functions with multiple explicit parameters will break if expecting parameters in specific registers or stack slots, e.g., naked DMD-style inline assembly. (#3873, ldc-developers/phobos@3d725fce8f0acb78bf6cb984a8462e81e8e1b715)

#### Platform support
- Supports LLVM 6.0 - 14.0.
- Basic compiler support for Newlib targets, i.e., triples like `arm-none-newlibeabi`. (#3946)

#### Bug fixes
- Linux: Make LTO work with LLD. (#3786, #3850)
- Windows: Fix most undefined symbols with `-dllimport=all` without `-linkonce-templates`. (#3916, #3923, #3926, #3927, #3928, #3931, #3932)
- Capture NRVO variable by ref for stack closures. (#3883, #3902)
- `-ftime-trace`: JSON-escape filenames. (#3947, #3948)
- RISC-V: Use 128-bit quadruple `real`. (#3892)

# LDC 1.28.1 (2022-01-13)

#### Big news
- Frontend, druntime and Phobos are at version [2.098.1+](https://dlang.org/changelog/2.098.0.html). (#3886, #3896)
- New `@hidden` UDA (as counterpart of `export`). (#3855)
- Support 'raw mangles' via leading `\1` in `pragma(mangle)` strings, e.g., to access magic linker symbols on Mac. (#3854)
- New `@noSanitize` UDA to selectively disable sanitizer instrumentation of functions. (#3889)
- WebAssembly: Larger default stack size (1 MB) and protection against stack overflow overwriting global memory. (#3882)

#### Bug fixes
- Linux x86/x64: Fix TLS range with static druntime and bfd/lld linkers. (#3849, https://github.com/ldc-developers/druntime/commit/ec3c0aafbf4b6f3345e276e21a26ffee077470cf)
- Support `rdtscp` in DMD-style inline assembly. (#3895)

# LDC 1.28.0 (2021-10-20)

#### Big news
- Frontend, druntime and Phobos are at version [2.098.0+](https://dlang.org/changelog/2.098.0.html). (#3821, #3839, #3844, #3852)
- Windows: `-dllimport=defaultLibsOnly` (e.g., implied by `-link-defaultlib-shared -fvisibility=hidden`) doesn't require `-linkonce-templates` anymore. (#3816)
- dcompute: Add support for OpenCL image I/O. (#3835)

#### Platform support
- Supports LLVM 6.0 - 12.0.

#### Bug fixes
- Fix dynamic casts across binary boundaries (DLLs etc.). (dlang/druntime#3543)
- Windows: Fix potentially wrongly caught exceptions due to non-unique `TypeInfo_Class` names. (#3520)
- Don't silently ignore invalid external tool specifications. (#3841)
- LLVM v11.1: Add missing PGO `ldc-profdata` tool.

# LDC 1.27.1 (2021-08-14)

#### Big news
- Frontend, druntime and Phobos are at version [2.097.2](https://dlang.org/changelog/2.097.0.html). (#3811)
- Revamped and improved `-ftime-trace` implementation for compiler profiling/tracing, now excluding LLVM-internal traces, adding frontend memory tracing, source file location infos etc. (#3797)
- An official prebuilt package for Linux AArch64 is available again after migrating from Shippable to Travis. (#3733)

#### Bug fixes
- ICE for 64-bit targets with 32-bit pointer size. (#3802, #3808)
- Implement `core.atomic.pause()` for some architectures. (#3806, #3807)

# LDC 1.27.0 (2021-07-31)

#### Big news
- Frontend, druntime and Phobos are at version [2.097.1+](https://dlang.org/changelog/2.097.0.html). (#3741, #3770, #3771, #3790, #3794, #3796, #3799) **(new)**
- LLVM for prebuilt packages bumped to **v12.0.1**, and Linux base image to Ubuntu 18.04. Unfortunately, the dynamic-compile (JIT) functionality is lost this way - it needs some [more work](https://github.com/ldc-developers/ldc/pull/3184) to adapt to a newer LLVM API. (#3701, #3789)
- Prebuilt packages now bundle [reggae](https://github.com/atilaneves/reggae), a meta build tool to generate [ninja](https://github.com/ninja-build/ninja/releases)/make build files for dub projects (and more). Building large projects with many dependencies can be significantly sped-up via parallelization and dependency tracking for incremental builds. (#3739)
  Basic [usage](https://github.com/atilaneves/reggae#d-projects-and-dub-integration), in a dub project dir (containing a `dub.{sdl,json}` file):
  ```
  reggae -b ninja|make --dc=ldc2   # only needed the first time or when adding source files
  ninja|make [-j<N>]
  ```
- Greatly improved **DLL support on Windows**, making it almost as easy as on Posix:
  - `-fvisibility=public` now also affects Windows, exporting all defined symbols as on Posix, without explicit `export` visibility. Compiling a DLL with `-shared` now defaults to `-fvisibility=public` for consistency with Posix. (#3703)
  - This paved the way for druntime and Phobos DLLs, now bundled with prebuilt Windows packages and linkable via `-link-defaultlib-shared` (default with `-shared`, consistent with Posix targets). Previous hacks to partially accomodate for multiple, statically linked druntimes and Phobos in a single process (GC proxy etc.) aren't required any longer. With `-link-defaultlib-shared`, LDC now defaults to `-mscrtlib=msvcrt`, linking against the shared MSVC runtime. (ldc-developers/druntime#197, #3704, ldc-developers/druntime#198)
  - Limitation: TLS variables cannot be accessed directly across DLL boundaries. This can be worked around with an accessor function, e.g., ldc-developers/druntime@5d3e21a35d.
  - Non-TLS `extern(D)` global variables *not* defined in a root module are `dllimport`ed (with `-fvisibility=public`, or - restricted to druntime/Phobos symbols - with `-link-defaultlib-shared`). Compiling all modules of a DLL at once thus avoids linker warnings about 'importing locally defined symbol'. When linking a DLL against a static library, the static library may likely need to be compiled with `-fvisibility=public` to make its globals importable from the DLL. There's a new `-dllimport` option for explicit control. (#3763)
  - Caveat: symbols aren't uniqued across the whole process, so can be defined in multiple DLLs/executables, each with their own address, so you cannot rely on TypeInfos, instantiated symbols and functions to have the same address for the whole process.
  - When linking manually (not via LDC), binaries linked against druntime DLL need to include new `lib\dso_windows.obj`.
  - To restore the previous behavior of `-shared`, add `-fvisibility=hidden -link-defaultlib-shared=false`.
- Windows: ANSI color codes can now be enforced for redirected stderr via `-enable-color`. (#3744)
- Prebuilt Linux and Mac packages now use the [mimalloc](https://github.com/microsoft/mimalloc) allocator, significantly increasing compiler performance in some cases. (#3758, #3759)
- The prebuilt macOS x64 package now bundles *shared* druntime/Phobos libs for iOS too. (#3764)
- Possibly more performant *shared* Phobos library by compiling to a single object file with implicit cross-module inlining. (#3757)
- New `-cov-increment` option for more performant coverage count execution. (#3724)
- `-fsanitize=memory`: Bundle according LLVM compiler-rt library and add new `-fsanitize-memory-track-origins` option. (#3751)
- New LDC-specific language addition: `__traits(initSymbol, <aggregate type>)` with semantics equivalent to `TypeInfo.initializer()`, but circumventing the `TypeInfo` indirection and thus e.g. also usable for `-betterC` code. (#3774, ldc-developers/druntime#201)

#### Platform support
- Supports LLVM 6.0 - 12.0.

#### Bug fixes
- Fix debuginfo source file paths, e.g., including directories in exception stack traces. (#3687)
- Fix potentially corrupt context pointers for nested functions with `-linkonce-templates`. (#3690, #3766)
- Predefine version `CppRuntime_Gcc` for musl targets. (#3769)
- RVO: In-place construct `<temporary>.__ctor(<args>)`. (#3778, #3779)
- `-linkonce-templates`: Make sure special struct TypeInfo members are semantically analyzed before emitting the `TypeInfo`. (#3783)

# LDC 1.26.0 (2021-04-28)

#### Big news
- Frontend, druntime and Phobos are at version [2.096.1+](https://dlang.org/changelog/2.096.0.html), incl. new `ldmd2` command-line option `-gdwarf=<version>` (use `-dwarf-version` for `ldc2`). (#3678, #3706)

#### Platform support
- Supports LLVM 6.0 - 12.0.

#### Bug fixes
- v1.25 regression: TypeInfo for interface gives invalid string for name. (#3693)
- Make enums show up correctly as members of a struct when debugging. (#3688, #3694)
- Some new GCC builtins are available in `ldc.gccbuiltins_*`, by not rejecting LLVM `i1` anymore (mapping to D `bool` instead). Thanks Bruce! (#3682)
- dcompute: Don't reject CUDA versions 7.x - 8.0.0. (#3683)
- Don't enforce the frame pointer for functions with GCC-style inline asm. (#3685)
- `-i`: Exclude `ldc.*` modules by default. (#3679)
- Fix some cases of insufficient alignment for arguments and parameters. (#3692, #3698)
- Fix a few issues with LLVM 12. (#3697, #3708)

# LDC 1.25.0 (2021-02-21)

#### Big news
- Frontend, druntime and Phobos are at version [2.095.1](https://dlang.org/changelog/2.095.0.html), incl. new command-line option `-makedeps`. (#3620, #3658, #3668)
- Support for **LLVM 12** and LLVM 11.1. (#3663, ldc-developers/druntime#195)
- LLVM for prebuilt packages bumped to v11.0.1. (#3639)
- New prebuilt package for **native macOS/arm64** ('Apple silicon'). (#3666)
- LDC invocations can now be nicely profiled via `--ftime-trace`. (#3624)
- Struct TypeInfos are emitted into *referencing* object files only, and special TypeInfo member functions into the owning object file only. (#3491)
- Windows:
  - New CI-automated [Windows installer](https://github.com/ldc-developers/ldc/releases/download/v1.25.0/ldc2-1.25.0-windows-multilib.exe) corresponding to the multilib package. (#3601)
  - Bundled MinGW-based libs bumped to MinGW-w64 v8.0.0. (#3605)
  - Bundled libcurl upgraded to v7.74.0. (#3638)
  - Breaking ABI changes:
    - `extern(D)`: Pass non-PODs by ref to temporary. (#3612)
    - Win64: Pass/return delegates like slices - in (up to) 2 GP registers. (#3609)
    - Win64 `extern(D)`: Pass/return Homogeneous Vector Aggregates in SIMD registers. (#3610)
- `-linkonce-templates` comes with a new experimental template emission scheme and is now suited for projects consisting of multiple object files too. It's similar to C++, emitting templated symbols into *each* referencing compilation unit with optimizer-discardable `linkonce_odr` linkage. The consequences are manifold - each object file is self-sufficient wrt. templated symbols, naturally working around any template-culling bugs and also meaning increased opportunity for inlining and less need for LTO.
  The probably biggest advantage is that the optimizer can discard unused `linkonce_odr` symbols early instead of optimizing and forwarding to the assembler. So this is especially useful to **decrease compilation times with `-O`** and can at least in some scenarios greatly outweigh the (potentially very much) higher number of symbols defined by the glue layer - on my box, building optimized dub (all-at-once) is 28% faster with `-linkonce-templates`, and building the optimized Phobos unittests (per module) 56% faster.
  Libraries compiled with `-linkonce-templates` can generally *not* be linked against dependent code compiled without `-linkonce-templates`; the other way around works. (#3600)
- Emit function/delegate literals as `linkonce_odr`, as they are emitted into each referencing compilation unit too. (#3650)
- Exploit ABI specifics with `-preview=in`. (#3578)
- Musl: Switch to cherry-picked libunwind-based backtrace alternative. (#3641, ldc-developers/druntime#192)

#### Platform support
- Supports LLVM 6.0 - 12.0.

#### Bug fixes
- Fix LTO with `-link-internally`. The prebuilt Windows packages don't bundle an external `lld-link.exe` LLD linker anymore. (#2657, #3604)
- Add source location information for `TypeInfo` diagnostics with `-betterC`. (#3631, #3632)
- Keep init symbols of built-in `TypeInfo` classes mutable just like any other TypeInfo, so that e.g. `synchronized()` can be used on the implicit monitor. (#3599)
- Windows: Fix colliding EH TypeDescriptors for exceptions with the same `TypeInfo_Class` name. (#3501, #3614)
- Predefine version `FreeStanding` when targeting bare-metal. (#3607, #3608)
- druntime: Define `rt.aaA.AA` as naked pointer, no struct wrapper. (#3613)
- Misc. fixes and improvements for the CMake scripts, incl. new defaults for `LDC_INSTALL_{LTOPLUGIN,LLVM_RUNTIME_LIBS}`. (#3647, #3655, #3654, #3673)
- `-cleanup-obj`: Put object files into unique temporary directory by default. (#3643, #3660)
- druntime: Add missing `core.atomic.atomicFetch{Add,Sub}`. (#3646, ldc-developers/druntime#193)
- Fix regression wrt. non-deleted temporary `-run` executable. (#3636)

#### Internals
- Ignore `-enable-cross-module-inlining` if inlining is generally disabled. (#3664)
- Travis CI ported to GitHub Actions (excl. Linux/AArch64). (#3661, #3662)

# LDC 1.24.0 (2020-10-24)

#### Big news
- Frontend, druntime and Phobos are at version [2.094.1+](https://dlang.org/changelog/2.094.0.html), incl. new command-line options `-cov=ctfe`,  `-vtemplates=list-instances` and `-HC=<silent|verbose>` . (#3560, #3582, #3588, #3593)
- Support for **LLVM 11**. The prebuilt packages use v11.0.0; x86 packages newly include the LLVM backend for AMD GPUs. (#3546, #3586)
- Experimental support for **macOS on 64-bit ARM**, thanks Guillaume! All druntime/Phobos unit tests pass. The macOS package includes prebuilt druntime/Phobos; adapt the SDK path in `etc/ldc2.conf` and then use `-mtriple=arm64-apple-macos` to cross-compile. (dlang/druntime#3226, #3583)

#### Platform support
- Supports LLVM 6.0 - 11.0.

#### Bug fixes
- Fix potentially wrong context pointers when calling delegate literals. (#3553, #3554)
- Fix alignment issue when casting vector rvalue to static array. (c8889a9219)
- Make sure lambdas in `pragma(inline, true)` functions are emitted into each referencing compilation unit. (#3570)
- Fix `-Xcc=-Wl,...` by dropping support for comma-separated list of `cc` options. (c61b1357ed)
- Fix ThreadSanitizer support by not detaching main thread upon program termination. (#3572)
- Traverse full chain of nested aggregates when resolving a nested variable. (#3556, #3558)

#### Internals
- CI: Linux AArch64 is now also tested by a Travis job, because Shippable has sadly become unreliable. (#3469)
- Building LDC with an LDC host compiler might be somewhat faster now (requires `-DLDC_LINK_MANUALLY=OFF` in the CMake command-line on non-Windows hosts). (#3575)

# LDC 1.23.0 (2020-08-19)

#### Big news
- Frontend, druntime and Phobos are at version [2.093.1+](https://dlang.org/changelog/2.093.0.html), incl. new command-line option `-vtemplates`. (#3476, #3538, #3541)
- Min required LLVM version raised to v6.0, dropping support for v3.9-5.0. (#3493)
- LLVM for prebuilt packages bumped to v10.0.1. (#3513)
- The prebuilt Mac package now also includes prebuilt druntime/Phobos for the iOS/x86_64 simulator, making cross-compilation work out of the box with `-mtriple=x86_64-apple-ios12.0`. (#3478)
- Windows: New `-gdwarf` CLI option to emit DWARF debuginfos for MSVC targets, e.g., for debugging with gdb/lldb. (#3533)
- New `-platformlib` CLI option to override the default linked-with platform libraries, e.g., when targeting bare-metal. (#3374, #3475)

#### Platform support
- Supports LLVM 6.0 - 10.0.

#### Bug fixes
- Fix regression since v1.22: shared druntime potentially overriding libstdc++ symbols and breaking exceptions in C++ libraries. (#3530, #3537)
- Fix naked DMD-style asm emission for non-Mac x86 Darwin targets (e.g., iOS simulators). (#3478)
- `-betterC`: Don't use unsupported EH for handling clean-ups. (#3479, #3482)
- dcompute: Fix wrong address space loads and stores. Thx Rob! (#3428)
- Fix ICE wrt. missing IR declarations for some forward-declared functions. (#3496, #3503)
- Fix ICE wrt. inline IR and empty parameter types tuple. (#3509)
- Fix PGO issues. (#3375, #3511, #3512, #3524)
- Improve support for LLVM's ThreadSanitizer. (#3522)
- Fix linker cmdline length limitation via response files. (#3535, #3536)

#### Internals
- Compiler performance wrt. string literals emission has been improved. Thx @looked-at-me! (#3490, #3492)
- Link libstdc++ statically for `libldc-jit.so` of prebuilt Linux packages, to increase portability. (#3473, #3474)
- Set up Visual D when using the Visual Studio CMake generator, making LDC compiler development on Windows a smooth out-of-the-box experience. (#3494)

# LDC 1.22.0 (2020-06-16)

#### Big news
- Frontend, druntime and Phobos are at version [2.092.1+](https://dlang.org/changelog/2.092.0.html). (#3413, #3416, #3429, #3434, #3452, #3467)
- **AArch64**: All known ABI issues have been fixed. C(++) interop should now be on par with x86_64, and variadics usable with `core.{vararg,stdc.stdarg}`. (#3421)
- Windows hosts: DMD's Visual C++ toolchain detection has been adopted. As that's orders of magnitude faster than the previous method involving the MS batch file, auto-detection has been enabled by default, so if you have a non-ancient Visual C++ installation, it will now be used automatically for linking. The environment setup has been reduced to the bare minimum (`LIB` and `PATH`). (#3415)
- **FreeBSD** x64: CI with CirrusCI is now fully green and includes automated prebuilt package generation. The package depends on the `llvm` ports package and should currently work on FreeBSD 11-13. (#3453, #3464)
- Link-time overridable `@weak` functions are now emulated for Windows targets and work properly for ELF platforms. For ELF, LDC doesn't emit any COMDATs anymore. (#3424)
- New `ldc.gccbuiltins_{amdgcn,nvvm}` for AMD GCN and NVIDIA PTX targets. (#3411)
- druntime: Significant speed-up for `core.math.ldexp`. (#3440, #3446)

#### Platform support
- Supports LLVM 3.9 - 10.0.

#### Bug fixes
- Cross-module inlining (incl. `pragma(inline, true)`): Enable emission into multiple object files. This may have a significant impact on performance (incl. druntime/Phobos) when not using LTO. (#3126, #3442)
- Android: Fix TLS initialization regression (introduced in v1.21) and potential alignment issues. Unfortunately, the `ld.bfd` linker is required for our custom TLS emulation scheme, unless you're willing to use a custom linker script. So `-linker=bfd` is the new default for Android targets. (#3462)
- Casting (static and dynamic) arrays to vectors now loads the data instead of splatting the first element. (#3418, #3419)
- Fix return statements potentially accessing memory from destructed temporaries. (#3426)
- Add proper support for `-checkaction=halt`. (#3430, #3431)
- druntime: Include `core.stdcpp.*` modules. (#3103, #3158)
- GCC-style asm: Add support for indirect input operands (`"m"`). (#3438)
- FreeBSD: Fix backtraces for optimized code by switching to external `libexecinfo`. (#3108, #3453)
- FreeBSD: Fix C math related issues (incl. CTFE math issues) by bringing `core.stdc.{math,tgmath}` up to speed. (dlang/druntime#3119)
- Fix ICE for captured parameters not passed on the LLVM level. (#3441)
- Convenience fixes for RISC-V and other exotic targets. (#3457, #3460)

#### Internals
- When printing compile-time reals to hex strings (mangling, .di headers), LDC now uses LLVM instead of the host C runtime, for proper and consistent results. (#3410)
- One limitation for exotic hosts wrt. C `long double` precision has been lifted. (#3414)
- For AVR targets, the compiler now predefines `AVR` and emits all TLS globals as regular `__gshared` ones. (#3420)
- WebAssembly: New memory grow/size intrinsics. (ldc-developers/druntime#187)
- New `-fno-plt` option to avoid PLT external calls. (#3443)
- iOS/arm64 CI, running the debug druntime & Phobos unittests on an iPhone 6S. Thx Jacob for this tedious work! (#3379, #3450)

# LDC 1.21.0 (2020-04-23)

#### Big news
- Frontend, druntime and Phobos are at version [2.091.1+](https://dlang.org/changelog/2.091.1.html), incl. new CLI switches `-verror-style` and `-HC`, `-HCd`, `-HCf`. (#3333, #3399)
- **iOS** (incl. watchOS and tvOS) support has landed in druntime and Phobos (thanks Jacob!). All unittests are green on iOS/arm64. The prebuilt macOS package includes prebuilt druntime & Phobos libraries for iOS/arm64, for first `-mtriple=arm64-apple-ios12.0` cross-compilation experiments. (#3373)
- LLVM for prebuilt packages upgraded to v10.0.0. Android NDK version bumped to r21. (#3307, #3387, #3398)
- Initial support for **GCC/GDC-style inline assembly** syntax, besides DMD-style inline asm and LDC-specific `__asm`, enabling to write inline asm that is portable across GDC/LDC and corresponds to the GCC syntax in C. See ldc-developers/druntime#171 for examples wrt. how to transition from `__asm` to similar GCC-style asm.  (#3304)
- Inline assembly diagnostics have been extended by the D source location. (#3339)
- **Android**:
  - Revamped druntime initialization, fixing related issues for i686/x86_64 targets, enabling the usage of the `ld.gold` linker (bfd isn't required anymore) as well as getting rid of the D `main()` requirement. (#3350, #3357, ldc-developers/druntime#178)
  - Reduced size for shared libraries by compiling druntime and Phobos with hidden visibility. (#3377)

#### Platform support
- Supports LLVM 3.9 - 10.0.

#### Bug fixes
- Fixed tail calls in thunks, affecting **AArch64** (the debug libraries now work) and possibly other architectures. (#3329, #3332)
- Windows: Do not emit any column infos for CodeView by default (like clang) & add `-gcolumn-info`. (#3102, #3388)
- Windows: Do not leak MSVC-environment-setup into `-run` child processes. A new `LDC_VSDIR_FORCE` environment variable can be used to enforce MSVC toolchain setup. (#3340, #3341)
- Windows: Fix memory leak when throwing exceptions in threads. (#3369, ldc-developers/druntime#181)
- Try to use `memcmp` for (in)equality of non-mutable static arrays and mutable slices. (#3400, #3401)
- `ldc.gccbuiltins_*`: Lift 256-bit vector limit, adding 174 AVX512 builtins for x86; 512-bit vector aliases have been added to `core.simd`. (#3405, #3406)

#### Internals
- `core.bitop.{bts,btr,btc}` are now CTFE-able. (ldc-developers/druntime#182)
- Do not fallback to host for critical section size of unknown targets. (#3389)
- Linux: Possibility to avoid passing `-fuse-ld` to `cc` via `-linker=`. (#3382)
- WebAssembly: Switch from legacy linked-list ModuleInfo registry to `__minfo` section. (#3348)
- Windows: Bundled libcurl upgraded to v7.69.1, incl. the option to link it statically. (#3378)
- Windows: Switch to wide `wmain` C entry point in druntime. (#3351)
- druntime unittests are now compiled with `-checkaction=context`.

#### Known issues
- When building LDC, old LDC 0.17.*/ltsmaster host compilers miscompile LDC ≥ 1.21, leading to potential segfaults of the built LDC. Ltsmaster can still be used to bootstrap a first compiler and then let that compiler compile itself. (#3354)

# LDC 1.20.1 (2020-03-07)

#### Bug fixes
- Non-Windows: Revert to strong `ModuleInfo.importedModules` references for correct module constructors execution order. (#3346, #3347)

# LDC 1.20.0 (2020-02-14)

#### Big news
- Frontend, druntime and Phobos are at version [2.090.1+](https://dlang.org/changelog/2.090.1.html). (#3262, #3296, #3306, #3317, #3326)
- Codegen preparations for:
  - iOS/tvOS/watchOS on AArch64. Thanks Jacob! (#3288)
  - WASI (WebAssembly System Interface) (#3295)
- The config file for multilib builds has been restructured by adding a separate section for the multilib target. This avoids `--no-warn-search-mismatch` for the linker and enables support for LLD. (#3276)
- Support for embedding `pragma({lib,linkerDirective}, ...)` in Mach-O object files. (#3259)
  E.g., `pragma(linkerDirective, "-framework", "CoreFoundation");` makes Apple's linker pull in that framework when pulling in the compiled object file.
  ELF object files newly embed `pragma(lib, ...)` library names in a special `.deplibs` section, but that only works with LLD 9+ for now.
- The `ldc-build-runtime` tool has been slightly revised; `--dFlags` now extends the base D flags instead of overriding them. (1200601d44280d5f948a577b444ffa2dd4f9e433)
- `ModuleInfo.importedModules` are now emitted as weak references (except on Windows, for LLD compatibility), following DMD. (#3262)
- Windows: Bundled MinGW-based libs now support wide `wmain` and `wWinMain` C entry points. (#3311)

#### Platform support
- Supports LLVM 3.9 - 10.0.

#### Bug fixes
- Potential stack overflows on Linux in GC worker threads. (#3127, dlang/druntime#2904)
- Support 2 leading dashes (not just 1) in command-line pre-parsing, thus fixing config file section lookup when using `--mtriple` and not ignoring `--conf` and `--lowmem` any longer. (#3268, #3275)
- Support for data directives in DMD-style inline asm. (#3299, #3301)
- Cherry-picked fixes for soft-float targets. (#3292, dlang/phobos#7362, dlang/phobos#7366, dlang/phobos#7377)
- ICE during debuginfo generation for function literals inside enum declarations. (#3272, #3274)

#### Internals
- Misc. tweaks for `dmd-testsuite`: (#3287, #3306)
  - Significantly accelerated by skipping uninteresting permutations.
  - Switch from Makefile to `run.d`, incl. moving LDC-specific exceptions from Makefile to individual test files and support for extended `DISABLED` directives.
- Addition of (recommendable!) Cirrus CI service (incl. FreeBSD) and removal of Semaphore CI. (#3298)
- Some improvements for `gdmd` host compilers, incl. CI tests. (#3286)

# LDC 1.19.0 (2019-12-20)

#### Big news
- Frontend, druntime and Phobos are at version [2.089.1+](https://dlang.org/changelog/2.089.1.html). (#3192, #3210, #3215, #3232, #3242, #3255, #3261)
- LLVM for prebuilt packages upgraded to v9.0.1; our fork has moved to [ldc-developers/llvm-project](https://github.com/ldc-developers/llvm-project). The x86[_64] packages newly include the experimental **AVR** backend. (#3244)
- **Android**: A prebuilt AArch64 package has been added. It also includes prebuilt druntime/Phobos libraries for x86_64; the armv7a package includes the i686 libraries. So all 4 Android targets are covered with prebuilt druntime/Phobos. (#3244)
- Breaking `extern(D)` ABI change for Posix x86[_64]: non-POD arguments are now passed by ref under the hood, just like they already were for `extern(C++)`. Some superfluous implicit blits have been optimized away as well, for all targets. (#3204)
- Posix: Defaults to `cc` now for linking, not `gcc` (or `clang` for FreeBSD 10+) - if the `CC` environment variable isn't set. Override with `-gcc=<gcc|clang>`. (#3202)
- Codegen elision of dead branches for `if` statements with constant condition (not depending on enabled LLVM optimizations). (#3134)
- druntime: New `llvm_sideeffect` intrinsic, new `@cold` function UDA and extended CAS functionality in `core.atomic` (incl. support for weak CAS and separate failure ordering). (https://github.com/ldc-developers/druntime/pull/166, https://github.com/ldc-developers/druntime/pull/167, #3220)
- Windows: Bundled MinGW-based libs have been upgraded to use the .def files from MinGW-w64 v7.0.0. They now also contain a default `DllMain` entry point as well as `_[v]snprintf`. ([libs](https://github.com/ldc-developers/mingw-w64-libs/releases/tag/v7.0.0-rc.1), #3142)

#### Platform support
- Supports LLVM 3.9 - 9.0.

#### Bug fixes
- Misc. CMake issues with some LLVM 9 configurations. (#3079, #3198)
- Equality/identity comparisons of vectors with length ≥ 32. (#3208, #3209)
- `ldc.gccbuiltins_*` druntime modules now available to non-installed compiler too. (#3194, #3201)
- Potential ICE when applying `@assumeUsed` on global union. (#3221, #3222)
- `Context from outer function, but no outer function?` regression introduced in v1.11 (inability to access outer context from `extern(C++)` methods). (#3234, #3235)
- Lvalue expressions with nested temporaries to be destructed yielding a wrong lvalue. (#3233)
- druntime: Cherry-picked fix wrt. GC potentially collecting objects still referenced in other threads' TLS area. (dlang/druntime#2558)

# LDC 1.18.0 (2019-10-16)

#### Big news
- Frontend, druntime and Phobos are at version [2.088.1](https://dlang.org/changelog/2.088.1.html). (#3143, #3161, #3176, #3190)
- Support for **LLVM 9.0**. The prebuilt packages have been upgraded to [LLVM 9.0.0](http://releases.llvm.org/9.0.0/docs/ReleaseNotes.html). (#3166)
- Preliminary **Android** CI, incl. experimental prebuilt armv7a package generation (API level 21, i.e., Android 5+). (#3164)
- Bundled dub upgraded to v1.17.0+ with improved LDC support, incl. cross-compilation (e.g., `--arch=x86_64-pc-windows-msvc`). (https://github.com/dlang/dub/pull/1755, [Wiki](https://wiki.dlang.org/Cross-compiling_with_LDC))
- Init symbols of zero-initialized structs are no longer emitted. (#3131)
- druntime: DMD-compatible `{load,store}Unaligned` and `prefetch` added to `core.simd`. (https://github.com/ldc-developers/druntime/pull/163)
- JIT improvements, incl. multi-threaded compilation. (#2758, #3154, #3174)

#### Platform support
- Supports LLVM 3.9 - 9.0.

#### Bug fixes
- Don't error out when initializing a `void` vector. (#3130, #3139)
- druntime: Fix exception chaining for latest MSVC runtime v14.23, shipping with Visual Studio 2019 v16.3. (https://github.com/ldc-developers/druntime/pull/164)
- Keep lvalue-ness when casting associative array to another AA. (#3162, #3179)

# LDC 1.17.0 (2019-08-25)

#### Big news
- Frontend, druntime and Phobos are at version [2.087.1+](https://dlang.org/changelog/2.087.1.html). (#3093, #3124)
  - The upstream fix wrt. [local templates can now receive local symbols](https://issues.dlang.org/show_bug.cgi?id=5710) hasn't been ported yet. (#3125)
- LLVM for prebuilt packages upgraded to v8.0.1. (#3113)
- Breaking change: Init symbols, TypeInfos and vtables of non-`export`ed aggregates are now hidden with `-fvisibility=hidden`. (#3129)
- LLVM 8+: New intrinsics `llvm_*_sat` (saturation arithmetic) and `llvm_{min,max}imum`. Thanks Stefanos! (https://github.com/ldc-developers/druntime/pull/161, https://github.com/ldc-developers/druntime/pull/162)

#### Platform support
- Supports LLVM 3.9 - 8.0.

#### Bug fixes
- Fix for v1.16.0 regression when returning `void` expressions. (#3094, #3095)
- `-lowmem` (and on Windows, `--DRT-*` options) in response files (e.g., used by dub) aren't ignored anymore. (#3086)
- Windows: LDC and LDMD now internally use UTF-8 strings only, incl. command-line options and environment variables. The LDC install dir, source file names etc. can now contain non-ASCII chars. For proper console output, especially to stderr, you'll need Windows 10 v1809+ and may need to set a Unicode console font (e.g., Consolas). (#611, #3086)
- Android: Linker errors when building LDC/LDMD should be fixed. (#3128)
- Support for recent `gdmd` as D host compiler. Thanks Moritz! (#3087)
- Do not require gold plugin when linking with LLD. (#3105)
- Enable linker stripping on FreeBSD (with non-`bfd` linkers). (#3106)
- Some JIT bind fixes. (#3099, #3100)

#### Known issues
- If you encounter segfaults in GC worker threads with shared druntime on Linux that are fixed by disabling new parallel GC marking (e.g., via `--DRT-gcopt=parallel:0` in executable cmdline), please let us know about it: #3127

# LDC 1.16.0 (2019-06-20)

#### Big news
- Frontend, druntime and Phobos are at version [2.086.1](https://dlang.org/changelog/2.086.1.html), incl. a DIP1008 fix. (#3062, #3076, #3091)
- Non-Windows x86: Faster `real` versions of `std.math.{tan,expi}`. (#2855)
- dcompute: New `__traits(getTargetInfo, "dcomputeTargets")`. (#3090)

#### Platform support
- Supports LLVM 3.9 - 8.0 (incl. 7.1).

#### Bug fixes
- Make `pragma(LDC_no_typeinfo)` actually elide TypeInfo emission for structs, classes and interfaces. (#3068)
- Windows: Fix DLL entry point in MinGW-based libs. (https://github.com/ldc-developers/mingw-w64-libs/commit/8d930c129daa798379b3d563617847f8e895f43e)
- WebAssembly: Use `--export-dynamic` when linking with LLD 8+. (#3023, #3072)
- Fix corrupt `this` in functions nested in in/out contracts. (45460a1)
- Fix identity comparisons of integral vectors. (a44c78f)
- Improved handling of unsupported vector ops. (a44c78f)
- uClibc: Fix C assert calls. (#3078, #3082)
- Improved error message on global variable collision. (#3080, #3081)

# LDC 1.15.0 (2019-04-06)

#### Big news
- Frontend, druntime and Phobos are at version **2.085.1**, incl. new command-line options `-preview`, `-revert`, `-checkaction=context`, `-verrors-context` and `-extern-std`. (#3003, #3039, #3053)
  - The Objective-C improvements from DMD 2.085 are not implemented. (#3007)
- Support for **LLVM 8.0**. The prebuilt packages have been upgraded to LLVM 8.0.0 and include the Khronos SPIRV-LLVM-Translator, so that dcompute can now emit **OpenCL** too. (#3005)
- Compiler memory requirements can now be reduced via the new `-lowmem` switch, which enables the garbage collector for the front-end and sacrifices compile times for less required memory. In some cases, the overall max process memory can be reduced by more than 60%; see https://github.com/ldc-developers/ldc/pull/2916#issuecomment-443433594 for some numbers. (#2916)
  - Note for package maintainers: this feature requires a recent D host compiler (most notably, it doesn't work with ltsmaster), ideally LDC 1.15 itself due to important GC memory overhead improvements in 2.085 druntime.
- Support for generic `@llvmAttr("name")` parameter UDAs, incl. new `@restrict` with C-like semantics. (#3043)
- macOS: 32-bit support was dropped in the sense of not being CI-tested anymore and the prebuilt macOS package now containing x86_64 libraries only. `MACOSX_DEPLOYMENT_TARGET` for the prebuilt package has been raised from 10.8 to 10.9.
- Prebuilt packages don't depend on libtinfo and libedit anymore. (#1827, #3019)
- x86: SSSE3 isn't required for the prebuilt packages and generated optimized binaries anymore. (#3045)

#### Platform support
- Supports LLVM 3.9 - 8.0.

#### Bug fixes
- Implicit cross-module-inlining of functions annotated with `pragma(inline, true)` without explicit `-enable-cross-module-inlining` has been restored. (#2552, #3014)
- Propagate well-known length of newly allocated dynamic arrays for better optimizability. (#3041, #3042)
- JIT: Support implicit `__chkstk` calls for Windows targets, e.g., for large stack allocations. (#3051)

#### Internals
- Addition of **Azure Pipelines** as CI service. It is the new main CI service and responsible for creating all prebuilt x86(_64) packages. AppVeyor has been dropped completely and CircleCI rededicated. (#2998)

# LDC 1.14.0 (2019-02-17)

#### Big news
- Frontend, druntime and Phobos are at version **2.084.1**, incl. new command-line options `-mixin`, `-{enable,disable}-switch-errors` and `-checkaction`. (#2946, #2977, #2999)
  - Options `-release`, `-d-debug` and `-unittest` don't override preceding, more specific options (`-{enable,disable}-{asserts,invariants,preconditions,postconditions,contracts}`) anymore.
- Linking WebAssembly doesn't require `-link-internally` (integrated LLD) anymore; an external linker (default: `wasm-ld`, override with `-linker`) can be used as well. (#2951)
- Prebuilt Windows packages include LTO-able 32-bit druntime/Phobos too (previously: Win64 only).
- AddressSanitizer support for fibers (requires [rebuilding the runtime libraries](https://wiki.dlang.org/Building_LDC_runtime_libraries) with CMake option `RT_SUPPORT_SANITIZERS=ON`).  (#2975, https://github.com/ldc-developers/druntime/pull/152)
- Support `pragma(LDC_extern_weak)` for function declarations - if the function isn't available when linking, its address is null. (#2984)

#### Platform support
- Supports LLVM 3.9 - 7.0.

#### Bug fixes
- Fix C++ mangling regression for functions with multiple `real` parameters introduced with v1.13, preventing to build DMD. (#2954, https://github.com/dlang/dmd/pull/9129)
- Fix context of some nested aggregates. (#2960, #2969)
- Support templated LLVM intrinsics with vector arguments. (#2962, #2971)
- Avoid crashes with `-allinst` (fix emission of only speculatively nested functions). (#2932, #2940)
- Fix XRay support for LLVM 7+. (#2965)
- AArch64: Fix DMD-style profile measurements. (#2950)
- Be less picky about placement of pragmas (allow intermediate `extern(C)` etc.). (#2599)
- MSVC: Fix `real` C++ mangling to match Visual C++ `long double`. (#2974)
- Fix bad ICE noticed when building protobuf-d. (#2990, #2992)
- Fix ICE when directly indexing vector return value. (#2988, #2991)
- Fix identity comparisons of complex numbers. (#2918, #2993)
- MIPS32 fix for `core.stdc.stdarg`. (#2989, https://github.com/ldc-developers/druntime/pull/153)
- Fix `core.atomic.cas()` for 64-bit floating-point values. (#3000, #3001)

#### Known issues
- Buggy older `ld.bfd` linker versions may wrongly strip out required symbols, e.g., ModuleInfos (so that e.g. no module ctors/dtors are run). LDC defaults to `ld.gold` on Linux.

# LDC 1.13.0 (2018-12-16)

#### Big news
- Frontend, druntime and Phobos are at version **2.083.1**. (#2878, #2893, #2920, #2933)
- The **Windows packages are now fully self-sufficient**, i.e., a Visual Studio/C++ Build Tools installation isn't required anymore, as we now ship with MinGW-w64-based libraries, similar to DMD. Check out the included [README.txt](https://github.com/ldc-developers/ldc/blob/master/packaging/README.txt) for all relevant details. (https://github.com/dlang/installer/pull/346, https://github.com/ldc-developers/ldc/pull/2886, [Wiki: Cross-compiling with LDC](https://wiki.dlang.org/Cross-compiling_with_LDC))
- Debug info improvements:
  * For GDB: printing global and imported symbols, non-member and member function calls. (#2826)
  * For Visual Studio and mago: names, by-value params, nested variables. (#2895, #2908, #2909, #2912)
  * Associative arrays now showing up properly (at least with mago), not as opaque `void*` anymore. (#2869)
  * `-gc` now translates D names to C++ ones, e.g., to use the regular Visual Studio debugger (bypassing mago) and as preparation for VS Code debugging with Microsoft's C/C++ plug-in ([screenshots](https://github.com/ldc-developers/ldc/pull/2869#issuecomment-427862154)). Thanks to Oleksandr for this contribution and the AA fix! (#2869)
- New command-line option `-fvisibility=hidden` to hide functions/globals not marked as `export` (for non-Windows targets), primarily to reduce the size of shared libraries. Thanks to Andrey for stepping up! (#2894, #2923)
- Dropped support for LLVM 3.7 and 3.8. (#2872)
- LLVM for prebuilt packages upgraded to [v7.0.1](https://github.com/ldc-developers/llvm/releases/tag/ldc-v7.0.1).
- Linux: now defaulting to `ld.gold` linker in general, not just with `-flto=thin`, as buggy older `ld.bfd` versions may wrongly strip out required symbols (change with `-linker`). (#2870)
- Improved support for Android/x86[_64], musl libc and FreeBSD/AArch64. (#2917, https://github.com/ldc-developers/druntime/pull/146)
- LDC-specific druntime: `ldc.simd.inlineIR` moved/renamed to `ldc.llvmasm.__ir` (with deprecated legacy alias). (#2931)
- New CMake option `COMPILE_D_MODULES_SEPARATELY` builds D files in the DDMD frontend separately to reduce the time required to build LDC with many CPU cores and/or for iterative development. (#2914)

#### Platform support
- Supports LLVM 3.9 - 7.0.
- Alpine linux/x64: built against Musl libc to support Docker images based on the Alpine distro, requires the `llvm5-libs`, `musl-dev`, `binutils-gold` and `gcc` packages to build and link D apps and the `tzdata` and `curl-dev` packages for certain stdlib modules.

#### Bug fixes
- 32-bit Android/ARM regression introduced in v1.12. (#2892)
- Non-Windows x86_64 ABI fixes wrt. what's passed in registers, relevant for C[++] interop. (#2864)
- Alignment of `scope` allocated class instances. (#2919)


# LDC 1.12.0 (2018-10-13)

#### Big news
- Frontend, druntime and Phobos are at version **2.082.1**. (#2818, #2837, #2858, #2873)
  - Significant performance improvements for some transcendental `std.math` functions in single and double precision, at least for x86. (https://github.com/dlang/phobos/pull/6272#issuecomment-373967109)
- Support for **LLVM 7**, which is used for the prebuilt packages. Due to an LLVM 7.0.0 [regression](https://bugs.llvm.org/show_bug.cgi?id=38289), the prebuilt x86[_64] LDC binaries require a **CPU with SSSE3**, and so will your optimized binaries (unless compiling with `-mattr=-ssse3`). (#2850)
- **JIT compilation**: new `ldc.dynamic_compile.bind` function with interface similar to C++ `std::bind`, allowing to generate efficient specialized versions of functions (much like [Easy::jit](https://github.com/jmmartinez/easy-just-in-time) for C++). (#2726)
- LTO now working for Win64 too; the prebuilt package includes the required external LLD linker and the optional LTO default libs. Enable as usual with `-flto=<thin|full> [-defaultlib=druntime-ldc-lto,phobos2-ldc-lto]`. (#2774)
- Config file: new `lib-dirs` array for directories to be searched for libraries, incl. LLVM compiler-rt libraries. (#2790)

#### Platform support
- Supports LLVM 3.7 - 7.0.
- Windows: Supports Visual Studio/C++ Build Tools 2015 and 2017.
- Alpine linux/x64: built against Musl libc to support Docker images based on the Alpine distro, requires the `llvm5-libs`, `musl-dev`, and `gcc` packages to build and link D apps and the `tzdata` and `libcurl` packages for certain stdlib modules.
- Android/ARM: This release slightly changes the way emulated TLS is interfaced, but is missing a patch for 32-bit ARM. [See the wiki for instructions on patching that file manually before cross-compiling the runtime libraries for 32-bit Android/ARM](https://wiki.dlang.org/Build_D_for_Android).

#### Bug fixes
- Fix IR-based PGO on Windows (requires our LLVM fork). (#2539)
- Fix C++ class construction with D `new` on Posix. (#2801)
- Android: No more text relocations in Phobos zlib, required for API level 23+. (#2822, #2835)
- Declare extern const/immutable globals as IR constants. (#2849, #2852)
- Fix issue when emitting both object and textual assembly files at once (`-output-o -output-s`). (#2847)
- Support address of struct member as key/value in AA literal. (#2859, #2860)
- Fix ICE when computing addresses relative to functions/labels. (#2865, #2867)


# LDC 1.11.0 (2018-08-18)

#### Big news
- Frontend, druntime and Phobos are at version **2.081.2**. (#2752, #2772, #2776, #2791, #2815)
  - Add some support for classes without TypeInfos, for `-betterC` and/or a minimal (d)runtime. (#2765)
- LLVM for prebuilt packages upgraded to v6.0.1. The x86_64 packages feature some more LLVM targets for cross-compilation (experiments): MIPS, MSP430, RISC-V and WebAssembly. (#2760)
- Rudimentary support for compiling & linking directly to **WebAssembly**. See the [dedicated Wiki page](https://wiki.dlang.org/Generating_WebAssembly_with_LDC) for how to get started. (#2766, #2779, #2785)
- **AArch64** (64-bit ARM) now mostly working on Linux/glibc and Android. Current `ltsmaster`/0.17.6 is able to bootstrap v1.11, which can also bootstrap itself; most tests pass. (Preliminary) [CI](https://app.shippable.com/github/ldc-developers/ldc/dashboard) has been set up. (#2802, #2817, #2813)
- LDC on Windows now uses 80-bit **compile-time** `real`s. This allows for seamless cross-compilation to other x86(_64) targets, e.g., without `real.min` underflowing to 0 and `real.max` overflowing to infinity. (#2752)
- New `@naked` UDA in `ldc.attributes` & enhanced functionality for `@llvmAttr("<name>")`. (#2773)

#### Platform support
- Supports LLVM 3.7 - 6.0.
- Windows: Supports Visual Studio/C++ Build Tools 2015 and 2017.

#### Bug fixes
- `extern(C++)` on Posix: Pass non-PODs indirectly by value. (#2728)
- `extern(C++)` on Windows/MSVC: Methods return *all* structs via hidden sret pointer. (#2720, #1935)
- Make GC2Stack IR optimization pass work as intended. (#2750)
- Work around inline assembly regression with LLVM 6 on Win32. The prebuilt Win32 package is now using LLVM 6.0.1 too. (#2629, #2770)
- Fix overzealous check for multiple `main()` functions. (#2778)
- Fix corrupt prefix in integrated LLD's console output. (#2781)
- No context ptr for nested non-`extern(D)` functions. (#2808, #2809)

# LDC 1.10.0 (2018-06-19)

#### Big news
- Frontend, druntime and Phobos are at version **2.080.1**. (#2665, #2719, #2737)
  - No support for Objective-C class/static methods yet. (#2670)
- Breaking Win64 `extern(D)` ABI change: Pass vectors directly in registers, analogous to the MS vector calling convention. (#2714)
- Config file: For cross-compilation, support additional sections named as regex for specific target triples, e.g., `"86(_64)?-.*-linux": { … };`; see the comment in `etc/ldc2.conf`. (#2718)

#### Platform support
- Supports LLVM 3.7 - 6.0.
- Windows: Supports Visual Studio/C++ Build Tools 2015 and 2017.

#### Bug fixes
- CMake and druntime fixes for DragonFlyBSD, thanks Diederik! (#2690, #2691, #2692, https://github.com/ldc-developers/druntime/pull/138, https://github.com/ldc-developers/druntime/pull/139, https://github.com/ldc-developers/phobos/pull/64)
- DMD-style inline asm label naming issue in overloaded functions. (#2667, #2694)
- Linux: misc. exception stack trace fixes & extensions, incl. default DWARF v4 debuginfo emission with LLVM 6. (#2677)
- Predefine version `D_HardFloat` instead of `D_SoftFloat` for `-float-abi=softfp`. (#2678)
- Bash completion installed to the wrong place with custom `CMAKE_INSTALL_PREFIX`. (#2679, #2179, #2693)
- Default to `ld.gold` linker for ThinLTO on Linux. (#2696)
- Fix compilation issues on 64-bit macOS with DMD host compiler ≥ 2.079. (#2703, #2704)
- druntime: Fix `core.stdc.stdint.(u)int64_t` on 64-bit macOS etc. (#2700)
- Define `D_AVX` and `D_AVX2` if the target supports them. (#2711)
- Fix sporadic front-end segfaults. (#2713)
- Win64: Fix `extern(C++)` ABI wrt. passing small non-POD structs by value. (#2706)
- Misc. druntime/Phobos fixes and upstream cherry-picks for ARM, AArch64, MIPS etc.
- Fix potential LDC crashes when returning static array results from inline IR. (#2729)
- Win64: Fix terminate handler for VC runtime DLL version 14.14.x.y. (#2739)

# LDC 1.9.0 (2018-04-30)

#### Big news
- Frontend, druntime and Phobos are at version **2.079.1**, incl. new switches `-i[=<pattern>]` (include imports in compilation) and `-Xi`. (#2587)
  - Support a **minimal (d)runtime**. (#2641)
  - Win32 breaking ABI change: add extra underscore for mangled names of D symbols. (#2598)
  - *No* breaking ABI change for 64-bit macOS wrt. C++ mangling of D `(u)long`. It's still mangled as C++ `(unsigned) long` in order not to break `size_t` and `ptrdiff_t` interop, whereas DMD 2.079 mangles it as `(unsigned) long long` (which, in combination with missing `core.stdc.config.cpp_(u)long`, makes it impossible to represent a C++ size_t/ptrdiff_t with DMD 2.079 on 64-bit macOS).
- Support for **LLVM 6**. It's used for the prebuilt packages, except for the 32-bit Windows package (due to #2629). (#2608)
- Integrated LLD (enable with `-link-internally`) now also able to **(cross-)link ELF and Mach-O binaries**, in addition to the existing Windows COFF support. (#2203)
- Prebuilt Linux and macOS packages now ship with **LTO default libs** (druntime & Phobos). Keep on using `-flto=<thin|full>` to restrict LTO to your code, or opt for `-flto=<thin|full> -defaultlib=phobos2-ldc-lto,druntime-ldc-lto` to include the default libs. (#2640)
- When linking against shared default libs, LDC now sets a default rpath (absolute path to the LDC lib dir(s); configurable in the `etc/ldc2.conf` file). (#2659)
- New convenience mixin for fuzzing: `ldc.libfuzzer.DefineTestOneInput`. (#2510)

#### Platform support
- Supports LLVM 3.7 - 6.0.
- Windows: Supports Visual Studio/C++ Build Tools 2015 and 2017.

#### Bug fixes
- DMD-style inline asm:
  - Fix semantics of `extended ptr` for MSVC targets. (#2653)
  - Add missing EIP register. (#2654)
- macOS: Fix install_name and symlinks of shared fat druntime/Phobos libs. (#2659, #2615)
- Make `-static` override `-link-defaultlib-shared`. (#2646)
- Make interface thunks forward variadic args. (#2613)
- Fix `va_arg()` for PowerPC. (https://github.com/ldc-developers/druntime/pull/121)
- MSVC: Support exporting naked functions. (#2648)
- Only emit interface vtables in the declaring module. (#2647)
- Call `_Unwind_Resume()` directly. (#2642)

# LDC 1.8.0 (2018-03-04)

#### Big news
- Frontend, druntime and Phobos are at version **2.078.3**, incl. new switches `-dip1008` and `-transition=<intpromote|16997>` as well as `pragma(crt_{con,de}structor)`. (#2486)
- New switch `-link-defaultlib-shared` to link against shared druntime/Phobos. It defaults to true for shared libraries (`-shared`), so it's primarily useful for executables. (#2443)
- Support for plugins via `-plugin=...` (see [this example](https://github.com/ldc-developers/ldc/tree/master/tests/plugins/addFuncEntryCall)). The mechanism is identical to Clang's LLVM-IR pass plugins and thus supports those as well, e.g., the [AFLfuzz LLVM-mode plugin](https://github.com/mirrorer/afl/blob/master/llvm_mode/afl-llvm-pass.so.cc), [Easy::Jit](https://github.com/jmmartinez/easy-just-in-time). (#2554)
- Support for LLVM IR-based Profile-Guided Optimization via `-fprofile-{generate,use}` (not working on Windows yet). (#2474)
- Basic support for [LLVM XRay instrumentation](https://llvm.org/docs/XRay.html) via `-fxray-{instrument,instruction-threshold}`. (#2465)
- DMD-style function trace profiling via `-profile` (LDMD) / `-fdmd-trace-functions` (LDC). (#2477)
- New UDA `ldc.attributes.assumeUsed` to prevent a symbol from being optimized away. (#2457)
- The PGO helper library `ldc-profile-rt` was replaced by LLVM's vanilla profiling library. Our subset of [LLVM compiler-rt](https://compiler-rt.llvm.org/) libraries is now also shipped on Windows (excl. fuzzer). (#2527, #2544)
- Cherry-picked upstream Musl C runtime support for Docker images based on Alpine and added a native Alpine/x64 compiler, which requires the `llvm5`, `musl-dev`, and `gcc` packages to run and link D apps and the `tzdata` and `libcurl` packages for certain stdlib modules.

#### Platform support
- Supports LLVM 3.7 - 5.0.
- Windows: Supports Visual Studio/C++ Build Tools 2015 and 2017.

#### Bug fixes
- Strict left-to-right evaluation/load order of function arguments. (#2450, #2502)
- Inline asm silently ignores opcodes db, ds, di, dl, df, dd, de. (#2548)
- Missed optimization for `scope` allocated classes. (#2515, #2516)
- Don't eliminate frame pointer by default at `-O0`. (#2480, #2483)
- LLVM complaining about invalid IR pointer arithmetics. (#2537)
- `llvm_expect()` doesn't work with CTFE. (#2458, #2506)
- `.{so,dylib}` file command line arguments should be forwarded to linker. (#2445, #2485)
- macOS: Set shared stdlib install_name to `@rpath/<filename>`. (#2442, #2581)
- `array ~= element` issue if rhs affects the lhs length. (#2588, #2589)
- EH segfaults when checking D class catch handlers against thrown C++ exception. (#2590)

# LDC 1.7.0 (2018-01-06)

#### Big news
- Frontend, druntime and Phobos are at version **2.077.1**. (#2401, #2430)
- **C++ exceptions** can now be caught in D code, for Linux and MSVC targets (and possibly more). A logical step after consolidating LDC's exception handling for non-MSVC targets with DMD's DWARF implementation. (#2405)
- Automated building of release and [CI packages](https://github.com/ldc-developers/ldc/releases/tag/CI). (#2438)

#### Platform support
- Supports LLVM 3.7 - 5.0. (binary packages on GitHub are built with LLVM 5.0.1)
- Windows: Supports Visual Studio/C++ Build Tools 2015 and 2017.

#### Bug fixes
- ICE on chained ref-returning opIndex op-assign. (#2415)
- Windows: `export` visibility ignored for globals. (#2437)
- Print error message when trying to use shared libraries with static runtime. (#2454)
- ldc-1.7.0-beta1 regression: ICE with implicit cast. (#2471)
- CMake: use llvm-config to determine LLVM's cmake directory, if possible. (#2482)

# LDC 1.6.0 (2017-11-26)

#### Big news
- Frontend, druntime and Phobos are at version **2.076.1** (#2362), including `-betterC` semantics (#2365).
- Experimental support for **dynamic codegen at runtime** (JIT-style) to tune performance-critical parts for the used CPU and/or treat special runtime variables as constants. See UDAs `@dynamicCompile`, `@dynamicCompileConst` in `ldc.attributes`; compile with command-line option `-enable-dynamic-compile` and use the `ldc.dynamic_compile` module to generate the code at runtime before invoking it. Congratulations to Ivan Butygin for implementing this non-trivial feature! (#2293)
- Many `std.math` functions are now CTFE-able. (#2259)

#### Platform support
- Supports LLVM 3.7 - 5.0.
- Windows: Supports Visual Studio/C++ Build Tools 2015 and 2017.

#### Bug fixes
- Can't link against wsock32 and ws2_32 on Windows. (#468)
- PGO incompatible with MSVC EH. (#1943)
- Regression: ModuleInfos not emitted as COMDATs. (#2409)
- Incorrect C assert function signature for Android. (#2417)
- Overzealous error check when attempting to evaluate object as constant. (#2422)

# LDC 1.5.0 (2017-10-29)

#### Big news
- Frontend, druntime and Phobos are at version **2.075.1**. (#2252)
- New command-line option `-fp-contract` to control fused floating-point math, as well as about 25 new hidden options influencing codegen, see `-help-hidden` (`-enable-unsafe-fp-math`, `-debugger-tune` etc.). (#2148)
- New command-line option `-linker`. Use `-linker=lld-link` to use an external LLD executable for MSVC targets (with experimental LTO support) or `-linker=<gold|bfd|lld>` for other targets. (#2386)

#### Breaking changes
- Win32: the mangled names of D symbols now start with `_D`, not with `__D`, compatible with DMD. (#2353)

#### Platform support
- Supports LLVM 3.7 - 5.0.
- Windows: Supports Visual Studio/C++ Build Tools 2015 and 2017.

#### Changes to the prebuilt packages
- LLVM upgraded to [5.0.0](https://github.com/ldc-developers/llvm/releases/tag/ldc-v5.0.0-2).

#### Bug fixes
- Cyclic dependencies with `-cov`. (#2177)
- ICE when capturing `this` in constructors. (#1728)
- Objective-C bugs. (#2387, #2388)
- LLVM/LLD 5.0: `-link-internally` broken. ([LLD patch](https://github.com/ldc-developers/llvm/releases/tag/ldc-v5.0.0-2))
- LLVM 5.0: need to build LDC with CMake option `-DLDC_WITH_LLD=OFF` to avoid conflicting command-line options. (#2148)
- LLVM 5.0 & non-Windows targets: names of members in static libraries generated by LDC's internal archiver contain path information. (#2349)
- ~~Workaround for Xcode 9 ranlib bug: don't use internal (LLVM) archiver by default for OSX targets. (#2350)~~ Xcode 9.0.1 fixes that bug, please upgrade.
- Captured lazy parameters may be garbage. (#2302, #2330)
- Packed struct layout regression (#2346) and `T.alignof` not respecting explicit type alignment via `align(N)`. (#2347)
- OSX and Win32: mangling issue for druntime's `rt_options`. (#1970, #2354)
- MinGW Win64: ABI regression wrt. functions returning x87 reals. (#2358)
- Potential file permission problem when copying over LLVM libraries during LDC build. (#2337)
- PPC64: Forward reference error with 1.3 release. (#2200)

#### Known issues
- LLVM 5.0: potentially failing LLVM assertion when emitting debuginfos and using inlining at the same time. (#2361)

# LDC 1.4.0 (2017-09-11)

#### Big news
- Frontend, druntime and Phobos are at version **2.074.1**. (#2076)
- **ldc-build-runtime**: a small D tool that makes it easy to compile the LDC runtime and standard library yourself, for example, to enable LTO-ability/sanitizers or cross-compiling executables and shared libraries for other platforms, like Android/ARM. ([Wiki page](https://wiki.dlang.org/Building_LDC_runtime_libraries))
- @joakim-noah's Android fixes have finally been fully incorporated, enabling every host to (cross-)compile to Android. (https://github.com/ldc-developers/llvm/commit/8655f3208cce28bb7f903cadf5f58a3911392bdc)  [Instructions on using this ldc release to cross-compile D apps for Android are on the wiki](https://wiki.dlang.org/Build_D_for_Android), including how to try out the native Android/arm package, ie a D compiler that you can run _on_ your Android smartphone or tablet.
- Improved support for [AddressSanitizer](https://github.com/google/sanitizers/wiki/AddressSanitizer). LDC will automatically link with the AddressSanitizer runtime library when `-fsanitize=address` is passed (when LDC can find the AddressSanitizer library).
- [libFuzzer](https://llvm.org/docs/LibFuzzer.html) sanitizer support using `-fsanitize=fuzzer` (same as Clang). This flag implies `-fsanitize-coverage=trace-pc-guard,indirect-calls,trace-cmp` and automatically links-in the runtime libFuzzer library if LDC can locate the runtime library. (With LLVM 4.0, there is a dependency on sanitizer runtime, so manually link the ASan library or use `-fsanitize=fuzzer,address`.)
- New `-fsanitize-blacklist=<file>` command-line option to exclude functions from sanitizer instrumentation (identical to Clang). The file must adhere to the textual [Sanitizer Special Case List format](https://clang.llvm.org/docs/SanitizerSpecialCaseList.html).
- New `-fsanitize-coverage=...` command-line option with the same [functionality as Clang](https://clang.llvm.org/docs/SanitizerCoverage.html).
- The config file sections now feature an additional `post-switches` list for switches to be appended to the command line (the existing `switches` list is prepended). E.g., this now allows the user to override the directory containing the runtime libraries via `-L-L/my/runtime/libs` in the command line. (#2281)

#### Breaking changes
- The `-sanitize` command-line option has been renamed to `-fsanitize*`, for clang conformance.
- The semantics of an empty `-conf=` command-line option have been changed from 'use default config file' to 'use no config file'.
- The binary representations of the init values for `float/double/real` have been unified to a special quiet NaN, with both most significant mantissa bits set, on all hosts and for all targets. (#2207)

#### Platform support
- Supports LLVM 3.7 - 5.0. Support for 3.5 and 3.6 has been dropped.
- Windows: Supports Visual Studio/C++ Build Tools 2015 and 2017, incl. the latest Visual Studio 2017 Update 15.3.

#### Changes to the prebuilt packages
- Consistent usage of a [minimally tailored](https://github.com/ldc-developers/llvm/releases/tag/ldc-v4.0.1) LLVM 4.0.1.
- Newly enabled LLVM target `NVPTX` in order to target [CUDA via DCompute](http://forum.dlang.org/thread/smrnykcwpllukwtlfzxg@forum.dlang.org).
- Linux x86_64:
  - Shipping with the LLVM **LTO plugin** for the `gold` linker. On Ubuntu 14.04 and later, `-flto=full|thin -Xcc=-fuse-ld=gold` should work out of the box.
  - Build environment upgraded from Ubuntu 12.04 and gcc 4.9 to Ubuntu 14.04 and gcc 6.3.
- Windows/MSVC: Build environment upgraded from Visual Studio 2015 Update 3 to Visual Studio 2017 15.3.3 (WinSDK 10.0.15063).

#### Bug fixes
- Misc. debuginfo issues, incl. adaptations to internal LLVM 5.0 changes: (#2315)
  - `ref` parameters and closure parameters declared with wrong address and hence potentially showing garbage.
  - Win64: parameters > 64 bit passed by value showing garbage.
  - Win64: debuginfos for closure and nested variables now finally available starting with LLVM 5.0.
- LLVM error `Global variable initializer type does not match global variable type!` for `T.init` with explicit initializers for dominated members in nested unions. (#2108)
- Inconsistent handling of lvalue slicees wrt. visible side-effects of slice lower/upper bound expressions. (#1433)
- Misc. dcompute issues. (#2195, #2215)
- Potential LDC crashes due to dangling pointers after replacing IR globals (required in some cases if the type contains unions) almost fully mitigated. (#1829)
- Multiple arrayop function emissions. (#2216)
- Potentially incorrect memory layout for unnaturally aligned aggregates. (#2235)
- Wrong `-m32/64` in command-line for external ARM assembler used via `-no-integrated-as`.

#### Internals
- Misc. CI improvements:
  - Addition of high-performant SemaphoreCI (incl. enabled LLVM/LDC assertions).
  - CircleCI upgraded to 2.0, testing with latest gcc.
- Compile all D files for (non-unittest) druntime/Phobos at once. May be disabled via CMake option `COMPILE_ALL_D_FILES_AT_ONCE=OFF`. (#2231)

#### Known issues
- ThinLTO may not work well with the `ld.bfd` linker, use `ld.gold` instead (`-Xcc=-fuse-ld=gold`).
- When building with LLVM 5.0, you may need `-DLDC_WITH_LLD=OFF` in the CMake command line. Otherwise, if the LLD headers are available and LDC is built with LLD integration, the produced LDC binary will refuse to work due to conflicting command-line options.

# LDC 1.3.0 (2017-07-07)

#### Big news
- Frontend, druntime and Phobos are at version **2.073.2**.
- A first experimental version of DCompute for **OpenCL/CUDA** targets has landed. See [announcement](http://forum.dlang.org/thread/zcfqujlgnultnqfksbjh@forum.dlang.org).
- LLVM 3.9+: Experimental integration of **LLD**, the LLVM cross-linker, for MSVC targets. Check out these hassle-free [instructions](https://github.com/ldc-developers/ldc/pull/2142#issuecomment-304472412) to make LDC emit Windows executables and DLLs on any host! (#2142)
- libconfig was replaced by an ad-hoc parser (in D), getting rid of the build and runtime dependency and shrinking the license file by roughly 50%. Thanks again, Remi! (#2016)
- LDC now ships with static and shared runtime libs on supported platforms. (#1960)
- LLVM 3.9+: Static libraries are now generated by LDC (LLVM) by default, not by system `ar` or `lib.exe`. This means that LDC can cross-compile and -archive static libs for all supported targets. Command-line option `-ar` allows specifying an external archiver to be used. (#2030)
- New command-line options `-dip1000`, `-mv` and `-mscrtlib` (#2041).
- Ships with dlang tools rdmd, ddemangle and dustmite.

#### New features
- LLVM 4.0+: Output LLVM optimization records via `-fsave-optimization-record`. (#2089)
- New `-Xcc` command-line option for C compiler flags when linking via gcc/clang. Thanks Adrian! (#2104)
- New function UDA `@ldc.attributes.llvmFastMathFlag("contract")` that specifically enables floating point operation fusing (fused multiply-add), previously only achievable with `@fastmath`. (#2060)

#### Platform support
- Supports LLVM 3.5 - 4.0.
- Additional LLVM targets have been enabled for the prebuilt x86_64 packages: ARM, AArch64 and PowerPC.
- Windows: Supports Visual Studio/Build Tools 2015 and **2017**. (#2065)
- NetBSD: The 2.074 druntime patches have been cherry-picked.

#### Bug fixes
- LTO flags leaking into standard libraries when building LDC with LTO. (#2077)
- Debug info fixes for class types - thanks Elie! (#2130)
- OSX: Incomplete backtrace. (#2097)
- Phobos on ARM: alignment and 64-bit `real` issues. (#2024)
- Windows: EH-related crashes when linking against shared MS runtimes. (#2080)
- ICE when initializing vector with `TVector.init`. (#2101)
- Weird object file type autodetection. (#2105)
- Typesafe variadics emitted as LLVM variadics. (#2121)
- Superfluous masking of `bool` values. (#2131)
- Output for `-mcpu=help` or `-mattr=help` printed multiple times. (#2073)
- LDMD refuses some duplicate command-line options. (#2110)
- Change format of predefined versions output for DMD compatibility. (#1962)
- Fix potential segfault when formatting error msg (#2160)
- Fix ICE when using `-main -cov` (#2164)
- Make inlining threshold customizable via (existing) `-inline-threshold`, fix performance decrease with `-boundscheck=off` (#2161, #2180)
- Switch Android onto the sectionELF style of module registry (#2172)
- Check fiber migration on Android/ARM too (https://github.com/ldc-developers/druntime/pull/97)
- Android moduleinfo section druntime fix (https://github.com/ldc-developers/druntime/pull/98)

#### Building LDC
- Building LDC requires a preinstalled D compiler.

#### Internals
- LDC now features D unittests itself. Just add some to LDC's D modules and they'll be compiled and executed by CI. (#2016)

# LDC 1.2.0 (2017-04-21)

#### Big news
- Frontend, druntime and Phobos are at version **2.072.2**.

#### New features
- New function attribute `@ldc.attributes.allocSize` (#1610), see https://wiki.dlang.org/LDC-specific_language_changes#.40.28ldc.attributes.allocSize.29

#### Platform support
- Supports LLVM 3.5 - 4.0.
- Exception backtrace robustness has been significantly improved.
- Emission of `reals` with differing precision to the host platform's `real` has been fixed. <br />(The compiler still uses the host platform's D real type to represent compile-time floating-point values, so parsing of literals and CTFE is restricted to the host real precision. For instance, LDC on AArch64 with its quad-precision reals would now make for a universal cross-compiler. On the other hand, cross-compiling from ARM to x86 with 80 bit reals still does not work – for example, `real.max` would silently overflow at compile-time and be emitted as 80-bit infinity.)

#### Bug fixes
- Compilation error with DMD 2.074 host compiler.
- LLVM error when accessing `typeid(null)` (#2062).
- Some LLVM intrinsics not available for LLVM ≥ 4.0 (#2037).
- Spurious crashes on OS X user program shutdown when linking against static druntime lib.
- Lexing floating-point literals may fail on PowerPC (#2046).
- LDC crashes when trying to repaint static arrays (#2033).
- No stack trace on Linux (#2004) and Windows (#1976, https://github.com/ldc-developers/druntime/pull/85).
- Generated documentation file is immediately deleted when compiling at the same time.
- LDMD doesn't append default file extension if `-of` option doesn't contain any (#2001, #2002).

#### Building LDC
- Building LDC requires a preinstalled D compiler.

# LDC 1.1.1 (2017-02-23)

#### Bug fixes
- Linux: Always build C parts of standard library as PIC (#2009). This makes the binary packages usable on Ubuntu 16.10 (where executables are linked as position-independent code by default, in contrast to the older system used for preparing the packages).

# LDC 1.1.0 (2017-01-26)

#### Big news
- Frontend, druntime and Phobos are at version **2.071.2**.
- **[Link-Time Optimization (LTO)](https://johanengelen.github.io/ldc/2016/11/10/Link-Time-Optimization-LDC.html)** with `-flto={thin|full}` (LLVM ≥ 3.9). LTO requires linker support and is therefore currently only supported on Linux (`ld.gold` with LLVM plugin) and OS X. For more details, please refer to LLVM's and Clang's documentation, for example [Clang's ThinLTO documentation](http://clang.llvm.org/docs/ThinLTO.html).  (#1840)
- **Experimental cross-module inlining** (#1577, enable with `-enable-cross-module-inlining`)
- **[Profile-guided optimization (PGO)](https://johanengelen.github.io/ldc/2016/07/15/Profile-Guided-Optimization-with-LDC.html)** (#1219)
- Windows: enable C-style DLL exports/imports via `export` (functions only) (#1856)
- Experimental IR-to-obj caching with `-cache=<cache dir>` (#1572, #1753, #1812, #1893)
- Accept bitcode files on commandline (#1539)
- `@ldc.attributes.fastmath` for [aggressive math optimization](https://johanengelen.github.io/ldc/2016/10/11/Math-performance-LDC.html) (#1472, #1438)
- Binary distribution now bundles DUB (v1.2.0) (#1573)
- **Breaking changes to command-line semantics** (see http://forum.dlang.org/post/ubobkfmsspbsmjunosna@forum.dlang.org).

#### New features
- New traits `__traits(targetCPU)` and `__traits(targetHasFeature, )` (#1434)
- Drastic reduction of large symbol name lengths with optional `-hash-threshold` (#1445)
- `@ldc.attributes.optStrategy(...)` for per-function optimization setting (#1637)
- Extend intrinsic `llvm_memory_fence` for single-thread fences (#1837)
- Add function instrumentation and profiling options via `-finstrument-functions` (#1845)
- Add line-tables-only debuginfo via `-gline-tables-only` (#1861)
- Implement DMD-compatible `-betterC` (#1872)

#### Platform support
- Supports LLVM 3.5 - 3.9 and current 4.0 release candidate.
- ABI fixes, mainly for PowerPC targets. For bootstrapping, make sure to use source branch `ltsmaster` or the latest 0.17.x release, as all existing LDC releases ≥ 1.0 for PowerPC are unusable. (#1905)
- Added ARM assembly code for Phobos `std.bigint`. (https://github.com/ldc-developers/phobos/pull/31)
- Added some definitions for OpenBSD. (https://github.com/ldc-developers/druntime/commit/1ef83229673f5ae23f6a2a97f8e6b039647fbf87)
- Updates for Solaris (https://github.com/ldc-developers/druntime/pull/71, https://github.com/ldc-developers/druntime/pull/72, https://github.com/ldc-developers/druntime/pull/73, https://github.com/ldc-developers/druntime/pull/74, https://github.com/ldc-developers/druntime/pull/75, https://github.com/ldc-developers/druntime/pull/79)
- Linux: changed default to fully relocatable, position independent code (PIC). Change back to non-relocatable with `-relocation-model=static`. (#1664)

#### Bug fixes
- Potential crash when generating debuginfos for nested variables AND optimizing (#1933, #1963, #1984)
- Alignment and size of critical sections, causing crashes on ARM (#1955, #1956)
- `-finstrument-functions` using wrong return address (#1961)
- Response files expanded too late, preventing cross-compilation on Windows when using dub (#1941, #1942)
- Non-Windows x86_64 ABI bug wrt. returning static arrays (#1925, #1938)
- Some array literals wrongly promoted to constants (#1924, #1927)
- Misc. DUB regressions introduced by beta 3 (#1819)
  - Don't output static libs (with relative target filename) in `-od` objects directory (for LDC, but continue to do so for LDMD, for DMD compatibility).
  - LDMD: avoid object file collisions (due to multiple D source files with identical name in different dirs) when creating a static lib and remove the object files on success, mimicking DMD.
  - Create output directories recursively.
- Potential ICE when building vibe.d projects (#1741)
- ICE when calling an abstract function. (#1822)
- ICE for invalid `__asm` constraints. (#802)
- Wrong code for LLVM inline assembly returning a tuple (`__asmtuple`). (#1823)
- Potential ICE wrt. captured variables. (#1864)
- ARM: ICE when using LTO. (#1860)
- Union layout and initialization, fixing the compilation of DMD (#1846, fixing most cases of #1829)
- Allow custom file extension for .ll/.bc./.s output files. (#1843)
- Windows: produced binaries with debuginfos are now large-address-aware too. (#442, #1876)
- Fix debuginfos for parameters. (#1816)
- Allow alignment of global variables < pointer size. (#1825)
- Promote more immutable array literals to LLVM constants. (#506, #1821, #1838)
- ICE when incrementing a complex variable. (#1806)
- `llvm.va_start` not matched with `llvm.va_end` (#1744)
- ldmd2 ignores -od option for libraries. (#1724)
- ICE: toConstElem(CastExp) doesn't support NewExp as cast source. (#1723)
- Mark runtime intrinsic shims as pragma(inline, true). (#1715)
- pragma(inline, false) is incompatible with store/loadUnaligned. (#1711)
- ICE: function not fully analyzed; previous unreported errors compiling std.variant.VariantN!(16LU, int, string).VariantN.__xopEquals? (#1698)
- Segfault at at ldc/ldc-1.1.0/driver/main.cpp:1351. (#1696)
- Make sure MSVC Build Tools are automatically detected by LDC. (#1690)
- Update Windows README.txt. (#1689)
- [ldc2-1.1.0-beta2] Missing symbol with inlining enabled. (#1678)
- [REG ldc-1.1.0-beta2] ICE with templated classes. (#1677)
- FreeBSD: Fix shared library build, working Hello World. (#1673)
- Strange compile time error. (#1638)
- LDC+DUB on Windows: folder separator is ignored. (#1621)
- Fix evaluation order issues. (#1620, #1623)
- Ubuntu 16.10 linker failures due to PIE by default (relocation R_X86_64_32S … can not be used). (#1618)
- ICE on returning struct with zero-length static array. (#1611)
- Debug info generation fixes for LLVM >= 3.8. (#1598)
- ICE after return in the middle of a function on Win64/MSVC. (#1582)
- Enums with referenced struct members result in floating point error. (#1581)
- `pragma(inline, {true|false})` is no longer ignored (#1577)
- Static array initialization with single element misdetected as direct construction via sret. (#1548)
- ICE on static typeid. (#1540)
- super doesn't work. (#1450)
- Sub-expression evaluation order fixes. (#1327)
- Add suffix to LTO linker plugin name to disambiguate with LLVM installation. (#1898)

#### Building LDC
- LDC now requires a preinstalled D compiler. (Versions `0.17.*` and the `ltsmaster` branch can be used to 'bootstrap' a build when only a C++ compiler is available.)
- On Unix-like systems we now use gcc for linking. (#1594)

#### Internals
- optimizer: Skip adding verifier function pass if `-disable-verify` is given. (#1591)
- DValue refactoring. (#1562)
- Several improvements to generated IR. (#1528, #1630)
- The vtable's of inherited interfaces are now put between the class's _monitor field and the user data fields. (https://issues.dlang.org/show_bug.cgi?id=15644)

# LDC 1.0.0 (2016-06-03)

#### Big news
- Frontend, druntime and Phobos are at version **2.070.2**.

#### Platform support
- Support for LLVM 3.5 - 3.8 and preliminary support for LLVM 3.9.
- Objective-C Support. (#1419)
- ARM platform is now fully supported. (#1283, #489)
- Better support for Android. (#1447)
- Preliminary support for AArch64.

#### Bug fixes
-  Outdated Copyright notice in LICENSE file. (#1322)
-  libconfig.so.8 not found (ubuntu 14.04) (#1460)
- Wrong template filter on atomicOp. (#1454)
- Runtime error on synchronized(typeid(SomeInterface)) { }. (#1377)
- TypeInfo is stored read-only, but mutable from D. (#1337)
- Inline assembly regression with local variable references. (#1292)
- Compile error on Linux/PPC and Linux/PPC64 due to missing import in Phobos.

#### Building LDC
- LDC now requires a preinstalled D compiler.
- Building on OS X requires ld64-264 or above (shipping with Xcode 7.3). This avoid spurious crashes during exception handling. XCode 7.3.1 should be used to avoid linker errors. (#1444, #1512)

#### Internals
- Linking against LLVM shared library is now supported.

# LDC 0.17.6 (2018-08-24)

#### News
- Added support for **LLVM 6.0 and 7.0**. (https://github.com/ldc-developers/ldc/pull/2600, https://github.com/ldc-developers/ldc/pull/2825)
- Backported **AArch64** fixes from master; most tests passing on Linux/glibc and Android. (https://github.com/ldc-developers/ldc/pull/2575, https://github.com/ldc-developers/ldc/pull/2811, https://github.com/ldc-developers/phobos/pull/49, https://github.com/ldc-developers/phobos/pull/50, https://github.com/ldc-developers/phobos/pull/51, https://github.com/ldc-developers/phobos/pull/52, https://github.com/ldc-developers/phobos/pull/53, https://github.com/ldc-developers/phobos/pull/54, https://github.com/ldc-developers/phobos/pull/55, https://github.com/ldc-developers/phobos/pull/56)
- Fix generation of debug info. (https://github.com/ldc-developers/ldc/pull/2594)
- Added support for bootstrapping on **DragonFly BSD**. (https://github.com/ldc-developers/ldc/pull/2580, https://github.com/ldc-developers/ldc/pull/2593, https://github.com/ldc-developers/ldc/pull/2689, https://github.com/ldc-developers/druntime/pull/110, https://github.com/ldc-developers/phobos/pull/45)
- Fixed missing definition in `std.datetime` on Solaris. (https://github.com/ldc-developers/phobos/pull/46)
- Fixed `std.datetime` unittest failure. (https://github.com/ldc-developers/phobos/pull/59)
- Fixed tests for PowerPC. (https://github.com/ldc-developers/ldc/pull/2634, https://github.com/ldc-developers/ldc/pull/2635)
- Improvements for **MIPS**.
- Make `core.stdc.stdarg.va_*` functions `nothrow` to enable compiling the **2.082** frontend. (https://github.com/ldc-developers/ldc/pull/2821)
- CI updates.

# LDC 0.17.5 (2017-09-12)

#### News
- Added LLVM 5.0 support.
- druntime: fixes for Android and addition of `core.math.yl2x[p1]()` for x86(_64) targets.
- dmd-testsuite: backported `runnable/cppa.d` fix for GCC > 5.
- CI updates.

# LDC 0.17.4 (2017-03-23)

#### News
- Added LLVM 4.0 support.

# LDC 0.17.3 (2017-02-01)

#### Big news
- Full stdlib and dmd testsuite passes on Android/ARM.

#### Bug fixes
- Fixes for PPC64-LE, MIPS64 and ARM/AArch64 ABIs (#1905)

# LDC 0.17.2 (2016-10-09)

#### Platform support
- Support for LLVM 3.5 - 3.9.

#### Bug fixes
- Fixed soft float and hard float issues on ARM.
- Fixed ABI error on Linux/PPC and Linux/PPC64.
- Fixed error in `core.stdc.stdarg` on Linux/PPC and Linux/PPC64.
- Fixed issue with `__tls_get_addr` on Linux/PPC and Linux/PPC64.

# LDC 0.17.1 (2016-03-22)

#### Big news
- ARM platform is now a first class target for LDC. It passes most test cases (except 2 failures) and can successfully compile the D version of the compiler.

#### Platform support
- ARM platform is now fully supported. (#1283, #489)
- Preliminary support for AArch64.
- Preliminary support for LLVM 3.9.

#### Bug fixes
- Inline assembly regression with local variable references. (#1292)
- Compile error on Linux/PPC and Linux/PPC64 due to missing import in Phobos.

#### Building LDC
- Linking against LLVM shared library is now supported.

# LDC 0.17.0 (2016-02-13)

#### Big news:
- Frontend, druntime and Phobos are at version **2.068.2**.
- The **exception handling** runtime now **no** longer allocates **GC** memory (although it still uses C `malloc` if there are more than 8 concurrent exceptions or nested `finally` blocks per thread). _Note:_ Creating the `Throwable`s in user code (e.g. `new Exception("…")`) and the `Runtime.traceHandler` may GC-allocate still. (Thanks for this goes to our newest contributor, @Philpax).
- The `@ldc.attributes.section("…")` attribute can now be used to explicitly specify the object file section a variable or function is emitted to.
- The `@ldc.attributes.target("…")` attribute can now be used to explicitly specify CPU features or architecture for a function.
- The `-static` option can be used to create fully static binaries on Linux (akin to the GCC option of the same name).
- `core.atomic.atomicOp()` now exploits LLVM read-modify-write intrinsics instead of using a compare-and-swap loop. As side-effect, the atomic intrinsics in module `ldc.intrinsics` have been renamed:
  - `llvm_atomic_cmp_swap` => `llvm_atomic_cmp_xchg`
  - `llvm_atomic_swap` => `llvm_atomic_rmw_xchg`
  - `llvm_atomic_load_*` => `llvm_atomic_rmw_*`

#### Platform support:
- Improved ARM support. (#1280)
- The compiler now supports NetBSD. (#1247) (Thanks for this goes to @nrTQgc.)
- The float ABI can now be derived from the second field of the triple. E.g. the hardfloat ABI is used if triple `armv7a-hardfloat-linux-gnueabi` is given. (#1253)
- Support for fibers on AArch64.
- Support for LLVM 3.8 and preliminary support for LLVM 3.9

#### Bug fixes:
- make install problem. (#1289)
- When a class contains a union, other fields are not statically initialized. (#1286)
- Compiling DCD with -singleobj causes segmentation fault. (#1275)
- 0.17.0-beta2: Cannot build DCD. (#1266)
- Invalid bitcast error. (#1211)
- 0.16.0-beta1: Trivial program fails on FreeBSD. (#1119)
- Can't build gtk-d 3.1.4. (#1112)
-  x86 ABI: Fix Solaris regression and work around MSVC byval alignment issue. (#1230)
- Atomic RMW operations emit subpar x86 assembly. (#1195)
- align() not respected for local variable declarations. (#1154)
- Codegen optimizations are no longer disabled when `-g` is given. (75b3270a)
- Debug information is now generated for `ref` and `out` parameters. (#1177)
- `core.internal.convert` tests do not depend on `real` padding bytes any longer. (#788)

#### Building LDC:
- LDC now requires LLVM 3.5–3.8 and thus also a C++11-capable compiler to build.

#### Internals:
- The LDC-specific parts of the source code have received a big overhaul to make use of some C++11 features and to unify the style (the LLVM style as per `clang-format` is now used).
- The groundwork for a code generation test suite working on the LLVM IR level has been laid, together with some first test cases for alignment issues.
- LDC now emits more optional LLVM IR attributes for more optimization opportunities. (#1232)

#### Known issues:
- LDC does not zero the padding area of a real variable. This may lead to wrong results if the padding area is also considered. See #770. Does not apply to real members inside structs etc.
- Phobos does not compile on MinGW platform.<|MERGE_RESOLUTION|>--- conflicted
+++ resolved
@@ -1,12 +1,9 @@
 # LDC master
 
 #### Big news
-<<<<<<< HEAD
 - Frontend, druntime and Phobos are at version [2.111.0](https://dlang.org/changelog/2.111.0.html). (#4877)
 - Keep frame pointers by default with `-O` for some targets, notably AArch64 (except Windows), x86_64 (except Windows and glibc Linux), Windows x86, and Android. This fixes druntime backtraces with optimized code (incl. prebuilt druntime/Phobos). (#4889)
-=======
 - The prebuilt (non-musl) Linux packages are now generated on Ubuntu 22.04; the minimum glibc version has accordingly been raised from v2.31 to v2.35. (#4893)
->>>>>>> 55710f3e
 - ldc2.conf: Arrays can now be appended to via the `~=` operator. (#4848, #4856)
 - New `--installWithSuffix` command-line option for the `ldc-build-runtime` tool, to simplify copying the libraries to an existing LDC installation. (#4870)
 
