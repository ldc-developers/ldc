--- conflicted
+++ resolved
@@ -19,20 +19,11 @@
         set(dflags "${dflags} -defaultlib=phobos2-ldc,druntime-ldc,curl -debuglib=phobos2-ldc-debug,druntime-ldc-debug,curl")
     endif()
 
-    set(MAKE_IGNORE "")
-    if(DEFINED ENV{TRAVIS})
-        set(MAKE_IGNORE "-i")
-    endif()
-
     # The DFLAGS environment variable read by LDMD is used because the DMD
     # testsuite build system provides no way to run the test cases with a
     # given set of flags without trying all combinations of them.
     add_test(NAME ${name}
-<<<<<<< HEAD
-        COMMAND make ${MAKE_IGNORE} -C ${PROJECT_SOURCE_DIR}/tests/d2/dmd-testsuite RESULTS_DIR=${outdir} DMD=$<TARGET_FILE:ldmd2> DFLAGS=${dflags} MODEL=${model} quick
-=======
         COMMAND make -k -C ${PROJECT_SOURCE_DIR}/tests/d2/dmd-testsuite RESULTS_DIR=${outdir} DMD=$<TARGET_FILE:ldmd2> DFLAGS=${dflags} MODEL=${model} quick
->>>>>>> fc59f039
     )
     set_tests_properties(${name} PROPERTIES DEPENDS clean-${name})
 endfunction()
