--- conflicted
+++ resolved
@@ -2,17 +2,12 @@
 
 int main()
 {
-<<<<<<< HEAD
     version (LDC)
     {
         if (Vars.BUILD_SHARED_LIBS == "OFF")
             return DISABLED;
     }
-    else version (Windows) if (Vars.MODEL == "32omf") // Avoid optlink
-        return DISABLED;
 
-=======
->>>>>>> bc070962
     version (DigitalMars)
     {
 // Disable DM Dlls for now, need to redesign it
