/* REQUIRED_ARGS: -m64
<<<<<<< HEAD
DISABLED: win32 linux32 osx32 freebsd32 LDC
=======
DISABLED: win32 linux32 osx32 freebsd32 openbsd32
>>>>>>> bc070962
TEST_OUTPUT:
---
fail_compilation/fail17105.d(20): Error: missing 4th parameter to `__simd()`
---
*/

// https://issues.dlang.org/show_bug.cgi?id=17105

module foo;
import core.simd;

struct bug {
    version (D_SIMD)
    {
        float4 value;
        auto normalize() {
            value = cast(float4) __simd(XMM.DPPS, value, value, 0xFF);
            value = cast(float4) __simd(XMM.DPPS, value, value);
        }
    }
}

/*
https://www.felixcloutier.com/x86/dpps

66 0F 3A 40 /r ib DPPS xmm1, xmm2/m128, imm8
*/<|MERGE_RESOLUTION|>--- conflicted
+++ resolved
@@ -1,9 +1,5 @@
 /* REQUIRED_ARGS: -m64
-<<<<<<< HEAD
-DISABLED: win32 linux32 osx32 freebsd32 LDC
-=======
-DISABLED: win32 linux32 osx32 freebsd32 openbsd32
->>>>>>> bc070962
+DISABLED: win32 linux32 osx32 freebsd32 openbsd32 LDC
 TEST_OUTPUT:
 ---
 fail_compilation/fail17105.d(20): Error: missing 4th parameter to `__simd()`
