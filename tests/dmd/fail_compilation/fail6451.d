/*
<<<<<<< HEAD
DISABLED: win32 win64 linux32 osx32 freebsd32 LDC
=======
DISABLED: win32 win64 linux32 osx32 freebsd32 openbsd32
>>>>>>> bc070962
TEST_OUTPUT:
---
fail_compilation/fail6451.d(9): Error: `__va_list_tag` is not defined, perhaps `import core.stdc.stdarg;` ?
---
*/

void error(...){}<|MERGE_RESOLUTION|>--- conflicted
+++ resolved
@@ -1,9 +1,5 @@
 /*
-<<<<<<< HEAD
-DISABLED: win32 win64 linux32 osx32 freebsd32 LDC
-=======
-DISABLED: win32 win64 linux32 osx32 freebsd32 openbsd32
->>>>>>> bc070962
+DISABLED: win32 win64 linux32 osx32 freebsd32 openbsd32 LDC
 TEST_OUTPUT:
 ---
 fail_compilation/fail6451.d(9): Error: `__va_list_tag` is not defined, perhaps `import core.stdc.stdarg;` ?
