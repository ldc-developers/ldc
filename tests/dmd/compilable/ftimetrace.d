/**
REQUIRED_ARGS: -ftime-trace -ftime-trace-file=- -ftime-trace-granularity=0
TRANSFORM_OUTPUT: sanitize_timetrace
TEST_OUTPUT:
---
Code generation,
Codegen: function add, object.add
Codegen: function fun, object.fun
Codegen: function id, object.id!int.id
Codegen: function uses, object.uses
Codegen: module object, object
Ctfe: add(4, 8), add(4, 8)
Ctfe: call add, object.add(4, 8)
Generate IR, object
Import object.object, object.object
Optimize, $r:.*ftimetrace_0\.o(bj)?$
Parse: Module object, object
Parsing,
<<<<<<< HEAD
Prune object file cache,
=======
Sema1: Function add, object.add
Sema1: Function fun, object.fun
Sema1: Function id, object.id!int.id
Sema1: Function uses, object.uses
>>>>>>> 0cf2de50
Sema1: Module object, object
Sema1: Template Declaration id(T)(T t), object.id(T)(T t)
Sema1: Template Instance id!int, object.id!int
Sema2: add, object.add
Sema2: fun, object.fun
Sema2: id, object.id!int.id
Sema2: uses, object.uses
Sema3: add, object.add
Sema3: fun, object.fun
Sema3: id, object.id!int.id
Sema3: uses, object.uses
Semantic analysis,
Write file(s), $r:.*ftimetrace_0\.o(bj)?$
---
*/

module object; // Don't clutter time trace output with object.d

void fun()
{
    enum z = add(4, 8);
}

int add(int x, int y)
{
    return x + y;
}

T id(T)(T t) { return T.init; }

void uses()
{
    int a = id!int(42);
}<|MERGE_RESOLUTION|>--- conflicted
+++ resolved
@@ -16,14 +16,11 @@
 Optimize, $r:.*ftimetrace_0\.o(bj)?$
 Parse: Module object, object
 Parsing,
-<<<<<<< HEAD
 Prune object file cache,
-=======
 Sema1: Function add, object.add
 Sema1: Function fun, object.fun
 Sema1: Function id, object.id!int.id
 Sema1: Function uses, object.uses
->>>>>>> 0cf2de50
 Sema1: Module object, object
 Sema1: Template Declaration id(T)(T t), object.id(T)(T t)
 Sema1: Template Instance id!int, object.id!int
