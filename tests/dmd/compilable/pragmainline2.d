--- conflicted
+++ resolved
@@ -1,10 +1,5 @@
-<<<<<<< HEAD
 /* DISABLED: LDC // FIXME - LLVM complains: `Attributes 'noinline and alwaysinline' are incompatible!`
-REQUIRED_ARGS: -inline -wi
-=======
-/*
 REQUIRED_ARGS: -verrors=simple -inline -wi
->>>>>>> 18e1b863
 TEST_OUTPUT:
 ---
 compilable/pragmainline2.d(14): Warning: cannot inline function `pragmainline2.foo`
