//===-- iraggr.cpp --------------------------------------------------------===//
//
//                         LDC – the LLVM D compiler
//
// This file is distributed under the BSD-style LDC license. See the LICENSE
// file for details.
//
//===----------------------------------------------------------------------===//

#include "ir/iraggr.h"

#include "dmd/aggregate.h"
#include "dmd/declaration.h"
#include "dmd/expression.h"
#include "dmd/init.h"
#include "dmd/mtype.h"
#include "dmd/target.h"
#include "gen/irstate.h"
#include "gen/llvm.h"
#include "gen/llvmhelpers.h"
#include "gen/logger.h"
#include "gen/mangling.h"
#include "gen/pragma.h"
#include "gen/tollvm.h"
#include "ir/irdsymbol.h"
#include "ir/irtypeclass.h"
#include "ir/irtypestruct.h"
#include <algorithm>

//////////////////////////////////////////////////////////////////////////////

llvm::StructType *IrAggr::getLLStructType() {
  if (llStructType)
    return llStructType;

  LLType *llType = DtoType(type);
  if (auto irClassType = type->ctype->isClass())
    llType = irClassType->getMemoryLLType();

  llStructType = llvm::dyn_cast<LLStructType>(llType);

  return llStructType;
}

//////////////////////////////////////////////////////////////////////////////

<<<<<<< HEAD
LLConstant *&IrAggr::getInitSymbol(bool define) {
  if (!init) {
    // create the initZ symbol
    const auto irMangle = getIRMangledInitSymbolName(aggrdecl);

    auto initGlobal =
        declareGlobal(aggrdecl->loc, gIR->module, getLLStructType(), irMangle,
                      /*isConstant=*/true);
    initGlobal->setAlignment(LLMaybeAlign(DtoAlignment(type)));
=======
bool IrAggr::suppressTypeInfo() const {
  return !global.params.useTypeInfo || !Type::dtypeinfo ||
         aggrdecl->llvmInternal == LLVMno_typeinfo;
}

//////////////////////////////////////////////////////////////////////////////

LLConstant *&IrAggr::getInitSymbol() {
  if (init) {
    return init;
  }
>>>>>>> 2a5448e8

    init = initGlobal;

    if (DtoIsTemplateInstance(aggrdecl))
      define = true;
  }

  if (define) {
    auto initConstant = getDefaultInit();
    auto initGlobal = llvm::dyn_cast<LLGlobalVariable>(init);
    if (initGlobal && !initGlobal->hasInitializer()) {
      init = gIR->setGlobalVarInitializer(initGlobal, initConstant);
      setLinkageAndVisibility(aggrdecl, initGlobal);
    }
  }

  return init;
}

//////////////////////////////////////////////////////////////////////////////

llvm::Constant *IrAggr::getDefaultInit() {
  if (constInit) {
    return constInit;
  }

  IF_LOG Logger::println("Building default initializer for %s",
                         aggrdecl->toPrettyChars());
  LOG_SCOPE;

  VarInitMap noExplicitInitializers;
  constInit = createInitializerConstant(noExplicitInitializers);
  return constInit;
}

//////////////////////////////////////////////////////////////////////////////
//////////////////////////////////////////////////////////////////////////////
//////////////////////////////////////////////////////////////////////////////

// helper function that adds zero bytes to a vector of constants
// FIXME A similar function is in ir/irtypeaggr.cpp
static inline size_t
add_zeros(llvm::SmallVectorImpl<llvm::Constant *> &constants,
          size_t startOffset, size_t endOffset) {
  assert(startOffset <= endOffset);
  const size_t paddingSize = endOffset - startOffset;
  if (paddingSize) {
    llvm::ArrayType *pad = llvm::ArrayType::get(
        llvm::Type::getInt8Ty(gIR->context()), paddingSize);
    constants.push_back(llvm::Constant::getNullValue(pad));
  }
  return paddingSize ? 1 : 0;
}

//////////////////////////////////////////////////////////////////////////////
//////////////////////////////////////////////////////////////////////////////
//////////////////////////////////////////////////////////////////////////////

LLConstant *IrAggr::getDefaultInitializer(VarDeclaration *field) {
  if (field->_init) {
    // Issue 9057 workaround caused by issue 14666 fix, see DMD upstream
    // commit 069f570005.
    if (field->semanticRun < PASSsemantic2done && field->_scope) {
      semantic2(field, field->_scope);
    }
    return DtoConstInitializer(field->_init->loc, field->type, field->_init);
  }

  return DtoConstInitializer(field->loc, field->type);
}

// return a constant array of type arrTypeD initialized with a constant value,
// or that constant value
static llvm::Constant *FillSArrayDims(Type *arrTypeD, llvm::Constant *init) {
  // Check whether we actually need to expand anything.
  // KLUDGE: We don't have the initializer type here, so we can only check
  // the size without doing an expensive recursive D <-> LLVM type comparison.
  // The better way to solve this would be to just fix the initializer
  // codegen in any place where a scalar initializer might still be generated.
  if (gDataLayout->getTypeStoreSize(init->getType()) >= arrTypeD->size()) {
    return init;
  }

  if (arrTypeD->ty == Tsarray) {
    init = FillSArrayDims(arrTypeD->nextOf(), init);
    size_t dim = static_cast<TypeSArray *>(arrTypeD)->dim->toUInteger();
    llvm::ArrayType *arrty = llvm::ArrayType::get(init->getType(), dim);
    return llvm::ConstantArray::get(arrty,
                                    std::vector<llvm::Constant *>(dim, init));
  }
  return init;
}

llvm::Constant *
IrAggr::createInitializerConstant(const VarInitMap &explicitInitializers) {
  IF_LOG Logger::println("Creating initializer constant for %s",
                         aggrdecl->toChars());
  LOG_SCOPE;

  llvm::SmallVector<llvm::Constant *, 16> constants;
  unsigned offset = 0;

  auto cd = aggrdecl->isClassDeclaration();
  IrClass *irClass = cd ? static_cast<IrClass *>(this) : nullptr;
  if (irClass) {
    // add vtbl
    constants.push_back(irClass->getVtblSymbol());
    offset += target.ptrsize;

    // add monitor (except for C++ classes)
    if (!cd->isCPPclass()) {
      constants.push_back(getNullValue(getVoidPtrType()));
      offset += target.ptrsize;
    }
  }

  // Add the initializers for the member fields. While we are traversing the
  // class hierarchy, use the opportunity to populate interfacesWithVtbls if
  // we haven't done so previously (due to e.g. ClassReferenceExp, we can
  // have multiple initializer constants for a single class).
  addFieldInitializers(constants, explicitInitializers, aggrdecl, offset,
                       irClass && irClass->interfacesWithVtbls.empty());

  // tail padding?
  const size_t structsize = aggrdecl->size(Loc());
  if (offset < structsize)
    add_zeros(constants, offset, structsize);

  assert(!constants.empty());

  // get LL field types
  llvm::SmallVector<llvm::Type *, 16> types;
  types.reserve(constants.size());
  for (auto c : constants)
    types.push_back(c->getType());

  auto llStructType = getLLStructType();
  bool isCompatible = (types.size() == llStructType->getNumElements());
  if (isCompatible) {
    for (size_t i = 0; i < types.size(); i++) {
      if (types[i] != llStructType->getElementType(i)) {
        isCompatible = false;
        break;
      }
    }
  }

  // build constant
  const bool isPacked = static_cast<IrTypeAggr *>(type->ctype)->packed;
  LLStructType *llType =
      isCompatible ? llStructType
                   : LLStructType::get(gIR->context(), types, isPacked);
  llvm::Constant *c = LLConstantStruct::get(llType, constants);
  IF_LOG Logger::cout() << "final initializer: " << *c << std::endl;
  return c;
}

void IrAggr::addFieldInitializers(
    llvm::SmallVectorImpl<llvm::Constant *> &constants,
    const VarInitMap &explicitInitializers, AggregateDeclaration *decl,
    unsigned &offset, bool populateInterfacesWithVtbls) {

  if (ClassDeclaration *cd = decl->isClassDeclaration()) {
    if (cd->baseClass) {
      addFieldInitializers(constants, explicitInitializers, cd->baseClass,
                           offset, populateInterfacesWithVtbls);
    }

    // has interface vtbls?
    if (cd->vtblInterfaces && cd->vtblInterfaces->length > 0) {
      // Align interface infos to pointer size.
      unsigned aligned =
          (offset + target.ptrsize - 1) & ~(target.ptrsize - 1);
      if (offset < aligned) {
        add_zeros(constants, offset, aligned);
        offset = aligned;
      }

      IrClass *irClass = static_cast<IrClass *>(this);
      size_t inter_idx = irClass->interfacesWithVtbls.size();
      for (auto bc : *cd->vtblInterfaces) {
        constants.push_back(irClass->getInterfaceVtblSymbol(bc, inter_idx));
        offset += target.ptrsize;
        inter_idx++;

        if (populateInterfacesWithVtbls)
          irClass->interfacesWithVtbls.push_back(bc);
      }
    }
  }

  AggrTypeBuilder b(false, offset);
  b.addAggregate(decl, &explicitInitializers, AggrTypeBuilder::Aliases::Skip);
  offset = b.currentOffset();

  const size_t baseLLFieldIndex = constants.size();
  const size_t numNewLLFields = b.defaultTypes().size();
  constants.resize(constants.size() + numNewLLFields, nullptr);

  // add explicit and non-overlapping implicit initializers
  for (const auto &pair : b.varGEPIndices()) {
    const auto field = pair.first;
    const size_t fieldIndex = pair.second;

    const auto explicitIt = explicitInitializers.find(field);
    llvm::Constant *init = (explicitIt != explicitInitializers.end()
                                ? explicitIt->second
                                : getDefaultInitializer(field));

    constants[baseLLFieldIndex + fieldIndex] =
        FillSArrayDims(field->type, init);
  }

  // zero out remaining padding fields
  for (size_t i = 0; i < numNewLLFields; i++) {
    auto &init = constants[baseLLFieldIndex + i];
    if (!init)
      init = llvm::Constant::getNullValue(b.defaultTypes()[i]);
  }
}

IrAggr *getIrAggr(AggregateDeclaration *decl, bool create) {
  if (!isIrAggrCreated(decl) && create) {
    assert(decl->ir->irAggr == nullptr);
    if (auto cd = decl->isClassDeclaration()) {
      decl->ir->irAggr = new IrClass(cd);
    } else {
      decl->ir->irAggr = new IrStruct(decl->isStructDeclaration());
    }
    decl->ir->m_type = IrDsymbol::AggrType;
  }
  assert(decl->ir->irAggr != nullptr);
  return decl->ir->irAggr;
}

IrStruct *getIrAggr(StructDeclaration *sd, bool create) {
  return static_cast<IrStruct *>(
      getIrAggr(static_cast<AggregateDeclaration *>(sd), create));
}

IrClass *getIrAggr(ClassDeclaration *cd, bool create) {
  return static_cast<IrClass *>(
      getIrAggr(static_cast<AggregateDeclaration *>(cd), create));
}

bool isIrAggrCreated(AggregateDeclaration *decl) {
  int t = decl->ir->type();
  assert(t == IrDsymbol::AggrType || t == IrDsymbol::NotSet);
  return t == IrDsymbol::AggrType;
}<|MERGE_RESOLUTION|>--- conflicted
+++ resolved
@@ -44,29 +44,21 @@
 
 //////////////////////////////////////////////////////////////////////////////
 
-<<<<<<< HEAD
+bool IrAggr::suppressTypeInfo() const {
+  return !global.params.useTypeInfo || !Type::dtypeinfo ||
+         aggrdecl->llvmInternal == LLVMno_typeinfo;
+}
+
+//////////////////////////////////////////////////////////////////////////////
+
 LLConstant *&IrAggr::getInitSymbol(bool define) {
   if (!init) {
-    // create the initZ symbol
     const auto irMangle = getIRMangledInitSymbolName(aggrdecl);
 
     auto initGlobal =
         declareGlobal(aggrdecl->loc, gIR->module, getLLStructType(), irMangle,
                       /*isConstant=*/true);
     initGlobal->setAlignment(LLMaybeAlign(DtoAlignment(type)));
-=======
-bool IrAggr::suppressTypeInfo() const {
-  return !global.params.useTypeInfo || !Type::dtypeinfo ||
-         aggrdecl->llvmInternal == LLVMno_typeinfo;
-}
-
-//////////////////////////////////////////////////////////////////////////////
-
-LLConstant *&IrAggr::getInitSymbol() {
-  if (init) {
-    return init;
-  }
->>>>>>> 2a5448e8
 
     init = initGlobal;
 
