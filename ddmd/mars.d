/**
 * Compiler implementation of the
 * $(LINK2 http://www.dlang.org, D programming language).
 * Entry point for DMD.
 *
 * This modules defines the entry point (main) for DMD, as well as related
 * utilities needed for arguments parsing, path manipulation, etc...
 * This file is not shared with other compilers which use the DMD front-end.
 *
 * Copyright:   Copyright (c) 1999-2016 by Digital Mars, All Rights Reserved
 * Authors:     $(LINK2 http://www.digitalmars.com, Walter Bright)
 * License:     $(LINK2 http://www.boost.org/LICENSE_1_0.txt, Boost License 1.0)
 * Source:      $(DMDSRC _mars.d)
 */

module ddmd.mars;

import core.stdc.ctype;
import core.stdc.errno;
import core.stdc.limits;
import core.stdc.stdio;
import core.stdc.stdlib;
import core.stdc.string;
import ddmd.arraytypes;
import ddmd.gluelayer;
import ddmd.builtin;
import ddmd.cond;
import ddmd.dinifile;
import ddmd.dinterpret;
import ddmd.dmodule;
import ddmd.doc;
import ddmd.dscope;
import ddmd.dsymbol;
import ddmd.errors;
import ddmd.expression;
import ddmd.globals;
import ddmd.hdrgen;
import ddmd.id;
import ddmd.identifier;
import ddmd.inline;
import ddmd.json;
// IN_LLVM import ddmd.lib;
// IN_LLVM import ddmd.link;
import ddmd.mtype;
import ddmd.objc;
import ddmd.parse;
import ddmd.root.file;
import ddmd.root.filename;
import ddmd.root.man;
import ddmd.root.outbuffer;
// IN_LLVM import ddmd.root.response;
import ddmd.root.rmem;
import ddmd.root.stringtable;
import ddmd.target;
import ddmd.tokens;
<<<<<<< HEAD
version (IN_LLVM) import gen.semantic : extraLDCSpecificSemanticAnalysis;
=======
import ddmd.utils;
>>>>>>> 8b25e459


version(IN_LLVM)
{
    extern (C++):

    void genCmain(Scope* sc);
    // in driver/main.cpp
    void addDefaultVersionIdentifiers();
    void codegenModules(ref Modules modules);
    // in driver/linker.cpp
    int linkObjToBinary();
    int createStaticLibrary();
    void deleteExeFile();
    int runProgram();
}
else
{

/**
 * Print DMD's logo on stdout
 */
private void logo()
{
    printf("DMD%llu D Compiler %s\n%s %s\n", cast(ulong)size_t.sizeof * 8, global._version, global.copyright, global.written);
}


/**
 * Print DMD's usage message on stdout
 */
private  void usage()
{
    static if (TARGET_LINUX)
    {
        const(char)* fpic = "\n  -fPIC            generate position independent code";
    }
    else
    {
        const(char)* fpic = "";
    }
    static if (TARGET_WINDOS)
    {
        const(char)* m32mscoff = "\n  -m32mscoff       generate 32 bit code and write MS-COFF object files";
    }
    else
    {
        const(char)* m32mscoff = "";
    }
    logo();
    printf("
Documentation: http://dlang.org/
Config file: %s
Usage:
  dmd [<option>...] <file>...
  dmd [<option>...] -run <file> [<arg>...]

Where:
  <file>           D source file
  <arg>            Argument to pass when running the resulting program

<option>:
  @<cmdfile>       read arguments from cmdfile
  -allinst         generate code for all template instantiations
  -betterC         omit generating some runtime information and helper functions
  -boundscheck=[on|safeonly|off]   bounds checks on, in @safe only, or off
  -c               do not link
  -color           turn colored console output on
  -color=[on|off]  force colored console output on or off
  -conf=<filename> use config file at filename
  -cov             do code coverage analysis
  -cov=<nnn>       require at least nnn%% code coverage
  -D               generate documentation
  -Dd<directory>   write documentation file to directory
  -Df<filename>    write documentation file to filename
  -d               silently allow deprecated features
  -dw              show use of deprecated features as warnings (default)
  -de              show use of deprecated features as errors (halt compilation)
  -debug           compile in debug code
  -debug=<level>   compile in debug code <= level
  -debug=<ident>   compile in debug code identified by ident
  -debuglib=<name> set symbolic debug library to name
  -defaultlib=<name>
                   set default library to name
  -deps            print module dependencies (imports/file/version/debug/lib)
  -deps=<filename> write module dependencies to filename (only imports)" ~
  "%s" /* placeholder for fpic */ ~ "
  -dip25           implement http://wiki.dlang.org/DIP25 (experimental)
  -g               add symbolic debug info
  -gc              add symbolic debug info, optimize for non D debuggers
  -gs              always emit stack frame
  -gx              add stack stomp code
  -H               generate 'header' file
  -Hd=<directory>  write 'header' file to directory
  -Hf=<filename>   write 'header' file to filename
  --help           print help and exit
  -I=<directory>   look for imports also in directory
  -ignore          ignore unsupported pragmas
  -inline          do function inlining
  -J=<directory>   look for string imports also in directory
  -L=<linkerflag>  pass linkerflag to link
  -lib             generate library rather than object files
  -m32             generate 32 bit code" ~
  "%s" /* placeholder for m32mscoff */ ~ "
  -m64             generate 64 bit code
  -main            add default main() (e.g. for unittesting)
  -man             open web browser on manual page
  -map             generate linker .map file
  -noboundscheck   no array bounds checking (deprecated, use -boundscheck=off)
  -O               optimize
  -o-              do not write object file
  -od=<directory>  write object & library files to directory
  -of=<filename>   name output file to filename
  -op              preserve source path for output files
  -profile         profile runtime performance of generated code
  -profile=gc      profile runtime allocations
  -release         compile release version
  -shared          generate shared library (DLL)
  -transition=<id> help with language change identified by 'id'
  -transition=?    list all language changes
  -unittest        compile in unit tests
  -v               verbose
  -vcolumns        print character (column) numbers in diagnostics
  -verrors=<num>   limit the number of error messages (0 means unlimited)
  -verrors=spec    show errors from speculative compiles such as __traits(compiles,...)
  -vgc             list all gc allocations including hidden ones
  -vtls            list all variables going into thread local storage
  --version        print compiler version and exit
  -version=<level> compile in version code >= level
  -version=<ident> compile in version code identified by ident
  -w               warnings as errors (compilation will halt)
  -wi              warnings as messages (compilation will continue)
  -X               generate JSON file
  -Xf=<filename>   write JSON file to filename
", FileName.canonicalName(global.inifilename), fpic, m32mscoff);
}

/// DMD-generated module `__entrypoint` where the C main resides
extern (C++) __gshared Module entrypoint = null;
/// Module in which the D main is
extern (C++) __gshared Module rootHasMain = null;


/**
 * Generate C main() in response to seeing D main().
 *
 * This function will generate a module called `__entrypoint`,
 * and set the globals `entrypoint` and `rootHasMain`.
 *
 * This used to be in druntime, but contained a reference to _Dmain
 * which didn't work when druntime was made into a dll and was linked
 * to a program, such as a C++ program, that didn't have a _Dmain.
 *
 * Params:
 *   sc = Scope which triggered the generation of the C main,
 *        used to get the module where the D main is.
 */
extern (C++) void genCmain(Scope* sc)
{
    if (entrypoint)
        return;
    /* The D code to be generated is provided as D source code in the form of a string.
     * Note that Solaris, for unknown reasons, requires both a main() and an _main()
     */
    immutable cmaincode =
    q{
        extern(C)
        {
            int _d_run_main(int argc, char **argv, void* mainFunc);
            int _Dmain(char[][] args);
            int main(int argc, char **argv)
            {
                return _d_run_main(argc, argv, &_Dmain);
            }
            version (Solaris) int _main(int argc, char** argv) { return main(argc, argv); }
        }
    };
    Identifier id = Id.entrypoint;
    auto m = new Module("__entrypoint.d", id, 0, 0);
    scope Parser p = new Parser(m, cmaincode, false);
    p.scanloc = Loc();
    p.nextToken();
    m.members = p.parseModule();
    assert(p.token.value == TOKeof);
    assert(!p.errors); // shouldn't have failed to parse it
    bool v = global.params.verbose;
    global.params.verbose = false;
    m.importedFrom = m;
    m.importAll(null);
    m.semantic(null);
    m.semantic2(null);
    m.semantic3(null);
    global.params.verbose = v;
    entrypoint = m;
    rootHasMain = sc._module;
}


/**
 * DMD's real entry point
 *
 * Parses command line arguments and config file, open and read all
 * provided source file and do semantic analysis on them.
 *
 * Params:
 *   argc = Number of arguments passed via command line
 *   argv = Array of string arguments passed via command line
 *
 * Returns:
 *   Application return code
 */
private int tryMain(size_t argc, const(char)** argv)
{
    Strings files;
    Strings libmodules;
    global._init();
    debug
    {
        printf("DMD %s DEBUG\n", global._version);
        fflush(stdout); // avoid interleaving with stderr output when redirecting
    }
    // Check for malformed input
    if (argc < 1 || !argv)
    {
    Largs:
        error(Loc(), "missing or null command line arguments");
        fatal();
    }
    // Convert argc/argv into arguments[] for easier handling
    Strings arguments;
    arguments.setDim(argc);
    for (size_t i = 0; i < argc; i++)
    {
        if (!argv[i])
            goto Largs;
        arguments[i] = argv[i];
    }
    if (response_expand(&arguments)) // expand response files
        error(Loc(), "can't open response file");
    //for (size_t i = 0; i < arguments.dim; ++i) printf("arguments[%d] = '%s'\n", i, arguments[i]);
    files.reserve(arguments.dim - 1);
    // Set default values
    global.params.argv0 = arguments[0];
    global.params.color = isConsoleColorSupported();
    global.params.link = true;
    global.params.useAssert = true;
    global.params.useInvariants = true;
    global.params.useIn = true;
    global.params.useOut = true;
    global.params.useArrayBounds = BOUNDSCHECKdefault; // set correct value later
    global.params.useSwitchError = true;
    global.params.useInline = false;
    global.params.obj = true;
    global.params.useDeprecated = 2;
    global.params.hdrStripPlainFunctions = true;
    global.params.linkswitches = new Strings();
    global.params.libfiles = new Strings();
    global.params.dllfiles = new Strings();
    global.params.objfiles = new Strings();
    global.params.ddocfiles = new Strings();
    // Default to -m32 for 32 bit dmd, -m64 for 64 bit dmd
    global.params.is64bit = (size_t.sizeof == 8);
    global.params.mscoff = false;

    // Temporary: Use 32 bits as the default on Windows, for config parsing
    static if (TARGET_WINDOS)
        global.params.is64bit = false;

    global.inifilename = parse_conf_arg(&arguments);
    if (global.inifilename)
    {
        // can be empty as in -conf=
        if (strlen(global.inifilename) && !FileName.exists(global.inifilename))
            error(Loc(), "Config file '%s' does not exist.", global.inifilename);
    }
    else
    {
        version (Windows)
        {
            global.inifilename = findConfFile(global.params.argv0, "sc.ini");
        }
        else version (Posix)
        {
            global.inifilename = findConfFile(global.params.argv0, "dmd.conf");
        }
        else
        {
            static assert(0, "fix this");
        }
    }
    // Read the configurarion file
    auto inifile = File(global.inifilename);
    inifile.read();
    /* Need path of configuration file, for use in expanding @P macro
     */
    const(char)* inifilepath = FileName.path(global.inifilename);
    Strings sections;
    StringTable environment;
    environment._init(7);
    /* Read the [Environment] section, so we can later
     * pick up any DFLAGS settings.
     */
    sections.push("Environment");
    parseConfFile(&environment, global.inifilename, inifilepath, inifile.len, inifile.buffer, &sections);
    Strings dflags;
    getenv_setargv(readFromEnv(&environment, "DFLAGS"), &dflags);
    environment.reset(7); // erase cached environment updates
    const(char)* arch = global.params.is64bit ? "64" : "32"; // use default
    arch = parse_arch_arg(&arguments, arch);
    arch = parse_arch_arg(&dflags, arch);
    bool is64bit = arch[0] == '6';
    char[80] envsection;
    sprintf(envsection.ptr, "Environment%s", arch);
    sections.push(envsection.ptr);
    parseConfFile(&environment, global.inifilename, inifilepath, inifile.len, inifile.buffer, &sections);
    getenv_setargv(readFromEnv(&environment, "DFLAGS"), &arguments);
    updateRealEnvironment(&environment);
    environment.reset(1); // don't need environment cache any more
    version (none)
    {
        for (size_t i = 0; i < arguments.dim; i++)
        {
            printf("arguments[%d] = '%s'\n", i, arguments[i]);
        }
    }
    for (size_t i = 1; i < arguments.dim; i++)
    {
        const(char)* p = arguments[i];
        if (*p == '-')
        {
            if (strcmp(p + 1, "allinst") == 0)
                global.params.allInst = true;
            else if (strcmp(p + 1, "de") == 0)
                global.params.useDeprecated = 0;
            else if (strcmp(p + 1, "d") == 0)
                global.params.useDeprecated = 1;
            else if (strcmp(p + 1, "dw") == 0)
                global.params.useDeprecated = 2;
            else if (strcmp(p + 1, "c") == 0)
                global.params.link = false;
            else if (memcmp(p + 1, cast(char*)"color", 5) == 0)
            {
                global.params.color = true;
                // Parse:
                //      -color
                //      -color=on|off
                if (p[6] == '=')
                {
                    if (strcmp(p + 7, "off") == 0)
                        global.params.color = false;
                    else if (strcmp(p + 7, "on") != 0)
                        goto Lerror;
                }
                else if (p[6])
                    goto Lerror;
            }
            else if (memcmp(p + 1, cast(char*)"conf=", 5) == 0)
            {
                // ignore, already handled above
            }
            else if (memcmp(p + 1, cast(char*)"cov", 3) == 0)
            {
                global.params.cov = true;
                // Parse:
                //      -cov
                //      -cov=nnn
                if (p[4] == '=')
                {
                    if (isdigit(cast(char)p[5]))
                    {
                        long percent;
                        errno = 0;
                        percent = strtol(p + 5, cast(char**)&p, 10);
                        if (*p || errno || percent > 100)
                            goto Lerror;
                        global.params.covPercent = cast(ubyte)percent;
                    }
                    else
                        goto Lerror;
                }
                else if (p[4])
                    goto Lerror;
            }
            else if (strcmp(p + 1, "shared") == 0)
                global.params.dll = true;
            else if (strcmp(p + 1, "dylib") == 0)
            {
                static if (TARGET_OSX)
                {
                    Loc loc;
                    deprecation(loc, "use -shared instead of -dylib");
                    global.params.dll = true;
                }
                else
                {
                    goto Lerror;
                }
            }
            else if (strcmp(p + 1, "fPIC") == 0)
            {
                static if (TARGET_LINUX || TARGET_OSX || TARGET_FREEBSD || TARGET_OPENBSD || TARGET_SOLARIS)
                {
                    global.params.pic = 1;
                }
                else
                {
                    goto Lerror;
                }
            }
            else if (strcmp(p + 1, "map") == 0)
                global.params.map = true;
            else if (strcmp(p + 1, "multiobj") == 0)
                global.params.multiobj = true;
            else if (strcmp(p + 1, "g") == 0)
                global.params.symdebug = 1;
            else if (strcmp(p + 1, "gc") == 0)
                global.params.symdebug = 2;
            else if (strcmp(p + 1, "gs") == 0)
                global.params.alwaysframe = true;
            else if (strcmp(p + 1, "gx") == 0)
                global.params.stackstomp = true;
            else if (strcmp(p + 1, "gt") == 0)
            {
                error(Loc(), "use -profile instead of -gt");
                global.params.trace = true;
            }
            else if (strcmp(p + 1, "m32") == 0)
            {
                global.params.is64bit = false;
                global.params.mscoff = false;
            }
            else if (strcmp(p + 1, "m64") == 0)
            {
                global.params.is64bit = true;
                static if (TARGET_WINDOS)
                {
                    global.params.mscoff = true;
                }
            }
            else if (strcmp(p + 1, "m32mscoff") == 0)
            {
                static if (TARGET_WINDOS)
                {
                    global.params.is64bit = 0;
                    global.params.mscoff = true;
                }
                else
                {
                    error(Loc(), "-m32mscoff can only be used on windows");
                }
            }
            else if (memcmp(p + 1, cast(char*)"profile", 7) == 0)
            {
                // Parse:
                //      -profile
                //      -profile=gc
                if (p[8] == '=')
                {
                    if (strcmp(p + 9, "gc") == 0)
                        global.params.tracegc = true;
                    else
                        goto Lerror;
                }
                else if (p[8])
                    goto Lerror;
                else
                    global.params.trace = true;
            }
            else if (strcmp(p + 1, "v") == 0)
                global.params.verbose = true;
            else if (strcmp(p + 1, "vtls") == 0)
                global.params.vtls = true;
            else if (strcmp(p + 1, "vcolumns") == 0)
                global.params.showColumns = true;
            else if (strcmp(p + 1, "vgc") == 0)
                global.params.vgc = true;
            else if (memcmp(p + 1, cast(char*)"verrors", 7) == 0)
            {
                if (p[8] == '=' && isdigit(cast(char)p[9]))
                {
                    long num;
                    errno = 0;
                    num = strtol(p + 9, cast(char**)&p, 10);
                    if (*p || errno || num > INT_MAX)
                        goto Lerror;
                    global.errorLimit = cast(uint)num;
                }
                else if (memcmp(p + 9, cast(char*)"spec", 4) == 0)
                {
                    global.params.showGaggedErrors = true;
                }
                else
                    goto Lerror;
            }
            else if (memcmp(p + 1, cast(char*)"transition", 10) == 0)
            {
                // Parse:
                //      -transition=number
                if (p[11] == '=')
                {
                    if (strcmp(p + 12, "?") == 0)
                    {
                        printf("
Language changes listed by -transition=id:
  =all           list information on all language changes
  =checkimports  give deprecation messages about 10378 anomalies
  =complex,14488 list all usages of complex or imaginary types
  =field,3449    list all non-mutable fields which occupy an object instance
  =import,10378  revert to single phase name lookup
  =safe          shows places with hidden change in semantics needed for better @safe guarantees
  =tls           list all variables going into thread local storage
");
                        exit(EXIT_SUCCESS);
                    }
                    if (isdigit(cast(char)p[12]))
                    {
                        long num;
                        errno = 0;
                        num = strtol(p + 12, cast(char**)&p, 10);
                        if (*p || errno || num > INT_MAX)
                            goto Lerror;
                        // Bugzilla issue number
                        switch (num)
                        {
                        case 3449:
                            global.params.vfield = true;
                            break;
                        case 10378:
                            global.params.bug10378 = true;
                            break;
                        case 14488:
                            global.params.vcomplex = true;
                            break;
                        default:
                            goto Lerror;
                        }
                    }
                    else if (Identifier.isValidIdentifier(p + 12))
                    {
                        const ident = p + 12;
                        switch (ident[0 .. strlen(ident)])
                        {
                        case "all":
                            global.params.vtls = true;
                            global.params.vfield = true;
                            global.params.vcomplex = true;
                            break;
                        case "checkimports":
                            global.params.check10378 = true;
                            break;
                        case "complex":
                            global.params.vcomplex = true;
                            break;
                        case "field":
                            global.params.vfield = true;
                            break;
                        case "import":
                            global.params.bug10378 = true;
                            break;
                        case "safe":
                            global.params.vsafe = true;
                            break;
                        case "tls":
                            global.params.vtls = true;
                            break;
                        default:
                            goto Lerror;
                        }
                    }
                    else
                        goto Lerror;
                }
                else
                    goto Lerror;
            }
            else if (strcmp(p + 1, "w") == 0)
                global.params.warnings = 1;
            else if (strcmp(p + 1, "wi") == 0)
                global.params.warnings = 2;
            else if (strcmp(p + 1, "O") == 0)
                global.params.optimize = true;
            else if (p[1] == 'o')
            {
                const(char)* path;
                switch (p[2])
                {
                case '-':
                    global.params.obj = false;
                    break;
                case 'd':
                    if (!p[3])
                        goto Lnoarg;
                    path = p + 3 + (p[3] == '=');
                    version (Windows)
                    {
                        path = toWinPath(path);
                    }
                    global.params.objdir = path;
                    break;
                case 'f':
                    if (!p[3])
                        goto Lnoarg;
                    path = p + 3 + (p[3] == '=');
                    version (Windows)
                    {
                        path = toWinPath(path);
                    }
                    global.params.objname = path;
                    break;
                case 'p':
                    if (p[3])
                        goto Lerror;
                    global.params.preservePaths = true;
                    break;
                case 0:
                    error(Loc(), "-o no longer supported, use -of or -od");
                    break;
                default:
                    goto Lerror;
                }
            }
            else if (p[1] == 'D')
            {
                global.params.doDocComments = true;
                switch (p[2])
                {
                case 'd':
                    if (!p[3])
                        goto Lnoarg;
                    global.params.docdir = p + 3 + (p[3] == '=');
                    break;
                case 'f':
                    if (!p[3])
                        goto Lnoarg;
                    global.params.docname = p + 3 + (p[3] == '=');
                    break;
                case 0:
                    break;
                default:
                    goto Lerror;
                }
            }
            else if (p[1] == 'H')
            {
                global.params.doHdrGeneration = true;
                switch (p[2])
                {
                case 'd':
                    if (!p[3])
                        goto Lnoarg;
                    global.params.hdrdir = p + 3 + (p[3] == '=');
                    break;
                case 'f':
                    if (!p[3])
                        goto Lnoarg;
                    global.params.hdrname = p + 3 + (p[3] == '=');
                    break;
                case 0:
                    break;
                default:
                    goto Lerror;
                }
            }
            else if (p[1] == 'X')
            {
                global.params.doJsonGeneration = true;
                switch (p[2])
                {
                case 'f':
                    if (!p[3])
                        goto Lnoarg;
                    global.params.jsonfilename = p + 3 + (p[3] == '=');
                    break;
                case 0:
                    break;
                default:
                    goto Lerror;
                }
            }
            else if (strcmp(p + 1, "ignore") == 0)
                global.params.ignoreUnsupportedPragmas = true;
            else if (strcmp(p + 1, "property") == 0)
                global.params.enforcePropertySyntax = true;
            else if (strcmp(p + 1, "inline") == 0)
            {
                global.params.useInline = true;
                global.params.hdrStripPlainFunctions = false;
            }
            else if (strcmp(p + 1, "dip25") == 0)
                global.params.useDIP25 = true;
            else if (strcmp(p + 1, "lib") == 0)
                global.params.lib = true;
            else if (strcmp(p + 1, "nofloat") == 0)
                global.params.nofloat = true;
            else if (strcmp(p + 1, "quiet") == 0)
            {
                // Ignore
            }
            else if (strcmp(p + 1, "release") == 0)
                global.params.release = true;
            else if (strcmp(p + 1, "betterC") == 0)
                global.params.betterC = true;
            else if (strcmp(p + 1, "noboundscheck") == 0)
            {
                global.params.useArrayBounds = BOUNDSCHECKoff;
            }
            else if (memcmp(p + 1, cast(char*)"boundscheck", 11) == 0)
            {
                // Parse:
                //      -boundscheck=[on|safeonly|off]
                if (p[12] == '=')
                {
                    if (strcmp(p + 13, "on") == 0)
                    {
                        global.params.useArrayBounds = BOUNDSCHECKon;
                    }
                    else if (strcmp(p + 13, "safeonly") == 0)
                    {
                        global.params.useArrayBounds = BOUNDSCHECKsafeonly;
                    }
                    else if (strcmp(p + 13, "off") == 0)
                    {
                        global.params.useArrayBounds = BOUNDSCHECKoff;
                    }
                    else
                        goto Lerror;
                }
                else
                    goto Lerror;
            }
            else if (strcmp(p + 1, "unittest") == 0)
                global.params.useUnitTests = true;
            else if (p[1] == 'I')
            {
                if (!global.params.imppath)
                    global.params.imppath = new Strings();
                global.params.imppath.push(p + 2 + (p[2] == '='));
            }
            else if (p[1] == 'J')
            {
                if (!global.params.fileImppath)
                    global.params.fileImppath = new Strings();
                global.params.fileImppath.push(p + 2 + (p[2] == '='));
            }
            else if (memcmp(p + 1, cast(char*)"debug", 5) == 0 && p[6] != 'l')
            {
                // Parse:
                //      -debug
                //      -debug=number
                //      -debug=identifier
                if (p[6] == '=')
                {
                    if (isdigit(cast(char)p[7]))
                    {
                        long level;
                        errno = 0;
                        level = strtol(p + 7, cast(char**)&p, 10);
                        if (*p || errno || level > INT_MAX)
                            goto Lerror;
                        DebugCondition.setGlobalLevel(cast(int)level);
                    }
                    else if (Identifier.isValidIdentifier(p + 7))
                        DebugCondition.addGlobalIdent(p[7 .. p.strlen]);
                    else
                        goto Lerror;
                }
                else if (p[6])
                    goto Lerror;
                else
                    DebugCondition.setGlobalLevel(1);
            }
            else if (memcmp(p + 1, cast(char*)"version", 7) == 0)
            {
                // Parse:
                //      -version=number
                //      -version=identifier
                if (p[8] == '=')
                {
                    if (isdigit(cast(char)p[9]))
                    {
                        long level;
                        errno = 0;
                        level = strtol(p + 9, cast(char**)&p, 10);
                        if (*p || errno || level > INT_MAX)
                            goto Lerror;
                        VersionCondition.setGlobalLevel(cast(int)level);
                    }
                    else if (Identifier.isValidIdentifier(p + 9))
                        VersionCondition.addGlobalIdent(p[9 .. p.strlen]);
                    else
                        goto Lerror;
                }
                else
                    goto Lerror;
            }
            else if (strcmp(p + 1, "-b") == 0)
                global.params.debugb = true;
            else if (strcmp(p + 1, "-c") == 0)
                global.params.debugc = true;
            else if (strcmp(p + 1, "-f") == 0)
                global.params.debugf = true;
            else if (strcmp(p + 1, "-help") == 0 || strcmp(p + 1, "h") == 0)
            {
                usage();
                exit(EXIT_SUCCESS);
            }
            else if (strcmp(p + 1, "-r") == 0)
                global.params.debugr = true;
            else if (strcmp(p + 1, "-version") == 0)
            {
                logo();
                exit(EXIT_SUCCESS);
            }
            else if (strcmp(p + 1, "-x") == 0)
                global.params.debugx = true;
            else if (strcmp(p + 1, "-y") == 0)
                global.params.debugy = true;
            else if (p[1] == 'L')
            {
                global.params.linkswitches.push(p + 2 + (p[2] == '='));
            }
            else if (memcmp(p + 1, cast(char*)"defaultlib=", 11) == 0)
            {
                global.params.defaultlibname = p + 1 + 11;
            }
            else if (memcmp(p + 1, cast(char*)"debuglib=", 9) == 0)
            {
                global.params.debuglibname = p + 1 + 9;
            }
            else if (memcmp(p + 1, cast(char*)"deps", 4) == 0)
            {
                if (global.params.moduleDeps)
                {
                    error(Loc(), "-deps[=file] can only be provided once!");
                    break;
                }
                if (p[5] == '=')
                {
                    global.params.moduleDepsFile = p + 1 + 5;
                    if (!global.params.moduleDepsFile[0])
                        goto Lnoarg;
                }
                else if (p[5] != '\0')
                {
                    // Else output to stdout.
                    goto Lerror;
                }
                global.params.moduleDeps = new OutBuffer();
            }
            else if (strcmp(p + 1, "main") == 0)
            {
                global.params.addMain = true;
            }
            else if (memcmp(p + 1, cast(char*)"man", 3) == 0)
            {
                version (Windows)
                {
                    browse("http://dlang.org/dmd-windows.html");
                }
                version (linux)
                {
                    browse("http://dlang.org/dmd-linux.html");
                }
                version (OSX)
                {
                    browse("http://dlang.org/dmd-osx.html");
                }
                version (FreeBSD)
                {
                    browse("http://dlang.org/dmd-freebsd.html");
                }
                version (OpenBSD)
                {
                    browse("http://dlang.org/dmd-openbsd.html");
                }
                exit(EXIT_SUCCESS);
            }
            else if (strcmp(p + 1, "run") == 0)
            {
                global.params.run = true;
                size_t length = argc - i - 1;
                if (length)
                {
                    const(char)* ext = FileName.ext(arguments[i + 1]);
                    if (ext && FileName.equals(ext, "d") == 0 && FileName.equals(ext, "di") == 0)
                    {
                        error(Loc(), "-run must be followed by a source file, not '%s'", arguments[i + 1]);
                        break;
                    }
                    files.push(arguments[i + 1]);
                    global.params.runargs.setDim(length - 1);
                    for (size_t j = 0; j < length - 1; ++j)
                    {
                        global.params.runargs[j] = arguments[i + 2 + j];
                    }
                    i += length;
                }
                else
                {
                    global.params.run = false;
                    goto Lnoarg;
                }
            }
            else
            {
            Lerror:
                error(Loc(), "unrecognized switch '%s'", arguments[i]);
                continue;
            Lnoarg:
                error(Loc(), "argument expected for switch '%s'", arguments[i]);
                continue;
            }
        }
        else
        {
            static if (TARGET_WINDOS)
            {
                const(char)* ext = FileName.ext(p);
                if (ext && FileName.compare(ext, "exe") == 0)
                {
                    global.params.objname = p;
                    continue;
                }
                if (strcmp(p, `/?`) == 0)
                {
                    usage();
                    exit(EXIT_SUCCESS);
                }
            }
            files.push(p);
        }
    }
    if (global.params.is64bit != is64bit)
        error(Loc(), "the architecture must not be changed in the %s section of %s", envsection.ptr, global.inifilename);
    if (global.params.enforcePropertySyntax)
    {
        /*NOTE: -property used to disallow calling non-properties
         without parentheses. This behaviour has fallen from grace.
         Phobos dropped support for it while dmd still recognized it, so
         that the switch has effectively not been supported. Time to
         remove it from dmd.
         Step 1 (2.069): Deprecate -property and ignore it. */
        Loc loc;
        deprecation(loc, "The -property switch is deprecated and has no " ~
            "effect anymore.");
        /* Step 2: Remove -property. Throw an error when it's set.
         Do this by removing global.params.enforcePropertySyntax and the code
         above that sets it. Let it be handled as an unrecognized switch.
         Step 3: Possibly reintroduce -property with different semantics.
         Any new semantics need to be decided on first. */
    }
    // Target uses 64bit pointers.
    global.params.isLP64 = global.params.is64bit;
    if (global.errors)
    {
        fatal();
    }
    if (files.dim == 0)
    {
        usage();
        return EXIT_FAILURE;
    }
    static if (TARGET_OSX)
    {
        global.params.pic = 1;
    }
    static if (TARGET_LINUX || TARGET_OSX || TARGET_FREEBSD || TARGET_OPENBSD || TARGET_SOLARIS)
    {
        if (global.params.lib && global.params.dll)
            error(Loc(), "cannot mix -lib and -shared");
    }
    if (global.params.useArrayBounds == BOUNDSCHECKdefault)
    {
        // Set the real default value
        global.params.useArrayBounds = global.params.release ? BOUNDSCHECKsafeonly : BOUNDSCHECKon;
    }
    if (global.params.release)
    {
        global.params.useInvariants = false;
        global.params.useIn = false;
        global.params.useOut = false;
        global.params.useAssert = false;
        global.params.useSwitchError = false;
    }
    if (global.params.useUnitTests)
        global.params.useAssert = true;
    if (!global.params.obj || global.params.lib)
        global.params.link = false;

    return mars_mainBody(files, libmodules);
}

} // !IN_LLVM

extern (C++) int mars_mainBody(ref Strings files, ref Strings libmodules)
{
    if (global.params.link)
    {
        global.params.exefile = global.params.objname;
        global.params.oneobj = true;
        if (global.params.objname)
        {
            /* Use this to name the one object file with the same
             * name as the exe file.
             */
            global.params.objname = cast(char*)FileName.forceExt(global.params.objname, global.obj_ext);
            /* If output directory is given, use that path rather than
             * the exe file path.
             */
            if (global.params.objdir)
            {
                const(char)* name = FileName.name(global.params.objname);
                global.params.objname = cast(char*)FileName.combine(global.params.objdir, name);
            }
        }
    }
    else if (global.params.run)
    {
        error(Loc(), "flags conflict with -run");
        fatal();
    }
    else if (global.params.lib)
    {
        global.params.libname = global.params.objname;
        global.params.objname = null;
      version (IN_LLVM) {} else
      {
        // Haven't investigated handling these options with multiobj
        if (!global.params.cov && !global.params.trace)
            global.params.multiobj = true;
      }
    }
    else
    {
        if (global.params.objname && files.dim > 1)
        {
            global.params.oneobj = true;
            //error("multiple source files, but only one .obj name");
            //fatal();
        }
    }

    // Predefined version identifiers
    addDefaultVersionIdentifiers();
  version (IN_LLVM) {} else
  {
    objc_tryMain_dObjc();

    setDefaultLibrary();
  }

    // Initialization
    Type._init();
    Id.initialize();
    Module._init();
    Target._init();
    Expression._init();
    objc_tryMain_init();
    builtin_init();

  version (IN_LLVM) {} else
  {
    if (global.params.verbose)
    {
        fprintf(global.stdmsg, "binary    %s\n", global.params.argv0);
        fprintf(global.stdmsg, "version   %s\n", global._version);
        fprintf(global.stdmsg, "config    %s\n", global.inifilename ? global.inifilename : "(none)");
    }
  }
    //printf("%d source files\n",files.dim);
    // Build import search path
    if (global.params.imppath)
    {
        for (size_t i = 0; i < global.params.imppath.dim; i++)
        {
            const(char)* path = (*global.params.imppath)[i];
            Strings* a = FileName.splitPath(path);
            if (a)
            {
                if (!global.path)
                    global.path = new Strings();
                global.path.append(a);
            }
        }
    }
    // Build string import search path
    if (global.params.fileImppath)
    {
        for (size_t i = 0; i < global.params.fileImppath.dim; i++)
        {
            const(char)* path = (*global.params.fileImppath)[i];
            Strings* a = FileName.splitPath(path);
            if (a)
            {
                if (!global.filePath)
                    global.filePath = new Strings();
                global.filePath.append(a);
            }
        }
    }
    if (global.params.addMain)
    {
        files.push(cast(char*)global.main_d); // a dummy name, we never actually look up this file
    }
    // Create Modules
    Modules modules;
    modules.reserve(files.dim);
  version (IN_LLVM)
  {
    size_t firstModuleObjectFileIndex = size_t.max;
  }
  else
  {
    bool firstmodule = true;
  }
    for (size_t i = 0; i < files.dim; i++)
    {
        const(char)* name;
      version (IN_LLVM) {} else
      {
        version (Windows)
        {
            files[i] = toWinPath(files[i]);
        }
      }
        const(char)* p = files[i];
        p = FileName.name(p); // strip path
        const(char)* ext = FileName.ext(p);
        char* newname;
        if (ext)
        {
            /* Deduce what to do with a file based on its extension
             */
            if (FileName.equals(ext, global.obj_ext))
            {
                global.params.objfiles.push(files[i]);
                libmodules.push(files[i]);
                continue;
            }
          version (IN_LLVM)
          {
            // Detect LLVM bitcode files on commandline
            if (FileName.equals(ext, global.bc_ext)) {
              global.params.bitcodeFiles.push(files[i]);
              continue;
            }
          }
            if (FileName.equals(ext, global.lib_ext))
            {
                global.params.libfiles.push(files[i]);
                libmodules.push(files[i]);
                continue;
            }
          version (IN_LLVM) {} else
          {
            static if (TARGET_LINUX || TARGET_OSX || TARGET_FREEBSD || TARGET_OPENBSD || TARGET_SOLARIS)
            {
                if (FileName.equals(ext, global.dll_ext))
                {
                    global.params.dllfiles.push(files[i]);
                    libmodules.push(files[i]);
                    continue;
                }
            }
          }
            if (strcmp(ext, global.ddoc_ext) == 0)
            {
                global.params.ddocfiles.push(files[i]);
                continue;
            }
            if (FileName.equals(ext, global.json_ext))
            {
                global.params.doJsonGeneration = true;
                global.params.jsonfilename = files[i];
                continue;
            }
            if (FileName.equals(ext, global.map_ext))
            {
                global.params.mapfile = files[i];
                continue;
            }
            // IN_LLVM replaced: static if (TARGET_WINDOS)
            if (global.params.isWindows)
            {
                if (FileName.equals(ext, "res"))
                {
                    global.params.resfile = files[i];
                    continue;
                }
                if (FileName.equals(ext, "def"))
                {
                    global.params.deffile = files[i];
                    continue;
                }
                if (FileName.equals(ext, "exe"))
                {
                    assert(0); // should have already been handled
                }
            }
            /* Examine extension to see if it is a valid
             * D source file extension
             */
            if (FileName.equals(ext, global.mars_ext) || FileName.equals(ext, global.hdr_ext) || FileName.equals(ext, "dd"))
            {
                ext--; // skip onto '.'
                assert(*ext == '.');
                newname = cast(char*)mem.xmalloc((ext - p) + 1);
                memcpy(newname, p, ext - p);
                newname[ext - p] = 0; // strip extension
                name = newname;
                if (name[0] == 0 || strcmp(name, "..") == 0 || strcmp(name, ".") == 0)
                {
                Linvalid:
                    error(Loc(), "invalid file name '%s'", files[i]);
                    fatal();
                }
            }
            else
            {
                error(Loc(), "unrecognized file extension %s", ext);
                fatal();
            }
        }
        else
        {
            name = p;
            if (!*name)
                goto Linvalid;
        }
        /* At this point, name is the D source file name stripped of
         * its path and extension.
         */
        auto id = Identifier.idPool(name, strlen(name));
        auto m = new Module(files[i], id, global.params.doDocComments, global.params.doHdrGeneration);
        modules.push(m);
      version (IN_LLVM)
      {
        if (!global.params.oneobj || firstModuleObjectFileIndex == size_t.max)
        {
            global.params.objfiles.push(cast(const(char)*)m); // defer to a later stage after parsing
            if (firstModuleObjectFileIndex == size_t.max)
                firstModuleObjectFileIndex = global.params.objfiles.dim - 1;
        }
      }
      else
      {
        if (firstmodule)
        {
            global.params.objfiles.push(m.objfile.name.str);
            firstmodule = false;
        }
      }
    }
  version (IN_LLVM)
  {
    if (global.params.oneobj && modules.dim < 2)
        global.params.oneobj = false;
    // global.params.oneobj => move object file for first source file to
    // beginning of object files list
    if (global.params.oneobj && firstModuleObjectFileIndex != 0)
    {
        auto fn = (*global.params.objfiles)[firstModuleObjectFileIndex];
        global.params.objfiles.remove(firstModuleObjectFileIndex);
        global.params.objfiles.insert(0, fn);
    }
  }
    // Read files
    /* Start by "reading" the dummy main.d file
     */
    if (global.params.addMain)
    {
        for (size_t i = 0; 1; i++)
        {
            assert(i != modules.dim);
            Module m = modules[i];
            if (strcmp(m.srcfile.name.str, global.main_d) == 0)
            {
                static __gshared const(char)* buf = "int main(){return 0;}";
                m.srcfile.setbuffer(cast(void*)buf, buf.sizeof);
                m.srcfile._ref = 1;
                break;
            }
        }
    }
    enum ASYNCREAD = false;
    static if (ASYNCREAD)
    {
        // Multi threaded
        AsyncRead* aw = AsyncRead.create(modules.dim);
        for (size_t i = 0; i < modules.dim; i++)
        {
            Module m = modules[i];
            aw.addFile(m.srcfile);
        }
        aw.start();
    }
    else
    {
        // Single threaded
        for (size_t i = 0; i < modules.dim; i++)
        {
            Module m = modules[i];
            m.read(Loc());
        }
    }
    // Parse files
    bool anydocfiles = false;
    size_t filecount = modules.dim;
    for (size_t filei = 0, modi = 0; filei < filecount; filei++, modi++)
    {
        Module m = modules[modi];
        if (global.params.verbose)
            fprintf(global.stdmsg, "parse     %s\n", m.toChars());
        if (!Module.rootModule)
            Module.rootModule = m;
        m.importedFrom = m; // m->isRoot() == true
      version (IN_LLVM) {} else
      {
        if (!global.params.oneobj || modi == 0 || m.isDocFile)
            m.deleteObjFile();
      }
        static if (ASYNCREAD)
        {
            if (aw.read(filei))
            {
                error(Loc(), "cannot read file %s", m.srcfile.name.toChars());
                fatal();
            }
        }
        m.parse();
      version (IN_LLVM)
      {
        // Finalize output filenames. Update if `-oq` was specified (only feasible after parsing).
        if (global.params.fullyQualifiedObjectFiles && m.md)
        {
            m.objfile = m.setOutfile(global.params.objname, global.params.objdir, m.arg, FileName.ext(m.objfile.name.str));
            if (m.docfile)
                m.setDocfile();
            if (m.hdrfile)
                m.hdrfile = m.setOutfile(global.params.hdrname, global.params.hdrdir, m.arg, global.hdr_ext);
        }

        // If `-run` is passed, the obj file is temporary and is removed after execution.
        // Make sure the name does not collide with other files from other processes by
        // creating a unique filename.
        if (global.params.run)
            m.makeObjectFilenameUnique();

        // Set object filename in global.params.objfiles.
        for (size_t j = 0; j < global.params.objfiles.dim; j++)
        {
            if ((*global.params.objfiles)[j] == cast(const(char)*)m)
            {
                (*global.params.objfiles)[j] = m.objfile.name.str;
                if (!m.isDocFile && global.params.obj)
                    m.checkAndAddOutputFile(m.objfile);
                break;
            }
        }

        if (!global.params.oneobj || modi == 0 || m.isDocFile)
            m.deleteObjFile();
      }
        if (m.isDocFile)
        {
            anydocfiles = true;
            gendocfile(m);
            // Remove m from list of modules
            modules.remove(modi);
            modi--;
            // Remove m's object file from list of object files
            for (size_t j = 0; j < global.params.objfiles.dim; j++)
            {
                if (m.objfile.name.str == (*global.params.objfiles)[j])
                {
                    global.params.objfiles.remove(j);
                    break;
                }
            }
            if (global.params.objfiles.dim == 0)
                global.params.link = false;
        }
    }
    static if (ASYNCREAD)
    {
        AsyncRead.dispose(aw);
    }
    if (anydocfiles && modules.dim && (global.params.oneobj || global.params.objname))
    {
        error(Loc(), "conflicting Ddoc and obj generation options");
        fatal();
    }
    if (global.errors)
        fatal();

    if (global.params.doHdrGeneration)
    {
        /* Generate 'header' import files.
         * Since 'header' import files must be independent of command
         * line switches and what else is imported, they are generated
         * before any semantic analysis.
         */
        for (size_t i = 0; i < modules.dim; i++)
        {
            Module m = modules[i];
            if (global.params.verbose)
                fprintf(global.stdmsg, "import    %s\n", m.toChars());
            genhdrfile(m);
        }
    }
    if (global.errors)
        fatal();

    // load all unconditional imports for better symbol resolving
    for (size_t i = 0; i < modules.dim; i++)
    {
        Module m = modules[i];
        if (global.params.verbose)
            fprintf(global.stdmsg, "importall %s\n", m.toChars());
        m.importAll(null);
    }
    if (global.errors)
        fatal();

  version (IN_LLVM) {} else
  {
    backend_init();
  }

    // Do semantic analysis
    for (size_t i = 0; i < modules.dim; i++)
    {
        Module m = modules[i];
        if (global.params.verbose)
            fprintf(global.stdmsg, "semantic  %s\n", m.toChars());
        m.semantic(null);
    }
    //if (global.errors)
    //    fatal();
    Module.dprogress = 1;
    Module.runDeferredSemantic();
    if (Module.deferred.dim)
    {
        for (size_t i = 0; i < Module.deferred.dim; i++)
        {
            Dsymbol sd = Module.deferred[i];
            sd.error("unable to resolve forward reference in definition");
        }
        //fatal();
    }

    // Do pass 2 semantic analysis
    for (size_t i = 0; i < modules.dim; i++)
    {
        Module m = modules[i];
        if (global.params.verbose)
            fprintf(global.stdmsg, "semantic2 %s\n", m.toChars());
        m.semantic2(null);
    }
    Module.runDeferredSemantic2();
    if (global.errors)
        fatal();

    // Do pass 3 semantic analysis
    for (size_t i = 0; i < modules.dim; i++)
    {
        Module m = modules[i];
        if (global.params.verbose)
            fprintf(global.stdmsg, "semantic3 %s\n", m.toChars());
        m.semantic3(null);
    }
    Module.runDeferredSemantic3();
    if (global.errors)
        fatal();
<<<<<<< HEAD
  
  version (IN_LLVM)
  {
    extraLDCSpecificSemanticAnalysis(modules);
    if (global.errors)
        fatal();
  }
=======
>>>>>>> 8b25e459

  version (IN_LLVM) {} else
  {
    // Scan for functions to inline
    if (global.params.useInline)
    {
        for (size_t i = 0; i < modules.dim; i++)
        {
            Module m = modules[i];
            if (global.params.verbose)
                fprintf(global.stdmsg, "inline scan %s\n", m.toChars());
            inlineScanModule(m);
        }
    }
  }
    // Do not attempt to generate output files if errors or warnings occurred
    if (global.errors || global.warnings)
        fatal();

    // inlineScan incrementally run semantic3 of each expanded functions.
    // So deps file generation should be moved after the inlinig stage.
    if (global.params.moduleDeps)
    {
        OutBuffer* ob = global.params.moduleDeps;
        if (global.params.moduleDepsFile)
        {
            auto deps = File(global.params.moduleDepsFile);
            deps.setbuffer(cast(void*)ob.data, ob.offset);
            writeFile(Loc(), &deps);
          version (IN_LLVM)
          {
            // fix LDC issue #1625
            global.params.moduleDeps = null;
            global.params.moduleDepsFile = null;
          }
        }
        else
            printf("%.*s", cast(int)ob.offset, ob.data);
    }

    printCtfePerformanceStats();

  version (IN_LLVM) {} else
  {
    Library library = null;
    if (global.params.lib)
    {
        library = Library.factory();
        library.setFilename(global.params.objdir, global.params.libname);
        // Add input object and input library files to output library
        for (size_t i = 0; i < libmodules.dim; i++)
        {
            const(char)* p = libmodules[i];
            library.addObject(p, null);
        }
    }
  }
    // Generate output files
    if (global.params.doJsonGeneration)
    {
        OutBuffer buf;
        json_generate(&buf, &modules);
        // Write buf to file
        const(char)* name = global.params.jsonfilename;
        if (name && name[0] == '-' && name[1] == 0)
        {
            // Write to stdout; assume it succeeds
            size_t n = fwrite(buf.data, 1, buf.offset, stdout);
            assert(n == buf.offset); // keep gcc happy about return values
        }
        else
        {
            /* The filename generation code here should be harmonized with Module::setOutfile()
             */
            const(char)* jsonfilename;
            if (name && *name)
            {
                jsonfilename = FileName.defaultExt(name, global.json_ext);
            }
            else
            {
                // Generate json file name from first obj name
                const(char)* n = (*global.params.objfiles)[0];
                n = FileName.name(n);
                //if (!FileName::absolute(name))
                //    name = FileName::combine(dir, name);
                jsonfilename = FileName.forceExt(n, global.json_ext);
            }
            ensurePathToNameExists(Loc(), jsonfilename);
            auto jsonfile = new File(jsonfilename);
            jsonfile.setbuffer(buf.data, buf.offset);
            jsonfile._ref = 1;
            writeFile(Loc(), jsonfile);
        }
    }
    if (!global.errors && global.params.doDocComments)
    {
        for (size_t i = 0; i < modules.dim; i++)
        {
            Module m = modules[i];
            gendocfile(m);
        }
    }
  version (IN_LLVM)
  {
    codegenModules(modules);
  }
  else
  {
    if (!global.params.obj)
    {
    }
    else if (global.params.oneobj)
    {
        if (modules.dim)
            obj_start(cast(char*)modules[0].srcfile.toChars());
        for (size_t i = 0; i < modules.dim; i++)
        {
            Module m = modules[i];
            if (global.params.verbose)
                fprintf(global.stdmsg, "code      %s\n", m.toChars());
            genObjFile(m, false);
            if (entrypoint && m == rootHasMain)
                genObjFile(entrypoint, false);
        }
        if (!global.errors && modules.dim)
        {
            obj_end(library, modules[0].objfile);
        }
    }
    else
    {
        for (size_t i = 0; i < modules.dim; i++)
        {
            Module m = modules[i];
            if (global.params.verbose)
                fprintf(global.stdmsg, "code      %s\n", m.toChars());
            obj_start(cast(char*)m.srcfile.toChars());
            genObjFile(m, global.params.multiobj);
            if (entrypoint && m == rootHasMain)
                genObjFile(entrypoint, global.params.multiobj);
            obj_end(library, m.objfile);
            obj_write_deferred(library);
            if (global.errors && !global.params.lib)
                m.deleteObjFile();
        }
    }
    if (global.params.lib && !global.errors)
        library.write();
    backend_term();
  }
    if (global.errors)
        fatal();
    int status = EXIT_SUCCESS;
    if (!global.params.objfiles.dim)
    {
      version (IN_LLVM)
      {
        if (global.params.link)
            error(Loc(), "no object files to link");
        else if (global.params.lib)
            error(Loc(), "no object files");
      }
      else
      {
        if (global.params.link)
            error(Loc(), "no object files to link");
      }
    }
    else
    {
      version (IN_LLVM)
      {
        if (global.params.link)
            status = linkObjToBinary();
        else if (global.params.lib)
            status = createStaticLibrary();

        if (status == EXIT_SUCCESS &&
            (global.params.cleanupObjectFiles || global.params.run))
        {
            for (size_t i = 0; i < modules.dim; i++)
            {
                modules[i].deleteObjFile();
                if (global.params.oneobj)
                    break;
            }
        }
      }
      else
      {
        if (global.params.link)
            status = runLINK();
      }
        if (global.params.run)
        {
            if (!status)
            {
                status = runProgram();
                /* Delete .obj files and .exe file
                 */
              version (IN_LLVM) {} else
              {
                for (size_t i = 0; i < modules.dim; i++)
                {
                    modules[i].deleteObjFile();
                    if (global.params.oneobj)
                        break;
                }
              }
                remove(global.params.exefile);
            }
        }
    }
    return status;
}


version (IN_LLVM) {} else
{

/**
 * Entry point which forwards to `tryMain`.
 *
 * Returns:
 *   Return code of the application
 */
int main()
{
    import core.memory;
    import core.runtime;

    version (GC)
    {
    }
    else
    {
        GC.disable();
    }
    version(D_Coverage)
    {
        // for now we need to manually set the source path
        string dirName(string path, char separator)
        {
            for (size_t i = path.length - 1; i > 0; i--)
            {
                if (path[i] == separator)
                    return path[0..i];
            }
            return path;
        }
        version (Windows)
            enum sourcePath = dirName(__FILE_FULL_PATH__, `\`);
        else
            enum sourcePath = dirName(__FILE_FULL_PATH__, '/');

        dmd_coverSourcePath(sourcePath);
        dmd_coverDestPath(sourcePath);
        dmd_coverSetMerge(true);
    }

    auto args = Runtime.cArgs();
    return tryMain(args.argc, cast(const(char)**)args.argv);
}


/**
 * Parses an environment variable containing command-line flags
 * and append them to `args`.
 *
 * This function is used to read the content of DFLAGS.
 * Flags are separated based on spaces and tabs.
 *
 * Params:
 *   envvalue = The content of an environment variable
 *   args     = Array to append the flags to, if any.
 */
private void getenv_setargv(const(char)* envvalue, Strings* args)
{
    if (!envvalue)
        return;
    char* p;
    int instring;
    int slash;
    char c;
    char* env = mem.xstrdup(envvalue); // create our own writable copy
    //printf("env = '%s'\n", env);
    while (1)
    {
        switch (*env)
        {
        case ' ':
        case '\t':
            env++;
            break;
        case 0:
            return;
        default:
            args.push(env); // append
            p = env;
            slash = 0;
            instring = 0;
            c = 0;
            while (1)
            {
                c = *env++;
                switch (c)
                {
                case '"':
                    p -= (slash >> 1);
                    if (slash & 1)
                    {
                        p--;
                        goto Laddc;
                    }
                    instring ^= 1;
                    slash = 0;
                    continue;
                case ' ':
                case '\t':
                    if (instring)
                        goto Laddc;
                    *p = 0;
                    //if (wildcard)
                    //    wildcardexpand();     // not implemented
                    break;
                case '\\':
                    slash++;
                    *p++ = c;
                    continue;
                case 0:
                    *p = 0;
                    //if (wildcard)
                    //    wildcardexpand();     // not implemented
                    return;
                default:
                Laddc:
                    slash = 0;
                    *p++ = c;
                    continue;
                }
                break;
            }
        }
    }
}

/**
 * Parse command line arguments for -m32 or -m64
 * to detect the desired architecture.
 *
 * Params:
 *   args = Command line arguments
 *   arch = Default value to use for architecture.
 *          Should be "32" or "64"
 *
 * Returns:
 *   "32", "64" or "32mscoff" if the "-m32", "-m64", "-m32mscoff" flags were passed,
 *   respectively. If they weren't, return `arch`.
 */
private const(char)* parse_arch_arg(Strings* args, const(char)* arch)
{
    for (size_t i = 0; i < args.dim; ++i)
    {
        const(char)* p = (*args)[i];
        if (p[0] == '-')
        {
            if (strcmp(p + 1, "m32") == 0 || strcmp(p + 1, "m32mscoff") == 0 || strcmp(p + 1, "m64") == 0)
                arch = p + 2;
            else if (strcmp(p + 1, "run") == 0)
                break;
        }
    }
    return arch;
}


/**
 * Parse command line arguments for -conf=path.
 *
 * Params:
 *   args = Command line arguments
 *
 * Returns:
 *   Path to the config file to use
 */
private const(char)* parse_conf_arg(Strings* args)
{
    const(char)* conf = null;
    for (size_t i = 0; i < args.dim; ++i)
    {
        const(char)* p = (*args)[i];
        if (p[0] == '-')
        {
            if (strncmp(p + 1, "conf=", 5) == 0)
                conf = p + 6;
            else if (strcmp(p + 1, "run") == 0)
                break;
        }
    }
    return conf;
}


/**
 * Helper function used by the glue layer
 *
 * Returns:
 *   A new array of Dsymbol
 */
extern (C++) Dsymbols* Dsymbols_create()
{
    return new Dsymbols();
}


/**
 * Helper function used by the glue layer
 *
 * Returns:
 *   A new array of VarDeclaration
 */
extern (C++) VarDeclarations* VarDeclarations_create()
{
    return new VarDeclarations();
}


/**
 * Helper function used by the glue layer
 *
 * Returns:
 *   A new array of Expression
 */
extern (C++) Expressions* Expressions_create()
{
    return new Expressions();
}

/**
 * Set the default and debug libraries to link against, if not already set
 *
 * Must be called after argument parsing is done, as it won't
 * override any value.
 * Note that if `-defaultlib=` or `-debuglib=` was used,
 * we don't override that either.
 */
private void setDefaultLibrary()
{
    if (global.params.defaultlibname is null)
    {
        static if (TARGET_WINDOS)
        {
            if (global.params.is64bit)
                global.params.defaultlibname = "phobos64";
            else if (global.params.mscoff)
                global.params.defaultlibname = "phobos32mscoff";
            else
                global.params.defaultlibname = "phobos";
        }
        else static if (TARGET_LINUX || TARGET_FREEBSD || TARGET_OPENBSD || TARGET_SOLARIS)
        {
            global.params.defaultlibname = "libphobos2.a";
        }
        else static if (TARGET_OSX)
        {
            global.params.defaultlibname = "phobos2";
        }
        else
        {
            static assert(0, "fix this");
        }
    }
    if (global.params.debuglibname is null)
        global.params.debuglibname = global.params.defaultlibname;
}


/**
 * Add default `version` identifier for ddmd, and set the
 * target platform in `global`.
 *
 * Needs to be run after all arguments parsing (command line, DFLAGS environment
 * variable and config file) in order to add final flags (such as `X86_64` or
 * the `CRuntime` used).
 */
private void addDefaultVersionIdentifiers()
{
    VersionCondition.addPredefinedGlobalIdent("DigitalMars");
    static if (TARGET_WINDOS)
    {
        VersionCondition.addPredefinedGlobalIdent("Windows");
        global.params.isWindows = true;
    }
    else static if (TARGET_LINUX)
    {
        VersionCondition.addPredefinedGlobalIdent("Posix");
        VersionCondition.addPredefinedGlobalIdent("linux");
        VersionCondition.addPredefinedGlobalIdent("ELFv1");
        global.params.isLinux = true;
    }
    else static if (TARGET_OSX)
    {
        VersionCondition.addPredefinedGlobalIdent("Posix");
        VersionCondition.addPredefinedGlobalIdent("OSX");
        global.params.isOSX = true;
        // For legacy compatibility
        VersionCondition.addPredefinedGlobalIdent("darwin");
    }
    else static if (TARGET_FREEBSD)
    {
        VersionCondition.addPredefinedGlobalIdent("Posix");
        VersionCondition.addPredefinedGlobalIdent("FreeBSD");
        VersionCondition.addPredefinedGlobalIdent("ELFv1");
        global.params.isFreeBSD = true;
    }
    else static if (TARGET_OPENBSD)
    {
        VersionCondition.addPredefinedGlobalIdent("Posix");
        VersionCondition.addPredefinedGlobalIdent("OpenBSD");
        VersionCondition.addPredefinedGlobalIdent("ELFv1");
        global.params.isOpenBSD = true;
    }
    else static if (TARGET_SOLARIS)
    {
        VersionCondition.addPredefinedGlobalIdent("Posix");
        VersionCondition.addPredefinedGlobalIdent("Solaris");
        VersionCondition.addPredefinedGlobalIdent("ELFv1");
        global.params.isSolaris = true;
    }
    else
    {
        static assert(0, "fix this");
    }
    VersionCondition.addPredefinedGlobalIdent("LittleEndian");
    VersionCondition.addPredefinedGlobalIdent("D_Version2");
    VersionCondition.addPredefinedGlobalIdent("all");

    if (global.params.is64bit)
    {
        VersionCondition.addPredefinedGlobalIdent("D_InlineAsm_X86_64");
        VersionCondition.addPredefinedGlobalIdent("X86_64");
        VersionCondition.addPredefinedGlobalIdent("D_SIMD");
        static if (TARGET_WINDOS)
        {
            VersionCondition.addPredefinedGlobalIdent("Win64");
        }
    }
    else
    {
        VersionCondition.addPredefinedGlobalIdent("D_InlineAsm"); //legacy
        VersionCondition.addPredefinedGlobalIdent("D_InlineAsm_X86");
        VersionCondition.addPredefinedGlobalIdent("X86");
        static if (TARGET_OSX)
        {
            VersionCondition.addPredefinedGlobalIdent("D_SIMD");
        }
        static if (TARGET_WINDOS)
        {
            VersionCondition.addPredefinedGlobalIdent("Win32");
        }
    }
    static if (TARGET_WINDOS)
    {
        if (global.params.mscoff)
            VersionCondition.addPredefinedGlobalIdent("CRuntime_Microsoft");
        else
            VersionCondition.addPredefinedGlobalIdent("CRuntime_DigitalMars");
    }
    else static if (TARGET_LINUX)
    {
        VersionCondition.addPredefinedGlobalIdent("CRuntime_Glibc");
    }

    if (global.params.isLP64)
        VersionCondition.addPredefinedGlobalIdent("D_LP64");
    if (global.params.doDocComments)
        VersionCondition.addPredefinedGlobalIdent("D_Ddoc");
    if (global.params.cov)
        VersionCondition.addPredefinedGlobalIdent("D_Coverage");
    if (global.params.pic)
        VersionCondition.addPredefinedGlobalIdent("D_PIC");
    if (global.params.useUnitTests)
        VersionCondition.addPredefinedGlobalIdent("unittest");
    if (global.params.useAssert)
        VersionCondition.addPredefinedGlobalIdent("assert");
    if (global.params.useArrayBounds == BOUNDSCHECKoff)
        VersionCondition.addPredefinedGlobalIdent("D_NoBoundsChecks");
    VersionCondition.addPredefinedGlobalIdent("D_HardFloat");
}

} // !IN_LLVM<|MERGE_RESOLUTION|>--- conflicted
+++ resolved
@@ -53,11 +53,8 @@
 import ddmd.root.stringtable;
 import ddmd.target;
 import ddmd.tokens;
-<<<<<<< HEAD
 version (IN_LLVM) import gen.semantic : extraLDCSpecificSemanticAnalysis;
-=======
 import ddmd.utils;
->>>>>>> 8b25e459
 
 
 version(IN_LLVM)
@@ -1532,7 +1529,6 @@
     Module.runDeferredSemantic3();
     if (global.errors)
         fatal();
-<<<<<<< HEAD
   
   version (IN_LLVM)
   {
@@ -1540,8 +1536,6 @@
     if (global.errors)
         fatal();
   }
-=======
->>>>>>> 8b25e459
 
   version (IN_LLVM) {} else
   {
