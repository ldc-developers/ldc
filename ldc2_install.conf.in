// See comments in driver/config.d in ldc source tree for grammar description of
// this config file.

// The default group is required
default:
{
    // default switches injected before all explicit command-line switches
    switches = [
<<<<<<< HEAD
        "-I@LDC2_INCLUDE_DIR@/ldc",
        "-I@LDC2_INCLUDE_DIR@",
        "-L-L%%ldcbinarypath%%/../lib@LIB_SUFFIX@", @MULTILIB_ADDITIONAL_INSTALL_PATH@
=======
        "-I@INCLUDE_INSTALL_DIR@/ldc",
        "-I@INCLUDE_INSTALL_DIR@",
>>>>>>> 37390e57
        "-defaultlib=phobos2-ldc,druntime-ldc",
        "-debuglib=phobos2-ldc-debug,druntime-ldc-debug"@ADDITIONAL_DEFAULT_LDC_SWITCHES@
    ];
    // default switches appended after all explicit command-line switches
    post-switches = [
        "-L-L@CMAKE_INSTALL_LIBDIR@",@MULTILIB_ADDITIONAL_INSTALL_PATH@
    ];
};<|MERGE_RESOLUTION|>--- conflicted
+++ resolved
@@ -6,14 +6,8 @@
 {
     // default switches injected before all explicit command-line switches
     switches = [
-<<<<<<< HEAD
-        "-I@LDC2_INCLUDE_DIR@/ldc",
-        "-I@LDC2_INCLUDE_DIR@",
-        "-L-L%%ldcbinarypath%%/../lib@LIB_SUFFIX@", @MULTILIB_ADDITIONAL_INSTALL_PATH@
-=======
         "-I@INCLUDE_INSTALL_DIR@/ldc",
         "-I@INCLUDE_INSTALL_DIR@",
->>>>>>> 37390e57
         "-defaultlib=phobos2-ldc,druntime-ldc",
         "-debuglib=phobos2-ldc-debug,druntime-ldc-debug"@ADDITIONAL_DEFAULT_LDC_SWITCHES@
     ];
