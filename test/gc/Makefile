include ../common.mak

<<<<<<< HEAD
TESTS := sentinel printf memstomp invariant logging precise precisegc
# LDC: disable forkgc on Windows
ifeq (,$(findstring win,$(OS)))
TESTS+=forkgc
endif
=======
TESTS := sentinel printf memstomp invariant logging precise precisegc forkgc forkgc2 sigmaskgc
>>>>>>> c550ab1a

SRC_GC = ../../src/gc/impl/conservative/gc.d
SRC = $(SRC_GC) ../../src/rt/lifetime.d
# ../../src/object.d causes duplicate symbols
UDFLAGS = $(DFLAGS) -unittest

.PHONY: all clean
all: $(addprefix $(ROOT)/,$(addsuffix .done,$(TESTS)))

$(ROOT)/%.done: $(ROOT)/%
	@echo Testing $*
	$(QUIET)$(TIMELIMIT)$(ROOT)/$* $(RUN_ARGS)
	@touch $@

$(ROOT)/sentinel: $(SRC)
	$(DMD) -debug=SENTINEL $(UDFLAGS) -main -of$@ $(SRC)

$(ROOT)/printf: $(SRC)
	$(DMD) -debug=PRINTF -debug=PRINTF_TO_FILE -debug=COLLECT_PRINTF $(UDFLAGS) -main -of$@ $(SRC_GC)

$(ROOT)/memstomp: $(SRC)
	$(DMD) -debug=MEMSTOMP $(UDFLAGS) -main -of$@ $(SRC)

$(ROOT)/invariant: $(SRC)
	$(DMD) -debug -debug=INVARIANT -debug=PTRCHECK -debug=PTRCHECK2 $(UDFLAGS) -main -of$@ $(SRC)

$(ROOT)/logging: $(SRC)
	$(DMD) -debug=LOGGING $(UDFLAGS) -main -of$@ $(SRC)

$(ROOT)/precise: $(SRC)
	$(DMD) -debug -debug=INVARIANT -debug=MEMSTOMP $(UDFLAGS) -main -of$@ $(SRC)
$(ROOT)/precise.done: RUN_ARGS += --DRT-gcopt=gc:precise

$(ROOT)/precisegc: $(SRC)
	$(DMD) $(UDFLAGS) -gx -of$@ $(SRC) precisegc.d

$(ROOT)/forkgc: forkgc.d
	$(DMD) $(UDFLAGS) -of$@ forkgc.d

$(ROOT)/forkgc2: forkgc2.d
	$(DMD) $(UDFLAGS) -of$@ forkgc2.d

$(ROOT)/sigmaskgc: sigmaskgc.d
	$(DMD) $(UDFLAGS) -of$@ sigmaskgc.d

clean:
	rm -rf $(ROOT)<|MERGE_RESOLUTION|>--- conflicted
+++ resolved
@@ -1,14 +1,10 @@
 include ../common.mak
 
-<<<<<<< HEAD
 TESTS := sentinel printf memstomp invariant logging precise precisegc
-# LDC: disable forkgc on Windows
+# LDC: disable forkgc, forkgc2 and sigmaskgc on Windows
 ifeq (,$(findstring win,$(OS)))
-TESTS+=forkgc
+TESTS+=forkgc forkgc2 sigmaskgc
 endif
-=======
-TESTS := sentinel printf memstomp invariant logging precise precisegc forkgc forkgc2 sigmaskgc
->>>>>>> c550ab1a
 
 SRC_GC = ../../src/gc/impl/conservative/gc.d
 SRC = $(SRC_GC) ../../src/rt/lifetime.d
