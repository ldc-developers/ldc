--- conflicted
+++ resolved
@@ -1787,15 +1787,10 @@
     auto newsize = newlength * sizeelem;
     auto size = length * sizeelem;
 
-<<<<<<< HEAD
-=======
     // calculate the extent of the array given the base.
     size_t offset = px.ptr - __arrayStart(info);
->>>>>>> 57a40b65
     if(info.base && (info.attr & BlkAttr.APPENDABLE))
     {
-        // calculate the extent of the array given the base.
-        size_t offset = px.ptr - __arrayStart(info);
         if(info.size >= PAGESIZE)
         {
             // size of array is at the front of the block
