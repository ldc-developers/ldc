/**
 * This module contains all functions related to an object's lifetime:
 * allocation, resizing, deallocation, and finalization.
 *
 * Copyright: Copyright Digital Mars 2000 - 2012.
 * License: Distributed under the
 *      $(LINK2 http://www.boost.org/LICENSE_1_0.txt, Boost Software License 1.0).
 *    (See accompanying file LICENSE)
 * Authors:   Walter Bright, Sean Kelly, Steven Schveighoffer
 * Source: $(DRUNTIMESRC src/rt/_lifetime.d)
 */

module rt.lifetime;

import core.memory;
debug(PRINTF) import core.stdc.stdio;
static import rt.tlsgc;
version(LDC) import ldc.attributes;

alias BlkInfo = GC.BlkInfo;
alias BlkAttr = GC.BlkAttr;

private
{
    alias bool function(Object) CollectHandler;
    __gshared CollectHandler collectHandler = null;

    extern (C) void _d_monitordelete(Object h, bool det);

    enum : size_t
    {
        PAGESIZE = 4096,
        BIGLENGTHMASK = ~(PAGESIZE - 1),
        SMALLPAD = 1,
        MEDPAD = ushort.sizeof,
        LARGEPREFIX = 16, // 16 bytes padding at the front of the array
        LARGEPAD = LARGEPREFIX + 1,
        MAXSMALLSIZE = 256-SMALLPAD,
        MAXMEDSIZE = (PAGESIZE / 2) - MEDPAD
    }
}

private immutable bool callStructDtorsDuringGC;

extern (C) void lifetime_init()
{
    // this is run before static ctors, so it is safe to modify immutables
    import rt.config;
    string s = rt_configOption("callStructDtorsDuringGC");
    if (s != null)
        cast() callStructDtorsDuringGC = s[0] == '1' || s[0] == 'y' || s[0] == 'Y';
    else
        cast() callStructDtorsDuringGC = true;
}

/**
 *
 */
extern (C) void* _d_allocmemory(size_t sz)
@weak // LDC
{
    return GC.malloc(sz);
}


version (LDC)
{

/**
 * for allocating a single POD value
 */
extern (C) void* _d_allocmemoryT(TypeInfo ti) @weak
{
    return GC.malloc(ti.tsize(), !(ti.flags() & 1) ? BlkAttr.NO_SCAN : 0);
}

} // version (LDC)


// adapted for LDC
pragma(inline, true)
private extern (D) Object _d_newclass(bool initialize)(const ClassInfo ci)
{
    import core.stdc.stdlib;
    import core.exception : onOutOfMemoryError;
    void* p;

    debug(PRINTF) printf("_d_newclass(ci = %p, %s)\n", ci, cast(char *)ci.name);
    if (ci.m_flags & TypeInfo_Class.ClassFlags.isCOMclass)
    {   /* COM objects are not garbage collected, they are reference counted
         * using AddRef() and Release().  They get free'd by C's free()
         * function called by Release() when Release()'s reference count goes
         * to zero.
     */
        p = malloc(ci.initializer.length);
        if (!p)
            onOutOfMemoryError();
    }
    else
    {
        // TODO: should this be + 1 to avoid having pointers to the next block?
        BlkAttr attr = BlkAttr.NONE;
        // extern(C++) classes don't have a classinfo pointer in their vtable so the GC can't finalize them
        if (ci.m_flags & TypeInfo_Class.ClassFlags.hasDtor
            && !(ci.m_flags & TypeInfo_Class.ClassFlags.isCPPclass))
            attr |= BlkAttr.FINALIZE;
        if (ci.m_flags & TypeInfo_Class.ClassFlags.noPointers)
            attr |= BlkAttr.NO_SCAN;
        p = GC.malloc(ci.initializer.length, attr, ci);
        debug(PRINTF) printf(" p = %p\n", p);
    }

    debug(PRINTF)
    {
        printf("p = %p\n", p);
        printf("ci = %p, ci.init.ptr = %p, len = %llu\n", ci, ci.initializer.ptr, cast(ulong)ci.initializer.length);
        printf("vptr = %p\n", *cast(void**) ci.initializer);
        printf("vtbl[0] = %p\n", (*cast(void***) ci.initializer)[0]);
        printf("vtbl[1] = %p\n", (*cast(void***) ci.initializer)[1]);
        printf("init[0] = %x\n", (cast(uint*) ci.initializer)[0]);
        printf("init[1] = %x\n", (cast(uint*) ci.initializer)[1]);
        printf("init[2] = %x\n", (cast(uint*) ci.initializer)[2]);
        printf("init[3] = %x\n", (cast(uint*) ci.initializer)[3]);
        printf("init[4] = %x\n", (cast(uint*) ci.initializer)[4]);
    }

  static if (initialize) // LDC
  {
    // initialize it
    p[0 .. ci.initializer.length] = ci.initializer[];
  }

    debug(PRINTF) printf("initialization done\n");
    return cast(Object) p;
}

version (LDC)
{

/**
 *
 */
extern (C) Object _d_newclass(const ClassInfo ci) @weak
{
    return _d_newclass!true(ci);
}

// Initialization is performed in DtoNewClass(), so only allocate
// the class in druntime (LDC issue #966).
extern (C) Object _d_allocclass(const ClassInfo ci) @weak
{
    return _d_newclass!false(ci);
}

}


/**
 *
 */
extern (C) void _d_delinterface(void** p)
{
    if (*p)
    {
        Interface* pi = **cast(Interface ***)*p;
        Object     o  = cast(Object)(*p - pi.offset);

        _d_delclass(&o);
        *p = null;
    }
}


// used for deletion
private extern (D) alias void function (Object) fp_t;


/**
 *
 */
extern (C) void _d_delclass(Object* p)
@weak // LDC
{
    if (*p)
    {
        debug(PRINTF) printf("_d_delclass(%p)\n", *p);

        ClassInfo **pc = cast(ClassInfo **)*p;
        if (*pc)
        {
            ClassInfo c = **pc;

            rt_finalize(cast(void*) *p);

            if (c.deallocator)
            {
                fp_t fp = cast(fp_t)c.deallocator;
                (*fp)(*p); // call deallocator
                *p = null;
                return;
            }
        }
        else
        {
            rt_finalize(cast(void*) *p);
        }
        GC.free(cast(void*) *p);
        *p = null;
    }
}

/**
 * This is called for a delete statement where the value
 * being deleted is a pointer to a struct with a destructor
 * but doesn't have an overloaded delete operator.
 */
extern (C) void _d_delstruct(void** p, TypeInfo_Struct inf)
@weak // LDC
{
    if (*p)
    {
        debug(PRINTF) printf("_d_delstruct(%p, %p)\n", *p, cast(void*)inf);

        inf.destroy(*p);
        GC.free(*p);
        *p = null;
    }
}

// strip const/immutable/shared/inout from type info
inout(TypeInfo) unqualify(inout(TypeInfo) cti) pure nothrow @nogc
{
    TypeInfo ti = cast() cti;
    while (ti)
    {
        // avoid dynamic type casts
        auto tti = typeid(ti);
        if (tti is typeid(TypeInfo_Const))
            ti = (cast(TypeInfo_Const)cast(void*)ti).base;
        else if (tti is typeid(TypeInfo_Invariant))
            ti = (cast(TypeInfo_Invariant)cast(void*)ti).base;
        else if (tti is typeid(TypeInfo_Shared))
            ti = (cast(TypeInfo_Shared)cast(void*)ti).base;
        else if (tti is typeid(TypeInfo_Inout))
            ti = (cast(TypeInfo_Inout)cast(void*)ti).base;
        else
            break;
    }
    return ti;
}

// size used to store the TypeInfo at the end of an allocation for structs that have a destructor
size_t structTypeInfoSize(const TypeInfo ti) pure nothrow @nogc
{
    if (!callStructDtorsDuringGC)
        return 0;

    if (ti && typeid(ti) is typeid(TypeInfo_Struct)) // avoid a complete dynamic type cast
    {
        auto sti = cast(TypeInfo_Struct)cast(void*)ti;
        if (sti.xdtor)
            return size_t.sizeof;
    }
    return 0;
}

/** dummy class used to lock for shared array appending */
private class ArrayAllocLengthLock
{}


/**
  Set the allocated length of the array block.  This is called
  any time an array is appended to or its length is set.

  The allocated block looks like this for blocks < PAGESIZE:

  |elem0|elem1|elem2|...|elemN-1|emptyspace|N*elemsize|


  The size of the allocated length at the end depends on the block size:

  a block of 16 to 256 bytes has an 8-bit length.

  a block with 512 to pagesize/2 bytes has a 16-bit length.

  For blocks >= pagesize, the length is a size_t and is at the beginning of the
  block.  The reason we have to do this is because the block can extend into
  more pages, so we cannot trust the block length if it sits at the end of the
  block, because it might have just been extended.  If we can prove in the
  future that the block is unshared, we may be able to change this, but I'm not
  sure it's important.

  In order to do put the length at the front, we have to provide 16 bytes
  buffer space in case the block has to be aligned properly.  In x86, certain
  SSE instructions will only work if the data is 16-byte aligned.  In addition,
  we need the sentinel byte to prevent accidental pointers to the next block.
  Because of the extra overhead, we only do this for page size and above, where
  the overhead is minimal compared to the block size.

  So for those blocks, it looks like:

  |N*elemsize|padding|elem0|elem1|...|elemN-1|emptyspace|sentinelbyte|

  where elem0 starts 16 bytes after the first byte.
  */
bool __setArrayAllocLength(ref BlkInfo info, size_t newlength, bool isshared, const TypeInfo tinext, size_t oldlength = ~0) pure nothrow
{
    import core.atomic;

    size_t typeInfoSize = structTypeInfoSize(tinext);

    if(info.size <= 256)
    {
        import core.checkedint;

        bool overflow;
        auto newlength_padded = addu(newlength,
                                     addu(SMALLPAD, typeInfoSize, overflow),
                                     overflow);

        if(newlength_padded > info.size || overflow)
            // new size does not fit inside block
            return false;

        auto length = cast(ubyte *)(info.base + info.size - typeInfoSize - SMALLPAD);
        if(oldlength != ~0)
        {
            if(isshared)
            {
                return cas(cast(shared)length, cast(ubyte)oldlength, cast(ubyte)newlength);
            }
            else
            {
                if(*length == cast(ubyte)oldlength)
                    *length = cast(ubyte)newlength;
                else
                    return false;
            }
        }
        else
        {
            // setting the initial length, no cas needed
            *length = cast(ubyte)newlength;
        }
        if (typeInfoSize)
        {
            auto typeInfo = cast(TypeInfo*)(info.base + info.size - size_t.sizeof);
            *typeInfo = cast() tinext;
        }
    }
    else if(info.size < PAGESIZE)
    {
        if(newlength + MEDPAD + typeInfoSize > info.size)
            // new size does not fit inside block
            return false;
        auto length = cast(ushort *)(info.base + info.size - typeInfoSize - MEDPAD);
        if(oldlength != ~0)
        {
            if(isshared)
            {
                return cas(cast(shared)length, cast(ushort)oldlength, cast(ushort)newlength);
            }
            else
            {
                if(*length == oldlength)
                    *length = cast(ushort)newlength;
                else
                    return false;
            }
        }
        else
        {
            // setting the initial length, no cas needed
            *length = cast(ushort)newlength;
        }
        if (typeInfoSize)
        {
            auto typeInfo = cast(TypeInfo*)(info.base + info.size - size_t.sizeof);
            *typeInfo = cast() tinext;
        }
    }
    else
    {
        if(newlength + LARGEPAD > info.size)
            // new size does not fit inside block
            return false;
        auto length = cast(size_t *)(info.base);
        if(oldlength != ~0)
        {
            if(isshared)
            {
                return cas(cast(shared)length, cast(size_t)oldlength, cast(size_t)newlength);
            }
            else
            {
                if(*length == oldlength)
                    *length = newlength;
                else
                    return false;
            }
        }
        else
        {
            // setting the initial length, no cas needed
            *length = newlength;
        }
        if (typeInfoSize)
        {
            auto typeInfo = cast(TypeInfo*)(info.base + size_t.sizeof);
            *typeInfo = cast()tinext;
        }
    }
    return true; // resize succeeded
}

/**
  get the allocation size of the array for the given block (without padding or type info)
  */
size_t __arrayAllocLength(ref BlkInfo info, const TypeInfo tinext) pure nothrow
{
    if(info.size <= 256)
        return *cast(ubyte *)(info.base + info.size - structTypeInfoSize(tinext) - SMALLPAD);

    if(info.size < PAGESIZE)
        return *cast(ushort *)(info.base + info.size - structTypeInfoSize(tinext) - MEDPAD);

    return *cast(size_t *)(info.base);
}

/**
  get the start of the array for the given block
  */
void *__arrayStart(BlkInfo info) nothrow pure
{
    return info.base + ((info.size & BIGLENGTHMASK) ? LARGEPREFIX : 0);
}

/**
  get the padding required to allocate size bytes.  Note that the padding is
  NOT included in the passed in size.  Therefore, do NOT call this function
  with the size of an allocated block.
  */
size_t __arrayPad(size_t size, const TypeInfo tinext) nothrow pure @trusted
{
    return size > MAXMEDSIZE ? LARGEPAD : ((size > MAXSMALLSIZE ? MEDPAD : SMALLPAD) + structTypeInfoSize(tinext));
}

/**
  allocate an array memory block by applying the proper padding and
  assigning block attributes if not inherited from the existing block
  */
BlkInfo __arrayAlloc(size_t arrsize, const TypeInfo ti, const TypeInfo tinext) nothrow pure
{
    import core.checkedint;

    size_t typeInfoSize = structTypeInfoSize(tinext);
    size_t padsize = arrsize > MAXMEDSIZE ? LARGEPAD : ((arrsize > MAXSMALLSIZE ? MEDPAD : SMALLPAD) + typeInfoSize);

    bool overflow;
    auto padded_size = addu(arrsize, padsize, overflow);

    if (overflow)
        return BlkInfo();

    uint attr = (!(tinext.flags & 1) ? BlkAttr.NO_SCAN : 0) | BlkAttr.APPENDABLE;
    if (typeInfoSize)
        attr |= BlkAttr.STRUCTFINAL | BlkAttr.FINALIZE;
    return GC.qalloc(padded_size, attr, ti);
}

BlkInfo __arrayAlloc(size_t arrsize, ref BlkInfo info, const TypeInfo ti, const TypeInfo tinext)
{
    import core.checkedint;

    if (!info.base)
        return __arrayAlloc(arrsize, ti, tinext);

    bool overflow;
    auto padded_size = addu(arrsize, __arrayPad(arrsize, tinext), overflow);
    if (overflow)
    {
        return BlkInfo();
    }

    return GC.qalloc(padded_size, info.attr, ti);
}

/**
  cache for the lookup of the block info
  */
enum N_CACHE_BLOCKS=8;

// note this is TLS, so no need to sync.
BlkInfo *__blkcache_storage;

static if(N_CACHE_BLOCKS==1)
{
    version=single_cache;
}
else
{
    //version=simple_cache; // uncomment to test simple cache strategy
    //version=random_cache; // uncomment to test random cache strategy

    // ensure N_CACHE_BLOCKS is power of 2.
    static assert(!((N_CACHE_BLOCKS - 1) & N_CACHE_BLOCKS));

    version(random_cache)
    {
        int __nextRndNum = 0;
    }
    int __nextBlkIdx;
}

@property BlkInfo *__blkcache() nothrow
{
    if(!__blkcache_storage)
    {
        import core.stdc.stdlib;
        import core.stdc.string;
        // allocate the block cache for the first time
        immutable size = BlkInfo.sizeof * N_CACHE_BLOCKS;
        __blkcache_storage = cast(BlkInfo *)malloc(size);
        memset(__blkcache_storage, 0, size);
    }
    return __blkcache_storage;
}

// called when thread is exiting.
static ~this()
{
    // free the blkcache
    if(__blkcache_storage)
    {
        import core.stdc.stdlib;
        free(__blkcache_storage);
        __blkcache_storage = null;
    }
}


// we expect this to be called with the lock in place
void processGCMarks(BlkInfo* cache, scope rt.tlsgc.IsMarkedDg isMarked) nothrow
{
    // called after the mark routine to eliminate block cache data when it
    // might be ready to sweep

    debug(PRINTF) printf("processing GC Marks, %x\n", cache);
    if(cache)
    {
        debug(PRINTF) foreach(i; 0 .. N_CACHE_BLOCKS)
        {
            printf("cache entry %d has base ptr %x\tsize %d\tflags %x\n", i, cache[i].base, cache[i].size, cache[i].attr);
        }
        auto cache_end = cache + N_CACHE_BLOCKS;
        for(;cache < cache_end; ++cache)
        {
            if(cache.base != null && !isMarked(cache.base))
            {
                debug(PRINTF) printf("clearing cache entry at %x\n", cache.base);
                cache.base = null; // clear that data.
            }
        }
    }
}

unittest
{
    // Bugzilla 10701 - segfault in GC
    ubyte[] result; result.length = 4096;
    GC.free(result.ptr);
    GC.collect();
}

/**
  Get the cached block info of an interior pointer.  Returns null if the
  interior pointer's block is not cached.

  NOTE: The base ptr in this struct can be cleared asynchronously by the GC,
        so any use of the returned BlkInfo should copy it and then check the
        base ptr of the copy before actually using it.

  TODO: Change this function so the caller doesn't have to be aware of this
        issue.  Either return by value and expect the caller to always check
        the base ptr as an indication of whether the struct is valid, or set
        the BlkInfo as a side-effect and return a bool to indicate success.
  */
BlkInfo *__getBlkInfo(void *interior) nothrow
{
    BlkInfo *ptr = __blkcache;
    version(single_cache)
    {
        if(ptr.base && ptr.base <= interior && (interior - ptr.base) < ptr.size)
            return ptr;
        return null; // not in cache.
    }
    else version(simple_cache)
    {
        foreach(i; 0..N_CACHE_BLOCKS)
        {
            if(ptr.base && ptr.base <= interior && (interior - ptr.base) < ptr.size)
                return ptr;
            ptr++;
        }
    }
    else
    {
        // try to do a smart lookup, using __nextBlkIdx as the "head"
        auto curi = ptr + __nextBlkIdx;
        for(auto i = curi; i >= ptr; --i)
        {
            if(i.base && i.base <= interior && cast(size_t)(interior - i.base) < i.size)
                return i;
        }

        for(auto i = ptr + N_CACHE_BLOCKS - 1; i > curi; --i)
        {
            if(i.base && i.base <= interior && cast(size_t)(interior - i.base) < i.size)
                return i;
        }
    }
    return null; // not in cache.
}

void __insertBlkInfoCache(BlkInfo bi, BlkInfo *curpos) nothrow
{
    version(single_cache)
    {
        *__blkcache = bi;
    }
    else
    {
        version(simple_cache)
        {
            if(curpos)
                *curpos = bi;
            else
            {
                // note, this is a super-simple algorithm that does not care about
                // most recently used.  It simply uses a round-robin technique to
                // cache block info.  This means that the ordering of the cache
                // doesn't mean anything.  Certain patterns of allocation may
                // render the cache near-useless.
                __blkcache[__nextBlkIdx] = bi;
                __nextBlkIdx = (__nextBlkIdx+1) & (N_CACHE_BLOCKS - 1);
            }
        }
        else version(random_cache)
        {
            // strategy: if the block currently is in the cache, move the
            // current block index to the a random element and evict that
            // element.
            auto cache = __blkcache;
            if(!curpos)
            {
                __nextBlkIdx = (__nextRndNum = 1664525 * __nextRndNum + 1013904223) & (N_CACHE_BLOCKS - 1);
                curpos = cache + __nextBlkIdx;
            }
            else
            {
                __nextBlkIdx = curpos - cache;
            }
            *curpos = bi;
        }
        else
        {
            //
            // strategy: If the block currently is in the cache, swap it with
            // the head element.  Otherwise, move the head element up by one,
            // and insert it there.
            //
            auto cache = __blkcache;
            if(!curpos)
            {
                __nextBlkIdx = (__nextBlkIdx+1) & (N_CACHE_BLOCKS - 1);
                curpos = cache + __nextBlkIdx;
            }
            else if(curpos !is cache + __nextBlkIdx)
            {
                *curpos = cache[__nextBlkIdx];
                curpos = cache + __nextBlkIdx;
            }
            *curpos = bi;
        }
    }
}

/**
 * Shrink the "allocated" length of an array to be the exact size of the array.
 * It doesn't matter what the current allocated length of the array is, the
 * user is telling the runtime that he knows what he is doing.
 */
extern(C) void _d_arrayshrinkfit(const TypeInfo ti, void[] arr) /+nothrow+/
{
    // note, we do not care about shared.  We are setting the length no matter
    // what, so no lock is required.
    debug(PRINTF) printf("_d_arrayshrinkfit, elemsize = %d, arr.ptr = x%x arr.length = %d\n", ti.next.tsize, arr.ptr, arr.length);
    auto tinext = unqualify(ti.next);
    auto size = tinext.tsize;                  // array element size
    auto cursize = arr.length * size;
    auto isshared = typeid(ti) is typeid(TypeInfo_Shared);
    auto bic = isshared ? null : __getBlkInfo(arr.ptr);
    auto info = bic ? *bic : GC.query(arr.ptr);
    if(info.base && (info.attr & BlkAttr.APPENDABLE))
    {
        auto newsize = (arr.ptr - __arrayStart(info)) + cursize;

        debug(PRINTF) printf("setting allocated size to %d\n", (arr.ptr - info.base) + cursize);

        // destroy structs that become unused memory when array size is shrinked
        if (typeid(tinext) is typeid(TypeInfo_Struct)) // avoid a complete dynamic type cast
        {
            auto sti = cast(TypeInfo_Struct)cast(void*)tinext;
            if (sti.xdtor)
            {
                auto oldsize = __arrayAllocLength(info, tinext);
                if (oldsize > cursize)
                    finalize_array(arr.ptr + cursize, oldsize - cursize, sti);
            }
        }
        // Note: Since we "assume" the append is safe, it means it is not shared.
        // Since it is not shared, we also know it won't throw (no lock).
        if (!__setArrayAllocLength(info, newsize, false, tinext))
        {
            import core.exception : onInvalidMemoryOperationError;
            onInvalidMemoryOperationError();
        }

        // cache the block if not already done.
        if (!isshared && !bic)
            __insertBlkInfoCache(info, null);
    }
}

package bool hasPostblit(in TypeInfo ti)
{
    return (&ti.postblit).funcptr !is &TypeInfo.postblit;
}

void __doPostblit(void *ptr, size_t len, const TypeInfo ti)
{
    if (!hasPostblit(ti))
        return;

    if(auto tis = cast(TypeInfo_Struct)ti)
    {
        // this is a struct, check the xpostblit member
        auto pblit = tis.xpostblit;
        if(!pblit)
            // postblit not specified, no point in looping.
            return;

        // optimized for struct, call xpostblit directly for each element
        immutable size = ti.tsize;
        const eptr = ptr + len;
        for(;ptr < eptr;ptr += size)
            pblit(ptr);
    }
    else
    {
        // generic case, call the typeinfo's postblit function
        immutable size = ti.tsize;
        const eptr = ptr + len;
        for(;ptr < eptr;ptr += size)
            ti.postblit(ptr);
    }
}


/**
 * set the array capacity.  If the array capacity isn't currently large enough
 * to hold the requested capacity (in number of elements), then the array is
 * resized/reallocated to the appropriate size.  Pass in a requested capacity
 * of 0 to get the current capacity.  Returns the number of elements that can
 * actually be stored once the resizing is done.
 */
extern(C) size_t _d_arraysetcapacity(const TypeInfo ti, size_t newcapacity, void[]* p)
@weak // LDC
in
{
    assert(ti);
    assert(!(*p).length || (*p).ptr);
}
do
{
    import core.stdc.string;
    import core.exception : onOutOfMemoryError;

    // step 1, get the block
    auto isshared = typeid(ti) is typeid(TypeInfo_Shared);
    auto bic = isshared ? null : __getBlkInfo((*p).ptr);
    auto info = bic ? *bic : GC.query((*p).ptr);
    auto tinext = unqualify(ti.next);
    auto size = tinext.tsize;
    version (D_InlineAsm_X86)
    {
        size_t reqsize = void;

        asm
        {
            mov EAX, newcapacity;
            mul EAX, size;
            mov reqsize, EAX;
            jnc  Lcontinue;
        }
    }
    else version (D_InlineAsm_X86_64)
    {
        size_t reqsize = void;

        asm
        {
            mov RAX, newcapacity;
            mul RAX, size;
            mov reqsize, RAX;
            jnc  Lcontinue;
        }
    }
    else
    {
        import core.checkedint : mulu;

        bool overflow = false;
        size_t reqsize = mulu(size, newcapacity, overflow);
        if (!overflow)
            goto Lcontinue;
    }
Loverflow:
    onOutOfMemoryError();
    assert(0);
Lcontinue:

    // step 2, get the actual "allocated" size.  If the allocated size does not
    // match what we expect, then we will need to reallocate anyways.

    // TODO: this probably isn't correct for shared arrays
    size_t curallocsize = void;
    size_t curcapacity = void;
    size_t offset = void;
    size_t arraypad = void;
    if(info.base && (info.attr & BlkAttr.APPENDABLE))
    {
        if(info.size <= 256)
        {
            arraypad = SMALLPAD + structTypeInfoSize(tinext);
            curallocsize = *(cast(ubyte *)(info.base + info.size - arraypad));
        }
        else if(info.size < PAGESIZE)
        {
            arraypad = MEDPAD + structTypeInfoSize(tinext);
            curallocsize = *(cast(ushort *)(info.base + info.size - arraypad));
        }
        else
        {
            curallocsize = *(cast(size_t *)(info.base));
            arraypad = LARGEPAD;
        }


        offset = (*p).ptr - __arrayStart(info);
        if(offset + (*p).length * size != curallocsize)
        {
            curcapacity = 0;
        }
        else
        {
            // figure out the current capacity of the block from the point
            // of view of the array.
            curcapacity = info.size - offset - arraypad;
        }
    }
    else
    {
        curallocsize = curcapacity = offset = 0;
    }
    debug(PRINTF) printf("_d_arraysetcapacity, p = x%d,%d, newcapacity=%d, info.size=%d, reqsize=%d, curallocsize=%d, curcapacity=%d, offset=%d\n", (*p).ptr, (*p).length, newcapacity, info.size, reqsize, curallocsize, curcapacity, offset);

    if(curcapacity >= reqsize)
    {
        // no problems, the current allocated size is large enough.
        return curcapacity / size;
    }

    // step 3, try to extend the array in place.
    if(info.size >= PAGESIZE && curcapacity != 0)
    {
        auto extendsize = reqsize + offset + LARGEPAD - info.size;
        auto u = GC.extend(info.base, extendsize, extendsize);
        if(u)
        {
            // extend worked, save the new current allocated size
            if(bic)
                bic.size = u; // update cache
            curcapacity = u - offset - LARGEPAD;
            return curcapacity / size;
        }
    }

    // step 4, if extending doesn't work, allocate a new array with at least the requested allocated size.
    auto datasize = (*p).length * size;
    // copy attributes from original block, or from the typeinfo if the
    // original block doesn't exist.
    info = __arrayAlloc(reqsize, info, ti, tinext);
    if(info.base is null)
        goto Loverflow;
    // copy the data over.
    // note that malloc will have initialized the data we did not request to 0.
    auto tgt = __arrayStart(info);
    memcpy(tgt, (*p).ptr, datasize);

    // handle postblit
    __doPostblit(tgt, datasize, tinext);

    if(!(info.attr & BlkAttr.NO_SCAN))
    {
        // need to memset the newly requested data, except for the data that
        // malloc returned that we didn't request.
        void *endptr = tgt + reqsize;
        void *begptr = tgt + datasize;

        // sanity check
        assert(endptr >= begptr);
        memset(begptr, 0, endptr - begptr);
    }

    // set up the correct length
    __setArrayAllocLength(info, datasize, isshared, tinext);
    if(!isshared)
        __insertBlkInfoCache(info, bic);

    *p = (cast(void*)tgt)[0 .. (*p).length];

    // determine the padding.  This has to be done manually because __arrayPad
    // assumes you are not counting the pad size, and info.size does include
    // the pad.
    if(info.size <= 256)
        arraypad = SMALLPAD + structTypeInfoSize(tinext);
    else if(info.size < PAGESIZE)
        arraypad = MEDPAD + structTypeInfoSize(tinext);
    else
        arraypad = LARGEPAD;

    curcapacity = info.size - arraypad;
    return curcapacity / size;
}

/**
 * Allocate a new uninitialized array of length elements.
 * ti is the type of the resulting array, or pointer to element.
 */
extern (C) void[] _d_newarrayU(const TypeInfo ti, size_t length) pure nothrow
@weak // LDC
{
    import core.exception : onOutOfMemoryError;

    auto tinext = unqualify(ti.next);
    auto size = tinext.tsize;

    debug(PRINTF) printf("_d_newarrayU(length = x%x, size = %d)\n", length, size);
    if (length == 0 || size == 0)
        return null;

    version (D_InlineAsm_X86)
    {
        asm pure nothrow @nogc
        {
            mov     EAX,size        ;
            mul     EAX,length      ;
            mov     size,EAX        ;
            jnc     Lcontinue       ;
        }
    }
    else version(D_InlineAsm_X86_64)
    {
        asm pure nothrow @nogc
        {
            mov     RAX,size        ;
            mul     RAX,length      ;
            mov     size,RAX        ;
            jnc     Lcontinue       ;
        }
    }
    else
    {
        import core.checkedint : mulu;

        bool overflow = false;
        size = mulu(size, length, overflow);
        if (!overflow)
            goto Lcontinue;
    }
Loverflow:
    onOutOfMemoryError();
    assert(0);
Lcontinue:

    auto info = __arrayAlloc(size, ti, tinext);
    if (!info.base)
        goto Loverflow;
    debug(PRINTF) printf(" p = %p\n", info.base);
    // update the length of the array
    auto arrstart = __arrayStart(info);
    auto isshared = typeid(ti) is typeid(TypeInfo_Shared);
    __setArrayAllocLength(info, size, isshared, tinext);
    return arrstart[0..length];
}

/**
 * Allocate a new array of length elements.
 * ti is the type of the resulting array, or pointer to element.
 * (For when the array is initialized to 0)
 */
extern (C) void[] _d_newarrayT(const TypeInfo ti, size_t length) pure nothrow
@weak // LDC
{
    import core.stdc.string;

    void[] result = _d_newarrayU(ti, length);
    auto tinext = unqualify(ti.next);
    auto size = tinext.tsize;

    memset(result.ptr, 0, size * length);
    return result;
}

/**
 * For when the array has a non-zero initializer.
 */
extern (C) void[] _d_newarrayiT(const TypeInfo ti, size_t length) pure nothrow
@weak // LDC
{
    import core.internal.traits : TypeTuple;

    void[] result = _d_newarrayU(ti, length);
    auto tinext = unqualify(ti.next);
    auto size = tinext.tsize;

    auto init = tinext.initializer();

    switch (init.length)
    {
    foreach (T; TypeTuple!(ubyte, ushort, uint, ulong))
    {
    case T.sizeof:
        (cast(T*)result.ptr)[0 .. size * length / T.sizeof] = *cast(T*)init.ptr;
        return result;
    }

    default:
    {
        import core.stdc.string;
        immutable sz = init.length;
        for (size_t u = 0; u < size * length; u += sz)
            memcpy(result.ptr + u, init.ptr, sz);
        return result;
    }
    }
}


/**
 *
 */
void[] _d_newarrayOpT(alias op)(const TypeInfo ti, size_t[] dims)
@weak // LDC
{
    debug(PRINTF) printf("_d_newarrayOpT(ndims = %d)\n", dims.length);
    if (dims.length == 0)
        return null;

    void[] foo(const TypeInfo ti, size_t[] dims)
    {
        auto tinext = unqualify(ti.next);
        auto dim = dims[0];

        debug(PRINTF) printf("foo(ti = %p, ti.next = %p, dim = %d, ndims = %d\n", ti, ti.next, dim, dims.length);
        if (dims.length == 1)
        {
            auto r = op(ti, dim);
            return *cast(void[]*)(&r);
        }

        auto allocsize = (void[]).sizeof * dim;
        auto info = __arrayAlloc(allocsize, ti, tinext);
        auto isshared = typeid(ti) is typeid(TypeInfo_Shared);
        __setArrayAllocLength(info, allocsize, isshared, tinext);
        auto p = __arrayStart(info)[0 .. dim];

        foreach(i; 0..dim)
        {
            (cast(void[]*)p.ptr)[i] = foo(tinext, dims[1..$]);
        }
        return p;
    }

    auto result = foo(ti, dims);
    debug(PRINTF) printf("result = %llx\n", result.ptr);

    return result;
}


/**
 *
 */
extern (C) void[] _d_newarraymTX(const TypeInfo ti, size_t[] dims)
@weak // LDC
{
    debug(PRINTF) printf("_d_newarraymT(dims.length = %d)\n", dims.length);

    if (dims.length == 0)
        return null;
    else
    {
        return _d_newarrayOpT!(_d_newarrayT)(ti, dims);
    }
}


/**
 *
 */
extern (C) void[] _d_newarraymiTX(const TypeInfo ti, size_t[] dims)
@weak // LDC
{
    debug(PRINTF) printf("_d_newarraymiT(dims.length = %d)\n", dims.length);

    if (dims.length == 0)
        return null;
    else
    {
        return _d_newarrayOpT!(_d_newarrayiT)(ti, dims);
    }
}

/**
 * Allocate an uninitialized non-array item.
 * This is an optimization to avoid things needed for arrays like the __arrayPad(size).
 */
extern (C) void* _d_newitemU(in TypeInfo _ti)
@weak // LDC
{
    auto ti = unqualify(_ti);
    auto flags = !(ti.flags & 1) ? BlkAttr.NO_SCAN : 0;
    immutable tiSize = structTypeInfoSize(ti);
    immutable size = ti.tsize + tiSize;
    if (tiSize)
        flags |= BlkAttr.STRUCTFINAL | BlkAttr.FINALIZE;

    auto blkInf = GC.qalloc(size, flags, ti);
    auto p = blkInf.base;

    if (tiSize)
        *cast(TypeInfo*)(p + blkInf.size - tiSize) = cast() ti;

    return p;
}

/// Same as above, zero initializes the item.
extern (C) void* _d_newitemT(in TypeInfo _ti)
@weak // LDC
{
    import core.stdc.string;
    auto p = _d_newitemU(_ti);
    memset(p, 0, _ti.tsize);
    return p;
}

/// Same as above, for item with non-zero initializer.
extern (C) void* _d_newitemiT(in TypeInfo _ti)
@weak // LDC
{
    import core.stdc.string;
    auto p = _d_newitemU(_ti);
    auto init = _ti.initializer();
    assert(init.length <= _ti.tsize);
    memcpy(p, init.ptr, init.length);
    return p;
}

/**
 *
 */
struct Array
{
    size_t length;
    byte*  data;
}

<<<<<<< HEAD

/**
 * This function has been replaced by _d_delarray_t
 */
extern (C) void _d_delarray(void[]* p)
@weak // LDC
{
    _d_delarray_t(p, null);
}

=======
>>>>>>> 03ce2154
debug(PRINTF)
{
    extern(C) void printArrayCache()
    {
        auto ptr = __blkcache;
        printf("CACHE: \n");
        foreach(i; 0 .. N_CACHE_BLOCKS)
        {
            printf("  %d\taddr:% .8x\tsize:% .10d\tflags:% .8x\n", i, ptr[i].base, ptr[i].size, ptr[i].attr);
        }
    }
}

/**
 *
 */
extern (C) void _d_delarray_t(void[]* p, const TypeInfo_Struct ti)
@weak // LDC
{
    if (p)
    {
        auto bic = __getBlkInfo(p.ptr);
        auto info = bic ? *bic : GC.query(p.ptr);

        if (info.base && (info.attr & BlkAttr.APPENDABLE))
        {
            if (ti) // ti non-null only if ti is a struct with dtor
            {
                void* start = __arrayStart(info);
                size_t length = __arrayAllocLength(info, ti);
                finalize_array(start, length, ti);
            }

            // if p is in the cache, clear it there as well
            if(bic)
                bic.base = null;

            GC.free(info.base);
            *p = null;
        }
    }
}

unittest
{
    __gshared size_t countDtor = 0;
    struct S
    {
        int x;
        ~this() { countDtor++; }
    }
    // destroy large array with x.ptr not base address of allocation
    auto x = new S[10000];
    void* p = x.ptr;
    assert(GC.addrOf(p) != null);
    delete x;
    assert(GC.addrOf(p) == null);
    assert(countDtor == 10000);

    // destroy full array even if only slice passed
    auto y = new S[400];
    auto z = y[200 .. 300];
    p = z.ptr;
    assert(GC.addrOf(p) != null);
    delete z;
    assert(GC.addrOf(p) == null);
    assert(countDtor == 10000 + 400);
}

/**
 *
 */
extern (C) void _d_delmemory(void* *p)
@weak // LDC
{
    if (*p)
    {
        GC.free(*p);
        *p = null;
    }
}


/**
 *
 */
extern (C) void _d_callinterfacefinalizer(void *p)
{
    if (p)
    {
        Interface *pi = **cast(Interface ***)p;
        Object o = cast(Object)(p - pi.offset);
        rt_finalize(cast(void*)o);
    }
}


/**
 *
 */
extern (C) void _d_callfinalizer(void* p)
@weak // LDC
{
    rt_finalize( p );
}


/**
 *
 */
extern (C) void rt_setCollectHandler(CollectHandler h)
{
    collectHandler = h;
}


/**
 *
 */
extern (C) CollectHandler rt_getCollectHandler()
{
    return collectHandler;
}


/**
 *
 */
extern (C) int rt_hasFinalizerInSegment(void* p, size_t size, uint attr, in void[] segment) nothrow
{
    if (attr & BlkAttr.STRUCTFINAL)
    {
        if (attr & BlkAttr.APPENDABLE)
            return hasArrayFinalizerInSegment(p, size, segment);
        return hasStructFinalizerInSegment(p, size, segment);
    }

    // otherwise class
    auto ppv = cast(void**) p;
    if(!p || !*ppv)
        return false;

    auto c = *cast(ClassInfo*)*ppv;
    do
    {
        auto pf = c.destructor;
        if (cast(size_t)(pf - segment.ptr) < segment.length) return true;
    }
    while ((c = c.base) !is null);

    return false;
}

int hasStructFinalizerInSegment(void* p, size_t size, in void[] segment) nothrow
{
    if(!p)
        return false;

    auto ti = *cast(TypeInfo_Struct*)(p + size - size_t.sizeof);
    return cast(size_t)(cast(void*)ti.xdtor - segment.ptr) < segment.length;
}

int hasArrayFinalizerInSegment(void* p, size_t size, in void[] segment) nothrow
{
    if(!p)
        return false;

    TypeInfo_Struct si = void;
    if (size < PAGESIZE)
        si = *cast(TypeInfo_Struct*)(p + size - size_t.sizeof);
    else
        si = *cast(TypeInfo_Struct*)(p + size_t.sizeof);

    return cast(size_t)(cast(void*)si.xdtor - segment.ptr) < segment.length;
}

// called by the GC
void finalize_array2(void* p, size_t size) nothrow
{
    debug(PRINTF) printf("rt_finalize_array2(p = %p)\n", p);

    TypeInfo_Struct si = void;
    if(size <= 256)
    {
        si = *cast(TypeInfo_Struct*)(p + size - size_t.sizeof);
        size = *cast(ubyte*)(p + size - size_t.sizeof - SMALLPAD);
    }
    else if (size < PAGESIZE)
    {
        si = *cast(TypeInfo_Struct*)(p + size - size_t.sizeof);
        size = *cast(ushort*)(p + size - size_t.sizeof - MEDPAD);
    }
    else
    {
        si = *cast(TypeInfo_Struct*)(p + size_t.sizeof);
        size = *cast(size_t*)p;
        p += LARGEPREFIX;
    }

    try
    {
        finalize_array(p, size, si);
    }
    catch (Exception e)
    {
        import core.exception : onFinalizeError;
        onFinalizeError(si, e);
    }
}

void finalize_array(void* p, size_t size, const TypeInfo_Struct si)
{
    // Due to the fact that the delete operator calls destructors
    // for arrays from the last element to the first, we maintain
    // compatibility here by doing the same.
    auto tsize = si.tsize;
    for (auto curP = p + size - tsize; curP >= p; curP -= tsize)
    {
        // call destructor
        si.destroy(curP);
    }
}

// called by the GC
void finalize_struct(void* p, size_t size) nothrow
{
    debug(PRINTF) printf("finalize_struct(p = %p)\n", p);

    auto ti = *cast(TypeInfo_Struct*)(p + size - size_t.sizeof);
    try
    {
        ti.destroy(p); // call destructor
    }
    catch (Exception e)
    {
        import core.exception : onFinalizeError;
        onFinalizeError(ti, e);
    }
}

/**
 *
 */
extern (C) void rt_finalize2(void* p, bool det = true, bool resetMemory = true) nothrow
{
    debug(PRINTF) printf("rt_finalize2(p = %p)\n", p);

    auto ppv = cast(void**) p;
    if(!p || !*ppv)
        return;

    auto pc = cast(ClassInfo*) *ppv;
    try
    {
        if (det || collectHandler is null || collectHandler(cast(Object) p))
        {
            auto c = *pc;
            do
            {
                if (c.destructor)
                    (cast(fp_t) c.destructor)(cast(Object) p); // call destructor
            }
            while ((c = c.base) !is null);
        }

        if (ppv[1]) // if monitor is not null
            _d_monitordelete(cast(Object) p, det);

        if (resetMemory)
        {
            auto w = (*pc).initializer;
            p[0 .. w.length] = w[];
        }
    }
    catch (Exception e)
    {
        import core.exception : onFinalizeError;
        onFinalizeError(*pc, e);
    }
    finally
    {
        *ppv = null; // zero vptr even if `resetMemory` is false
    }
}

extern (C) void rt_finalize(void* p, bool det = true)
{
    rt_finalize2(p, det, true);
}

extern (C) void rt_finalizeFromGC(void* p, size_t size, uint attr)
{
    // to verify: reset memory necessary?
    if (!(attr & BlkAttr.STRUCTFINAL))
        rt_finalize2(p, false, false); // class
    else if (attr & BlkAttr.APPENDABLE)
        finalize_array2(p, size); // array of structs
    else
        finalize_struct(p, size); // struct
}


/**
 * Resize dynamic arrays with 0 initializers.
 */
extern (C) void[] _d_arraysetlengthT(const TypeInfo ti, size_t newlength, void[]* p)
@weak // LDC
in
{
    assert(ti);
    assert(!(*p).length || (*p).ptr);
}
do
{
    import core.stdc.string;

    debug(PRINTF)
    {
        //printf("_d_arraysetlengthT(p = %p, sizeelem = %d, newlength = %d)\n", p, sizeelem, newlength);
        if (p)
            printf("\tp.ptr = %p, p.length = %d\n", (*p).ptr, (*p).length);
    }

    void* newdata = void;
    if (newlength)
    {
        if (newlength <= (*p).length)
        {
            *p = (*p)[0 .. newlength];
            newdata = (*p).ptr;
            return newdata[0 .. newlength];
        }
        auto tinext = unqualify(ti.next);
        size_t sizeelem = tinext.tsize;
        version (D_InlineAsm_X86)
        {
            size_t newsize = void;

            asm pure nothrow @nogc
            {
                mov EAX, newlength;
                mul EAX, sizeelem;
                mov newsize, EAX;
                jc  Loverflow;
            }
        }
        else version (D_InlineAsm_X86_64)
        {
            size_t newsize = void;

            asm pure nothrow @nogc
            {
                mov RAX, newlength;
                mul RAX, sizeelem;
                mov newsize, RAX;
                jc  Loverflow;
            }
        }
        else
        {
            import core.checkedint : mulu;

            bool overflow = false;
            size_t newsize = mulu(sizeelem, newlength, overflow);
            if (overflow)
                goto Loverflow;
        }

        debug(PRINTF) printf("newsize = %x, newlength = %x\n", newsize, newlength);

        auto   isshared = typeid(ti) is typeid(TypeInfo_Shared);

        if ((*p).ptr)
        {
            newdata = (*p).ptr;
            if (newlength > (*p).length)
            {
                size_t size = (*p).length * sizeelem;
                auto   bic = isshared ? null : __getBlkInfo((*p).ptr);
                auto   info = bic ? *bic : GC.query((*p).ptr);
                if(info.base && (info.attr & BlkAttr.APPENDABLE))
                {
                    // calculate the extent of the array given the base.
                    size_t offset = (*p).ptr - __arrayStart(info);
                    if(info.size >= PAGESIZE)
                    {
                        // size of array is at the front of the block
                        if(!__setArrayAllocLength(info, newsize + offset, isshared, tinext, size + offset))
                        {
                            // check to see if it failed because there is not
                            // enough space
                            if(*(cast(size_t*)info.base) == size + offset)
                            {
                                // not enough space, try extending
                                auto extendsize = newsize + offset + LARGEPAD - info.size;
                                auto u = GC.extend(info.base, extendsize, extendsize);
                                if(u)
                                {
                                    // extend worked, now try setting the length
                                    // again.
                                    info.size = u;
                                    if(__setArrayAllocLength(info, newsize + offset, isshared, tinext, size + offset))
                                    {
                                        if(!isshared)
                                            __insertBlkInfoCache(info, bic);
                                        goto L1;
                                    }
                                }
                            }

                            // couldn't do it, reallocate
                            goto L2;
                        }
                        else if(!isshared && !bic)
                        {
                            // add this to the cache, it wasn't present previously.
                            __insertBlkInfoCache(info, null);
                        }
                    }
                    else if(!__setArrayAllocLength(info, newsize + offset, isshared, tinext, size + offset))
                    {
                        // could not resize in place
                        goto L2;
                    }
                    else if(!isshared && !bic)
                    {
                        // add this to the cache, it wasn't present previously.
                        __insertBlkInfoCache(info, null);
                    }
                }
                else
                {
                    if(info.base)
                    {
                L2:
                        if(bic)
                        {
                            // a chance that flags have changed since this was cached, we should fetch the most recent flags
                            info.attr = GC.getAttr(info.base) | BlkAttr.APPENDABLE;
                        }
                        info = __arrayAlloc(newsize, info, ti, tinext);
                    }
                    else
                    {
                        info = __arrayAlloc(newsize, ti, tinext);
                    }

                    if (info.base is null)
                        goto Loverflow;

                    __setArrayAllocLength(info, newsize, isshared, tinext);
                    if(!isshared)
                        __insertBlkInfoCache(info, bic);
                    newdata = cast(byte *)__arrayStart(info);
                    newdata[0 .. size] = (*p).ptr[0 .. size];

                    // do postblit processing
                    __doPostblit(newdata, size, tinext);
                }
             L1:
                memset(newdata + size, 0, newsize - size);
            }
        }
        else
        {
            // pointer was null, need to allocate
            auto info = __arrayAlloc(newsize, ti, tinext);
            if (info.base is null)
                goto Loverflow;
            __setArrayAllocLength(info, newsize, isshared, tinext);
            if(!isshared)
                __insertBlkInfoCache(info, null);
            newdata = cast(byte *)__arrayStart(info);
            memset(newdata, 0, newsize);
        }
    }
    else
    {
        newdata = (*p).ptr;
    }

    *p = newdata[0 .. newlength];
    return *p;

Loverflow:
    import core.exception : onOutOfMemoryError;
    onOutOfMemoryError();
    assert(0);
}


/**
 * Resize arrays for non-zero initializers.
 *      p               pointer to array lvalue to be updated
 *      newlength       new .length property of array
 *      sizeelem        size of each element of array
 *      initsize        size of initializer
 *      ...             initializer
 */
extern (C) void[] _d_arraysetlengthiT(const TypeInfo ti, size_t newlength, void[]* p)
@weak // LDC
in
{
    assert(!(*p).length || (*p).ptr);
}
do
{
    import core.stdc.string;

    void* newdata;
    auto tinext = unqualify(ti.next);
    auto sizeelem = tinext.tsize;
    auto initializer = tinext.initializer();
    auto initsize = initializer.length;

    assert(sizeelem);
    assert(initsize);
    assert(initsize <= sizeelem);
    assert((sizeelem / initsize) * initsize == sizeelem);

    debug(PRINTF)
    {
        printf("_d_arraysetlengthiT(p = %p, sizeelem = %d, newlength = %d, initsize = %d)\n", p, sizeelem, newlength, initsize);
        if (p)
            printf("\tp.data = %p, p.length = %d\n", (*p).ptr, (*p).length);
    }

    if (newlength)
    {
        version (D_InlineAsm_X86)
        {
            size_t newsize = void;

            asm
            {
                mov     EAX,newlength   ;
                mul     EAX,sizeelem    ;
                mov     newsize,EAX     ;
                jc      Loverflow       ;
            }
        }
        else version (D_InlineAsm_X86_64)
        {
            size_t newsize = void;

            asm
            {
                mov     RAX,newlength   ;
                mul     RAX,sizeelem    ;
                mov     newsize,RAX     ;
                jc      Loverflow       ;
            }
        }
        else
        {
            import core.checkedint : mulu;

            bool overflow = false;
            size_t newsize = mulu(sizeelem, newlength, overflow);
            if (overflow)
                goto Loverflow;
        }
        debug(PRINTF) printf("newsize = %x, newlength = %x\n", newsize, newlength);


        size_t size = (*p).length * sizeelem;
        auto isshared = typeid(ti) is typeid(TypeInfo_Shared);
        if ((*p).ptr)
        {
            newdata = (*p).ptr;
            if (newlength > (*p).length)
            {
                auto   bic = isshared ? null : __getBlkInfo((*p).ptr);
                auto   info = bic ? *bic : GC.query((*p).ptr);

                // calculate the extent of the array given the base.
                size_t offset = (*p).ptr - __arrayStart(info);
                if(info.base && (info.attr & BlkAttr.APPENDABLE))
                {
                    if(info.size >= PAGESIZE)
                    {
                        // size of array is at the front of the block
                        if(!__setArrayAllocLength(info, newsize + offset, isshared, tinext, size + offset))
                        {
                            // check to see if it failed because there is not
                            // enough space
                            if(*(cast(size_t*)info.base) == size + offset)
                            {
                                // not enough space, try extending
                                auto extendsize = newsize + offset + LARGEPAD - info.size;
                                auto u = GC.extend(info.base, extendsize, extendsize);
                                if(u)
                                {
                                    // extend worked, now try setting the length
                                    // again.
                                    info.size = u;
                                    if(__setArrayAllocLength(info, newsize + offset, isshared, tinext, size + offset))
                                    {
                                        if(!isshared)
                                            __insertBlkInfoCache(info, bic);
                                        goto L1;
                                    }
                                }
                            }

                            // couldn't do it, reallocate
                            goto L2;
                        }
                        else if(!isshared && !bic)
                        {
                            // add this to the cache, it wasn't present previously.
                            __insertBlkInfoCache(info, null);
                        }
                    }
                    else if(!__setArrayAllocLength(info, newsize + offset, isshared, tinext, size + offset))
                    {
                        // could not resize in place
                        goto L2;
                    }
                    else if(!isshared && !bic)
                    {
                        // add this to the cache, it wasn't present previously.
                        __insertBlkInfoCache(info, null);
                    }
                }
                else
                {
                    // not appendable or not part of the heap yet.
                    if(info.base)
                    {
                L2:
                        if(bic)
                        {
                            // a chance that flags have changed since this was cached, we should fetch the most recent flags
                            info.attr = GC.getAttr(info.base) | BlkAttr.APPENDABLE;
                        }
                        info = __arrayAlloc(newsize, info, ti, tinext);
                    }
                    else
                    {
                        info = __arrayAlloc(newsize, ti, tinext);
                    }
                    __setArrayAllocLength(info, newsize, isshared, tinext);
                    if(!isshared)
                        __insertBlkInfoCache(info, bic);
                    newdata = cast(byte *)__arrayStart(info);
                    newdata[0 .. size] = (*p).ptr[0 .. size];

                    // do postblit processing
                    __doPostblit(newdata, size, tinext);
                }
                L1: ;
            }
        }
        else
        {
            // length was zero, need to allocate
            auto info = __arrayAlloc(newsize, ti, tinext);
            __setArrayAllocLength(info, newsize, isshared, tinext);
            if(!isshared)
                __insertBlkInfoCache(info, null);
            newdata = cast(byte *)__arrayStart(info);
        }

        auto q = initializer.ptr; // pointer to initializer

        if (newsize > size)
        {
            if (initsize == 1)
            {
                debug(PRINTF) printf("newdata = %p, size = %d, newsize = %d, *q = %d\n", newdata, size, newsize, *cast(byte*)q);
                memset(newdata + size, *cast(byte*)q, newsize - size);
            }
            else
            {
                for (size_t u = size; u < newsize; u += initsize)
                {
                    memcpy(newdata + u, q, initsize);
                }
            }
        }
    }
    else
    {
        newdata = (*p).ptr;
    }

    *p = newdata[0 .. newlength];
    return *p;

Loverflow:
    import core.exception : onOutOfMemoryError;
    onOutOfMemoryError();
    assert(0);
}


/**
 * Append y[] to array x[]
 */
extern (C) void[] _d_arrayappendT(const TypeInfo ti, ref byte[] x, byte[] y)
@weak // LDC
{
    import core.stdc.string;
    auto length = x.length;
    auto tinext = unqualify(ti.next);
    auto sizeelem = tinext.tsize;              // array element size
    _d_arrayappendcTX(ti, x, y.length);
    memcpy(x.ptr + length * sizeelem, y.ptr, y.length * sizeelem);

    // do postblit
    __doPostblit(x.ptr + length * sizeelem, y.length * sizeelem, tinext);
    return x;
}


/**
 *
 */
size_t newCapacity(size_t newlength, size_t size)
{
    version(none)
    {
        size_t newcap = newlength * size;
    }
    else
    {
        /*
         * Better version by Dave Fladebo:
         * This uses an inverse logorithmic algorithm to pre-allocate a bit more
         * space for larger arrays.
         * - Arrays smaller than PAGESIZE bytes are left as-is, so for the most
         * common cases, memory allocation is 1 to 1. The small overhead added
         * doesn't affect small array perf. (it's virtually the same as
         * current).
         * - Larger arrays have some space pre-allocated.
         * - As the arrays grow, the relative pre-allocated space shrinks.
         * - The logorithmic algorithm allocates relatively more space for
         * mid-size arrays, making it very fast for medium arrays (for
         * mid-to-large arrays, this turns out to be quite a bit faster than the
         * equivalent realloc() code in C, on Linux at least. Small arrays are
         * just as fast as GCC).
         * - Perhaps most importantly, overall memory usage and stress on the GC
         * is decreased significantly for demanding environments.
         */
        size_t newcap = newlength * size;
        size_t newext = 0;

        if (newcap > PAGESIZE)
        {
            //double mult2 = 1.0 + (size / log10(pow(newcap * 2.0,2.0)));

            // redo above line using only integer math

            /*static int log2plus1(size_t c)
            {   int i;

                if (c == 0)
                    i = -1;
                else
                    for (i = 1; c >>= 1; i++)
                    {
                    }
                return i;
            }*/

            /* The following setting for mult sets how much bigger
             * the new size will be over what is actually needed.
             * 100 means the same size, more means proportionally more.
             * More means faster but more memory consumption.
             */
            //long mult = 100 + (1000L * size) / (6 * log2plus1(newcap));
            //long mult = 100 + (1000L * size) / log2plus1(newcap);
            import core.bitop;
            long mult = 100 + (1000L) / (bsr(newcap) + 1);

            // testing shows 1.02 for large arrays is about the point of diminishing return
            //
            // Commented out because the multipler will never be < 102.  In order for it to be < 2,
            // then 1000L / (bsr(x) + 1) must be > 2.  The highest bsr(x) + 1
            // could be is 65 (64th bit set), and 1000L / 64 is much larger
            // than 2.  We need 500 bit integers for 101 to be achieved :)
            /*if (mult < 102)
                mult = 102;*/
            /*newext = cast(size_t)((newcap * mult) / 100);
            newext -= newext % size;*/
            // This version rounds up to the next element, and avoids using
            // mod.
            newext = cast(size_t)((newlength * mult + 99) / 100) * size;
            debug(PRINTF) printf("mult: %2.2f, alloc: %2.2f\n",mult/100.0,newext / cast(double)size);
        }
        newcap = newext > newcap ? newext : newcap;
        debug(PRINTF) printf("newcap = %d, newlength = %d, size = %d\n", newcap, newlength, size);
    }
    return newcap;
}


/**************************************
 * Extend an array by n elements.
 * Caller must initialize those elements.
 */
extern (C)
byte[] _d_arrayappendcTX(const TypeInfo ti, ref byte[] px, size_t n)
@weak // LDC
{
    import core.stdc.string;
    // This is a cut&paste job from _d_arrayappendT(). Should be refactored.

    // only optimize array append where ti is not a shared type
    auto tinext = unqualify(ti.next);
    auto sizeelem = tinext.tsize;              // array element size
    auto isshared = typeid(ti) is typeid(TypeInfo_Shared);
    auto bic = isshared ? null : __getBlkInfo(px.ptr);
    auto info = bic ? *bic : GC.query(px.ptr);
    auto length = px.length;
    auto newlength = length + n;
    auto newsize = newlength * sizeelem;
    auto size = length * sizeelem;
    size_t newcap = void; // for scratch space

    // calculate the extent of the array given the base.
    size_t offset = cast(void*)px.ptr - __arrayStart(info);
    if(info.base && (info.attr & BlkAttr.APPENDABLE))
    {
        if(info.size >= PAGESIZE)
        {
            // size of array is at the front of the block
            if(!__setArrayAllocLength(info, newsize + offset, isshared, tinext, size + offset))
            {
                // check to see if it failed because there is not
                // enough space
                newcap = newCapacity(newlength, sizeelem);
                if(*(cast(size_t*)info.base) == size + offset)
                {
                    // not enough space, try extending
                    auto extendoffset = offset + LARGEPAD - info.size;
                    auto u = GC.extend(info.base, newsize + extendoffset, newcap + extendoffset);
                    if(u)
                    {
                        // extend worked, now try setting the length
                        // again.
                        info.size = u;
                        if(__setArrayAllocLength(info, newsize + offset, isshared, tinext, size + offset))
                        {
                            if(!isshared)
                                __insertBlkInfoCache(info, bic);
                            goto L1;
                        }
                    }
                }

                // couldn't do it, reallocate
                goto L2;
            }
            else if(!isshared && !bic)
            {
                __insertBlkInfoCache(info, null);
            }
        }
        else if(!__setArrayAllocLength(info, newsize + offset, isshared, tinext, size + offset))
        {
            // could not resize in place
            newcap = newCapacity(newlength, sizeelem);
            goto L2;
        }
        else if(!isshared && !bic)
        {
            __insertBlkInfoCache(info, null);
        }
    }
    else
    {
        // not appendable or is null
        newcap = newCapacity(newlength, sizeelem);
        if(info.base)
        {
    L2:
            if(bic)
            {
                // a chance that flags have changed since this was cached, we should fetch the most recent flags
                info.attr = GC.getAttr(info.base) | BlkAttr.APPENDABLE;
            }
            info = __arrayAlloc(newcap, info, ti, tinext);
        }
        else
        {
            info = __arrayAlloc(newcap, ti, tinext);
        }
        __setArrayAllocLength(info, newsize, isshared, tinext);
        if(!isshared)
            __insertBlkInfoCache(info, bic);
        auto newdata = cast(byte *)__arrayStart(info);
        memcpy(newdata, px.ptr, length * sizeelem);
        // do postblit processing
        __doPostblit(newdata, length * sizeelem, tinext);
        (cast(void **)(&px))[1] = newdata;
    }

  L1:
    *cast(size_t *)&px = newlength;
    return px;
}


/**
 * Append dchar to char[]
 */
extern (C) void[] _d_arrayappendcd(ref byte[] x, dchar c)
{
    // c could encode into from 1 to 4 characters
    char[4] buf = void;
    byte[] appendthis; // passed to appendT
    if (c <= 0x7F)
    {
        buf.ptr[0] = cast(char)c;
        appendthis = (cast(byte *)buf.ptr)[0..1];
    }
    else if (c <= 0x7FF)
    {
        buf.ptr[0] = cast(char)(0xC0 | (c >> 6));
        buf.ptr[1] = cast(char)(0x80 | (c & 0x3F));
        appendthis = (cast(byte *)buf.ptr)[0..2];
    }
    else if (c <= 0xFFFF)
    {
        buf.ptr[0] = cast(char)(0xE0 | (c >> 12));
        buf.ptr[1] = cast(char)(0x80 | ((c >> 6) & 0x3F));
        buf.ptr[2] = cast(char)(0x80 | (c & 0x3F));
        appendthis = (cast(byte *)buf.ptr)[0..3];
    }
    else if (c <= 0x10FFFF)
    {
        buf.ptr[0] = cast(char)(0xF0 | (c >> 18));
        buf.ptr[1] = cast(char)(0x80 | ((c >> 12) & 0x3F));
        buf.ptr[2] = cast(char)(0x80 | ((c >> 6) & 0x3F));
        buf.ptr[3] = cast(char)(0x80 | (c & 0x3F));
        appendthis = (cast(byte *)buf.ptr)[0..4];
    }
    else
    {
        import core.exception : onUnicodeError;
        onUnicodeError("Invalid UTF-8 sequence", 0);      // invalid utf character
    }

    //
    // TODO: This always assumes the array type is shared, because we do not
    // get a typeinfo from the compiler.  Assuming shared is the safest option.
    // Once the compiler is fixed, the proper typeinfo should be forwarded.
    //
    return _d_arrayappendT(typeid(shared char[]), x, appendthis);
}

unittest
{
    import core.exception : UnicodeException;

    /* Using inline try {} catch {} blocks fails to catch the UnicodeException
     * thrown.
     * https://issues.dlang.org/show_bug.cgi?id=16799
     */
    static void assertThrown(T : Throwable = Exception, E)(lazy E expr, string msg)
    {
        try
            expr;
        catch (T e) {
            assert(e.msg == msg);
            return;
        }
    }

    static void f()
    {
        string ret;
        int i = -1;
        ret ~= i;
    }

    assertThrown!UnicodeException(f(), "Invalid UTF-8 sequence");
}


/**
 * Append dchar to wchar[]
 */
extern (C) void[] _d_arrayappendwd(ref byte[] x, dchar c)
{
    // c could encode into from 1 to 2 w characters
    wchar[2] buf = void;
    byte[] appendthis; // passed to appendT
    if (c <= 0xFFFF)
    {
        buf.ptr[0] = cast(wchar) c;
        // note that although we are passing only 1 byte here, appendT
        // interprets this as being an array of wchar, making the necessary
        // casts.
        appendthis = (cast(byte *)buf.ptr)[0..1];
    }
    else
    {
        buf.ptr[0] = cast(wchar) ((((c - 0x10000) >> 10) & 0x3FF) + 0xD800);
        buf.ptr[1] = cast(wchar) (((c - 0x10000) & 0x3FF) + 0xDC00);
        // ditto from above.
        appendthis = (cast(byte *)buf.ptr)[0..2];
    }

    //
    // TODO: This always assumes the array type is shared, because we do not
    // get a typeinfo from the compiler.  Assuming shared is the safest option.
    // Once the compiler is fixed, the proper typeinfo should be forwarded.
    //
    return _d_arrayappendT(typeid(shared wchar[]), x, appendthis);
}


/**
 *
 */
extern (C) byte[] _d_arraycatT(const TypeInfo ti, byte[] x, byte[] y)
@weak // LDC
out (result)
{
    auto tinext = unqualify(ti.next);
    auto sizeelem = tinext.tsize;              // array element size
    debug(PRINTF) printf("_d_arraycatT(%d,%p ~ %d,%p sizeelem = %d => %d,%p)\n", x.length, x.ptr, y.length, y.ptr, sizeelem, result.length, result.ptr);
    assert(result.length == x.length + y.length);

    // If a postblit is involved, the contents of result might rightly differ
    // from the bitwise concatenation of x and y.
    if (!hasPostblit(tinext))
    {
        for (size_t i = 0; i < x.length * sizeelem; i++)
            assert((cast(byte*)result)[i] == (cast(byte*)x)[i]);
        for (size_t i = 0; i < y.length * sizeelem; i++)
            assert((cast(byte*)result)[x.length * sizeelem + i] == (cast(byte*)y)[i]);
    }

    size_t cap = GC.sizeOf(result.ptr);
    assert(!cap || cap > result.length * sizeelem);
}
do
{
    import core.stdc.string;
    version (none)
    {
        /* Cannot use this optimization because:
         *  char[] a, b;
         *  char c = 'a';
         *  b = a ~ c;
         *  c = 'b';
         * will change the contents of b.
         */
        if (!y.length)
            return x;
        if (!x.length)
            return y;
    }

    auto tinext = unqualify(ti.next);
    auto sizeelem = tinext.tsize;              // array element size
    debug(PRINTF) printf("_d_arraycatT(%d,%p ~ %d,%p sizeelem = %d)\n", x.length, x.ptr, y.length, y.ptr, sizeelem);
    size_t xlen = x.length * sizeelem;
    size_t ylen = y.length * sizeelem;
    size_t len  = xlen + ylen;

    if (!len)
        return null;

    auto info = __arrayAlloc(len, ti, tinext);
    byte* p = cast(byte*)__arrayStart(info);
    p[len] = 0; // guessing this is to optimize for null-terminated arrays?
    memcpy(p, x.ptr, xlen);
    memcpy(p + xlen, y.ptr, ylen);
    // do postblit processing
    __doPostblit(p, xlen + ylen, tinext);

    auto isshared = typeid(ti) is typeid(TypeInfo_Shared);
    __setArrayAllocLength(info, len, isshared, tinext);
    return p[0 .. x.length + y.length];
}


/**
 *
 */
extern (C) void[] _d_arraycatnTX(const TypeInfo ti, byte[][] arrs)
@weak // LDC
{
    import core.stdc.string;

    size_t length;
    auto tinext = unqualify(ti.next);
    auto size = tinext.tsize;   // array element size

    foreach(b; arrs)
        length += b.length;

    if (!length)
        return null;

    auto allocsize = length * size;
    auto info = __arrayAlloc(allocsize, ti, tinext);
    auto isshared = typeid(ti) is typeid(TypeInfo_Shared);
    __setArrayAllocLength(info, allocsize, isshared, tinext);
    void *a = __arrayStart (info);

    size_t j = 0;
    foreach(b; arrs)
    {
        if (b.length)
        {
            memcpy(a + j, b.ptr, b.length * size);
            j += b.length * size;
        }
    }

    // do postblit processing
    __doPostblit(a, j, tinext);

    return a[0..length];
}


/**
 * Allocate the array, rely on the caller to do the initialization of the array.
 */
extern (C)
void* _d_arrayliteralTX(const TypeInfo ti, size_t length)
@weak // LDC
{
    auto tinext = unqualify(ti.next);
    auto sizeelem = tinext.tsize;              // array element size
    void* result;

    debug(PRINTF) printf("_d_arrayliteralTX(sizeelem = %d, length = %d)\n", sizeelem, length);
    if (length == 0 || sizeelem == 0)
        result = null;
    else
    {
        auto allocsize = length * sizeelem;
        auto info = __arrayAlloc(allocsize, ti, tinext);
        auto isshared = typeid(ti) is typeid(TypeInfo_Shared);
        __setArrayAllocLength(info, allocsize, isshared, tinext);
        result = __arrayStart(info);
    }
    return result;
}


unittest
{
    int[] a;
    int[] b;
    int i;

    a = new int[3];
    a[0] = 1; a[1] = 2; a[2] = 3;
    b = a.dup;
    assert(b.length == 3);
    for (i = 0; i < 3; i++)
        assert(b[i] == i + 1);

    // test slice appending
    b = a[0..1];
    b ~= 4;
    for(i = 0; i < 3; i++)
        assert(a[i] == i + 1);

    // test reserving
    char[] arr = new char[4093];
    for(i = 0; i < arr.length; i++)
        arr[i] = cast(char)(i % 256);

    // note that these two commands used to cause corruption, which may not be
    // detected.
    arr.reserve(4094);
    auto arr2 = arr ~ "123";
    assert(arr2[0..arr.length] == arr);
    assert(arr2[arr.length..$] == "123");

    // test postblit on array concat, append, length, etc.
    static struct S
    {
        int x;
        int pad;
        this(this)
        {
            ++x;
        }
    }
    void testPostBlit(T)()
    {
        auto sarr = new T[1];
        debug(SENTINEL) {} else
            assert(sarr.capacity == 1);

        // length extend
        auto sarr2 = sarr;
        assert(sarr[0].x == 0);
        sarr2.length += 1;
        assert(sarr2[0].x == 1);
        assert(sarr[0].x == 0);

        // append
        T s;
        sarr2 = sarr;
        sarr2 ~= s;
        assert(sarr2[0].x == 1);
        assert(sarr2[1].x == 1);
        assert(sarr[0].x == 0);
        assert(s.x == 0);

        // concat
        sarr2 = sarr ~ sarr;
        assert(sarr2[0].x == 1);
        assert(sarr2[1].x == 1);
        assert(sarr[0].x == 0);

        // concat multiple (calls different method)
        sarr2 = sarr ~ sarr ~ sarr;
        assert(sarr2[0].x == 1);
        assert(sarr2[1].x == 1);
        assert(sarr2[2].x == 1);
        assert(sarr[0].x == 0);

        // reserve capacity
        sarr2 = sarr;
        sarr2.reserve(2);
        assert(sarr2[0].x == 1);
        assert(sarr[0].x == 0);
    }
    testPostBlit!(S)();
    testPostBlit!(const(S))();
}

// cannot define structs inside unit test block, or they become nested structs.
version(unittest)
{
    struct S1
    {
        int x = 5;
    }
    struct S2
    {
        int x;
        this(int x) {this.x = x;}
    }
    struct S3
    {
        int[4] x;
        this(int x)
        {this.x[] = x;}
    }
    struct S4
    {
        int *x;
    }

}

unittest
{
    auto s1 = new S1;
    assert(s1.x == 5);
    assert(GC.getAttr(s1) == BlkAttr.NO_SCAN);

    auto s2 = new S2(3);
    assert(s2.x == 3);
    assert(GC.getAttr(s2) == BlkAttr.NO_SCAN);

    auto s3 = new S3(1);
    assert(s3.x == [1,1,1,1]);
    assert(GC.getAttr(s3) == BlkAttr.NO_SCAN);
    debug(SENTINEL) {} else
        assert(GC.sizeOf(s3) == 16);

    auto s4 = new S4;
    assert(s4.x == null);
    assert(GC.getAttr(s4) == 0);
}

unittest
{
    // Bugzilla 3454 - Inconsistent flag setting in GC.realloc()
    static void test(size_t multiplier)
    {
        auto p = GC.malloc(8 * multiplier, BlkAttr.NO_SCAN);
        assert(GC.getAttr(p) == BlkAttr.NO_SCAN);
        p = GC.realloc(p, 2 * multiplier, BlkAttr.NO_SCAN);
        assert(GC.getAttr(p) == BlkAttr.NO_SCAN);
    }
    test(1);
    test(1024 * 1024);
}

unittest
{
    import core.exception;
    try
    {
        size_t x = size_t.max;
        byte[] big_buf = new byte[x];
    }
    catch(OutOfMemoryError)
    {
    }
}

unittest
{
    // bugzilla 13854
    auto arr = new ubyte[PAGESIZE]; // ensure page size
    auto info1 = GC.query(arr.ptr);
    assert(info1.base !is arr.ptr); // offset is required for page size or larger

    auto arr2 = arr[0..1];
    assert(arr2.capacity == 0); // cannot append
    arr2 ~= 0; // add a byte
    assert(arr2.ptr !is arr.ptr); // reallocated
    auto info2 = GC.query(arr2.ptr);
    assert(info2.base is arr2.ptr); // no offset, the capacity is small.

    // do the same via setting length
    arr2 = arr[0..1];
    assert(arr2.capacity == 0);
    arr2.length += 1;
    assert(arr2.ptr !is arr.ptr); // reallocated
    info2 = GC.query(arr2.ptr);
    assert(info2.base is arr2.ptr); // no offset, the capacity is small.

    // do the same for char[] since we need a type with an initializer to test certain runtime functions
    auto carr = new char[PAGESIZE];
    info1 = GC.query(carr.ptr);
    assert(info1.base !is carr.ptr); // offset is required for page size or larger

    auto carr2 = carr[0..1];
    assert(carr2.capacity == 0); // cannot append
    carr2 ~= 0; // add a byte
    assert(carr2.ptr !is carr.ptr); // reallocated
    info2 = GC.query(carr2.ptr);
    assert(info2.base is carr2.ptr); // no offset, the capacity is small.

    // do the same via setting length
    carr2 = carr[0..1];
    assert(carr2.capacity == 0);
    carr2.length += 1;
    assert(carr2.ptr !is carr.ptr); // reallocated
    info2 = GC.query(carr2.ptr);
    assert(info2.base is carr2.ptr); // no offset, the capacity is small.
}

unittest
{
    // bugzilla 13878
    auto arr = new ubyte[1];
    auto info = GC.query(arr.ptr);
    assert(info.attr & BlkAttr.NO_SCAN); // should be NO_SCAN
    arr ~= 0; // ensure array is inserted into cache
    debug(SENTINEL) {} else
        assert(arr.ptr is info.base);
    GC.clrAttr(arr.ptr, BlkAttr.NO_SCAN); // remove the attribute
    auto arr2 = arr[0..1];
    assert(arr2.capacity == 0); // cannot append
    arr2 ~= 0;
    assert(arr2.ptr !is arr.ptr);
    info = GC.query(arr2.ptr);
    assert(!(info.attr & BlkAttr.NO_SCAN)); // ensure attribute sticks

    // do the same via setting length
    arr = new ubyte[1];
    arr ~= 0; // ensure array is inserted into cache
    GC.clrAttr(arr.ptr, BlkAttr.NO_SCAN); // remove the attribute
    arr2 = arr[0..1];
    assert(arr2.capacity == 0);
    arr2.length += 1;
    assert(arr2.ptr !is arr.ptr); // reallocated
    info = GC.query(arr2.ptr);
    assert(!(info.attr & BlkAttr.NO_SCAN)); // ensure attribute sticks

    // do the same for char[] since we need a type with an initializer to test certain runtime functions
    auto carr = new char[1];
    info = GC.query(carr.ptr);
    assert(info.attr & BlkAttr.NO_SCAN); // should be NO_SCAN
    carr ~= 0; // ensure array is inserted into cache
    debug(SENTINEL) {} else
        assert(carr.ptr is info.base);
    GC.clrAttr(carr.ptr, BlkAttr.NO_SCAN); // remove the attribute
    auto carr2 = carr[0..1];
    assert(carr2.capacity == 0); // cannot append
    carr2 ~= 0;
    assert(carr2.ptr !is carr.ptr);
    info = GC.query(carr2.ptr);
    assert(!(info.attr & BlkAttr.NO_SCAN)); // ensure attribute sticks

    // do the same via setting length
    carr = new char[1];
    carr ~= 0; // ensure array is inserted into cache
    GC.clrAttr(carr.ptr, BlkAttr.NO_SCAN); // remove the attribute
    carr2 = carr[0..1];
    assert(carr2.capacity == 0);
    carr2.length += 1;
    assert(carr2.ptr !is carr.ptr); // reallocated
    info = GC.query(carr2.ptr);
    assert(!(info.attr & BlkAttr.NO_SCAN)); // ensure attribute sticks
}

// test struct finalizers
debug(SENTINEL) {} else
unittest
{
    __gshared int dtorCount;
    static struct S1
    {
        int x;

        ~this()
        {
            dtorCount++;
        }
    }

    dtorCount = 0;
    S1* s1 = new S1;
    delete s1;
    assert(dtorCount == 1);

    dtorCount = 0;
    S1[] arr1 = new S1[7];
    delete arr1;
    assert(dtorCount == 7);

    if (callStructDtorsDuringGC)
    {
        dtorCount = 0;
        S1* s2 = new S1;
        GC.runFinalizers((cast(char*)(typeid(S1).xdtor))[0..1]);
        assert(dtorCount == 1);
        GC.free(s2);

        dtorCount = 0;
        const(S1)* s3 = new const(S1);
        GC.runFinalizers((cast(char*)(typeid(S1).xdtor))[0..1]);
        assert(dtorCount == 1);
        GC.free(cast(void*)s3);

        dtorCount = 0;
        shared(S1)* s4 = new shared(S1);
        GC.runFinalizers((cast(char*)(typeid(S1).xdtor))[0..1]);
        assert(dtorCount == 1);
        GC.free(cast(void*)s4);

        dtorCount = 0;
        const(S1)[] carr1 = new const(S1)[5];
        BlkInfo blkinf1 = GC.query(carr1.ptr);
        GC.runFinalizers((cast(char*)(typeid(S1).xdtor))[0..1]);
        assert(dtorCount == 5);
        GC.free(blkinf1.base);
    }

    dtorCount = 0;
    S1[] arr2 = new S1[10];
    arr2.length = 6;
    arr2.assumeSafeAppend;
    assert(dtorCount == 4); // destructors run explicitely?

    if (callStructDtorsDuringGC)
    {
        dtorCount = 0;
        BlkInfo blkinf = GC.query(arr2.ptr);
        GC.runFinalizers((cast(char*)(typeid(S1).xdtor))[0..1]);
        assert(dtorCount == 6);
        GC.free(blkinf.base);
    }

    // associative arrays
    import rt.aaA : entryDtor;
    // throw away all existing AA entries with dtor
    GC.runFinalizers((cast(char*)(&entryDtor))[0..1]);

    S1[int] aa1;
    aa1[0] = S1(0);
    aa1[1] = S1(1);
    if (callStructDtorsDuringGC)
    {
        dtorCount = 0;
        aa1 = null;
        GC.runFinalizers((cast(char*)(&entryDtor))[0..1]);
        assert(dtorCount == 2);
    }

    int[S1] aa2;
    aa2[S1(0)] = 0;
    aa2[S1(1)] = 1;
    aa2[S1(2)] = 2;
    if (callStructDtorsDuringGC)
    {
        dtorCount = 0;
        aa2 = null;
        GC.runFinalizers((cast(char*)(&entryDtor))[0..1]);
        assert(dtorCount == 3);
    }

    S1[2][int] aa3;
    aa3[0] = [S1(0),S1(2)];
    aa3[1] = [S1(1),S1(3)];
    if (callStructDtorsDuringGC)
    {
        dtorCount = 0;
        aa3 = null;
        GC.runFinalizers((cast(char*)(&entryDtor))[0..1]);
        assert(dtorCount == 4);
    }
}

// test class finalizers exception handling
unittest
{
    bool test(E)()
    {
        import core.exception;
        static class C1
        {
            E exc;
            this(E exc) { this.exc = exc; }
            ~this() { throw exc; }
        }

        bool caught = false;
        C1 c = new C1(new E("test onFinalizeError"));
        try
        {
            GC.runFinalizers((cast(uint*)&C1.__dtor)[0..1]);
        }
        catch(FinalizeError err)
        {
            caught = true;
        }
        catch(E)
        {
        }
        GC.free(cast(void*)c);
        return caught;
    }

    assert( test!Exception);
    import core.exception : InvalidMemoryOperationError;
    assert(!test!InvalidMemoryOperationError);
}

// test struct finalizers exception handling
debug(SENTINEL) {} else
unittest
{
    if (!callStructDtorsDuringGC)
        return;

    bool test(E)()
    {
        import core.exception;
        static struct S1
        {
            E exc;
            ~this() { throw exc; }
        }

        bool caught = false;
        S1* s = new S1(new E("test onFinalizeError"));
        try
        {
            GC.runFinalizers((cast(char*)(typeid(S1).xdtor))[0..1]);
        }
        catch(FinalizeError err)
        {
            caught = true;
        }
        catch(E)
        {
        }
        GC.free(s);
        return caught;
    }

    assert( test!Exception);
    import core.exception : InvalidMemoryOperationError;
    assert(!test!InvalidMemoryOperationError);
}

// test bug 14126
unittest
{
    static struct S
    {
        S* thisptr;
        ~this() { assert(&this == thisptr); thisptr = null;}
    }

    S[] test14126 = new S[2048]; // make sure we allocate at least a PAGE
    foreach(ref s; test14126)
    {
        s.thisptr = &s;
    }
}<|MERGE_RESOLUTION|>--- conflicted
+++ resolved
@@ -1188,19 +1188,6 @@
     byte*  data;
 }
 
-<<<<<<< HEAD
-
-/**
- * This function has been replaced by _d_delarray_t
- */
-extern (C) void _d_delarray(void[]* p)
-@weak // LDC
-{
-    _d_delarray_t(p, null);
-}
-
-=======
->>>>>>> 03ce2154
 debug(PRINTF)
 {
     extern(C) void printArrayCache()
