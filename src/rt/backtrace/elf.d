/**
 * This code reads ELF files and sections using memory mapped IO.
 *
 * Reference: http://www.dwarfstd.org/
 *
 * Copyright: Copyright Digital Mars 2015 - 2015.
 * License:   $(HTTP www.boost.org/LICENSE_1_0.txt, Boost License 1.0).
 * Authors:   Yazan Dabain
 * Source: $(DRUNTIMESRC rt/backtrace/elf.d)
 */

module rt.backtrace.elf;

version(linux) version = linux_or_bsd;
else version(FreeBSD) version = linux_or_bsd;
else version(DragonFlyBSD) version = linux_or_bsd;

version(linux_or_bsd):

import core.sys.posix.fcntl;
import core.sys.posix.unistd;

version(linux) import core.sys.linux.elf;
version(FreeBSD) import core.sys.freebsd.sys.elf;
version(DragonFlyBSD) import core.sys.dragonflybsd.sys.elf;

struct Image
{
    private ElfFile file;

    static Image openSelf()
    {
        Image image;

        if (!ElfFile.openSelf(&image.file))
            image.file = ElfFile.init;

        return image;
    }

    @property bool isValid()
    {
        return file != ElfFile.init;
    }

    const(ubyte)[] getDebugLineSectionData()
    {
        auto stringSectionHeader = ElfSectionHeader(&file, file.ehdr.e_shstrndx);
        auto stringSection = ElfSection(&file, &stringSectionHeader);

        auto dbgSectionIndex = findSectionByName(&file, &stringSection, ".debug_line");
        if (dbgSectionIndex != -1)
        {
            auto dbgSectionHeader = ElfSectionHeader(&file, dbgSectionIndex);
            // debug_line section found and loaded
            return ElfSection(&file, &dbgSectionHeader);
        }

        return null;
    }

    @property size_t baseAddress()
    {
<<<<<<< HEAD
=======
        version(linux)
        {
            import core.sys.linux.link;
            import core.sys.linux.elf;
        }
        else version(FreeBSD)
        {
            import core.sys.freebsd.sys.link_elf;
            import core.sys.freebsd.sys.elf;
        }
        else version(DragonFlyBSD)
        {
            import core.sys.dragonflybsd.sys.link_elf;
            import core.sys.dragonflybsd.sys.elf;
        }

        static struct ElfAddress
        {
            size_t begin;
            bool set;
        }
        ElfAddress elfAddress;

>>>>>>> de1b7754
        // the DWARF addresses for DSOs are relative
        const isDynamicSharedObject = (file.ehdr.e_type == ET_DYN);
        if (!isDynamicSharedObject)
            return 0;

<<<<<<< HEAD
        return cast(size_t) getMemoryRegionOfExecutable().ptr;
=======
        extern(C) int dl_iterate_phdr_cb_ngc_tracehandler(dl_phdr_info* info, size_t, void* elfObj) @nogc
        {
            auto obj = cast(ElfAddress*) elfObj;
            // only take the first address as this will be the main binary
            if (obj.set)
                return 0;

            obj.set = true;
            // search for the executable code segment
            foreach (const ref phdr; info.dlpi_phdr[0 .. info.dlpi_phnum])
            {
                if (phdr.p_type == PT_LOAD && phdr.p_flags & PF_X)
                {
                    obj.begin = info.dlpi_addr + phdr.p_vaddr;
                    return 0;
                }
            }
            // fall back to the base address of the object file
            obj.begin = info.dlpi_addr;
            return 0;
        }
        dl_iterate_phdr(&dl_iterate_phdr_cb_ngc_tracehandler, &elfAddress);
        return elfAddress.begin;
>>>>>>> de1b7754
    }
}

private:

struct ElfFile
{
    static bool openSelf(ElfFile* file) @nogc nothrow
    {
        version (linux)
        {
            auto selfPath = "/proc/self/exe".ptr;
        }
        else version (FreeBSD)
        {
            char[1024] selfPathBuffer = void;
            auto selfPath = getFreeBSDExePath(selfPathBuffer[]);
            if (selfPath is null) return false;
        }
        else version (DragonFlyBSD)
        {
            auto selfPath = "/proc/curproc/file".ptr;
        }

        file.fd = open(selfPath, O_RDONLY);
        if (file.fd >= 0)
        {
            // memory map header
            file.ehdr = MMapRegion!Elf_Ehdr(file.fd, 0, Elf_Ehdr.sizeof);
            if (file.ehdr.isValidElfHeader())
                return true;
            else
                return false;
        }
        else
            return false;
    }

    @disable this(this);

    ~this() @nogc nothrow
    {
        if (fd != -1) close(fd);
    }

    int fd = -1;
    MMapRegion!Elf_Ehdr ehdr;
}

struct ElfSectionHeader
{
    this(const(ElfFile)* file, size_t index) @nogc nothrow
    {
        assert(Elf_Shdr.sizeof == file.ehdr.e_shentsize);
        shdr = MMapRegion!Elf_Shdr(
            file.fd,
            file.ehdr.e_shoff + index * file.ehdr.e_shentsize,
            file.ehdr.e_shentsize
        );
    }

    @disable this(this);

    alias shdr this;
    MMapRegion!Elf_Shdr shdr;
}

struct ElfSection
{
    this(ElfFile* file, ElfSectionHeader* shdr) @nogc nothrow
    {
        data = MMapRegion!ubyte(
            file.fd,
            shdr.sh_offset,
            shdr.sh_size,
        );

        length = shdr.sh_size;
    }

    @disable this(this);

    const(ubyte)[] get() @nogc nothrow
    {
        return data.get()[0 .. length];
    }

    alias get this;

    MMapRegion!ubyte data;
    size_t length;
}

const(char)[] getSectionName(const(ElfFile)* file, ElfSection* stringSection, size_t nameIndex) @nogc nothrow
{
    const(ubyte)[] data = stringSection.get();

    foreach (i; nameIndex .. data.length)
    {
        if (data[i] == 0)
            return cast(const(char)[])data[nameIndex .. i];
    }

    return null;
}

size_t findSectionByName(const(ElfFile)* file, ElfSection* stringSection, const(char)[] sectionName) @nogc nothrow
{
    foreach (s; 0 .. file.ehdr.e_shnum)
    {
        auto sectionHeader = ElfSectionHeader(file, s);
        auto currentName = getSectionName(file, stringSection, sectionHeader.sh_name);
        if (sectionName == currentName)
            return s; // TODO: attempt to move ElfSectionHeader instead of returning index
    }

    // not found
    return -1;
}

private:

version (FreeBSD)
{
    extern (C) int sysctl(const int* name, uint namelen, void* oldp, size_t* oldlenp, const void* newp, size_t newlen) @nogc nothrow;
    const(char)* getFreeBSDExePath(char[] buffer) @nogc nothrow
    {
        enum
        {
            CTL_KERN = 1,
            KERN_PROC = 14,
            KERN_PROC_PATHNAME = 12
        }

        int[4] mib = [CTL_KERN, KERN_PROC, KERN_PROC_PATHNAME, -1];
        size_t len = buffer.length;

        auto result = sysctl(mib.ptr, mib.length, buffer.ptr, &len, null, 0); // get the length of the path
        if (result != 0) return null;
        if (len + 1 > buffer.length) return null;
        buffer[len] = 0;
        return buffer.ptr;
    }
}

bool isValidElfHeader(const(Elf_Ehdr)* ehdr) @nogc nothrow
{
    if (ehdr.e_ident[EI_MAG0] != ELFMAG0) return false;
    if (ehdr.e_ident[EI_MAG1] != ELFMAG1) return false;
    if (ehdr.e_ident[EI_MAG2] != ELFMAG2) return false;
    if (ehdr.e_ident[EI_MAG3] != ELFMAG3) return false;

    // elf class and data encoding should match target's config
    if (ehdr.e_ident[EI_CLASS] != ELFCLASS) return false;
    if (ehdr.e_ident[EI_DATA]  != ELFDATA ) return false;

    return true;
}

struct MMapRegion(T)
{
    import core.sys.posix.sys.mman;
    import core.sys.posix.unistd;

    this(int fd, size_t offset, size_t length) @nogc nothrow
    {
        auto pagesize = sysconf(_SC_PAGESIZE);

        auto realOffset = (offset / pagesize) * pagesize;
        offsetDiff = offset - realOffset;
        realLength = length + offsetDiff;

        mptr = mmap(null, realLength, PROT_READ, MAP_PRIVATE, fd, realOffset);
    }

    @disable this(this);

    ~this() @nogc nothrow
    {
        if (mptr) munmap(mptr, realLength);
    }

    const(T)* get() const @nogc nothrow
    {
        return cast(T*)(mptr + offsetDiff);
    }

    alias get this;

    size_t realLength;
    size_t offsetDiff;
    void* mptr;
}

version(X86)
{
    alias Elf_Ehdr = Elf32_Ehdr;
    alias Elf_Shdr = Elf32_Shdr;
    enum ELFCLASS = ELFCLASS32;
}
else version(X86_64)
{
    alias Elf_Ehdr = Elf64_Ehdr;
    alias Elf_Shdr = Elf64_Shdr;
    enum ELFCLASS = ELFCLASS64;
}
else version(ARM)
{
    alias Elf_Ehdr = Elf32_Ehdr;
    alias Elf_Shdr = Elf32_Shdr;
    enum ELFCLASS = ELFCLASS32;
}
else version(AArch64)
{
    alias Elf_Ehdr = Elf64_Ehdr;
    alias Elf_Shdr = Elf64_Shdr;
    enum ELFCLASS = ELFCLASS64;
}
else version(PPC)
{
    alias Elf_Ehdr = Elf32_Ehdr;
    alias Elf_Shdr = Elf32_Shdr;
    enum ELFCLASS = ELFCLASS32;
}
else version(PPC64)
{
    alias Elf_Ehdr = Elf64_Ehdr;
    alias Elf_Shdr = Elf64_Shdr;
    enum ELFCLASS = ELFCLASS64;
}
else version(MIPS)
{
    alias Elf_Ehdr = Elf32_Ehdr;
    alias Elf_Shdr = Elf32_Shdr;
    enum ELFCLASS = ELFCLASS32;
}
else version(MIPS64)
{
    alias Elf_Ehdr = Elf64_Ehdr;
    alias Elf_Shdr = Elf64_Shdr;
    enum ELFCLASS = ELFCLASS64;
}
else version(SystemZ)
{
    alias Elf_Ehdr = Elf64_Ehdr;
    alias Elf_Shdr = Elf64_Shdr;
    enum ELFCLASS = ELFCLASS64;
}
else
{
    static assert(0, "unsupported architecture");
}

version(LittleEndian)
{
    alias ELFDATA = ELFDATA2LSB;
}
else version(BigEndian)
{
    alias ELFDATA = ELFDATA2MSB;
}
else
{
    static assert(0, "unsupported byte order");
}


const(void)[] getMemoryRegionOfExecutable() @nogc nothrow
{
    import core.sys.posix.unistd : readlink, getpid;
    import core.stdc.stdio, core.stdc.stdlib, core.stdc.string;

    // get absolute path to executable
    char[1024] selfPath = void;
    version (FreeBSD)
    {
        getFreeBSDExePath(selfPath[]);
    }
    else
    {
        version (linux)
        {
            auto selfLink = "/proc/self/exe".ptr;
        }
        else version (DragonFlyBSD)
        {
            auto selfLink = "/proc/curproc/file".ptr;
        }

        const length = readlink(selfLink, selfPath.ptr, selfPath.length);
        assert(length > 0 && length < selfPath.length);
        selfPath[length] = 0;
    }

    // open the current process' maps file
    char[32] selfMapsPath = void;
    snprintf(selfMapsPath.ptr, selfMapsPath.length, "/proc/%d/maps", getpid());
    FILE* fp = fopen(selfMapsPath.ptr, "r");
    assert(fp);
    scope(exit) fclose(fp);

    // use the region in the first line for the executable file
    char[1024] line = void;
    while (fgets(line.ptr, line.length, fp) !is null)
    {
        line[strlen(line.ptr) - 1] = '\0'; // remove trailing '\n'
        char* path = strchr(line.ptr, '/');
        if (path && strcmp(selfPath.ptr, path) == 0)
        {
            char* tail;
            const start = cast(void*) strtoul(line.ptr, &tail, 16);
            ++tail; // skip over '-'
            const end = cast(void*) strtoul(tail, &tail, 16);
            return start[0 .. end - start];
        }
    }

    assert(0);
}<|MERGE_RESOLUTION|>--- conflicted
+++ resolved
@@ -61,8 +61,6 @@
 
     @property size_t baseAddress()
     {
-<<<<<<< HEAD
-=======
         version(linux)
         {
             import core.sys.linux.link;
@@ -86,15 +84,11 @@
         }
         ElfAddress elfAddress;
 
->>>>>>> de1b7754
         // the DWARF addresses for DSOs are relative
         const isDynamicSharedObject = (file.ehdr.e_type == ET_DYN);
         if (!isDynamicSharedObject)
             return 0;
 
-<<<<<<< HEAD
-        return cast(size_t) getMemoryRegionOfExecutable().ptr;
-=======
         extern(C) int dl_iterate_phdr_cb_ngc_tracehandler(dl_phdr_info* info, size_t, void* elfObj) @nogc
         {
             auto obj = cast(ElfAddress*) elfObj;
@@ -118,7 +112,6 @@
         }
         dl_iterate_phdr(&dl_iterate_phdr_cb_ngc_tracehandler, &elfAddress);
         return elfAddress.begin;
->>>>>>> de1b7754
     }
 }
 
@@ -383,58 +376,4 @@
 else
 {
     static assert(0, "unsupported byte order");
-}
-
-
-const(void)[] getMemoryRegionOfExecutable() @nogc nothrow
-{
-    import core.sys.posix.unistd : readlink, getpid;
-    import core.stdc.stdio, core.stdc.stdlib, core.stdc.string;
-
-    // get absolute path to executable
-    char[1024] selfPath = void;
-    version (FreeBSD)
-    {
-        getFreeBSDExePath(selfPath[]);
-    }
-    else
-    {
-        version (linux)
-        {
-            auto selfLink = "/proc/self/exe".ptr;
-        }
-        else version (DragonFlyBSD)
-        {
-            auto selfLink = "/proc/curproc/file".ptr;
-        }
-
-        const length = readlink(selfLink, selfPath.ptr, selfPath.length);
-        assert(length > 0 && length < selfPath.length);
-        selfPath[length] = 0;
-    }
-
-    // open the current process' maps file
-    char[32] selfMapsPath = void;
-    snprintf(selfMapsPath.ptr, selfMapsPath.length, "/proc/%d/maps", getpid());
-    FILE* fp = fopen(selfMapsPath.ptr, "r");
-    assert(fp);
-    scope(exit) fclose(fp);
-
-    // use the region in the first line for the executable file
-    char[1024] line = void;
-    while (fgets(line.ptr, line.length, fp) !is null)
-    {
-        line[strlen(line.ptr) - 1] = '\0'; // remove trailing '\n'
-        char* path = strchr(line.ptr, '/');
-        if (path && strcmp(selfPath.ptr, path) == 0)
-        {
-            char* tail;
-            const start = cast(void*) strtoul(line.ptr, &tail, 16);
-            ++tail; // skip over '-'
-            const end = cast(void*) strtoul(tail, &tail, 16);
-            return start[0 .. end - start];
-        }
-    }
-
-    assert(0);
 }