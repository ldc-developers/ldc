--- conflicted
+++ resolved
@@ -301,14 +301,7 @@
     void* p = GC.malloc(sizeti + (2 + rtisize) * (void*).sizeof);
     import core.stdc.string : memcpy;
 
-<<<<<<< HEAD
-    version (LDC)
-        memcpy(p, __traits(initSymbol, TypeInfo_Struct).ptr, sizeti);
-    else
-        memcpy(p, typeid(TypeInfo_Struct).initializer().ptr, sizeti);
-=======
     memcpy(p, __traits(initSymbol, TypeInfo_Struct).ptr, sizeti);
->>>>>>> 90e13fa4
 
     auto ti = cast(TypeInfo_Struct) p;
     auto extra = cast(TypeInfo*)(p + sizeti);
