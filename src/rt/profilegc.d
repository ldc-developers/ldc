/*
 * Data collection and report generation for
 *   -profile=gc
 * switch
 *
 * Copyright: Copyright Digital Mars 2015 - 2015.
 * License: Distributed under the
 *      $(LINK2 http://www.boost.org/LICENSE_1_0.txt, Boost Software License 1.0).
 *    (See accompanying file LICENSE)
 * Authors:   Andrei Alexandrescu and Walter Bright
 * Source: $(DRUNTIMESRC src/rt/_profilegc.d)
 */

module rt.profilegc;

private:

import core.stdc.stdio;
import core.stdc.stdlib;
import core.stdc.string;

import core.exception : onOutOfMemoryError;

struct Entry { size_t count, size; }

char[] buffer;
Entry[string] newCounts;

__gshared
{
    Entry[string] globalNewCounts;
    string logfilename = "profilegc.log";
}

/****
 * Set file name for output.
 * A file name of "" means write results to stdout.
 * Params:
 *      name = file name
 */

extern (C) void profilegc_setlogfilename(string name)
{
    logfilename = name;
}



public void accumulate(string file, uint line, string funcname, string type, size_t sz)
{
    char[3 * line.sizeof + 1] buf;
    auto buflen = snprintf(buf.ptr, buf.length, "%u", line);

    auto length = type.length + 1 + funcname.length + 1 + file.length + 1 + buflen;
    if (length > buffer.length)
    {
        // Enlarge buffer[] so it is big enough
        auto p = cast(char*)realloc(buffer.ptr, length);
        if (!p)
            onOutOfMemoryError();
        buffer = p[0 .. length];
    }

    // "type funcname file:line"
    buffer[0 .. type.length] = type[];
    buffer[type.length] = ' ';
    buffer[type.length + 1 ..
           type.length + 1 + funcname.length] = funcname[];
    buffer[type.length + 1 + funcname.length] = ' ';
    buffer[type.length + 1 + funcname.length + 1 ..
           type.length + 1 + funcname.length + 1 + file.length] = file[];
    buffer[type.length + 1 + funcname.length + 1 + file.length] = ':';
    buffer[type.length + 1 + funcname.length + 1 + file.length + 1 ..
           type.length + 1 + funcname.length + 1 + file.length + 1 + buflen] = buf[0 .. buflen];

    if (auto pcount = cast(string)buffer[0 .. length] in newCounts)
    { // existing entry
        pcount.count++;
        pcount.size += sz;
    }
    else
        newCounts[buffer[0..length].idup] = Entry(1, sz); // new entry
}

// Merge thread local newCounts into globalNewCounts
static ~this()
{
    if (newCounts.length)
    {
        synchronized
        {
            if (globalNewCounts.length)
            {
                // Merge
                foreach (name, entry; newCounts)
                {
                    globalNewCounts[name].count += entry.count;
                    globalNewCounts[name].size += entry.size;
                }
            }
            else
                // Assign
                globalNewCounts = newCounts;
        }
        newCounts = null;
    }
    free(buffer.ptr);
    buffer = null;
}

// Write report to stderr
shared static ~this()
{
    static struct Result
    {
        string name;
        Entry entry;

        // qsort() comparator to sort by count field
        extern (C) static int qsort_cmp(const void *r1, const void *r2)
        {
            auto result1 = cast(Result*)r1;
            auto result2 = cast(Result*)r2;
            ptrdiff_t cmp = result2.entry.size - result1.entry.size;
            if (cmp) return cmp < 0 ? -1 : 1;
            cmp = result2.entry.count - result1.entry.count;
            return cmp < 0 ? -1 : (cmp > 0 ? 1 : 0);
        }
    }

    Result[] counts = new Result[globalNewCounts.length];

    size_t i;
    foreach (name, entry; globalNewCounts)
    {
        counts[i].name = name;
        counts[i].entry = entry;
        ++i;
    }

    if (counts.length)
    {
        qsort(counts.ptr, counts.length, Result.sizeof, &Result.qsort_cmp);

<<<<<<< HEAD
        FILE* fp = logfilename.length == 0 ? stdout : fopen(logfilename.ptr, "w");
        if (fp)
        {
            fprintf(fp, "bytes allocated, allocations, type, function, file:line\n");
            foreach (ref c; counts)
            {
                fprintf(fp, "%15llu\t%15llu\t%8.*s\n",
                    cast(ulong)c.entry.size, cast(ulong)c.entry.count,
                    c.name.length, c.name.ptr);
=======
        FILE* fp = logfilename.length == 0 ? stdout : fopen((logfilename ~ '\0').ptr, "w");
        if (fp)
        {
            fprintf(fp, "bytes allocated, type, function, file:line\n");
            foreach (ref c; counts)
            {
                fprintf(fp, "%8llu\t%8.*s\n", cast(ulong)c.count, c.name.length, c.name.ptr);
>>>>>>> 19e36da5
            }
            if (logfilename.length)
                fclose(fp);
        }
        else
            fprintf(stderr, "cannot write profilegc log file '%.*s'", logfilename.length, logfilename.ptr);
    }
<<<<<<< HEAD
}

=======
}
>>>>>>> 19e36da5
<|MERGE_RESOLUTION|>--- conflicted
+++ resolved
@@ -142,8 +142,7 @@
     {
         qsort(counts.ptr, counts.length, Result.sizeof, &Result.qsort_cmp);
 
-<<<<<<< HEAD
-        FILE* fp = logfilename.length == 0 ? stdout : fopen(logfilename.ptr, "w");
+        FILE* fp = logfilename.length == 0 ? stdout : fopen((logfilename ~ '\0').ptr, "w");
         if (fp)
         {
             fprintf(fp, "bytes allocated, allocations, type, function, file:line\n");
@@ -152,15 +151,6 @@
                 fprintf(fp, "%15llu\t%15llu\t%8.*s\n",
                     cast(ulong)c.entry.size, cast(ulong)c.entry.count,
                     c.name.length, c.name.ptr);
-=======
-        FILE* fp = logfilename.length == 0 ? stdout : fopen((logfilename ~ '\0').ptr, "w");
-        if (fp)
-        {
-            fprintf(fp, "bytes allocated, type, function, file:line\n");
-            foreach (ref c; counts)
-            {
-                fprintf(fp, "%8llu\t%8.*s\n", cast(ulong)c.count, c.name.length, c.name.ptr);
->>>>>>> 19e36da5
             }
             if (logfilename.length)
                 fclose(fp);
@@ -168,9 +158,4 @@
         else
             fprintf(stderr, "cannot write profilegc log file '%.*s'", logfilename.length, logfilename.ptr);
     }
-<<<<<<< HEAD
-}
-
-=======
-}
->>>>>>> 19e36da5
+}