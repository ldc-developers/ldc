/**
 * Exception handling support for Dwarf-style portable exceptions.
 *
 * Copyright: Copyright (c) 2015-2016 by D Language Foundation
 * License: Distributed under the
 *      $(LINK2 http://www.boost.org/LICENSE_1_0.txt, Boost Software License 1.0).
 *    (See accompanying file LICENSE)
 * Authors: Walter Bright
 * Source: $(DRUNTIMESRC rt/_dwarfeh.d)
 */

module rt.dwarfeh;

// debug = EH_personality;

version (Posix):

import rt.dmain2: _d_print_throwable;
import rt.unwind;
import core.stdc.stdio;
import core.stdc.stdlib;

<<<<<<< HEAD
version (LDC)
{
    version (ARM)
    {
        version (iOS)
            version = SjLj_Exceptions;
        else
            version = ARM_EABI_UNWINDER;
    }

    // These are the register numbers for SetGR that
    // llvm's eh.exception and eh.selector intrinsics
    // will pick up.
    // Hints for these can be found by looking at the
    // EH_RETURN_DATA_REGNO macro in GCC, careful testing
    // is required though.
    //
    // If you have a native gcc you can try the following:
    // #include <stdio.h>
    //
    // int main(int argc, char *argv[])
    // {
    //     printf("EH_RETURN_DATA_REGNO(0) = %d\n", __builtin_eh_return_data_regno(0));
    //     printf("EH_RETURN_DATA_REGNO(1) = %d\n", __builtin_eh_return_data_regno(1));
    //     return 0;
    // }
    version (X86_64)
    {
        enum eh_exception_regno = 0;
        enum eh_selector_regno = 1;
    }
    else version (X86)
    {
        enum eh_exception_regno = 0;
        enum eh_selector_regno = 2;
    }
    else version (PPC64)
    {
        enum eh_exception_regno = 3;
        enum eh_selector_regno = 4;
    }
    else version (PPC)
    {
        enum eh_exception_regno = 3;
        enum eh_selector_regno = 4;
    }
    else version (MIPS32)
    {
        enum eh_exception_regno = 4;
        enum eh_selector_regno = 5;
    }
    else version (MIPS64)
    {
        enum eh_exception_regno = 4;
        enum eh_selector_regno = 5;
    }
    else version (ARM)
    {
        enum eh_exception_regno = 0;
        enum eh_selector_regno = 1;
    }
    else version (AArch64)
    {
        enum eh_exception_regno = 0;
        enum eh_selector_regno = 1;
    }
    else // FIXME
    {
        enum eh_exception_regno = 0;
        enum eh_selector_regno = 2;
    }

    _Unwind_Ptr readUnaligned(T, bool consume)(ref const(ubyte)* p)
    {
        import core.stdc.string : memcpy;
        T value = void;
        memcpy(&value, p, T.sizeof);
        static if (consume)
            p += T.sizeof;
        return cast(_Unwind_Ptr) value;
    }
=======
/* These are the register numbers for _Unwind_SetGR().
 * Hints for these can be found by looking at the EH_RETURN_DATA_REGNO macro in
 * GCC. If you have a native gcc you can try the following:
 *
 * #include <stdio.h>
 *
 * int main(int argc, char *argv[])
 * {
 *     printf("EH_RETURN_DATA_REGNO(0) = %d\n", __builtin_eh_return_data_regno(0));
 *     printf("EH_RETURN_DATA_REGNO(1) = %d\n", __builtin_eh_return_data_regno(1));
 *     return 0;
 * }
 */
version (X86_64)
{
    enum eh_exception_regno = 0;
    enum eh_selector_regno = 1;
}
else version (X86)
{
    enum eh_exception_regno = 0;
    enum eh_selector_regno = 2;
}
else version (AArch64)
{
    enum eh_exception_regno = 0;
    enum eh_selector_regno = 1;
}
else version (ARM)
{
    enum eh_exception_regno = 0;
    enum eh_selector_regno = 1;
}
else version (PPC64)
{
    enum eh_exception_regno = 3;
    enum eh_selector_regno = 4;
}
else version (PPC)
{
    enum eh_exception_regno = 3;
    enum eh_selector_regno = 4;
}
else version (MIPS64)
{
    enum eh_exception_regno = 4;
    enum eh_selector_regno = 5;
}
else version (MIPS32)
{
    enum eh_exception_regno = 4;
    enum eh_selector_regno = 5;
}
else
{
    static assert(0, "Unknown EH register numbers for this architecture");
>>>>>>> d087b537
}

extern (C)
{
    int _d_isbaseof(ClassInfo b, ClassInfo c);
    void _d_createTrace(Throwable o, void* context);
}

<<<<<<< HEAD
debug (EH_personality)
{
    void writeln(in char* format, ...) @nogc nothrow
=======
private _Unwind_Ptr readUnaligned(T, bool consume)(ref const(ubyte)* p)
{
    version (X86)         enum hasUnalignedLoads = true;
    else version (X86_64) enum hasUnalignedLoads = true;
    else                  enum hasUnalignedLoads = false;

    static if (hasUnalignedLoads)
    {
        T value = *cast(T*) p;
    }
    else
    {
        import core.stdc.string : memcpy;
        T value = void;
        memcpy(&value, p, T.sizeof);
    }

    static if (consume)
        p += T.sizeof;
    return cast(_Unwind_Ptr) value;
}

debug (EH_personality)
{
    private void writeln(in char* format, ...) @nogc nothrow
>>>>>>> d087b537
    {
        import core.stdc.stdarg;

        va_list args;
        va_start(args, format);
        vfprintf(stdout, format, args);
        fprintf(stdout, "\n");
        fflush(stdout);
    }
}

/* High 4 bytes = vendor, low 4 bytes = language
 * For us: "DMD\0D\0\0\0"
 */
enum _Unwind_Exception_Class dmdExceptionClass =
        (cast(_Unwind_Exception_Class)'D' << 56) |
        (cast(_Unwind_Exception_Class)'M' << 48) |
        (cast(_Unwind_Exception_Class)'D' << 40) |
        (cast(_Unwind_Exception_Class)'D' << 24);

/**
 * Wrap the unwinder's data with our own compiler specific struct
 * with our own data.
 */
struct ExceptionHeader
{
    Throwable object;                   // the thrown D object
    _Unwind_Exception exception_object; // the unwinder's data

    // Save info on the handler that was detected
    int handler;                        // which catch
    const(ubyte)* languageSpecificData; // Language Specific Data Area for function enclosing the handler
    _Unwind_Ptr landingPad;             // pointer to catch code

    // Stack other thrown exceptions in current thread through here.
    ExceptionHeader* next;

    static ExceptionHeader* stack;      // thread local stack of chained exceptions

    /* Pre-allocate storage for 1 instance per thread.
     * Use calloc/free for multiple exceptions in flight.
     * Does not use GC
     */
    static ExceptionHeader ehstorage;

    /************
     * Allocate and initialize an ExceptionHeader.
     * Params:
     *  o = thrown object
     * Returns:
     *  allocated and initalized ExceptionHeader
     */
    static ExceptionHeader* create(Throwable o) @nogc
    {
        auto eh = &ehstorage;
        if (eh.object)                  // if in use
        {
            eh = cast(ExceptionHeader*)core.stdc.stdlib.calloc(ExceptionHeader.sizeof, 1);
            if (!eh)
                terminate(__LINE__);              // out of memory while throwing - not much else can be done
        }
        eh.object = o;
        eh.exception_object.exception_class = dmdExceptionClass;
        debug (EH_personality) writeln("create(): %p", eh);
        return eh;
    }

    /**********************
     * Free ExceptionHeader that was created by create().
     * Params:
     *  eh = ExceptionHeader to free
     */
    static void free(ExceptionHeader* eh)
    {
        debug (EH_personality) writeln("free(%p)", eh);
        /* Smite contents even if subsequently free'd,
         * to ward off dangling pointer bugs.
         */
        *eh = ExceptionHeader.init;
        if (eh != &ehstorage)
            core.stdc.stdlib.free(eh);
    }

    /*************************
     * Push this onto stack of chained exceptions.
     */
    void push()
    {
        next = stack;
        stack = &this;
    }

    /************************
     * Pop and return top of chained exception stack.
     */
    static ExceptionHeader* pop()
    {
        auto eh = stack;
        stack = eh.next;
        return eh;
    }

    /*******************************
     * Convert from pointer to exception_object to pointer to ExceptionHeader
     * that it is embedded inside of.
     * Params:
     *  eo = pointer to exception_object field
     * Returns:
     *  pointer to ExceptionHeader that eo points into.
     */
    static ExceptionHeader* toExceptionHeader(_Unwind_Exception* eo)
    {
        return cast(ExceptionHeader*)(cast(void*)eo - ExceptionHeader.exception_object.offsetof);
    }
}

/*******************************************
 * The first thing a catch handler does is call this.
 * Params:
 *      exceptionObject = value passed to catch handler by unwinder
 * Returns:
 *      object that was caught
 */
// LDC: renamed from __dmd_begin_catch
extern(C) Throwable _d_eh_enter_catch(_Unwind_Exception* exceptionObject)
{
    version (ARM_EABI_UNWINDER)
    {
        _Unwind_Complete(exceptionObject);
    }
    ExceptionHeader *eh = ExceptionHeader.toExceptionHeader(exceptionObject);
    debug (EH_personality) writeln("__dmd_begin_catch(%p), object = %p", eh, eh.object);

    auto o = eh.object;
    // Remove our reference to the exception. We should not decrease its refcount,
    // because we pass the object on to the caller.
    eh.object = null;

    // Pop off of chain
    if (eh != ExceptionHeader.pop())
        terminate(__LINE__);                      // eh should have been at top of stack

    _Unwind_DeleteException(&eh.exception_object);      // done with eh
    return o;
}

/****************************************
 * Called when fibers switch contexts.
 * Params:
 *      newContext = stack to switch to
 * Returns:
 *      previous value of stack
 */
extern(C) void* _d_eh_swapContextDwarf(void* newContext) nothrow @nogc
{
    auto old = ExceptionHeader.stack;
    ExceptionHeader.stack = cast(ExceptionHeader*)newContext;
    return old;
}


/*********************
 * Called by D code to throw an exception via
 * ---
 * throw o;
 * ---
 * Params:
 *      o = Object to throw
 * Returns:
 *      doesn't return
 */
// LDC: renamed from _d_throwdwarf
extern(C) void _d_throw_exception(Throwable o)
{
    ExceptionHeader *eh = ExceptionHeader.create(o);

    eh.push();  // add to thrown exception stack
    debug (EH_personality) writeln("_d_throwdwarf: eh = %p, eh.next = %p", eh, eh.next);

    /* Increment reference count if `o` is a refcounted Throwable
     */
    auto refcount = o.refcount();
    if (refcount)       // non-zero means it's refcounted
        o.refcount() = refcount + 1;

    /* Called by unwinder when exception object needs destruction by other than our code.
     */
    extern (C) static void exception_cleanup(_Unwind_Reason_Code reason, _Unwind_Exception* eo)
    {
        debug (EH_personality) writeln("exception_cleanup()");
        switch (reason)
        {
            case _URC_FATAL_PHASE1_ERROR:       // unknown error code
            case _URC_FATAL_PHASE2_ERROR:       // probably corruption
            default:                            // uh-oh
                terminate(__LINE__);            // C++ calls terminate() instead
                break;

            case _URC_FOREIGN_EXCEPTION_CAUGHT:
            case _URC_NO_REASON:
                auto eh = ExceptionHeader.toExceptionHeader(eo);
                ExceptionHeader.free(eh);
                break;
        }

    }

    eh.exception_object.exception_cleanup = &exception_cleanup;

    _d_createTrace(o, null);

    version (SjLj_Exceptions)
    {
        auto r = _Unwind_SjLj_RaiseException(&eh.exception_object);
    }
    else
    {
        auto r = _Unwind_RaiseException(&eh.exception_object);
    }

    /* Shouldn't have returned, but if it did:
     */
    switch (r)
    {
        case _URC_END_OF_STACK:
            /* Unwound the stack without encountering a catch clause.
             * In C++, this would mean call uncaught_exception().
             * In D, this can happen only if `rt_trapExceptions` is cleared
             * since otherwise everything is enclosed by a top-level
             * try/catch.
             */
            fprintf(stderr, "uncaught exception\n");
            /**
            As _d_print_throwable() itself may throw multiple times when calling core.demangle,
            and with the uncaught exception still on the EH stack, this doesn't bode well with core.demangle's error recovery.
            */
            version (LDC)
                _d_eh_enter_catch(&eh.exception_object);
            else
                __dmd_begin_catch(&eh.exception_object);
            _d_print_throwable(o);
            abort();
            assert(0);

        case _URC_FATAL_PHASE1_ERROR:
            /* Unexpected error, likely some sort of corruption.
             * In C++, terminate() would be called.
             */
            terminate(__LINE__);                          // should never happen
            assert(0);

        case _URC_FATAL_PHASE2_ERROR:
            /* Unexpected error. Program is in an unknown state.
             * In C++, terminate() would be called.
             */
            terminate(__LINE__);                          // should never happen
            assert(0);

        default:
            terminate(__LINE__);                          // should never happen
            assert(0);
    }
}


version (ARM_EABI_UNWINDER)
{
    /// Called by our compiler-generate code to resume unwinding after a finally
    /// block (or dtor destruction block) has been run.
    // Implemented in asm (ldc/eh_asm.S) to preserve core registers,
    // declaration here for reference only
    extern(C) void _d_eh_resume_unwind(void* ptr);

    // Perform cleanups before resuming.  Can't call _Unwind_Resume
    // because it expects core register state at callsite.
    //
    // Also, a workaround for ARM EABI unwinding.  When D catch
    // handlers are merged by the LLVM inliner, the IR has a landing
    // pad that claims it will handle multiple exception types, but
    // then only handles one and falls into _d_eh_resume_unwind.  This
    // call to _d_eh_resume_unwind has a landing pad with the correct
    // exception handler, but gcc ARM EABI unwind implementation
    // resumes in the next frame up and misses it. Other gcc
    // unwinders, C++ Itanium and SjLj, handle this case fine by
    // resuming in the current frame.  The workaround is to save IP so
    // personality can resume in the current frame.
    extern(C) _Unwind_Exception* _d_arm_eabi_end_cleanup(_Unwind_Exception* ptr, ptrdiff_t ip)
    {
        debug (EH_personality) writeln("  - Resume ip %p", ip);
        // tell personality the real IP (cleanup_cache can be used
        // however we like)
        ptr.cleanup_cache.bitpattern[0] = ip;
        return ptr;
    }
}


/*****************************************
 * "personality" function, specific to each language.
 * This one, of course, is specific to DMD.
 * Params:
 *      ver = version must be 1
 *      actions = bitwise OR of the 4 actions _UA_xxx.
 *          _UA_SEARCH_PHASE means return _URC_HANDLER_FOUND if current frame has a handler,
 *              _URC_CONTINUE_UNWIND if not. Cannot be used with _UA_CLEANUP_PHASE.
 *          _UA_CLEANUP_PHASE means perform cleanup for current frame by calling nested functions
 *              and returning _URC_CONTINUE_UNWIND. Or, set up registers and IP for Landing Pad
 *              and return _URC_INSTALL_CONTEXT.
 *          _UA_HANDLER_FRAME means this frame was the one with the handler in Phase 1, and now
 *              it is Phase 2 and the handler must be run.
 *          _UA_FORCE_UNWIND means unwinding the stack for longjmp or thread cancellation. Run
 *              finally clauses, not catch clauses, finallys must end with call to _Uwind_Resume().
 *      exceptionClass = 8 byte value indicating type of thrown exception. If the low 4 bytes
 *          are "C++\0", it's a C++ exception.
 *      exceptionObject = language specific exception information
 *      context = opaque type of unwinder state information
 * Returns:
 *      reason code
 * See_Also:
 *      http://www.ucw.cz/~hubicka/papers/abi/node25.html
 */

version (ARM_EABI_UNWINDER)
{
    enum _Unwind_State
    {
        VIRTUAL_UNWIND_FRAME = 0,
        UNWIND_FRAME_STARTING = 1,
        UNWIND_FRAME_RESUME = 2,
        ACTION_MASK = 3,
        FORCE_UNWIND = 8,
        END_OF_STACK = 16
    }

    enum
    {
        UNWIND_POINTER_REG = 12,
        UNWIND_STACK_REG = 13
    }
    
    extern (C) _Unwind_Reason_Code _d_eh_personality(_Unwind_State state,
                   _Unwind_Exception* exceptionObject, _Unwind_Context* context)
    {
        _Unwind_Action actions;
        switch (state & _Unwind_State.ACTION_MASK) {
            case _Unwind_State.VIRTUAL_UNWIND_FRAME:
                actions = _UA_SEARCH_PHASE;
                break;
            case _Unwind_State.UNWIND_FRAME_STARTING:
                actions = _UA_CLEANUP_PHASE;
                if (!(state & _Unwind_State.FORCE_UNWIND) &&
                    exceptionObject.barrier_cache.sp == _Unwind_GetGR(context, UNWIND_STACK_REG)) {
                    actions |= _UA_HANDLER_FRAME;
                }
                break;
            case _Unwind_State.UNWIND_FRAME_RESUME:
                // return continueUnwind(exceptionObject, context);
                //
                // Can't do normal continue unwind because there
                // might be a handler still in this frame.
                // Starting again at saved IP instead.
                _Unwind_SetIP(context, exceptionObject.cleanup_cache.bitpattern[0]);
                goto case _Unwind_State.UNWIND_FRAME_STARTING;
            default:
                terminate(__LINE__);
                assert(0);
        }
        actions |= state & _Unwind_State.FORCE_UNWIND;

        // The dwarf unwinder assumes the context structure holds things like the
        // function and LSDA pointers.  The ARM implementation caches these in
        // the exception header (UCB).  To avoid rewriting everything we make a
        // virtual scratch register point at the UCB.
        _Unwind_SetGR(context, UNWIND_POINTER_REG, cast(_Unwind_Word) exceptionObject);

        const result = _d_eh_personality_common(actions, exceptionObject.exception_class, exceptionObject, context);

        if (result == _URC_CONTINUE_UNWIND)
            return continueUnwind(exceptionObject, context);
        return result;
    }

    _Unwind_Reason_Code continueUnwind(_Unwind_Exception* exceptionObject, _Unwind_Context* context)
    {
        if (__gnu_unwind_frame(exceptionObject, context) != _URC_NO_REASON)
            return _URC_FAILURE;
        return _URC_CONTINUE_UNWIND;
    }
}
else
{
    extern (C) _Unwind_Reason_Code _d_eh_personality(int ver, _Unwind_Action actions,
                   _Unwind_Exception_Class exceptionClass, _Unwind_Exception* exceptionObject,
                   _Unwind_Context* context)
    {
        if (ver != 1)
            return _URC_FATAL_PHASE1_ERROR;

        return _d_eh_personality_common(actions, exceptionClass, exceptionObject, context);
    }
}

// LDC: generalized from __dmd_personality_v0
extern (C) _Unwind_Reason_Code _d_eh_personality_common(_Unwind_Action actions,
               _Unwind_Exception_Class exceptionClass, _Unwind_Exception* exceptionObject,
               _Unwind_Context* context)
{
<<<<<<< HEAD
    version (LDC) {} else
    {
        if (ver != 1)
          return _URC_FATAL_PHASE1_ERROR;
    }
=======
    if (ver != 1)
      return _URC_FATAL_PHASE1_ERROR;
>>>>>>> d087b537
    assert(context);

    const(ubyte)* language_specific_data;
    int handler;
    _Unwind_Ptr landing_pad;

    debug (EH_personality)
    {
        writeln("__dmd_personality_v0(actions = x%x, eo = %p, context = %p)", cast(int)actions, exceptionObject, context);
        writeln("exceptionClass = x%08llx", exceptionClass);

        if (exceptionClass == dmdExceptionClass)
        {
            auto eh = ExceptionHeader.toExceptionHeader(exceptionObject);
            for (auto ehx = eh; ehx; ehx = ehx.next)
                writeln(" eh: %p next=%014p lsda=%p '%.*s'", ehx, ehx.next, ehx.languageSpecificData, ehx.object.msg.length, ehx.object.msg.ptr);
        }
    }

    language_specific_data = cast(const(ubyte)*)_Unwind_GetLanguageSpecificData(context);
    debug (EH_personality) writeln("lsda = %p", language_specific_data);

    auto Start = _Unwind_GetRegionStart(context);

    /* Get instruction pointer (ip) at start of instruction that threw
     */
    version (CRuntime_Glibc)
    {
        int ip_before_insn;
        // The instruction pointer must not be decremented when unwinding from a
        // signal handler frame (asynchronous exception, also see
        // etc.linux.memoryerror). So use _Unwind_GetIPInfo where available.
        auto ip = _Unwind_GetIPInfo(context, &ip_before_insn);
        if (!ip_before_insn)
            --ip;
    }
    else
    {
        auto ip = _Unwind_GetIP(context);
        --ip;
    }
    debug (EH_personality) writeln("ip = x%x", cast(int)(ip - Start));
    debug (EH_personality) writeln("\tStart = %p, ipoff = %p, lsda = %p", Start, ip - Start, language_specific_data);

    auto result = scanLSDA(language_specific_data, ip - Start, exceptionClass,
        (actions & _UA_FORCE_UNWIND) != 0,          // don't catch when forced unwinding
        (actions & _UA_SEARCH_PHASE) != 0,          // search phase is looking for handlers
        exceptionObject,
        landing_pad,
        handler);
    landing_pad += Start;

    final switch (result)
    {
        case LsdaResult.notFound:
            fprintf(stderr, "not found\n");
            terminate(__LINE__);
            assert(0);

        case LsdaResult.foreign:
            terminate(__LINE__);
            assert(0);

        case LsdaResult.corrupt:
            fprintf(stderr, "LSDA is corrupt\n");
            terminate(__LINE__);
            assert(0);

        case LsdaResult.noAction:
            debug (EH_personality) writeln("  no action");
            return _URC_CONTINUE_UNWIND;

        case LsdaResult.cleanup:
            debug (EH_personality) writeln("  cleanup");
            if (actions & _UA_SEARCH_PHASE)
            {
                return _URC_CONTINUE_UNWIND;
            }
            break;

        case LsdaResult.handler:
            debug (EH_personality) writeln("  handler");
            assert(!(actions & _UA_FORCE_UNWIND));
            if (actions & _UA_SEARCH_PHASE)
            {
                if (exceptionClass == dmdExceptionClass)
                {
                    version (ARM_EABI_UNWINDER)
                    {
                        exceptionObject.barrier_cache.sp = _Unwind_GetGR(context, UNWIND_STACK_REG);
                    }
                    auto eh = ExceptionHeader.toExceptionHeader(exceptionObject);
                    debug (EH_personality) writeln("   eh.lsda = %p, lsda = %p", eh.languageSpecificData, language_specific_data);
                    eh.handler = handler;
                    eh.languageSpecificData = language_specific_data;
                    eh.landingPad = landing_pad;
                }
                return _URC_HANDLER_FOUND;
            }
            break;
    }

    debug (EH_personality) writeln("  lsda = %p, landing_pad = %p, handler = %d", language_specific_data, landing_pad, handler);

    // Figure out what to do when there are multiple exceptions in flight
    if (exceptionClass == dmdExceptionClass)
    {
        auto eh = ExceptionHeader.toExceptionHeader(exceptionObject);
        debug (EH_personality) writeln(" '%.*s' next = %p", eh.object.msg.length, eh.object.msg.ptr, eh.next);
        auto currentLsd = language_specific_data;
        bool bypassed = false;
        while (eh.next)
        {
            ExceptionHeader* ehn = eh.next;

            Error e = cast(Error)eh.object;
            if (e !is null && !cast(Error)ehn.object)
            {
                /* eh is an Error, ehn is not. Skip ehn.
                 */
                debug (EH_personality) writeln("bypass");
                currentLsd = ehn.languageSpecificData;

                // Continuing to construct the bypassed chain
                eh = ehn;
                bypassed = true;
                continue;
            }

            // Don't combine when the exceptions are from different functions
            if (currentLsd != ehn.languageSpecificData)
            {
                debug (EH_personality) writeln("break: %p %p", currentLsd, ehn.languageSpecificData);
                break;
            }

            else
            {
                debug (EH_personality) writeln("chain");
                // Append eh's object to ehn's object chain
                // And replace our exception object with in-flight one
                eh.object = Throwable.chainTogether(ehn.object, eh.object);

                if (ehn.handler != handler && !bypassed)
                {
                    handler = ehn.handler;

                    eh.handler = handler;
                    eh.languageSpecificData = language_specific_data;
                    eh.landingPad = landing_pad;
                }
            }

            // Remove ehn from threaded chain
            eh.next = ehn.next;
            debug (EH_personality) writeln("delete %p", ehn);
            _Unwind_DeleteException(&ehn.exception_object); // discard ehn
        }
        if (bypassed)
        {
            eh = ExceptionHeader.toExceptionHeader(exceptionObject);
            Error e = cast(Error)eh.object;
            auto ehn = eh.next;
            e.bypassedException = ehn.object;
            eh.next = ehn.next;
            _Unwind_DeleteException(&ehn.exception_object);
        }
    }

    // Set up registers and jump to cleanup or handler
<<<<<<< HEAD
    version (LDC)
    {
        enum reg0 = eh_exception_regno;
        enum reg1 = eh_selector_regno;
    }
    else
    {
        int reg0 = 0;       // EAX/RAX is __exception_object
        int reg1 = (size_t.sizeof == 4) ? 2 : 1;       // EDX/RDX is __handler
    }
    _Unwind_SetGR(context, reg0, cast(_Unwind_Ptr)exceptionObject);
    _Unwind_SetGR(context, reg1, handler);
=======
    _Unwind_SetGR(context, eh_exception_regno, cast(_Unwind_Ptr)exceptionObject);
    _Unwind_SetGR(context, eh_selector_regno, handler);
>>>>>>> d087b537
    _Unwind_SetIP(context, landing_pad);

    return _URC_INSTALL_CONTEXT;
}

/*************************************************
 * Look at the chain of inflight exceptions and pick the class type that'll
 * be looked for in catch clauses.
 * Params:
 *      exceptionObject = language specific exception information
 *      currentLsd = pointer to LSDA table
 * Returns:
 *      class type to look for
 */
ClassInfo getClassInfo(_Unwind_Exception* exceptionObject, const(ubyte)* currentLsd)
{
    ExceptionHeader* eh = ExceptionHeader.toExceptionHeader(exceptionObject);
    Throwable ehobject = eh.object;
    debug (EH_personality) writeln("start: %p '%.*s'", ehobject, cast(int)ehobject.classinfo.info.name.length, ehobject.classinfo.info.name.ptr);
    for (ExceptionHeader* ehn = eh.next; ehn; ehn = ehn.next)
    {
        // like __dmd_personality_v0, don't combine when the exceptions are from different functions
        // (fixes issue 19831, exception thrown and caught while inside finally block)
        if (currentLsd != ehn.languageSpecificData)
        {
            debug (EH_personality) writeln("break: %p %p", currentLsd, ehn.languageSpecificData);
            break;
        }

        debug (EH_personality) writeln("ehn =   %p '%.*s'", ehn.object, cast(int)ehn.object.classinfo.info.name.length, ehn.object.classinfo.info.name.ptr);
        Error e = cast(Error)ehobject;
        if (e is null || (cast(Error)ehn.object) !is null)
        {
            ehobject = ehn.object;
        }
    }
    debug (EH_personality) writeln("end  : %p", ehobject);
    return ehobject.classinfo;
}

/******************************
 * Decode Unsigned LEB128.
 * Params:
 *      p = pointer to data pointer, *p is updated
 *      to point past decoded value
 * Returns:
 *      decoded value
 * See_Also:
 *      https://en.wikipedia.org/wiki/LEB128
 */
_uleb128_t uLEB128(const(ubyte)** p)
{
    auto q = *p;
    _uleb128_t result = 0;
    uint shift = 0;
    while (1)
    {
        ubyte b = *q++;
        result |= cast(_uleb128_t)(b & 0x7F) << shift;
        if ((b & 0x80) == 0)
            break;
        shift += 7;
    }
    *p = q;
    return result;
}

/******************************
 * Decode Signed LEB128.
 * Params:
 *      p = pointer to data pointer, *p is updated
 *      to point past decoded value
 * Returns:
 *      decoded value
 * See_Also:
 *      https://en.wikipedia.org/wiki/LEB128
 */
_sleb128_t sLEB128(const(ubyte)** p)
{
    auto q = *p;
    ubyte b;

    _sleb128_t result = 0;
    uint shift = 0;
    while (1)
    {
        b = *q++;
        result |= cast(_sleb128_t)(b & 0x7F) << shift;
        shift += 7;
        if ((b & 0x80) == 0)
            break;
    }
    if (shift < result.sizeof * 8 && (b & 0x40))
        result |= -(cast(_sleb128_t)1 << shift);
    *p = q;
    return result;
}

enum
{
        DW_EH_PE_FORMAT_MASK    = 0x0F,
        DW_EH_PE_APPL_MASK      = 0x70,
        DW_EH_PE_indirect       = 0x80,

        DW_EH_PE_omit           = 0xFF,
        DW_EH_PE_ptr            = 0x00,
        DW_EH_PE_uleb128        = 0x01,
        DW_EH_PE_udata2         = 0x02,
        DW_EH_PE_udata4         = 0x03,
        DW_EH_PE_udata8         = 0x04,
        DW_EH_PE_sleb128        = 0x09,
        DW_EH_PE_sdata2         = 0x0A,
        DW_EH_PE_sdata4         = 0x0B,
        DW_EH_PE_sdata8         = 0x0C,

        DW_EH_PE_absptr         = 0x00,
        DW_EH_PE_pcrel          = 0x10,
        DW_EH_PE_textrel        = 0x20,
        DW_EH_PE_datarel        = 0x30,
        DW_EH_PE_funcrel        = 0x40,
        DW_EH_PE_aligned        = 0x50,
}


/**************************************************
 * Read and extract information from the LSDA (aka gcc_except_table section).
 * The dmd Call Site Table is structurally different from other implementations. It
 * is organized as nested ranges, and one ip can map to multiple ranges. The most
 * nested candidate is selected when searched. Other implementations have one candidate
 * per ip.
 * Params:
 *      lsda = pointer to LSDA table
 *      ip = offset from start of function at which exception happened
 *      exceptionClass = which language threw the exception
 *      cleanupsOnly = only look for cleanups
 *      preferHandler = if a handler encloses a cleanup, prefer the handler
 *      exceptionObject = language specific exception information
 *      landingPad = set to landing pad
 *      handler = set to index of which catch clause was matched
 * Returns:
 *      LsdaResult
 * See_Also:
 *      http://reverseengineering.stackexchange.com/questions/6311/how-to-recover-the-exception-info-from-gcc-except-table-and-eh-handle-sections
 *      http://www.airs.com/blog/archives/464
 *      https://anarcheuz.github.io/2015/02/15/ELF%20internals%20part%202%20-%20exception%20handling/
 */

LsdaResult scanLSDA(const(ubyte)* lsda, _Unwind_Ptr ip, _Unwind_Exception_Class exceptionClass,
        bool cleanupsOnly,
        bool preferHandler,
        _Unwind_Exception* exceptionObject,
        out _Unwind_Ptr landingPad, out int handler)
{
    auto p = lsda;
    if (!p)
        return LsdaResult.noAction;

    _Unwind_Ptr dw_pe_value(ubyte pe)
    {
<<<<<<< HEAD
        version (LDC)
        {
            switch (pe)
            {
                case DW_EH_PE_sdata2:   return readUnaligned!(short,  true)(p);
                case DW_EH_PE_udata2:   return readUnaligned!(ushort, true)(p);
                case DW_EH_PE_sdata4:   return readUnaligned!(int,    true)(p);
                case DW_EH_PE_udata4:   return readUnaligned!(uint,   true)(p);
                case DW_EH_PE_sdata8:   return readUnaligned!(long,   true)(p);
                case DW_EH_PE_udata8:   return readUnaligned!(ulong,  true)(p);
                case DW_EH_PE_uleb128:  return cast(_Unwind_Ptr) uLEB128(&p);
                case DW_EH_PE_sleb128:  return cast(_Unwind_Ptr) sLEB128(&p);
                case DW_EH_PE_ptr:      if (size_t.sizeof == 8)
                                            goto case DW_EH_PE_udata8;
                                        else
                                            goto case DW_EH_PE_udata4;
                default:
                    terminate(__LINE__);
                    return 0;
            }
        }
        else
        {
            _Unwind_Ptr value = void;
            switch (pe)
            {
                case DW_EH_PE_uleb128:  value = cast(_Unwind_Ptr) uLEB128(&p);             break;
                case DW_EH_PE_udata2:   value = cast(_Unwind_Ptr) *cast(ushort*)p; p += 2; break;
                case DW_EH_PE_udata4:   value = cast(_Unwind_Ptr) *cast(uint*)p;   p += 4; break;
                case DW_EH_PE_udata8:   value = cast(_Unwind_Ptr) *cast(ulong*)p;  p += 8; break;
                case DW_EH_PE_sleb128:  value = cast(_Unwind_Ptr) sLEB128(&p);             break;
                case DW_EH_PE_sdata2:   value = cast(_Unwind_Ptr) *cast(short*)p;  p += 2; break;
                case DW_EH_PE_sdata4:   value = cast(_Unwind_Ptr) *cast(int*)p;    p += 4; break;
                case DW_EH_PE_sdata8:   value = cast(_Unwind_Ptr) *cast(long*)p;   p += 8; break;
                case DW_EH_PE_ptr:      if (size_t.sizeof == 8)
                                            goto case DW_EH_PE_udata8;
                                        else
                                            goto case DW_EH_PE_udata4;
                default:
                    terminate(__LINE__);
            }
            return value;
=======
        switch (pe)
        {
            case DW_EH_PE_sdata2:   return readUnaligned!(short,  true)(p);
            case DW_EH_PE_udata2:   return readUnaligned!(ushort, true)(p);
            case DW_EH_PE_sdata4:   return readUnaligned!(int,    true)(p);
            case DW_EH_PE_udata4:   return readUnaligned!(uint,   true)(p);
            case DW_EH_PE_sdata8:   return readUnaligned!(long,   true)(p);
            case DW_EH_PE_udata8:   return readUnaligned!(ulong,  true)(p);
            case DW_EH_PE_sleb128:  return cast(_Unwind_Ptr) sLEB128(&p);
            case DW_EH_PE_uleb128:  return cast(_Unwind_Ptr) uLEB128(&p);
            case DW_EH_PE_ptr:      if (size_t.sizeof == 8)
                                        goto case DW_EH_PE_udata8;
                                    else
                                        goto case DW_EH_PE_udata4;
            default:
                terminate(__LINE__);
                return 0;
>>>>>>> d087b537
        }
    }

    ubyte LPstart = *p++;

    _Unwind_Ptr LPbase = 0;
    if (LPstart != DW_EH_PE_omit)
    {
        LPbase = dw_pe_value(LPstart);
    }

    ubyte TType = *p++;
    _Unwind_Ptr TTbase = 0;
    _Unwind_Ptr TToffset = 0;
    if (TType != DW_EH_PE_omit)
    {
        // Note in libsupc++ eh_personality says it is necessary to override
        // type encoding generated by older ARM EABI toolchains
        // (_GLIBCXX_OVERRIDE_TTYPE_ENCODING)
        version (ARM_EABI_UNWINDER) version (linux)
            TType = DW_EH_PE_pcrel | DW_EH_PE_indirect;

        TTbase = uLEB128(&p);
        TToffset = (p - lsda) + TTbase;
    }
    debug (EH_personality) writeln("  TType = x%x, TTbase = x%x", TType, cast(int)TTbase);

    ubyte CallSiteFormat = *p++;

    _Unwind_Ptr CallSiteTableSize = dw_pe_value(DW_EH_PE_uleb128);
    debug (EH_personality) writeln("  CallSiteFormat = x%x, CallSiteTableSize = x%x", CallSiteFormat, cast(int)CallSiteTableSize);

    _Unwind_Ptr ipoffset = ip - LPbase;
    debug (EH_personality) writeln("ipoffset = x%x", cast(int)ipoffset);
    bool noAction = false;
    auto tt = lsda + TToffset;
    const(ubyte)* pActionTable = p + CallSiteTableSize;

    version (LDC)
    {
        // Returns false if a filter (handler < 0) is encountered (not supported).
        bool finalize(_Unwind_Ptr LandingPad, _Unwind_Ptr ActionRecordPtr)
        {
<<<<<<< HEAD
            // If there is no landing pad for this part of the frame, continue with the next level.
            if (!LandingPad)
            {
                noAction = true;
                return true;
            }

=======
            if (p == pActionTable)
                break;
            fprintf(stderr, "no Call Site Table\n");

            return LsdaResult.corrupt;
        }

        _Unwind_Ptr CallSiteStart = dw_pe_value(CallSiteFormat);
        _Unwind_Ptr CallSiteRange = dw_pe_value(CallSiteFormat);
        _Unwind_Ptr LandingPad    = dw_pe_value(CallSiteFormat);
        _uleb128_t ActionRecordPtr = uLEB128(&p);

        debug (EH_personality)
        {
            writeln(" XT: start = x%x, range = x%x, landing pad = x%x, action = x%x",
                cast(int)CallSiteStart, cast(int)CallSiteRange, cast(int)LandingPad, cast(int)ActionRecordPtr);
        }

        if (ipoffset < CallSiteStart)
            break;

        // The most nested entry will be the last one that ip is in
        if (ipoffset < CallSiteStart + CallSiteRange)
        {
            debug (EH_personality) writeln("\tmatch");
>>>>>>> d087b537
            if (ActionRecordPtr)                // if saw a catch
            {
                if (cleanupsOnly)
                {
                    noAction = true;
                    return true;
                }

                auto h = actionTableLookup(exceptionObject, cast(uint)ActionRecordPtr, pActionTable, tt, TType, exceptionClass, lsda);
                if (h < 0)
                {
                    fprintf(stderr, "negative handler\n");
                    return false;
                }

                // The catch (or cleanup for h == 0) is good
                noAction = false;
                landingPad = LandingPad;
                handler = h;
            }
            else                                // if saw a cleanup
            {
                noAction = false;
                landingPad = LandingPad;
            }

            return true;
        }
    }

    version (SjLj_Exceptions)
    {
        if (TType == DW_EH_PE_omit)
        {
            // Used for simple cleanup actions (finally, dtors) that don't care
            // about exception type
            tt = null;
        }

        if (ip < LPbase) // ipoffset is unsigned
        {
            noAction = true;
        }
        else if (ipoffset == 0)
        {
            // If ip is not present in the table, call terminate.
            terminate(__LINE__);
        }
        else
        {
            _uleb128_t callsite_lp, callsite_action;
            do
            {
                callsite_lp = uLEB128(&p);
                callsite_action = uLEB128(&p);
                debug (EH_personality)
                {
                    writeln(" XT: ipoffset = x%x, landing pad = x%x, action = x%x",
                        cast(int)ipoffset, cast(int)callsite_lp, cast(int)callsite_action);
                }
            }
            while (--ipoffset);

            const success = finalize(callsite_lp + 1, callsite_action);
            if (!success)
                return LsdaResult.corrupt;
        }
    }
    else // !SjLj_Exceptions
    {
        while (1)
        {
            if (p >= pActionTable)
            {
                version (LDC)
                {
                    noAction = true;
                    break;
                }
                else
                {
                    if (p == pActionTable)
                        break;
                    fprintf(stderr, "no Call Site Table\n");

                    return LsdaResult.corrupt;
                }
            }

            _Unwind_Ptr CallSiteStart = dw_pe_value(CallSiteFormat);
            _Unwind_Ptr CallSiteRange = dw_pe_value(CallSiteFormat);
            _Unwind_Ptr LandingPad    = dw_pe_value(CallSiteFormat);
            _uleb128_t ActionRecordPtr = uLEB128(&p);

            debug (EH_personality)
            {
                writeln(" XT: start = x%x, range = x%x, landing pad = x%x, action = x%x",
                    cast(int)CallSiteStart, cast(int)CallSiteRange, cast(int)LandingPad, cast(int)ActionRecordPtr);
            }

            if (ipoffset < CallSiteStart)
            {
                version (LDC)
                {
                    noAction = true;
                }
                break;
            }

            // The most nested entry will be the last one that ip is in
            if (ipoffset < CallSiteStart + CallSiteRange)
            {
                debug (EH_personality) writeln("\tmatch");
                version (LDC)
                {
                    const success = finalize(LandingPad, cast(_Unwind_Ptr) ActionRecordPtr);
                    if (!success)
                        return LsdaResult.corrupt;
                    break;
                }
                else
                {
                    if (ActionRecordPtr)                // if saw a catch
                    {
                        if (cleanupsOnly)
                            continue;                   // ignore catch

                        auto h = actionTableLookup(exceptionObject, cast(uint)ActionRecordPtr, pActionTable, tt, TType, exceptionClass, lsda);
                        if (h < 0)
                        {
                            fprintf(stderr, "negative handler\n");
                            return LsdaResult.corrupt;
                        }
                        if (h == 0)
                            continue;                   // ignore

                        // The catch is good
                        noAction = false;
                        landingPad = LandingPad;
                        handler = h;
                    }
                    else if (LandingPad)                // if saw a cleanup
                    {
                        if (preferHandler && handler)   // enclosing handler overrides cleanup
                            continue;                   // keep looking
                        noAction = false;
                        landingPad = LandingPad;
                        handler = 0;                    // cleanup hides the handler
                    }
                    else                                // take no action
                        noAction = true;
                }
            }
        }
    } // !SjLj_Exceptions

    if (noAction)
    {
        assert(!landingPad && !handler);
        return LsdaResult.noAction;
    }

    if (landingPad)
        return handler ? LsdaResult.handler : LsdaResult.cleanup;

    return LsdaResult.notFound;
}

/********************************************
 * Look up classType in Action Table.
 * Params:
 *      exceptionObject = language specific exception information
 *      actionRecordPtr = starting index in Action Table + 1
 *      pActionTable = pointer to start of Action Table
 *      tt = pointer past end of Type Table
 *      TType = encoding of entries in Type Table
 *      exceptionClass = which language threw the exception
 *      lsda = pointer to LSDA table
 * Returns:
 *      - &gt;=1 means the handler index of the classType
 *      - 0 means classType is not in the Action Table
 *      - &lt;0 means corrupt
 */
int actionTableLookup(_Unwind_Exception* exceptionObject, uint actionRecordPtr, const(ubyte)* pActionTable,
                      const(ubyte)* tt, ubyte TType, _Unwind_Exception_Class exceptionClass, const(ubyte)* lsda)
{
    debug (EH_personality)
    {
        writeln("actionTableLookup(actionRecordPtr = %d, pActionTable = %p, tt = %p)",
            actionRecordPtr, pActionTable, tt);
    }
    assert(pActionTable < tt);

    ClassInfo thrownType;
    if (exceptionClass == dmdExceptionClass)
    {
        thrownType = getClassInfo(exceptionObject, lsda);
    }

    for (auto ap = pActionTable + actionRecordPtr - 1; 1; )
    {
        assert(pActionTable <= ap && ap < tt);

        auto TypeFilter = sLEB128(&ap);
        auto apn = ap;
        auto NextRecordPtr = sLEB128(&ap);

        debug (EH_personality) writeln(" at: TypeFilter = %d, NextRecordPtr = %d", cast(int)TypeFilter, cast(int)NextRecordPtr);

        version (LDC)
        {
            // zero means cleanup
            if (TypeFilter == 0)
                return 0;
        }
        if (TypeFilter <= 0)                    // should never happen with DMD generated tables
        {
            fprintf(stderr, "TypeFilter = %d\n", cast(int)TypeFilter);
            return -1;                          // corrupt
        }

        /* TypeFilter is negative index from TToffset,
         * which is where the ClassInfo is stored
         */
        _Unwind_Ptr entry;
        const(ubyte)* tt2;
        version (LDC)
        {
<<<<<<< HEAD
            switch (TType & DW_EH_PE_FORMAT_MASK)
            {
                case DW_EH_PE_sdata2:   entry = readUnaligned!(short,  false)(tt2 = tt - TypeFilter * 2); break;
                case DW_EH_PE_udata2:   entry = readUnaligned!(ushort, false)(tt2 = tt - TypeFilter * 2); break;
                case DW_EH_PE_sdata4:   entry = readUnaligned!(int,    false)(tt2 = tt - TypeFilter * 4); break;
                case DW_EH_PE_udata4:   entry = readUnaligned!(uint,   false)(tt2 = tt - TypeFilter * 4); break;
                case DW_EH_PE_sdata8:   entry = readUnaligned!(long,   false)(tt2 = tt - TypeFilter * 8); break;
                case DW_EH_PE_udata8:   entry = readUnaligned!(ulong,  false)(tt2 = tt - TypeFilter * 8); break;
                case DW_EH_PE_ptr:      if (size_t.sizeof == 8)
                                            goto case DW_EH_PE_udata8;
                                        else
                                            goto case DW_EH_PE_udata4;
                default:
                    fprintf(stderr, "TType = x%x\n", TType);
                    return -1;      // corrupt
            }
        }
        else
        {
            switch (TType & DW_EH_PE_FORMAT_MASK)
            {
                case DW_EH_PE_udata2:   entry = cast(_Unwind_Ptr) *cast(ushort*)(tt2 = tt - TypeFilter * 2); break;
                case DW_EH_PE_udata4:   entry = cast(_Unwind_Ptr) *cast(uint*)  (tt2 = tt - TypeFilter * 4); break;
                case DW_EH_PE_udata8:   entry = cast(_Unwind_Ptr) *cast(ulong*) (tt2 = tt - TypeFilter * 8); break;
                case DW_EH_PE_sdata2:   entry = cast(_Unwind_Ptr) *cast(short*) (tt2 = tt - TypeFilter * 2); break;
                case DW_EH_PE_sdata4:   entry = cast(_Unwind_Ptr) *cast(int*)   (tt2 = tt - TypeFilter * 4); break;
                case DW_EH_PE_sdata8:   entry = cast(_Unwind_Ptr) *cast(long*)  (tt2 = tt - TypeFilter * 8); break;
                case DW_EH_PE_ptr:      if (size_t.sizeof == 8)
                                            goto case DW_EH_PE_udata8;
                                        else
                                            goto case DW_EH_PE_udata4;
                default:
                    fprintf(stderr, "TType = x%x\n", TType);
                    return -1;      // corrupt
            }
=======
            case DW_EH_PE_sdata2:   entry = readUnaligned!(short,  false)(tt2 = tt - TypeFilter * 2); break;
            case DW_EH_PE_udata2:   entry = readUnaligned!(ushort, false)(tt2 = tt - TypeFilter * 2); break;
            case DW_EH_PE_sdata4:   entry = readUnaligned!(int,    false)(tt2 = tt - TypeFilter * 4); break;
            case DW_EH_PE_udata4:   entry = readUnaligned!(uint,   false)(tt2 = tt - TypeFilter * 4); break;
            case DW_EH_PE_sdata8:   entry = readUnaligned!(long,   false)(tt2 = tt - TypeFilter * 8); break;
            case DW_EH_PE_udata8:   entry = readUnaligned!(ulong,  false)(tt2 = tt - TypeFilter * 8); break;
            case DW_EH_PE_ptr:      if (size_t.sizeof == 8)
                                        goto case DW_EH_PE_udata8;
                                    else
                                        goto case DW_EH_PE_udata4;
            default:
                fprintf(stderr, "TType = x%x\n", TType);
                return -1;      // corrupt
>>>>>>> d087b537
        }
        if (!entry)             // the 'catch all' type
            return -1;          // corrupt: should never happen with DMD, which explicitly uses Throwable

        switch (TType & DW_EH_PE_APPL_MASK)
        {
            case DW_EH_PE_absptr:
                break;

            case DW_EH_PE_pcrel:
                entry += cast(_Unwind_Ptr)tt2;
                break;

            default:
                return -1;
        }
        if (TType & DW_EH_PE_indirect)
            entry = *cast(_Unwind_Ptr*)entry;

        ClassInfo ci = cast(ClassInfo)cast(void*)(entry);
        if (ci.classinfo is __cpp_type_info_ptr.classinfo)
        {
            version (CppRuntime_Gcc)
            {
                if (exceptionClass == cppExceptionClass || exceptionClass == cppExceptionClass1)
                {
                    // sti is catch clause type_info
                    auto sti = cast(CppTypeInfo)((cast(__cpp_type_info_ptr)cast(void*)ci).ptr);
                    auto p = getCppPtrToThrownObject(exceptionObject, sti);
                    if (p) // if found
                    {
                        auto eh = CppExceptionHeader.toExceptionHeader(exceptionObject);
                        eh.thrownPtr = p;                   // for __cxa_begin_catch()
                        return cast(int)TypeFilter;
                    }
                }
            }
        }
        else if (exceptionClass == dmdExceptionClass && _d_isbaseof(thrownType, ci))
            return cast(int)TypeFilter; // found it

        if (!NextRecordPtr)
            return 0;                   // catch not found

        ap = apn + NextRecordPtr;
    }
    terminate(__LINE__);
    assert(0);
}

enum LsdaResult
{
    notFound,   // ip was not found in the LSDA - an exception shouldn't have happened
    foreign,    // found a result we cannot handle
    corrupt,    // the tables are corrupt
    noAction,   // found, but no action needed (i.e. no cleanup nor handler)
    cleanup,    // cleanup found (i.e. finally or destructor)
    handler,    // handler found (i.e. a catch)
}

void terminate(uint line) @nogc
{
    printf("dwarfeh(%u) fatal error\n", line);
    abort();     // unceremoniously exit
}


/****************************** C++ Support *****************************/

version (CppRuntime_Gcc)
{
    enum _Unwind_Exception_Class cppExceptionClass =
            (cast(_Unwind_Exception_Class)'G' << 56) |
            (cast(_Unwind_Exception_Class)'N' << 48) |
            (cast(_Unwind_Exception_Class)'U' << 40) |
            (cast(_Unwind_Exception_Class)'C' << 32) |
            (cast(_Unwind_Exception_Class)'C' << 24) |
            (cast(_Unwind_Exception_Class)'+' << 16) |
            (cast(_Unwind_Exception_Class)'+' <<  8) |
            (cast(_Unwind_Exception_Class)0 <<  0);

    enum _Unwind_Exception_Class cppExceptionClass1 = cppExceptionClass + 1;

    /*****************************************
     * Get Pointer to Thrown Object if type of thrown object is implicitly
     * convertible to the catch type.
     * Params:
     *      exceptionObject = language specific exception information
     *      sti = type of catch clause
     * Returns:
     *      null if not caught, pointer to thrown object if caught
     */
    void* getCppPtrToThrownObject(_Unwind_Exception* exceptionObject, CppTypeInfo sti)
    {
        void* p;    // pointer to thrown object
        if (exceptionObject.exception_class & 1)
            p = CppExceptionHeader.toExceptionHeader(exceptionObject).ptr;
        else
            p = cast(void*)(exceptionObject + 1);           // thrown object is immediately after it

        const tt = (cast(CppExceptionHeader*)p - 1).typeinfo;

        if (tt.__is_pointer_p())
            p = *cast(void**)p;

        // Pointer adjustment may be necessary due to multiple inheritance
        return (sti is tt || sti.__do_catch(tt, &p, 1)) ? p : null;
    }

    version (LDC)
    {
        import core.stdcpp.typeinfo : CppTypeInfo = type_info;
    }
    else
    {
        extern (C++)
        {
            /**
             * Access C++ std::type_info's virtual functions from D,
             * being careful to not require linking with libstd++
             * or interfere with core.stdcpp.typeinfo.
             * So, give it a different name.
             */
            interface CppTypeInfo // map to C++ std::type_info's virtual functions
            {
                void dtor1();                           // consume destructor slot in vtbl[]
                void dtor2();                           // consume destructor slot in vtbl[]
                bool __is_pointer_p() const;
                bool __is_function_p() const;
                bool __do_catch(const CppTypeInfo, void**, uint) const;
                bool __do_upcast(const void*, void**) const;
            }
        }
    }

    /// The C++ version of D's ExceptionHeader wrapper
    struct CppExceptionHeader
    {
        union
        {
            CppTypeInfo typeinfo;                   // type that was thrown
            void* ptr;                              // pointer to real exception
        }
        void* p1;                                   // unreferenced placeholders...
        void* p2;
        void* p3;
        void* p4;
        int i1;
        int i2;
        const(ubyte)* p5;
        const(ubyte)* p6;
        _Unwind_Ptr p7;
        void* thrownPtr;                            // pointer to thrown object
        _Unwind_Exception exception_object;         // the unwinder's data

        /*******************************
         * Convert from pointer to exception_object field to pointer to CppExceptionHeader
         * that it is embedded inside of.
         * Params:
         *  eo = pointer to exception_object field
         * Returns:
         *  pointer to CppExceptionHeader that eo points into.
         */
        static CppExceptionHeader* toExceptionHeader(_Unwind_Exception* eo)
        {
            return cast(CppExceptionHeader*)(eo + 1) - 1;
        }
    }
}<|MERGE_RESOLUTION|>--- conflicted
+++ resolved
@@ -20,7 +20,6 @@
 import core.stdc.stdio;
 import core.stdc.stdlib;
 
-<<<<<<< HEAD
 version (LDC)
 {
     version (ARM)
@@ -30,79 +29,8 @@
         else
             version = ARM_EABI_UNWINDER;
     }
-
-    // These are the register numbers for SetGR that
-    // llvm's eh.exception and eh.selector intrinsics
-    // will pick up.
-    // Hints for these can be found by looking at the
-    // EH_RETURN_DATA_REGNO macro in GCC, careful testing
-    // is required though.
-    //
-    // If you have a native gcc you can try the following:
-    // #include <stdio.h>
-    //
-    // int main(int argc, char *argv[])
-    // {
-    //     printf("EH_RETURN_DATA_REGNO(0) = %d\n", __builtin_eh_return_data_regno(0));
-    //     printf("EH_RETURN_DATA_REGNO(1) = %d\n", __builtin_eh_return_data_regno(1));
-    //     return 0;
-    // }
-    version (X86_64)
-    {
-        enum eh_exception_regno = 0;
-        enum eh_selector_regno = 1;
-    }
-    else version (X86)
-    {
-        enum eh_exception_regno = 0;
-        enum eh_selector_regno = 2;
-    }
-    else version (PPC64)
-    {
-        enum eh_exception_regno = 3;
-        enum eh_selector_regno = 4;
-    }
-    else version (PPC)
-    {
-        enum eh_exception_regno = 3;
-        enum eh_selector_regno = 4;
-    }
-    else version (MIPS32)
-    {
-        enum eh_exception_regno = 4;
-        enum eh_selector_regno = 5;
-    }
-    else version (MIPS64)
-    {
-        enum eh_exception_regno = 4;
-        enum eh_selector_regno = 5;
-    }
-    else version (ARM)
-    {
-        enum eh_exception_regno = 0;
-        enum eh_selector_regno = 1;
-    }
-    else version (AArch64)
-    {
-        enum eh_exception_regno = 0;
-        enum eh_selector_regno = 1;
-    }
-    else // FIXME
-    {
-        enum eh_exception_regno = 0;
-        enum eh_selector_regno = 2;
-    }
-
-    _Unwind_Ptr readUnaligned(T, bool consume)(ref const(ubyte)* p)
-    {
-        import core.stdc.string : memcpy;
-        T value = void;
-        memcpy(&value, p, T.sizeof);
-        static if (consume)
-            p += T.sizeof;
-        return cast(_Unwind_Ptr) value;
-    }
-=======
+}
+
 /* These are the register numbers for _Unwind_SetGR().
  * Hints for these can be found by looking at the EH_RETURN_DATA_REGNO macro in
  * GCC. If you have a native gcc you can try the following:
@@ -159,7 +87,6 @@
 else
 {
     static assert(0, "Unknown EH register numbers for this architecture");
->>>>>>> d087b537
 }
 
 extern (C)
@@ -168,11 +95,6 @@
     void _d_createTrace(Throwable o, void* context);
 }
 
-<<<<<<< HEAD
-debug (EH_personality)
-{
-    void writeln(in char* format, ...) @nogc nothrow
-=======
 private _Unwind_Ptr readUnaligned(T, bool consume)(ref const(ubyte)* p)
 {
     version (X86)         enum hasUnalignedLoads = true;
@@ -198,7 +120,6 @@
 debug (EH_personality)
 {
     private void writeln(in char* format, ...) @nogc nothrow
->>>>>>> d087b537
     {
         import core.stdc.stdarg;
 
@@ -606,16 +527,11 @@
                _Unwind_Exception_Class exceptionClass, _Unwind_Exception* exceptionObject,
                _Unwind_Context* context)
 {
-<<<<<<< HEAD
     version (LDC) {} else
     {
         if (ver != 1)
           return _URC_FATAL_PHASE1_ERROR;
     }
-=======
-    if (ver != 1)
-      return _URC_FATAL_PHASE1_ERROR;
->>>>>>> d087b537
     assert(context);
 
     const(ubyte)* language_specific_data;
@@ -786,23 +702,8 @@
     }
 
     // Set up registers and jump to cleanup or handler
-<<<<<<< HEAD
-    version (LDC)
-    {
-        enum reg0 = eh_exception_regno;
-        enum reg1 = eh_selector_regno;
-    }
-    else
-    {
-        int reg0 = 0;       // EAX/RAX is __exception_object
-        int reg1 = (size_t.sizeof == 4) ? 2 : 1;       // EDX/RDX is __handler
-    }
-    _Unwind_SetGR(context, reg0, cast(_Unwind_Ptr)exceptionObject);
-    _Unwind_SetGR(context, reg1, handler);
-=======
     _Unwind_SetGR(context, eh_exception_regno, cast(_Unwind_Ptr)exceptionObject);
     _Unwind_SetGR(context, eh_selector_regno, handler);
->>>>>>> d087b537
     _Unwind_SetIP(context, landing_pad);
 
     return _URC_INSTALL_CONTEXT;
@@ -962,50 +863,6 @@
 
     _Unwind_Ptr dw_pe_value(ubyte pe)
     {
-<<<<<<< HEAD
-        version (LDC)
-        {
-            switch (pe)
-            {
-                case DW_EH_PE_sdata2:   return readUnaligned!(short,  true)(p);
-                case DW_EH_PE_udata2:   return readUnaligned!(ushort, true)(p);
-                case DW_EH_PE_sdata4:   return readUnaligned!(int,    true)(p);
-                case DW_EH_PE_udata4:   return readUnaligned!(uint,   true)(p);
-                case DW_EH_PE_sdata8:   return readUnaligned!(long,   true)(p);
-                case DW_EH_PE_udata8:   return readUnaligned!(ulong,  true)(p);
-                case DW_EH_PE_uleb128:  return cast(_Unwind_Ptr) uLEB128(&p);
-                case DW_EH_PE_sleb128:  return cast(_Unwind_Ptr) sLEB128(&p);
-                case DW_EH_PE_ptr:      if (size_t.sizeof == 8)
-                                            goto case DW_EH_PE_udata8;
-                                        else
-                                            goto case DW_EH_PE_udata4;
-                default:
-                    terminate(__LINE__);
-                    return 0;
-            }
-        }
-        else
-        {
-            _Unwind_Ptr value = void;
-            switch (pe)
-            {
-                case DW_EH_PE_uleb128:  value = cast(_Unwind_Ptr) uLEB128(&p);             break;
-                case DW_EH_PE_udata2:   value = cast(_Unwind_Ptr) *cast(ushort*)p; p += 2; break;
-                case DW_EH_PE_udata4:   value = cast(_Unwind_Ptr) *cast(uint*)p;   p += 4; break;
-                case DW_EH_PE_udata8:   value = cast(_Unwind_Ptr) *cast(ulong*)p;  p += 8; break;
-                case DW_EH_PE_sleb128:  value = cast(_Unwind_Ptr) sLEB128(&p);             break;
-                case DW_EH_PE_sdata2:   value = cast(_Unwind_Ptr) *cast(short*)p;  p += 2; break;
-                case DW_EH_PE_sdata4:   value = cast(_Unwind_Ptr) *cast(int*)p;    p += 4; break;
-                case DW_EH_PE_sdata8:   value = cast(_Unwind_Ptr) *cast(long*)p;   p += 8; break;
-                case DW_EH_PE_ptr:      if (size_t.sizeof == 8)
-                                            goto case DW_EH_PE_udata8;
-                                        else
-                                            goto case DW_EH_PE_udata4;
-                default:
-                    terminate(__LINE__);
-            }
-            return value;
-=======
         switch (pe)
         {
             case DW_EH_PE_sdata2:   return readUnaligned!(short,  true)(p);
@@ -1023,7 +880,6 @@
             default:
                 terminate(__LINE__);
                 return 0;
->>>>>>> d087b537
         }
     }
 
@@ -1067,7 +923,6 @@
         // Returns false if a filter (handler < 0) is encountered (not supported).
         bool finalize(_Unwind_Ptr LandingPad, _Unwind_Ptr ActionRecordPtr)
         {
-<<<<<<< HEAD
             // If there is no landing pad for this part of the frame, continue with the next level.
             if (!LandingPad)
             {
@@ -1075,33 +930,6 @@
                 return true;
             }
 
-=======
-            if (p == pActionTable)
-                break;
-            fprintf(stderr, "no Call Site Table\n");
-
-            return LsdaResult.corrupt;
-        }
-
-        _Unwind_Ptr CallSiteStart = dw_pe_value(CallSiteFormat);
-        _Unwind_Ptr CallSiteRange = dw_pe_value(CallSiteFormat);
-        _Unwind_Ptr LandingPad    = dw_pe_value(CallSiteFormat);
-        _uleb128_t ActionRecordPtr = uLEB128(&p);
-
-        debug (EH_personality)
-        {
-            writeln(" XT: start = x%x, range = x%x, landing pad = x%x, action = x%x",
-                cast(int)CallSiteStart, cast(int)CallSiteRange, cast(int)LandingPad, cast(int)ActionRecordPtr);
-        }
-
-        if (ipoffset < CallSiteStart)
-            break;
-
-        // The most nested entry will be the last one that ip is in
-        if (ipoffset < CallSiteStart + CallSiteRange)
-        {
-            debug (EH_personality) writeln("\tmatch");
->>>>>>> d087b537
             if (ActionRecordPtr)                // if saw a catch
             {
                 if (cleanupsOnly)
@@ -1328,45 +1156,8 @@
          */
         _Unwind_Ptr entry;
         const(ubyte)* tt2;
-        version (LDC)
-        {
-<<<<<<< HEAD
-            switch (TType & DW_EH_PE_FORMAT_MASK)
-            {
-                case DW_EH_PE_sdata2:   entry = readUnaligned!(short,  false)(tt2 = tt - TypeFilter * 2); break;
-                case DW_EH_PE_udata2:   entry = readUnaligned!(ushort, false)(tt2 = tt - TypeFilter * 2); break;
-                case DW_EH_PE_sdata4:   entry = readUnaligned!(int,    false)(tt2 = tt - TypeFilter * 4); break;
-                case DW_EH_PE_udata4:   entry = readUnaligned!(uint,   false)(tt2 = tt - TypeFilter * 4); break;
-                case DW_EH_PE_sdata8:   entry = readUnaligned!(long,   false)(tt2 = tt - TypeFilter * 8); break;
-                case DW_EH_PE_udata8:   entry = readUnaligned!(ulong,  false)(tt2 = tt - TypeFilter * 8); break;
-                case DW_EH_PE_ptr:      if (size_t.sizeof == 8)
-                                            goto case DW_EH_PE_udata8;
-                                        else
-                                            goto case DW_EH_PE_udata4;
-                default:
-                    fprintf(stderr, "TType = x%x\n", TType);
-                    return -1;      // corrupt
-            }
-        }
-        else
-        {
-            switch (TType & DW_EH_PE_FORMAT_MASK)
-            {
-                case DW_EH_PE_udata2:   entry = cast(_Unwind_Ptr) *cast(ushort*)(tt2 = tt - TypeFilter * 2); break;
-                case DW_EH_PE_udata4:   entry = cast(_Unwind_Ptr) *cast(uint*)  (tt2 = tt - TypeFilter * 4); break;
-                case DW_EH_PE_udata8:   entry = cast(_Unwind_Ptr) *cast(ulong*) (tt2 = tt - TypeFilter * 8); break;
-                case DW_EH_PE_sdata2:   entry = cast(_Unwind_Ptr) *cast(short*) (tt2 = tt - TypeFilter * 2); break;
-                case DW_EH_PE_sdata4:   entry = cast(_Unwind_Ptr) *cast(int*)   (tt2 = tt - TypeFilter * 4); break;
-                case DW_EH_PE_sdata8:   entry = cast(_Unwind_Ptr) *cast(long*)  (tt2 = tt - TypeFilter * 8); break;
-                case DW_EH_PE_ptr:      if (size_t.sizeof == 8)
-                                            goto case DW_EH_PE_udata8;
-                                        else
-                                            goto case DW_EH_PE_udata4;
-                default:
-                    fprintf(stderr, "TType = x%x\n", TType);
-                    return -1;      // corrupt
-            }
-=======
+        switch (TType & DW_EH_PE_FORMAT_MASK)
+        {
             case DW_EH_PE_sdata2:   entry = readUnaligned!(short,  false)(tt2 = tt - TypeFilter * 2); break;
             case DW_EH_PE_udata2:   entry = readUnaligned!(ushort, false)(tt2 = tt - TypeFilter * 2); break;
             case DW_EH_PE_sdata4:   entry = readUnaligned!(int,    false)(tt2 = tt - TypeFilter * 4); break;
@@ -1380,7 +1171,6 @@
             default:
                 fprintf(stderr, "TType = x%x\n", TType);
                 return -1;      // corrupt
->>>>>>> d087b537
         }
         if (!entry)             // the 'catch all' type
             return -1;          // corrupt: should never happen with DMD, which explicitly uses Throwable
