/**
 * Written in the D programming language.
 * This module provides ELF-specific support for sections with shared libraries.
 *
 * Copyright: Copyright Martin Nowak 2012-2013.
 * License:   $(WEB www.boost.org/LICENSE_1_0.txt, Boost License 1.0).
 * Authors:   Martin Nowak
 * Source: $(DRUNTIMESRC src/rt/_sections_linux.d)
 */

module rt.sections_elf_shared;

version (CRuntime_Glibc) enum SharedELF = true;
else version (FreeBSD) enum SharedELF = true;
else enum SharedELF = false;
static if (SharedELF):

// debug = PRINTF;
import core.memory;
import core.stdc.stdio;
import core.stdc.stdlib : calloc, exit, free, malloc, EXIT_FAILURE;
import core.stdc.string : strlen;
version (linux)
{
    import core.sys.linux.dlfcn;
    import core.sys.linux.elf;
    import core.sys.linux.link;
}
else version (FreeBSD)
{
    import core.sys.freebsd.dlfcn;
    import core.sys.freebsd.sys.elf;
    import core.sys.freebsd.sys.link_elf;
}
else
{
    static assert(0, "unimplemented");
}
import core.sys.posix.pthread;
version (DigitalMars) import rt.deh;
import rt.dmain2;
import rt.minfo;
import rt.util.container.array;
import rt.util.container.hashtab;

alias DSO SectionGroup;
struct DSO
{
    static int opApply(scope int delegate(ref DSO) dg)
    {
        foreach (dso; _loadedDSOs)
        {
            if (auto res = dg(*dso))
                return res;
        }
        return 0;
    }

    static int opApplyReverse(scope int delegate(ref DSO) dg)
    {
        foreach_reverse (dso; _loadedDSOs)
        {
            if (auto res = dg(*dso))
                return res;
        }
        return 0;
    }

    @property immutable(ModuleInfo*)[] modules() const
    {
        return _moduleGroup.modules;
    }

    @property ref inout(ModuleGroup) moduleGroup() inout
    {
        return _moduleGroup;
    }

    version (DigitalMars) @property immutable(FuncTable)[] ehTables() const
    {
        return _ehTables[];
    }

    @property inout(void[])[] gcRanges() inout
    {
        return _gcRanges[];
    }

private:

    invariant()
    {
        assert(_moduleGroup.modules.length);
        assert(_tlsMod || !_tlsSize);
    }

    version (DigitalMars) immutable(FuncTable)[] _ehTables;
    ModuleGroup _moduleGroup;
    Array!(void[]) _gcRanges;
    size_t _tlsMod;
    size_t _tlsSize;

    version (Shared)
    {
        Array!(void[]) _codeSegments; // array of code segments
        Array!(DSO*) _deps; // D libraries needed by this DSO
        void* _handle; // corresponding handle
    }
}

/****
 * Boolean flag set to true while the runtime is initialized.
 */
__gshared bool _isRuntimeInitialized;


version (FreeBSD) private __gshared void* dummy_ref;

/****
 * Gets called on program startup just before GC is initialized.
 */
void initSections()
{
    _isRuntimeInitialized = true;
    // reference symbol to support weak linkage
    version (FreeBSD) dummy_ref = &_d_dso_registry;
}


/***
 * Gets called on program shutdown just after GC is terminated.
 */
void finiSections()
{
    _isRuntimeInitialized = false;
}

alias ScanDG = void delegate(void* pbeg, void* pend) nothrow;

version (Shared)
{
    /***
     * Called once per thread; returns array of thread local storage ranges
     */
    Array!(ThreadDSO)* initTLSRanges()
    {
        return &_loadedDSOs;
    }

    void finiTLSRanges(Array!(ThreadDSO)* tdsos)
    {
        tdsos.reset();
    }

    void scanTLSRanges(Array!(ThreadDSO)* tdsos, scope ScanDG dg) nothrow
    {
        foreach (ref tdso; *tdsos)
            dg(tdso._tlsRange.ptr, tdso._tlsRange.ptr + tdso._tlsRange.length);
    }

    // interface for core.thread to inherit loaded libraries
    void* pinLoadedLibraries() nothrow
    {
        auto res = cast(Array!(ThreadDSO)*)calloc(1, Array!(ThreadDSO).sizeof);
        res.length = _loadedDSOs.length;
        foreach (i, ref tdso; _loadedDSOs)
        {
            (*res)[i] = tdso;
            if (tdso._addCnt)
            {
                // Increment the dlopen ref for explicitly loaded libraries to pin them.
                .dlopen(linkMapForHandle(tdso._pdso._handle).l_name, RTLD_LAZY) !is null || assert(0);
                (*res)[i]._addCnt = 1; // new array takes over the additional ref count
            }
        }
        return res;
    }

    void unpinLoadedLibraries(void* p) nothrow
    {
        auto pary = cast(Array!(ThreadDSO)*)p;
        // In case something failed we need to undo the pinning.
        foreach (ref tdso; *pary)
        {
            if (tdso._addCnt)
            {
                auto handle = tdso._pdso._handle;
                handle !is null || assert(0);
                .dlclose(handle);
            }
        }
        pary.reset();
        .free(pary);
    }

    // Called before TLS ctors are ran, copy over the loaded libraries
    // of the parent thread.
    void inheritLoadedLibraries(void* p)
    {
        assert(_loadedDSOs.empty);
        _loadedDSOs.swap(*cast(Array!(ThreadDSO)*)p);
        .free(p);
    }

    // Called after all TLS dtors ran, decrements all remaining dlopen refs.
    void cleanupLoadedLibraries()
    {
        foreach (ref tdso; _loadedDSOs)
        {
            if (tdso._addCnt == 0) continue;

            auto handle = tdso._pdso._handle;
            handle !is null || assert(0);
            for (; tdso._addCnt > 0; --tdso._addCnt)
                .dlclose(handle);
        }
        _loadedDSOs.reset();
    }
}
else
{
    /***
     * Called once per thread; returns array of thread local storage ranges
     */
    Array!(void[])* initTLSRanges()
    {
        return &_tlsRanges;
    }

    void finiTLSRanges(Array!(void[])* rngs)
    {
        rngs.reset();
    }

    void scanTLSRanges(Array!(void[])* rngs, scope ScanDG dg) nothrow
    {
        foreach (rng; *rngs)
            dg(rng.ptr, rng.ptr + rng.length);
    }
}

private:

// start of linked list for ModuleInfo references
version (FreeBSD) deprecated extern (C) __gshared void* _Dmodule_ref;

version (Shared)
{
    /*
     * Array of thread local DSO metadata for all libraries loaded and
     * initialized in this thread.
     *
     * Note:
     *     A newly spawned thread will inherit these libraries.
     * Note:
     *     We use an array here to preserve the order of
     *     initialization.  If that became a performance issue, we
     *     could use a hash table and enumerate the DSOs during
     *     loading so that the hash table values could be sorted when
     *     necessary.
     */
    struct ThreadDSO
    {
        DSO* _pdso;
        static if (_pdso.sizeof == 8) uint _refCnt, _addCnt;
        else static if (_pdso.sizeof == 4) ushort _refCnt, _addCnt;
        else static assert(0, "unimplemented");
        void[] _tlsRange;
        alias _pdso this;
    }
    Array!(ThreadDSO) _loadedDSOs;

    /*
     * Set to true during rt_loadLibrary/rt_unloadLibrary calls.
     */
    bool _rtLoading;

    /*
     * Hash table to map link_map* to corresponding DSO*.
     * The hash table is protected by a Mutex.
     */
    __gshared pthread_mutex_t _handleToDSOMutex;
    __gshared HashTab!(void*, DSO*) _handleToDSO;

    /*
     * Section in executable that contains copy relocations.
     * Might be null when druntime is dynamically loaded by a C host.
     */
    __gshared const(void)[] _copyRelocSection;
}
else
{
    /*
     * Static DSOs loaded by the runtime linker. This includes the
     * executable. These can't be unloaded.
     */
    __gshared Array!(DSO*) _loadedDSOs;

    /*
     * Thread local array that contains TLS memory ranges for each
     * library initialized in this thread.
     */
    Array!(void[]) _tlsRanges;

    enum _rtLoading = false;
}

///////////////////////////////////////////////////////////////////////////////
// Compiler to runtime interface.
///////////////////////////////////////////////////////////////////////////////


/*
 * This data structure is generated by the compiler, and then passed to
 * _d_dso_registry().
 */
struct CompilerDSOData
{
    size_t _version;                                       // currently 1
    void** _slot;                                          // can be used to store runtime data
    immutable(object.ModuleInfo*)* _minfo_beg, _minfo_end; // array of modules in this object file
    version (DigitalMars) immutable(rt.deh.FuncTable)* _deh_beg, _deh_end; // array of exception handling data
}

T[] toRange(T)(T* beg, T* end) { return beg[0 .. end - beg]; }

/* For each shared library and executable, the compiler generates code that
 * sets up CompilerDSOData and calls _d_dso_registry().
 * A pointer to that code is inserted into both the .ctors and .dtors
 * segment so it gets called by the loader on startup and shutdown.
 */
extern(C) void _d_dso_registry(CompilerDSOData* data)
{
    // only one supported currently
    data._version >= 1 || assert(0, "corrupt DSO data version");

    // no backlink => register
    if (*data._slot is null)
    {
        immutable firstDSO = _loadedDSOs.empty;
        if (firstDSO) initLocks();

        DSO* pdso = cast(DSO*).calloc(1, DSO.sizeof);
        assert(typeid(DSO).init().ptr is null);
        *data._slot = pdso; // store backlink in library record

        auto minfoBeg = data._minfo_beg;
        while (minfoBeg < data._minfo_end && !*minfoBeg) ++minfoBeg;
        auto minfoEnd = minfoBeg;
        while (minfoEnd < data._minfo_end && *minfoEnd) ++minfoEnd;
        pdso._moduleGroup = ModuleGroup(toRange(minfoBeg, minfoEnd));

        version (DigitalMars) pdso._ehTables = toRange(data._deh_beg, data._deh_end);

        dl_phdr_info info = void;
        findDSOInfoForAddr(data._slot, &info) || assert(0);

        scanSegments(info, pdso);

        version (Shared)
        {
<<<<<<< HEAD
            // the first loaded DSO is druntime itself
            version (LDC) {} else
            assert(!_loadedDSOs.empty ||
                   /* We need a local symbol (rt_get_bss_start) or the function
                    * pointer might be a PLT address in the executable.
                    * data._slot is already local in the shared library
                    */
                   handleForAddr(&rt_get_bss_start) == handleForAddr(data._slot));
=======
            auto handle = handleForAddr(data._slot);

            if (firstDSO)
            {
                /// Assert that the first loaded DSO is druntime itself. Use a
                /// local druntime symbol (rt_get_bss_start) to get the handle.
                assert(handleForAddr(data._slot) == handleForAddr(&rt_get_bss_start));
                _copyRelocSection = getCopyRelocSection();
            }
            checkModuleCollisions(info, pdso._moduleGroup.modules, _copyRelocSection);
>>>>>>> aa9627e3

            getDependencies(info, pdso._deps);
            pdso._handle = handle;
            setDSOForHandle(pdso, pdso._handle);

            if (!_rtLoading)
            {
                /* This DSO was not loaded by rt_loadLibrary which
                 * happens for all dependencies of an executable or
                 * the first dlopen call from a C program.
                 * In this case we add the DSO to the _loadedDSOs of this
                 * thread with a refCnt of 1 and call the TlsCtors.
                 */
                immutable ushort refCnt = 1, addCnt = 0;
                auto tlsRng = getTLSRange(pdso._tlsMod, pdso._tlsSize);
                _loadedDSOs.insertBack(ThreadDSO(pdso, refCnt, addCnt, tlsRng));
            }
        }
        else
        {
            version (LDC)
            {
                // We don't want to depend on __tls_get_addr in non-Shared builds
                // so we can actually link statically, so there must be only one
                // D shared object.
                _loadedDSOs.empty ||
                    assert(0, "Only one D shared object allowed for static runtime");
            }
            foreach (p; _loadedDSOs) assert(p !is pdso);
            _loadedDSOs.insertBack(pdso);
            _tlsRanges.insertBack(getTLSRange(pdso._tlsMod, pdso._tlsSize));
        }

        // don't initialize modules before rt_init was called (see Bugzilla 11378)
        if (_isRuntimeInitialized)
        {
            registerGCRanges(pdso);
            // rt_loadLibrary will run tls ctors, so do this only for dlopen
            immutable runTlsCtors = !_rtLoading;
            runModuleConstructors(pdso, runTlsCtors);
        }
    }
    // has backlink => unregister
    else
    {
        DSO* pdso = cast(DSO*)*data._slot;
        *data._slot = null;

        // don't finalizes modules after rt_term was called (see Bugzilla 11378)
        if (_isRuntimeInitialized)
        {
            // rt_unloadLibrary already ran tls dtors, so do this only for dlclose
            immutable runTlsDtors = !_rtLoading;
            runModuleDestructors(pdso, runTlsDtors);
            unregisterGCRanges(pdso);
            // run finalizers after module dtors (same order as in rt_term)
            version (Shared) runFinalizers(pdso);
        }

        version (Shared)
        {
            if (!_rtLoading)
            {
                /* This DSO was not unloaded by rt_unloadLibrary so we
                 * have to remove it from _loadedDSOs here.
                 */
                foreach (i, ref tdso; _loadedDSOs)
                {
                    if (tdso._pdso == pdso)
                    {
                        _loadedDSOs.remove(i);
                        break;
                    }
                }
            }

            assert(pdso._handle == handleForAddr(data._slot));
            unsetDSOForHandle(pdso, pdso._handle);
            pdso._handle = null;
        }
        else
        {
            // static DSOs are unloaded in reverse order
            assert(pdso._tlsSize == _tlsRanges.back.length);
            _tlsRanges.popBack();
            assert(pdso == _loadedDSOs.back);
            _loadedDSOs.popBack();
        }

        freeDSO(pdso);

        if (_loadedDSOs.empty) finiLocks(); // last DSO
    }
}

///////////////////////////////////////////////////////////////////////////////
// dynamic loading
///////////////////////////////////////////////////////////////////////////////

// Shared D libraries are only supported when linking against a shared druntime library.

version (Shared)
{
    ThreadDSO* findThreadDSO(DSO* pdso)
    {
        foreach (ref tdata; _loadedDSOs)
            if (tdata._pdso == pdso) return &tdata;
        return null;
    }

    void incThreadRef(DSO* pdso, bool incAdd)
    {
        if (auto tdata = findThreadDSO(pdso)) // already initialized
        {
            if (incAdd && ++tdata._addCnt > 1) return;
            ++tdata._refCnt;
        }
        else
        {
            foreach (dep; pdso._deps)
                incThreadRef(dep, false);
            immutable ushort refCnt = 1, addCnt = incAdd ? 1 : 0;
            auto tlsRng = getTLSRange(pdso._tlsMod, pdso._tlsSize);
            _loadedDSOs.insertBack(ThreadDSO(pdso, refCnt, addCnt, tlsRng));
            pdso._moduleGroup.runTlsCtors();
        }
    }

    void decThreadRef(DSO* pdso, bool decAdd)
    {
        auto tdata = findThreadDSO(pdso);
        tdata !is null || assert(0);
        !decAdd || tdata._addCnt > 0 || assert(0, "Mismatching rt_unloadLibrary call.");

        if (decAdd && --tdata._addCnt > 0) return;
        if (--tdata._refCnt > 0) return;

        pdso._moduleGroup.runTlsDtors();
        foreach (i, ref td; _loadedDSOs)
            if (td._pdso == pdso) _loadedDSOs.remove(i);
        foreach (dep; pdso._deps)
            decThreadRef(dep, false);
    }

    extern(C) void* rt_loadLibrary(const char* name)
    {
        immutable save = _rtLoading;
        _rtLoading = true;
        scope (exit) _rtLoading = save;

        auto handle = .dlopen(name, RTLD_LAZY);
        if (handle is null) return null;

        // if it's a D library
        if (auto pdso = dsoForHandle(handle))
            incThreadRef(pdso, true);
        return handle;
    }

    extern(C) int rt_unloadLibrary(void* handle)
    {
        if (handle is null) return false;

        immutable save = _rtLoading;
        _rtLoading = true;
        scope (exit) _rtLoading = save;

        // if it's a D library
        if (auto pdso = dsoForHandle(handle))
            decThreadRef(pdso, true);
        return .dlclose(handle) == 0;
    }
}

///////////////////////////////////////////////////////////////////////////////
// helper functions
///////////////////////////////////////////////////////////////////////////////

void initLocks()
{
    version (Shared)
        !pthread_mutex_init(&_handleToDSOMutex, null) || assert(0);
}

void finiLocks()
{
    version (Shared)
        !pthread_mutex_destroy(&_handleToDSOMutex) || assert(0);
}

void runModuleConstructors(DSO* pdso, bool runTlsCtors)
{
    pdso._moduleGroup.sortCtors();
    pdso._moduleGroup.runCtors();
    if (runTlsCtors) pdso._moduleGroup.runTlsCtors();
}

void runModuleDestructors(DSO* pdso, bool runTlsDtors)
{
    if (runTlsDtors) pdso._moduleGroup.runTlsDtors();
    pdso._moduleGroup.runDtors();
}

void registerGCRanges(DSO* pdso)
{
    foreach (rng; pdso._gcRanges)
        GC.addRange(rng.ptr, rng.length);
}

void unregisterGCRanges(DSO* pdso)
{
    foreach (rng; pdso._gcRanges)
        GC.removeRange(rng.ptr);
}

version (Shared) void runFinalizers(DSO* pdso)
{
    foreach (seg; pdso._codeSegments)
        GC.runFinalizers(seg);
}

void freeDSO(DSO* pdso)
{
    pdso._gcRanges.reset();
    version (Shared) pdso._codeSegments.reset();
    .free(pdso);
}

version (Shared)
{
nothrow:
    link_map* linkMapForHandle(void* handle)
    {
        link_map* map;
        dlinfo(handle, RTLD_DI_LINKMAP, &map) == 0 || assert(0);
        return map;
    }

     link_map* exeLinkMap(link_map* map)
     {
         assert(map);
         while (map.l_prev !is null)
             map = map.l_prev;
         return map;
     }

    DSO* dsoForHandle(void* handle)
    {
        DSO* pdso;
        !pthread_mutex_lock(&_handleToDSOMutex) || assert(0);
        if (auto ppdso = handle in _handleToDSO)
            pdso = *ppdso;
        !pthread_mutex_unlock(&_handleToDSOMutex) || assert(0);
        return pdso;
    }

    void setDSOForHandle(DSO* pdso, void* handle)
    {
        !pthread_mutex_lock(&_handleToDSOMutex) || assert(0);
        assert(handle !in _handleToDSO);
        _handleToDSO[handle] = pdso;
        !pthread_mutex_unlock(&_handleToDSOMutex) || assert(0);
    }

    void unsetDSOForHandle(DSO* pdso, void* handle)
    {
        !pthread_mutex_lock(&_handleToDSOMutex) || assert(0);
        assert(_handleToDSO[handle] == pdso);
        _handleToDSO.remove(handle);
        !pthread_mutex_unlock(&_handleToDSOMutex) || assert(0);
    }

    void getDependencies(in ref dl_phdr_info info, ref Array!(DSO*) deps)
    {
        // get the entries of the .dynamic section
        ElfW!"Dyn"[] dyns;
        foreach (ref phdr; info.dlpi_phdr[0 .. info.dlpi_phnum])
        {
            if (phdr.p_type == PT_DYNAMIC)
            {
                auto p = cast(ElfW!"Dyn"*)(info.dlpi_addr + phdr.p_vaddr);
                dyns = p[0 .. phdr.p_memsz / ElfW!"Dyn".sizeof];
                break;
            }
        }
        // find the string table which contains the sonames
        const(char)* strtab;
        foreach (dyn; dyns)
        {
            if (dyn.d_tag == DT_STRTAB)
            {
                version (linux)
                    strtab = cast(const(char)*)dyn.d_un.d_ptr;
                else version (FreeBSD)
                    strtab = cast(const(char)*)(info.dlpi_addr + dyn.d_un.d_ptr); // relocate
                else
                    static assert(0, "unimplemented");
                break;
            }
        }
        foreach (dyn; dyns)
        {
            immutable tag = dyn.d_tag;
            if (!(tag == DT_NEEDED || tag == DT_AUXILIARY || tag == DT_FILTER))
                continue;

            // soname of the dependency
            auto name = strtab + dyn.d_un.d_val;
            // get handle without loading the library
            auto handle = handleForName(name);
            // the runtime linker has already loaded all dependencies
            if (handle is null) assert(0);
            // if it's a D library
            if (auto pdso = dsoForHandle(handle))
                deps.insertBack(pdso); // append it to the dependencies
        }
    }

    void* handleForName(const char* name)
    {
        auto handle = .dlopen(name, RTLD_NOLOAD | RTLD_LAZY);
        if (handle !is null) .dlclose(handle); // drop reference count
        return handle;
    }
}

///////////////////////////////////////////////////////////////////////////////
// Elf program header iteration
///////////////////////////////////////////////////////////////////////////////

/************
 * Scan segments in Linux dl_phdr_info struct and store
 * the TLS and writeable data segments in *pdso.
 */
void scanSegments(in ref dl_phdr_info info, DSO* pdso)
{
    foreach (ref phdr; info.dlpi_phdr[0 .. info.dlpi_phnum])
    {
        switch (phdr.p_type)
        {
        case PT_LOAD:
            if (phdr.p_flags & PF_W) // writeable data segment
            {
                auto beg = cast(void*)(info.dlpi_addr + phdr.p_vaddr);
                pdso._gcRanges.insertBack(beg[0 .. phdr.p_memsz]);
            }
            version (Shared) if (phdr.p_flags & PF_X) // code segment
            {
                auto beg = cast(void*)(info.dlpi_addr + phdr.p_vaddr);
                pdso._codeSegments.insertBack(beg[0 .. phdr.p_memsz]);
            }
            break;

        case PT_TLS: // TLS segment
            assert(!pdso._tlsSize); // is unique per DSO
            pdso._tlsMod = info.dlpi_tls_modid;
            pdso._tlsSize = phdr.p_memsz;
            break;

        default:
            break;
        }
    }
}

/**************************
 * Input:
 *      result  where the output is to be written; dl_phdr_info is a Linux struct
 * Returns:
 *      true if found, and *result is filled in
 * References:
 *      http://linux.die.net/man/3/dl_iterate_phdr
 */
version (linux) bool findDSOInfoForAddr(in void* addr, dl_phdr_info* result=null) nothrow @nogc
{
    static struct DG { const(void)* addr; dl_phdr_info* result; }

    extern(C) int callback(dl_phdr_info* info, size_t sz, void* arg) nothrow @nogc
    {
        auto p = cast(DG*)arg;
        if (findSegmentForAddr(*info, p.addr))
        {
            if (p.result !is null) *p.result = *info;
            return 1; // break;
        }
        return 0; // continue iteration
    }

    auto dg = DG(addr, result);

    /* Linux function that walks through the list of an application's shared objects and
     * calls 'callback' once for each object, until either all shared objects
     * have been processed or 'callback' returns a nonzero value.
     */
    return dl_iterate_phdr(&callback, &dg) != 0;
}
else version (FreeBSD) bool findDSOInfoForAddr(in void* addr, dl_phdr_info* result=null) nothrow @nogc
{
    return !!_rtld_addr_phdr(addr, result);
}

/*********************************
 * Determine if 'addr' lies within shared object 'info'.
 * If so, return true and fill in 'result' with the corresponding ELF program header.
 */
bool findSegmentForAddr(in ref dl_phdr_info info, in void* addr, ElfW!"Phdr"* result=null) nothrow @nogc
{
    if (addr < cast(void*)info.dlpi_addr) // less than base address of object means quick reject
        return false;

    foreach (ref phdr; info.dlpi_phdr[0 .. info.dlpi_phnum])
    {
        auto beg = cast(void*)(info.dlpi_addr + phdr.p_vaddr);
        if (cast(size_t)(addr - beg) < phdr.p_memsz)
        {
            if (result !is null) *result = phdr;
            return true;
        }
    }
    return false;
}

version (linux) import core.sys.linux.errno : program_invocation_name;
// should be in core.sys.freebsd.stdlib
version (FreeBSD) extern(C) const(char)* getprogname() nothrow @nogc;

@property const(char)* progname() nothrow @nogc
{
    version (linux) return program_invocation_name;
    version (FreeBSD) return getprogname();
}

nothrow
const(char)[] dsoName(const char* dlpi_name)
{
    // the main executable doesn't have a name in its dlpi_name field
    const char* p = dlpi_name[0] != 0 ? dlpi_name : progname;
    return p[0 .. strlen(p)];
}

version (LDC)
{
    extern(C) extern __gshared
    {
        pragma(LDC_extern_weak) void* _d_execBssBegAddr;
        pragma(LDC_extern_weak) void* _d_execBssEndAddr;
    }
}
else
{
    extern(C)
    {
        void* rt_get_bss_start() @nogc nothrow;
        void* rt_get_end() @nogc nothrow;
    }	
}

/// get the BSS section of the executable to check for copy relocations
const(void)[] getCopyRelocSection() nothrow
{
    auto bss_start = rt_get_bss_start();
    auto bss_end = rt_get_end();
    immutable bss_size = bss_end - bss_start;

    /**
       Check whether __bss_start/_end both lie within the executable DSO.same DSO.

       When a C host program dynamically loads druntime, i.e. it isn't linked
       against, __bss_start/_end might be defined in different DSOs, b/c the
       linker creates those symbols only when they are used.
       But as there are no copy relocations when dynamically loading a shared
       library, we can simply return a null bss range in that case.
    */
    if (bss_size <= 0)
        return null;

    version (linux)
        enum ElfW!"Addr" exeBaseAddr = 0;
    else version (FreeBSD)
        enum ElfW!"Addr" exeBaseAddr = 0;

    dl_phdr_info info = void;
    findDSOInfoForAddr(bss_start, &info) || assert(0);
    if (info.dlpi_addr != exeBaseAddr)
        return null;
    findDSOInfoForAddr(bss_end - 1, &info) || assert(0);
    if (info.dlpi_addr != exeBaseAddr)
        return null;

    return bss_start[0 .. bss_size];
}

/**
 * Check for module collisions. A module in a shared library collides
 * with an existing module if it's ModuleInfo is interposed (search
 * symbol interposition) by another DSO.  Therefor two modules with the
 * same name do not collide if their DSOs are in separate symbol resolution
 * chains.
 */
void checkModuleCollisions(in ref dl_phdr_info info, in immutable(ModuleInfo)*[] modules,
                           in void[] copyRelocSection) nothrow
in { assert(modules.length); }
body
{
    immutable(ModuleInfo)* conflicting;

<<<<<<< HEAD
    version (LDC)
    {
        // If the main executable we have been loaded into is a D application,
        // some ModuleInfos might have been copy-relocated into its .bss
        // section (if it not position-independent, that is). Note that under
        // normal circumstances, a ModuleInfo object is never zero-initialized,
        // so by restricting our check to the BSS section, we can be sure not
        // to produce false-negatives.
        //
        // _d_execBss{Beg, End}Addr are emitted into the entry point module
        // along with main(). If the main executable is not a D program, the
        // weak symbols will be undefined and we simply skip the copy-relocation
        // check.
        void* bss_start;
        size_t bss_size;
        if (&_d_execBssBegAddr && &_d_execBssEndAddr)
        {
            bss_start = _d_execBssBegAddr;
            bss_size = _d_execBssEndAddr - bss_start;
        }
    }
    else
    {
        auto bss_start = rt_get_bss_start();
        immutable bss_size = rt_get_end() - bss_start;
        assert(bss_size >= 0);
    }

=======
>>>>>>> aa9627e3
    foreach (m; modules)
    {
        auto addr = cast(const(void*))m;
        if (cast(size_t)(addr - copyRelocSection.ptr) < copyRelocSection.length)
        {
            // Module is in .bss of the exe because it was copy relocated
        }
        else if (!findSegmentForAddr(info, addr))
        {
            // Module is in another DSO
            conflicting = m;
            break;
        }
    }

    if (conflicting !is null)
    {
        dl_phdr_info other=void;
        findDSOInfoForAddr(conflicting, &other) || assert(0);

        auto modname = conflicting.name;
        auto loading = dsoName(info.dlpi_name);
        auto existing = dsoName(other.dlpi_name);
        fprintf(stderr, "Fatal Error while loading '%.*s':\n\tThe module '%.*s' is already defined in '%.*s'.\n",
                cast(int)loading.length, loading.ptr,
                cast(int)modname.length, modname.ptr,
                cast(int)existing.length, existing.ptr);
        import core.stdc.stdlib : _Exit;
        _Exit(1);
    }
}

/**************************
 * Input:
 *      addr  an internal address of a DSO
 * Returns:
 *      the dlopen handle for that DSO or null if addr is not within a loaded DSO
 */
version (Shared) void* handleForAddr(void* addr)
{
    Dl_info info = void;
    if (dladdr(addr, &info) != 0)
        return handleForName(info.dli_fname);
    return null;
}

///////////////////////////////////////////////////////////////////////////////
// TLS module helper
///////////////////////////////////////////////////////////////////////////////


/*
 * Returns: the TLS memory range for a given module and the calling
 * thread or null if that module has no TLS.
 *
 * Note: This will cause the TLS memory to be eagerly allocated.
 */
struct tls_index
{
    size_t ti_module;
    size_t ti_offset;
}

extern(C) void* __tls_get_addr(tls_index* ti);

/* The dynamic thread vector (DTV) pointers may point 0x8000 past the start of
 * each TLS block. This is at least true for PowerPC and Mips platforms.
 * See: https://sourceware.org/git/?p=glibc.git;a=blob;f=sysdeps/powerpc/dl-tls.h;h=f7cf6f96ebfb505abfd2f02be0ad0e833107c0cd;hb=HEAD#l34
 *      https://sourceware.org/git/?p=glibc.git;a=blob;f=sysdeps/mips/dl-tls.h;h=93a6dc050cb144b9f68b96fb3199c60f5b1fcd18;hb=HEAD#l32
 */
version(X86)
    enum TLS_DTV_OFFSET = 0x;
else version(X86_64)
    enum TLS_DTV_OFFSET = 0x;
else version(ARM)
    enum TLS_DTV_OFFSET = 0x;
else version(AArch64)
    enum TLS_DTV_OFFSET = 0x;
else version(SPARC)
    enum TLS_DTV_OFFSET = 0x;
else version(SPARC64)
    enum TLS_DTV_OFFSET = 0x;
else version(PPC)
    enum TLS_DTV_OFFSET = 0x8000;
else version(PPC64)
    enum TLS_DTV_OFFSET = 0x8000;
else version(MIPS)
    enum TLS_DTV_OFFSET = 0x8000;
else version(MIPS64)
    enum TLS_DTV_OFFSET = 0x8000;
else
    static assert( false, "Platform not supported." );

// We do not want to depend on __tls_get_addr for non-Shared builds to support
// linking against a static C runtime.
version (X86)    version = X86_Any;
version (X86_64) version = X86_Any;
version (Shared) {} else version (linux) version (X86_Any)
    version = Static_Linux_X86_Any;

void[] getTLSRange(size_t mod, size_t sz)
{
    version (Static_Linux_X86_Any)
    {
        version (X86)
            static void* endOfBlock() { asm { naked; mov EAX, GS:[0]; ret; } }
        else version (X86_64)
            static void* endOfBlock() { asm { naked; mov RAX, FS:[0]; ret; } }

        // FIXME: It is unclear whether aligning the area down to the next
        // double-word is necessary and if so, on what systems, but at least
        // some implementations seem to do it.
        version (none)
        {
            immutable mask = (2 * size_t.sizeof) - 1;
            sz = (sz + mask) & ~mask;
        }

        return (endOfBlock() - sz)[0 .. sz];
    }
    else
    {
        if (mod == 0)
            return null;

        // base offset
        auto ti = tls_index(mod, 0);
        return (__tls_get_addr(&ti)-TLS_DTV_OFFSET)[0 .. sz];
    }
}<|MERGE_RESOLUTION|>--- conflicted
+++ resolved
@@ -359,27 +359,17 @@
 
         version (Shared)
         {
-<<<<<<< HEAD
-            // the first loaded DSO is druntime itself
-            version (LDC) {} else
-            assert(!_loadedDSOs.empty ||
-                   /* We need a local symbol (rt_get_bss_start) or the function
-                    * pointer might be a PLT address in the executable.
-                    * data._slot is already local in the shared library
-                    */
-                   handleForAddr(&rt_get_bss_start) == handleForAddr(data._slot));
-=======
             auto handle = handleForAddr(data._slot);
 
             if (firstDSO)
             {
                 /// Assert that the first loaded DSO is druntime itself. Use a
                 /// local druntime symbol (rt_get_bss_start) to get the handle.
+                version (LDC) {} else
                 assert(handleForAddr(data._slot) == handleForAddr(&rt_get_bss_start));
                 _copyRelocSection = getCopyRelocSection();
             }
             checkModuleCollisions(info, pdso._moduleGroup.modules, _copyRelocSection);
->>>>>>> aa9627e3
 
             getDependencies(info, pdso._deps);
             pdso._handle = handle;
@@ -840,53 +830,6 @@
 /// get the BSS section of the executable to check for copy relocations
 const(void)[] getCopyRelocSection() nothrow
 {
-    auto bss_start = rt_get_bss_start();
-    auto bss_end = rt_get_end();
-    immutable bss_size = bss_end - bss_start;
-
-    /**
-       Check whether __bss_start/_end both lie within the executable DSO.same DSO.
-
-       When a C host program dynamically loads druntime, i.e. it isn't linked
-       against, __bss_start/_end might be defined in different DSOs, b/c the
-       linker creates those symbols only when they are used.
-       But as there are no copy relocations when dynamically loading a shared
-       library, we can simply return a null bss range in that case.
-    */
-    if (bss_size <= 0)
-        return null;
-
-    version (linux)
-        enum ElfW!"Addr" exeBaseAddr = 0;
-    else version (FreeBSD)
-        enum ElfW!"Addr" exeBaseAddr = 0;
-
-    dl_phdr_info info = void;
-    findDSOInfoForAddr(bss_start, &info) || assert(0);
-    if (info.dlpi_addr != exeBaseAddr)
-        return null;
-    findDSOInfoForAddr(bss_end - 1, &info) || assert(0);
-    if (info.dlpi_addr != exeBaseAddr)
-        return null;
-
-    return bss_start[0 .. bss_size];
-}
-
-/**
- * Check for module collisions. A module in a shared library collides
- * with an existing module if it's ModuleInfo is interposed (search
- * symbol interposition) by another DSO.  Therefor two modules with the
- * same name do not collide if their DSOs are in separate symbol resolution
- * chains.
- */
-void checkModuleCollisions(in ref dl_phdr_info info, in immutable(ModuleInfo)*[] modules,
-                           in void[] copyRelocSection) nothrow
-in { assert(modules.length); }
-body
-{
-    immutable(ModuleInfo)* conflicting;
-
-<<<<<<< HEAD
     version (LDC)
     {
         // If the main executable we have been loaded into is a D application,
@@ -911,12 +854,52 @@
     else
     {
         auto bss_start = rt_get_bss_start();
-        immutable bss_size = rt_get_end() - bss_start;
-        assert(bss_size >= 0);
-    }
-
-=======
->>>>>>> aa9627e3
+        auto bss_end = rt_get_end();
+        immutable bss_size = bss_end - bss_start;
+    }
+
+    /**
+       Check whether __bss_start/_end both lie within the executable DSO.same DSO.
+
+       When a C host program dynamically loads druntime, i.e. it isn't linked
+       against, __bss_start/_end might be defined in different DSOs, b/c the
+       linker creates those symbols only when they are used.
+       But as there are no copy relocations when dynamically loading a shared
+       library, we can simply return a null bss range in that case.
+    */
+    if (bss_size <= 0)
+        return null;
+
+    version (linux)
+        enum ElfW!"Addr" exeBaseAddr = 0;
+    else version (FreeBSD)
+        enum ElfW!"Addr" exeBaseAddr = 0;
+
+    dl_phdr_info info = void;
+    findDSOInfoForAddr(bss_start, &info) || assert(0);
+    if (info.dlpi_addr != exeBaseAddr)
+        return null;
+    findDSOInfoForAddr(bss_end - 1, &info) || assert(0);
+    if (info.dlpi_addr != exeBaseAddr)
+        return null;
+
+    return bss_start[0 .. bss_size];
+}
+
+/**
+ * Check for module collisions. A module in a shared library collides
+ * with an existing module if it's ModuleInfo is interposed (search
+ * symbol interposition) by another DSO.  Therefor two modules with the
+ * same name do not collide if their DSOs are in separate symbol resolution
+ * chains.
+ */
+void checkModuleCollisions(in ref dl_phdr_info info, in immutable(ModuleInfo)*[] modules,
+                           in void[] copyRelocSection) nothrow
+in { assert(modules.length); }
+body
+{
+    immutable(ModuleInfo)* conflicting;
+
     foreach (m; modules)
     {
         auto addr = cast(const(void*))m;
