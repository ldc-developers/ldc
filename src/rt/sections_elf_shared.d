/**
 * Written in the D programming language.
 * This module provides ELF-specific support for sections with shared libraries.
 *
 * Copyright: Copyright Martin Nowak 2012-2013.
 * License:   $(HTTP www.boost.org/LICENSE_1_0.txt, Boost License 1.0).
 * Authors:   Martin Nowak
 * Source: $(DRUNTIMESRC rt/_sections_linux.d)
 */

module rt.sections_elf_shared;

version (CRuntime_Glibc) enum SharedELF = true;
else version (CRuntime_Musl) enum SharedELF = true;
else version (FreeBSD) enum SharedELF = true;
else version (NetBSD) enum SharedELF = true;
else version (DragonFlyBSD) enum SharedELF = true;
else version (CRuntime_UClibc) enum SharedELF = true;
else enum SharedELF = false;

version (OSX) enum SharedDarwin = true;
else enum SharedDarwin = false;

static if (SharedELF || SharedDarwin):

// debug = PRINTF;
import core.memory;
import core.stdc.config;
import core.stdc.stdio;
import core.stdc.stdlib : calloc, exit, free, malloc, EXIT_FAILURE;
import core.stdc.string : strlen;
version (linux)
{
    import core.sys.linux.dlfcn;
    import core.sys.linux.elf;
    import core.sys.linux.link;
}
else version (FreeBSD)
{
    import core.sys.freebsd.dlfcn;
    import core.sys.freebsd.sys.elf;
    import core.sys.freebsd.sys.link_elf;
}
else version (OSX)
{
    import core.sys.darwin.dlfcn;
    import core.sys.darwin.mach.dyld;
    import core.sys.darwin.mach.getsect;

    extern(C) intptr_t _dyld_get_image_slide(const mach_header*) nothrow @nogc;
    extern(C) mach_header* _dyld_get_image_header_containing_address(const void *addr) nothrow @nogc;
}
else version (NetBSD)
{
    import core.sys.netbsd.dlfcn;
    import core.sys.netbsd.sys.elf;
    import core.sys.netbsd.sys.link_elf;
}
else version (DragonFlyBSD)
{
    import core.sys.dragonflybsd.dlfcn;
    import core.sys.dragonflybsd.sys.elf;
    import core.sys.dragonflybsd.sys.link_elf;
}
else
{
    static assert(0, "unimplemented");
}
import core.sys.posix.pthread;
import rt.deh;
import rt.dmain2;
import rt.minfo;
import rt.util.container.array;
import rt.util.container.hashtab;

/****
 * Asserts the specified condition, independent from -release, by abort()ing.
 * Regular assertions throw an AssertError and thus require an initialized
 * GC, which isn't the case (yet or anymore) for the startup/shutdown code in
 * this module (called by CRT ctors/dtors etc.).
 */
private void safeAssert(bool condition, scope string msg, size_t line = __LINE__) @nogc nothrow @safe
{
    import core.internal.abort;
    condition || abort(msg, __FILE__, line);
}

alias DSO SectionGroup;
struct DSO
{
    static int opApply(scope int delegate(ref DSO) dg)
    {
        foreach (dso; _loadedDSOs)
        {
            if (auto res = dg(*dso))
                return res;
        }
        return 0;
    }

    static int opApplyReverse(scope int delegate(ref DSO) dg)
    {
        foreach_reverse (dso; _loadedDSOs)
        {
            if (auto res = dg(*dso))
                return res;
        }
        return 0;
    }

    @property immutable(ModuleInfo*)[] modules() const nothrow @nogc
    {
        return _moduleGroup.modules;
    }

    @property ref inout(ModuleGroup) moduleGroup() inout nothrow @nogc
    {
        return _moduleGroup;
    }

    version (DigitalMars) @property immutable(FuncTable)[] ehTables() const nothrow @nogc
    {
        return null;
    }

    @property inout(void[])[] gcRanges() inout nothrow @nogc
    {
        return _gcRanges[];
    }

private:

    invariant()
    {
        safeAssert(_moduleGroup.modules.length > 0, "No modules for DSO.");
        version (CRuntime_UClibc) {} else
        static if (SharedELF)
        {
            safeAssert(_tlsMod || !_tlsSize, "Inconsistent TLS fields for DSO.");
        }
    }

    void** _slot;
    ModuleGroup _moduleGroup;
    Array!(void[]) _gcRanges;
    static if (SharedELF)
    {
        size_t _tlsMod;
        size_t _tlsSize;
    }
    else static if (SharedDarwin)
    {
        GetTLSAnchor _getTLSAnchor;
    }

    version (Shared)
    {
        Array!(void[]) _codeSegments; // array of code segments
        Array!(DSO*) _deps; // D libraries needed by this DSO
        void* _handle; // corresponding handle
    }

    // get the TLS range for the executing thread
    void[] tlsRange() const nothrow @nogc
    {
        static if (SharedELF)
        {
            return getTLSRange(_tlsMod, _tlsSize);
        }
        else static if (SharedDarwin)
        {
            return getTLSRange(_getTLSAnchor());
        }
        else static assert(0, "unimplemented");
    }
}

/****
 * Boolean flag set to true while the runtime is initialized.
 */
__gshared bool _isRuntimeInitialized;


version (FreeBSD) private __gshared void* dummy_ref;
version (DragonFlyBSD) private __gshared void* dummy_ref;
version (NetBSD) private __gshared void* dummy_ref;

/****
 * Gets called on program startup just before GC is initialized.
 */
void initSections() nothrow @nogc
{
    _isRuntimeInitialized = true;
    // reference symbol to support weak linkage
    version (FreeBSD) dummy_ref = &_d_dso_registry;
    version (DragonFlyBSD) dummy_ref = &_d_dso_registry;
    version (NetBSD) dummy_ref = &_d_dso_registry;
}


/***
 * Gets called on program shutdown just after GC is terminated.
 */
void finiSections() nothrow @nogc
{
    _isRuntimeInitialized = false;
}

alias ScanDG = void delegate(void* pbeg, void* pend) nothrow;

version (Shared)
{
    /***
     * Called once per thread; returns array of thread local storage ranges
     */
    Array!(ThreadDSO)* initTLSRanges() @nogc nothrow
    {
        return &_loadedDSOs();
    }

    void finiTLSRanges(Array!(ThreadDSO)* tdsos) @nogc nothrow
    {
        // Nothing to do here. tdsos used to point to the _loadedDSOs instance
        // in the dying thread's TLS segment and as such is not valid anymore.
        // The memory for the array contents was already reclaimed in
        // cleanupLoadedLibraries().
    }

    void scanTLSRanges(Array!(ThreadDSO)* tdsos, scope ScanDG dg) nothrow
    {
        foreach (ref tdso; *tdsos)
            dg(tdso._tlsRange.ptr, tdso._tlsRange.ptr + tdso._tlsRange.length);
    }

    // interface for core.thread to inherit loaded libraries
    void* pinLoadedLibraries() nothrow @nogc
    {
        auto res = cast(Array!(ThreadDSO)*)calloc(1, Array!(ThreadDSO).sizeof);
        res.length = _loadedDSOs.length;
        foreach (i, ref tdso; _loadedDSOs)
        {
            (*res)[i] = tdso;
            if (tdso._addCnt)
            {
                // Increment the dlopen ref for explicitly loaded libraries to pin them.
                const success = .dlopen(nameForDSO(tdso._pdso), RTLD_LAZY) !is null;
                safeAssert(success, "Failed to increment dlopen ref.");
                (*res)[i]._addCnt = 1; // new array takes over the additional ref count
            }
        }
        return res;
    }

    void unpinLoadedLibraries(void* p) nothrow @nogc
    {
        auto pary = cast(Array!(ThreadDSO)*)p;
        // In case something failed we need to undo the pinning.
        foreach (ref tdso; *pary)
        {
            if (tdso._addCnt)
            {
                auto handle = tdso._pdso._handle;
                safeAssert(handle !is null, "Invalid library handle.");
                .dlclose(handle);
            }
        }
        pary.reset();
        .free(pary);
    }

    // Called before TLS ctors are ran, copy over the loaded libraries
    // of the parent thread.
    void inheritLoadedLibraries(void* p) nothrow @nogc
    {
        safeAssert(_loadedDSOs.empty, "DSOs have already been registered for this thread.");
        _loadedDSOs.swap(*cast(Array!(ThreadDSO)*)p);
        .free(p);
        foreach (ref dso; _loadedDSOs)
        {
            // the copied _tlsRange corresponds to parent thread
            dso.updateTLSRange();
        }
    }

    // Called after all TLS dtors ran, decrements all remaining dlopen refs.
    void cleanupLoadedLibraries() nothrow @nogc
    {
        foreach (ref tdso; _loadedDSOs)
        {
            if (tdso._addCnt == 0) continue;

            auto handle = tdso._pdso._handle;
            safeAssert(handle !is null, "Invalid DSO handle.");
            for (; tdso._addCnt > 0; --tdso._addCnt)
                .dlclose(handle);
        }

        // Free the memory for the array contents.
        _loadedDSOs.reset();
    }
}
else
{
    /***
     * Called once per thread; returns array of thread local storage ranges
     */
    Array!(void[])* initTLSRanges() nothrow @nogc
    {
<<<<<<< HEAD
        if (!_tlsRanges)
        {
            _tlsRanges = cast(Array!(void[])*)calloc(1, Array!(void[]).sizeof);
            _tlsRanges || assert(0, "Could not allocate TLS range storage");
        }
        return _tlsRanges;
=======
        return &_tlsRanges();
>>>>>>> 61058d18
    }

    void finiTLSRanges(Array!(void[])* rngs) nothrow @nogc
    {
        rngs.reset();
        .free(rngs);
    }

    void scanTLSRanges(Array!(void[])* rngs, scope ScanDG dg) nothrow
    {
        foreach (rng; *rngs)
            dg(rng.ptr, rng.ptr + rng.length);
    }
}

private:

// start of linked list for ModuleInfo references
version (FreeBSD) deprecated extern (C) __gshared void* _Dmodule_ref;
version (DragonFlyBSD) deprecated extern (C) __gshared void* _Dmodule_ref;
version (NetBSD) deprecated extern (C) __gshared void* _Dmodule_ref;

version (Shared)
{
    /*
     * Array of thread local DSO metadata for all libraries loaded and
     * initialized in this thread.
     *
     * Note:
     *     A newly spawned thread will inherit these libraries.
     * Note:
     *     We use an array here to preserve the order of
     *     initialization.  If that became a performance issue, we
     *     could use a hash table and enumerate the DSOs during
     *     loading so that the hash table values could be sorted when
     *     necessary.
     */
    struct ThreadDSO
    {
        DSO* _pdso;
        static if (_pdso.sizeof == 8) uint _refCnt, _addCnt;
        else static if (_pdso.sizeof == 4) ushort _refCnt, _addCnt;
        else static assert(0, "unimplemented");
        void[] _tlsRange;
        alias _pdso this;
        // update the _tlsRange for the executing thread
        void updateTLSRange() nothrow @nogc
        {
            _tlsRange = _pdso.tlsRange();
        }
    }
    @property ref Array!(ThreadDSO) _loadedDSOs() @nogc nothrow { static Array!(ThreadDSO) x; return x; }
    //Array!(ThreadDSO) _loadedDSOs;

    /*
     * Set to true during rt_loadLibrary/rt_unloadLibrary calls.
     */
    bool _rtLoading;

    /*
     * Hash table to map the native handle (as returned by dlopen)
     * to the corresponding DSO*, protected by a mutex.
     */
    __gshared pthread_mutex_t _handleToDSOMutex;
    @property ref HashTab!(void*, DSO*) _handleToDSO() @nogc nothrow { __gshared HashTab!(void*, DSO*) x; return x; }
    //__gshared HashTab!(void*, DSO*) _handleToDSO;

    static if (SharedELF)
    {
        /*
         * Section in executable that contains copy relocations.
         * Might be null when druntime is dynamically loaded by a C host.
         */
        __gshared const(void)[] _copyRelocSection;
    }
}
else
{
    /*
     * Static DSOs loaded by the runtime linker. This includes the
     * executable. These can't be unloaded.
     */
    @property ref Array!(DSO*) _loadedDSOs() @nogc nothrow { __gshared Array!(DSO*) x; return x; }
    //__gshared Array!(DSO*) _loadedDSOs;

    /*
     * Thread local array that contains TLS memory ranges for each
     * library initialized in this thread.
     */
<<<<<<< HEAD
    Array!(void[])* _tlsRanges;
=======
    @property ref Array!(void[]) _tlsRanges() @nogc nothrow { static Array!(void[]) x; return x; }
    //Array!(void[]) _tlsRanges;
>>>>>>> 61058d18

    enum _rtLoading = false;
}

///////////////////////////////////////////////////////////////////////////////
// Compiler to runtime interface.
///////////////////////////////////////////////////////////////////////////////

version (OSX)
    private alias ImageHeader = mach_header*;
else
    private alias ImageHeader = dl_phdr_info;

extern(C) alias GetTLSAnchor = void* function() nothrow @nogc;

/*
 * This data structure is generated by the compiler, and then passed to
 * _d_dso_registry().
 */
struct CompilerDSOData
{
    size_t _version;                                       // currently 1
    void** _slot;                                          // can be used to store runtime data
    immutable(object.ModuleInfo*)* _minfo_beg, _minfo_end; // array of modules in this object file
    static if (SharedDarwin) GetTLSAnchor _getTLSAnchor;
}

T[] toRange(T)(T* beg, T* end) { return beg[0 .. end - beg]; }

/* For each shared library and executable, the compiler generates code that
 * sets up CompilerDSOData and calls _d_dso_registry().
 * A pointer to that code is inserted into both the .ctors and .dtors
 * segment so it gets called by the loader on startup and shutdown.
 */
extern(C) void _d_dso_registry(void* arg)
{
    auto data = cast(CompilerDSOData*)arg;

    // only one supported currently
    safeAssert(data._version >= 1, "Incompatible compiler-generated DSO data version.");

    // no backlink => register
    if (*data._slot is null)
    {
        immutable firstDSO = _loadedDSOs.empty;
        if (firstDSO) initLocks();

        DSO* pdso = cast(DSO*).calloc(1, DSO.sizeof);
        assert(typeid(DSO).initializer().ptr is null);
        pdso._slot = data._slot;
        *data._slot = pdso; // store backlink in library record

        version (LDC)
        {
            auto minfoBeg = data._minfo_beg;
            while (minfoBeg < data._minfo_end && !*minfoBeg) ++minfoBeg;
            auto minfoEnd = minfoBeg;
            while (minfoEnd < data._minfo_end && *minfoEnd) ++minfoEnd;
            pdso._moduleGroup = ModuleGroup(toRange(minfoBeg, minfoEnd));
        }
        else
            pdso._moduleGroup = ModuleGroup(toRange(data._minfo_beg, data._minfo_end));

        static if (SharedDarwin) pdso._getTLSAnchor = data._getTLSAnchor;

        ImageHeader header = void;
        const headerFound = findImageHeaderForAddr(data._slot, &header);
        safeAssert(headerFound, "Failed to find image header.");

        scanSegments(header, pdso);

        version (Shared)
        {
            auto handle = handleForAddr(data._slot);

            getDependencies(header, pdso._deps);
            pdso._handle = handle;
            setDSOForHandle(pdso, pdso._handle);

            if (!_rtLoading)
            {
                /* This DSO was not loaded by rt_loadLibrary which
                 * happens for all dependencies of an executable or
                 * the first dlopen call from a C program.
                 * In this case we add the DSO to the _loadedDSOs of this
                 * thread with a refCnt of 1 and call the TlsCtors.
                 */
                immutable ushort refCnt = 1, addCnt = 0;
                _loadedDSOs.insertBack(ThreadDSO(pdso, refCnt, addCnt, pdso.tlsRange()));
            }
        }
        else
        {
            version (LDC)
            {
                // We don't want to depend on __tls_get_addr in non-Shared builds
                // so we can actually link statically, so there must be only one
                // D shared object.
                import core.internal.abort;
                _loadedDSOs.empty ||
                    abort("Only one D shared object allowed for static runtime. " ~
                          "Link with shared runtime via LDC switch '-link-defaultlib-shared'.");
            }
            foreach (p; _loadedDSOs)
                safeAssert(p !is pdso, "DSO already registered.");
            _loadedDSOs.insertBack(pdso);
            initTLSRanges().insertBack(pdso.tlsRange());
        }

        // don't initialize modules before rt_init was called (see Bugzilla 11378)
        if (_isRuntimeInitialized)
        {
            registerGCRanges(pdso);
            // rt_loadLibrary will run tls ctors, so do this only for dlopen
            immutable runTlsCtors = !_rtLoading;
            runModuleConstructors(pdso, runTlsCtors);
        }
    }
    // has backlink => unregister
    else
    {
        DSO* pdso = cast(DSO*)*data._slot;
        *data._slot = null;

        // don't finalizes modules after rt_term was called (see Bugzilla 11378)
        if (_isRuntimeInitialized)
        {
            // rt_unloadLibrary already ran tls dtors, so do this only for dlclose
            immutable runTlsDtors = !_rtLoading;
            runModuleDestructors(pdso, runTlsDtors);
            unregisterGCRanges(pdso);
            // run finalizers after module dtors (same order as in rt_term)
            version (Shared) runFinalizers(pdso);
        }

        version (Shared)
        {
            if (!_rtLoading)
            {
                /* This DSO was not unloaded by rt_unloadLibrary so we
                 * have to remove it from _loadedDSOs here.
                 */
                foreach (i, ref tdso; _loadedDSOs)
                {
                    if (tdso._pdso == pdso)
                    {
                        _loadedDSOs.remove(i);
                        break;
                    }
                }
            }

            unsetDSOForHandle(pdso, pdso._handle);
        }
        else
        {
            // static DSOs are unloaded in reverse order
            safeAssert(pdso == _loadedDSOs.back, "DSO being unregistered isn't current last one.");
            _loadedDSOs.popBack();
        }

        freeDSO(pdso);

        // last DSO being unloaded => shutdown registry
        if (_loadedDSOs.empty)
        {
            version (Shared)
            {
                safeAssert(_handleToDSO.empty, "_handleToDSO not in sync with _loadedDSOs.");
                _handleToDSO.reset();
            }
            finiLocks();
        }
    }
}

///////////////////////////////////////////////////////////////////////////////
// dynamic loading
///////////////////////////////////////////////////////////////////////////////

// Shared D libraries are only supported when linking against a shared druntime library.

version (Shared)
{
    ThreadDSO* findThreadDSO(DSO* pdso) nothrow @nogc
    {
        foreach (ref tdata; _loadedDSOs)
            if (tdata._pdso == pdso) return &tdata;
        return null;
    }

    void incThreadRef(DSO* pdso, bool incAdd)
    {
        if (auto tdata = findThreadDSO(pdso)) // already initialized
        {
            if (incAdd && ++tdata._addCnt > 1) return;
            ++tdata._refCnt;
        }
        else
        {
            foreach (dep; pdso._deps)
                incThreadRef(dep, false);
            immutable ushort refCnt = 1, addCnt = incAdd ? 1 : 0;
            _loadedDSOs.insertBack(ThreadDSO(pdso, refCnt, addCnt, pdso.tlsRange()));
            pdso._moduleGroup.runTlsCtors();
        }
    }

    void decThreadRef(DSO* pdso, bool decAdd)
    {
        auto tdata = findThreadDSO(pdso);
        safeAssert(tdata !is null, "Failed to find thread DSO.");
        safeAssert(!decAdd || tdata._addCnt > 0, "Mismatching rt_unloadLibrary call.");

        if (decAdd && --tdata._addCnt > 0) return;
        if (--tdata._refCnt > 0) return;

        pdso._moduleGroup.runTlsDtors();
        foreach (i, ref td; _loadedDSOs)
            if (td._pdso == pdso) _loadedDSOs.remove(i);
        foreach (dep; pdso._deps)
            decThreadRef(dep, false);
    }

    extern(C) void* rt_loadLibrary(const char* name)
    {
        immutable save = _rtLoading;
        _rtLoading = true;
        scope (exit) _rtLoading = save;

        auto handle = .dlopen(name, RTLD_LAZY);
        if (handle is null) return null;

        // if it's a D library
        if (auto pdso = dsoForHandle(handle))
            incThreadRef(pdso, true);
        return handle;
    }

    extern(C) int rt_unloadLibrary(void* handle)
    {
        if (handle is null) return false;

        immutable save = _rtLoading;
        _rtLoading = true;
        scope (exit) _rtLoading = save;

        // if it's a D library
        if (auto pdso = dsoForHandle(handle))
            decThreadRef(pdso, true);
        return .dlclose(handle) == 0;
    }
}

///////////////////////////////////////////////////////////////////////////////
// helper functions
///////////////////////////////////////////////////////////////////////////////

void initLocks() nothrow @nogc
{
    version (Shared)
        !pthread_mutex_init(&_handleToDSOMutex, null) || assert(0);
}

void finiLocks() nothrow @nogc
{
    version (Shared)
        !pthread_mutex_destroy(&_handleToDSOMutex) || assert(0);
}

void runModuleConstructors(DSO* pdso, bool runTlsCtors)
{
    pdso._moduleGroup.sortCtors();
    pdso._moduleGroup.runCtors();
    if (runTlsCtors) pdso._moduleGroup.runTlsCtors();
}

void runModuleDestructors(DSO* pdso, bool runTlsDtors)
{
    if (runTlsDtors) pdso._moduleGroup.runTlsDtors();
    pdso._moduleGroup.runDtors();
}

void registerGCRanges(DSO* pdso) nothrow @nogc
{
    foreach (rng; pdso._gcRanges)
        GC.addRange(rng.ptr, rng.length);
}

void unregisterGCRanges(DSO* pdso) nothrow @nogc
{
    foreach (rng; pdso._gcRanges)
        GC.removeRange(rng.ptr);
}

version (Shared) void runFinalizers(DSO* pdso)
{
    foreach (seg; pdso._codeSegments)
        GC.runFinalizers(seg);
}

void freeDSO(DSO* pdso) nothrow @nogc
{
    pdso._gcRanges.reset();
    version (Shared)
    {
        pdso._codeSegments.reset();
        pdso._deps.reset();
        pdso._handle = null;
    }
    .free(pdso);
}

version (Shared)
{
@nogc nothrow:
    const(char)* nameForDSO(in DSO* pdso)
    {
        Dl_info info = void;
        const success = dladdr(pdso._slot, &info) != 0;
        safeAssert(success, "Failed to get DSO info.");
        return info.dli_fname;
    }

    DSO* dsoForHandle(void* handle)
    {
        DSO* pdso;
        !pthread_mutex_lock(&_handleToDSOMutex) || assert(0);
        if (auto ppdso = handle in _handleToDSO)
            pdso = *ppdso;
        !pthread_mutex_unlock(&_handleToDSOMutex) || assert(0);
        return pdso;
    }

    void setDSOForHandle(DSO* pdso, void* handle)
    {
        !pthread_mutex_lock(&_handleToDSOMutex) || assert(0);
        safeAssert(handle !in _handleToDSO, "DSO already registered.");
        _handleToDSO[handle] = pdso;
        !pthread_mutex_unlock(&_handleToDSOMutex) || assert(0);
    }

    void unsetDSOForHandle(DSO* pdso, void* handle)
    {
        !pthread_mutex_lock(&_handleToDSOMutex) || assert(0);
        safeAssert(_handleToDSO[handle] == pdso, "Handle doesn't match registered DSO.");
        _handleToDSO.remove(handle);
        !pthread_mutex_unlock(&_handleToDSOMutex) || assert(0);
    }

    static if (SharedELF) void getDependencies(in ref dl_phdr_info info, ref Array!(DSO*) deps)
    {
        // get the entries of the .dynamic section
        ElfW!"Dyn"[] dyns;
        foreach (ref phdr; info.dlpi_phdr[0 .. info.dlpi_phnum])
        {
            if (phdr.p_type == PT_DYNAMIC)
            {
                auto p = cast(ElfW!"Dyn"*)(info.dlpi_addr + (phdr.p_vaddr & ~(size_t.sizeof - 1)));
                dyns = p[0 .. phdr.p_memsz / ElfW!"Dyn".sizeof];
                break;
            }
        }
        // find the string table which contains the sonames
        const(char)* strtab;
        foreach (dyn; dyns)
        {
            if (dyn.d_tag == DT_STRTAB)
            {
                version (CRuntime_Musl)
                    strtab = cast(const(char)*)(info.dlpi_addr + dyn.d_un.d_ptr); // relocate
                else version (linux)
                    strtab = cast(const(char)*)dyn.d_un.d_ptr;
                else version (FreeBSD)
                    strtab = cast(const(char)*)(info.dlpi_addr + dyn.d_un.d_ptr); // relocate
                else version (NetBSD)
                    strtab = cast(const(char)*)(info.dlpi_addr + dyn.d_un.d_ptr); // relocate
                else version (DragonFlyBSD)
                    strtab = cast(const(char)*)(info.dlpi_addr + dyn.d_un.d_ptr); // relocate
                else
                    static assert(0, "unimplemented");
                break;
            }
        }
        foreach (dyn; dyns)
        {
            immutable tag = dyn.d_tag;
            if (!(tag == DT_NEEDED || tag == DT_AUXILIARY || tag == DT_FILTER))
                continue;

            // soname of the dependency
            auto name = strtab + dyn.d_un.d_val;
            // get handle without loading the library
            auto handle = handleForName(name);
            // the runtime linker has already loaded all dependencies
            safeAssert(handle !is null, "Failed to get library handle.");
            // if it's a D library
            if (auto pdso = dsoForHandle(handle))
                deps.insertBack(pdso); // append it to the dependencies
        }
    }
    else static if (SharedDarwin) void getDependencies(in ImageHeader info, ref Array!(DSO*) deps)
    {
        // FIXME: Not implemented yet.
    }

    void* handleForName(const char* name)
    {
        auto handle = .dlopen(name, RTLD_NOLOAD | RTLD_LAZY);
        if (handle !is null) .dlclose(handle); // drop reference count
        return handle;
    }
}

///////////////////////////////////////////////////////////////////////////////
// Elf program header iteration
///////////////////////////////////////////////////////////////////////////////

/************
 * Scan segments in the image header and store
 * the TLS and writeable data segments in *pdso.
 */
static if (SharedELF) void scanSegments(in ref dl_phdr_info info, DSO* pdso) nothrow @nogc
{
    foreach (ref phdr; info.dlpi_phdr[0 .. info.dlpi_phnum])
    {
        switch (phdr.p_type)
        {
        case PT_LOAD:
            if (phdr.p_flags & PF_W) // writeable data segment
            {
                auto beg = cast(void*)(info.dlpi_addr + (phdr.p_vaddr & ~(size_t.sizeof - 1)));
                pdso._gcRanges.insertBack(beg[0 .. phdr.p_memsz]);
            }
            version (Shared) if (phdr.p_flags & PF_X) // code segment
            {
                auto beg = cast(void*)(info.dlpi_addr + (phdr.p_vaddr & ~(size_t.sizeof - 1)));
                pdso._codeSegments.insertBack(beg[0 .. phdr.p_memsz]);
            }
            break;

        case PT_TLS: // TLS segment
            safeAssert(!pdso._tlsSize, "Multiple TLS segments in image header.");
            version (CRuntime_UClibc)
            {
                // uClibc doesn't provide a 'dlpi_tls_modid' definition
            }
            else
                pdso._tlsMod = info.dlpi_tls_modid;
            pdso._tlsSize = phdr.p_memsz;
            version (LDC)
            {
                // align to multiple of size_t to avoid misaligned scanning
                // (size is subtracted from TCB address to get base of TLS)
                immutable mask = size_t.sizeof - 1;
                pdso._tlsSize = (pdso._tlsSize + mask) & ~mask;
            }
            break;

        default:
            break;
        }
    }
}
else static if (SharedDarwin) void scanSegments(mach_header* info, DSO* pdso)
{
    import rt.mach_utils;

    immutable slide = _dyld_get_image_slide(info);
    foreach (e; dataSections)
    {
        auto sect = getSection(info, slide, e.seg, e.sect);
        if (sect != null)
            pdso._gcRanges.insertBack((cast(void*)sect.ptr)[0 .. sect.length]);
    }

    version (Shared)
    {
        auto text = getSection(info, slide, "__TEXT", "__text");
        if (!text) {
            assert(0, "Failed to get text section.");
        }
        pdso._codeSegments.insertBack(cast(void[])text);
    }
}

/**************************
 * Input:
 *      result  where the output is to be written; dl_phdr_info is an OS struct
 * Returns:
 *      true if found, and *result is filled in
 * References:
 *      http://linux.die.net/man/3/dl_iterate_phdr
 */
bool findImageHeaderForAddr(in void* addr, ImageHeader* result=null) nothrow @nogc
{
    version (linux)       enum IterateManually = true;
    else version (NetBSD) enum IterateManually = true;
    else                  enum IterateManually = false;

    static if (IterateManually)
    {
        static struct DG { const(void)* addr; dl_phdr_info* result; }

        extern(C) int callback(dl_phdr_info* info, size_t sz, void* arg) nothrow @nogc
        {
            auto p = cast(DG*)arg;
            if (findSegmentForAddr(*info, p.addr))
            {
                if (p.result !is null) *p.result = *info;
                return 1; // break;
            }
            return 0; // continue iteration
        }

        auto dg = DG(addr, result);

        /* OS function that walks through the list of an application's shared objects and
         * calls 'callback' once for each object, until either all shared objects
         * have been processed or 'callback' returns a nonzero value.
         */
        return dl_iterate_phdr(&callback, &dg) != 0;
    }
    else version (OSX)
    {
        auto header = _dyld_get_image_header_containing_address(addr);
        if (result) *result = header;
        return !!header;
    }
    else version (FreeBSD)
    {
        return !!_rtld_addr_phdr(addr, result);
    }
    else version (DragonFlyBSD)
    {
        return !!_rtld_addr_phdr(addr, result);
    }
    else
        static assert(0, "unimplemented");
}

/*********************************
 * Determine if 'addr' lies within shared object 'info'.
 * If so, return true and fill in 'result' with the corresponding ELF program header.
 */
static if (SharedELF) bool findSegmentForAddr(in ref dl_phdr_info info, in void* addr, ElfW!"Phdr"* result=null) nothrow @nogc
{
    if (addr < cast(void*)info.dlpi_addr) // less than base address of object means quick reject
        return false;

    foreach (ref phdr; info.dlpi_phdr[0 .. info.dlpi_phnum])
    {
        auto beg = cast(void*)(info.dlpi_addr + phdr.p_vaddr);
        if (cast(size_t)(addr - beg) < phdr.p_memsz)
        {
            if (result !is null) *result = phdr;
            return true;
        }
    }
    return false;
}

version (linux) import core.sys.linux.errno : program_invocation_name;
// should be in core.sys.freebsd.stdlib
version (FreeBSD) extern(C) const(char)* getprogname() nothrow @nogc;
version (OSX) extern(C) const(char)* getprogname() nothrow @nogc;
version (DragonFlyBSD) extern(C) const(char)* getprogname() nothrow @nogc;
version (NetBSD) extern(C) const(char)* getprogname() nothrow @nogc;

@property const(char)* progname() nothrow @nogc
{
    version (linux) return program_invocation_name;
    version (FreeBSD) return getprogname();
    version (OSX) return getprogname();
    version (DragonFlyBSD) return getprogname();
    version (NetBSD) return getprogname();
}

const(char)[] dsoName(const char* dlpi_name) nothrow @nogc
{
    // the main executable doesn't have a name in its dlpi_name field
    const char* p = dlpi_name[0] != 0 ? dlpi_name : progname;
    return p[0 .. strlen(p)];
}

/**************************
 * Input:
 *      addr  an internal address of a DSO
 * Returns:
 *      the dlopen handle for that DSO or null if addr is not within a loaded DSO
 */
version (Shared) void* handleForAddr(void* addr) nothrow @nogc
{
    Dl_info info = void;
    if (dladdr(addr, &info) != 0)
        return handleForName(info.dli_fname);
    return null;
}

///////////////////////////////////////////////////////////////////////////////
// TLS module helper
///////////////////////////////////////////////////////////////////////////////


/*
 * Returns: the TLS memory range for a given module and the calling
 * thread or null if that module has no TLS.
 *
 * Note: This will cause the TLS memory to be eagerly allocated.
 */
struct tls_index
{
    version (CRuntime_Glibc)
    {
        // For x86_64, fields are of type uint64_t, this is important for x32
        // where tls_index would otherwise have the wrong size.
        // See https://sourceware.org/git/?p=glibc.git;a=blob;f=sysdeps/x86_64/dl-tls.h
        version (X86_64)
        {
            ulong ti_module;
            ulong ti_offset;
        }
        else
        {
            c_ulong ti_module;
            c_ulong ti_offset;
        }
    }
    else
    {
        size_t ti_module;
        size_t ti_offset;
    }
}

version (OSX)
{
    extern(C) void _d_dyld_getTLSRange(void*, void**, size_t*) nothrow @nogc;

    version (LDC)
    {
        private align(16) ubyte dummyTlsSymbol = 42;
        // By initializing dummyTlsSymbol with something non-zero and aligning
        // to 16-bytes, section __thread_data will be aligned as a workaround
        // for https://github.com/ldc-developers/ldc/issues/1252
    }

    void[] getTLSRange(void *tlsSymbol) nothrow @nogc
    {
        void* start = null;
        size_t size = 0;
        _d_dyld_getTLSRange(tlsSymbol, &start, &size);
        assert(start && size, "Could not determine TLS range.");
        return start[0 .. size];
    }
}
else
{

version (LDC)
{
    version (PPC)
    {
        extern(C) void* __tls_get_addr_opt(tls_index* ti) nothrow @nogc;
        alias __tls_get_addr = __tls_get_addr_opt;
    }
    else version (PPC64)
    {
        extern(C) void* __tls_get_addr_opt(tls_index* ti) nothrow @nogc;
        alias __tls_get_addr = __tls_get_addr_opt;
    }
    else
        extern(C) void* __tls_get_addr(tls_index* ti) nothrow @nogc;
}
else
extern(C) void* __tls_get_addr(tls_index* ti) nothrow @nogc;

/* The dynamic thread vector (DTV) pointers may point 0x8000 past the start of
 * each TLS block. This is at least true for PowerPC and Mips platforms.
 * See: https://sourceware.org/git/?p=glibc.git;a=blob;f=sysdeps/powerpc/dl-tls.h;h=f7cf6f96ebfb505abfd2f02be0ad0e833107c0cd;hb=HEAD#l34
 *      https://sourceware.org/git/?p=glibc.git;a=blob;f=sysdeps/mips/dl-tls.h;h=93a6dc050cb144b9f68b96fb3199c60f5b1fcd18;hb=HEAD#l32
 *      https://sourceware.org/git/?p=glibc.git;a=blob;f=sysdeps/riscv/dl-tls.h;h=ab2d860314de94c18812bc894ff6b3f55368f20f;hb=HEAD#l32
 */
version (X86)
    enum TLS_DTV_OFFSET = 0x0;
else version (X86_64)
    enum TLS_DTV_OFFSET = 0x0;
else version (ARM)
    enum TLS_DTV_OFFSET = 0x0;
else version (AArch64)
    enum TLS_DTV_OFFSET = 0x0;
else version (RISCV32)
    enum TLS_DTV_OFFSET = 0x800;
else version (RISCV64)
    enum TLS_DTV_OFFSET = 0x800;
else version (HPPA)
    enum TLS_DTV_OFFSET = 0x0;
else version (SPARC)
    enum TLS_DTV_OFFSET = 0x0;
else version (SPARC64)
    enum TLS_DTV_OFFSET = 0x0;
else version (PPC)
    enum TLS_DTV_OFFSET = 0x8000;
else version (PPC64)
    enum TLS_DTV_OFFSET = 0x8000;
else version (MIPS32)
    enum TLS_DTV_OFFSET = 0x8000;
else version (MIPS64)
    enum TLS_DTV_OFFSET = 0x8000;
else
    static assert( false, "Platform not supported." );

version (LDC)
{
    // We do not want to depend on __tls_get_addr for non-Shared builds to support
    // linking against a static C runtime.
    version (X86)    version = X86_Any;
    version (X86_64) version = X86_Any;
    version (Shared) {} else version (linux) version (X86_Any)
        version = Static_Linux_X86_Any;
}

void[] getTLSRange(size_t mod, size_t sz) nothrow @nogc
{
    version (Static_Linux_X86_Any)
    {
        version (X86)
            static void* endOfBlock() nothrow @nogc { asm nothrow @nogc { naked; mov EAX, GS:[0]; ret; } }
        else version (X86_64)
            static void* endOfBlock() nothrow @nogc { asm nothrow @nogc { naked; mov RAX, FS:[0]; ret; } }

        // FIXME: It is unclear whether aligning the area down to the next
        // double-word is necessary and if so, on what systems, but at least
        // some implementations seem to do it.
        version (none)
        {
            immutable mask = (2 * size_t.sizeof) - 1;
            sz = (sz + mask) & ~mask;
        }

        return (endOfBlock() - sz)[0 .. sz];
    }
    else
    {
        if (mod == 0)
            return null;

        // base offset
        auto ti = tls_index(mod, 0);
        return (__tls_get_addr(&ti)-TLS_DTV_OFFSET)[0 .. sz];
    }
}

} // !OSX<|MERGE_RESOLUTION|>--- conflicted
+++ resolved
@@ -306,22 +306,12 @@
      */
     Array!(void[])* initTLSRanges() nothrow @nogc
     {
-<<<<<<< HEAD
-        if (!_tlsRanges)
-        {
-            _tlsRanges = cast(Array!(void[])*)calloc(1, Array!(void[]).sizeof);
-            _tlsRanges || assert(0, "Could not allocate TLS range storage");
-        }
-        return _tlsRanges;
-=======
         return &_tlsRanges();
->>>>>>> 61058d18
     }
 
     void finiTLSRanges(Array!(void[])* rngs) nothrow @nogc
     {
         rngs.reset();
-        .free(rngs);
     }
 
     void scanTLSRanges(Array!(void[])* rngs, scope ScanDG dg) nothrow
@@ -405,12 +395,8 @@
      * Thread local array that contains TLS memory ranges for each
      * library initialized in this thread.
      */
-<<<<<<< HEAD
-    Array!(void[])* _tlsRanges;
-=======
     @property ref Array!(void[]) _tlsRanges() @nogc nothrow { static Array!(void[]) x; return x; }
     //Array!(void[]) _tlsRanges;
->>>>>>> 61058d18
 
     enum _rtLoading = false;
 }
@@ -517,7 +503,7 @@
             foreach (p; _loadedDSOs)
                 safeAssert(p !is pdso, "DSO already registered.");
             _loadedDSOs.insertBack(pdso);
-            initTLSRanges().insertBack(pdso.tlsRange());
+            _tlsRanges.insertBack(pdso.tlsRange());
         }
 
         // don't initialize modules before rt_init was called (see Bugzilla 11378)
