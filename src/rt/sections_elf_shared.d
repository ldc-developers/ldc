--- conflicted
+++ resolved
@@ -961,22 +961,16 @@
 version (linux) import core.sys.linux.errno : program_invocation_name;
 // should be in core.sys.freebsd.stdlib
 version (FreeBSD) extern(C) const(char)* getprogname() nothrow @nogc;
-<<<<<<< HEAD
 version (OSX) extern(C) const(char)* getprogname() nothrow @nogc;
-=======
 version (DragonFlyBSD) extern(C) const(char)* getprogname() nothrow @nogc;
->>>>>>> 03ce2154
 version (NetBSD) extern(C) const(char)* getprogname() nothrow @nogc;
 
 @property const(char)* progname() nothrow @nogc
 {
     version (linux) return program_invocation_name;
     version (FreeBSD) return getprogname();
-<<<<<<< HEAD
     version (OSX) return getprogname();
-=======
     version (DragonFlyBSD) return getprogname();
->>>>>>> 03ce2154
     version (NetBSD) return getprogname();
 }
 
