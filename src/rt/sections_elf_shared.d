/**
 * Written in the D programming language.
 * This module provides ELF-specific support for sections with shared libraries.
 *
 * Copyright: Copyright Martin Nowak 2012-2013.
 * License:   $(HTTP www.boost.org/LICENSE_1_0.txt, Boost License 1.0).
 * Authors:   Martin Nowak
 * Source: $(DRUNTIMESRC rt/_sections_linux.d)
 */

module rt.sections_elf_shared;

version (CRuntime_Glibc) enum SharedELF = true;
else version (CRuntime_Musl) enum SharedELF = true;
else version (FreeBSD) enum SharedELF = true;
else version (NetBSD) enum SharedELF = true;
else version (DragonFlyBSD) enum SharedELF = true;
else version (CRuntime_UClibc) enum SharedELF = true;
else enum SharedELF = false;

version (OSX) enum SharedDarwin = true;
else enum SharedDarwin = false;

static if (SharedELF || SharedDarwin):

// debug = PRINTF;
import core.memory;
import core.stdc.config;
import core.stdc.stdio;
import core.stdc.stdlib : calloc, exit, free, malloc, EXIT_FAILURE;
import core.stdc.string : strlen;
version (linux)
{
    import core.sys.linux.dlfcn;
    import core.sys.linux.elf;
    import core.sys.linux.link;
}
else version (FreeBSD)
{
    import core.sys.freebsd.dlfcn;
    import core.sys.freebsd.sys.elf;
    import core.sys.freebsd.sys.link_elf;
}
else version (OSX)
{
    import core.sys.osx.dlfcn;
    import core.sys.osx.mach.dyld;
    import core.sys.osx.mach.getsect;

    extern(C) intptr_t _dyld_get_image_slide(const mach_header*) nothrow @nogc;
    extern(C) mach_header* _dyld_get_image_header_containing_address(const void *addr) nothrow @nogc;
}
else version (NetBSD)
{
    import core.sys.netbsd.dlfcn;
    import core.sys.netbsd.sys.elf;
    import core.sys.netbsd.sys.link_elf;
}
else version (DragonFlyBSD)
{
    import core.sys.dragonflybsd.dlfcn;
    import core.sys.dragonflybsd.sys.elf;
    import core.sys.dragonflybsd.sys.link_elf;
}
else
{
    static assert(0, "unimplemented");
}
import core.sys.posix.pthread;
import rt.deh;
import rt.dmain2;
import rt.minfo;
import rt.util.container.array;
import rt.util.container.hashtab;

/****
 * Asserts the specified condition, independent from -release, by abort()ing.
 * Regular assertions throw an AssertError and thus require an initialized
 * GC, which isn't the case (yet or anymore) for the startup/shutdown code in
 * this module (called by CRT ctors/dtors etc.).
 */
private void safeAssert(bool condition, scope string msg, size_t line = __LINE__) @nogc nothrow @safe
{
    import core.internal.abort;
    condition || abort(msg, __FILE__, line);
}

alias DSO SectionGroup;
struct DSO
{
    static int opApply(scope int delegate(ref DSO) dg)
    {
        foreach (dso; _loadedDSOs)
        {
            if (auto res = dg(*dso))
                return res;
        }
        return 0;
    }

    static int opApplyReverse(scope int delegate(ref DSO) dg)
    {
        foreach_reverse (dso; _loadedDSOs)
        {
            if (auto res = dg(*dso))
                return res;
        }
        return 0;
    }

    @property immutable(ModuleInfo*)[] modules() const nothrow @nogc
    {
        return _moduleGroup.modules;
    }

    @property ref inout(ModuleGroup) moduleGroup() inout nothrow @nogc
    {
        return _moduleGroup;
    }

    version (DigitalMars) @property immutable(FuncTable)[] ehTables() const nothrow @nogc
    {
        return null;
    }

    @property inout(void[])[] gcRanges() inout nothrow @nogc
    {
        return _gcRanges[];
    }

private:

    invariant()
    {
        safeAssert(_moduleGroup.modules.length > 0, "No modules for DSO.");
        version (CRuntime_UClibc) {} else
<<<<<<< HEAD
        static if (SharedELF)
        {
            assert(_tlsMod || !_tlsSize);
        }
=======
        safeAssert(_tlsMod || !_tlsSize, "Inconsistent TLS fields for DSO.");
>>>>>>> 791580dd
    }

    void** _slot;
    ModuleGroup _moduleGroup;
    Array!(void[]) _gcRanges;
    static if (SharedELF)
    {
        size_t _tlsMod;
        size_t _tlsSize;
    }
    else static if (SharedDarwin)
    {
        GetTLSAnchor _getTLSAnchor;
    }

    version (Shared)
    {
        Array!(void[]) _codeSegments; // array of code segments
        Array!(DSO*) _deps; // D libraries needed by this DSO
        void* _handle; // corresponding handle
    }

    // get the TLS range for the executing thread
    void[] tlsRange() const nothrow @nogc
    {
        static if (SharedELF)
        {
            return getTLSRange(_tlsMod, _tlsSize);
        }
        else static if (SharedDarwin)
        {
            return getTLSRange(_getTLSAnchor());
        }
        else static assert(0, "unimplemented");
    }
}

/****
 * Boolean flag set to true while the runtime is initialized.
 */
__gshared bool _isRuntimeInitialized;


version (FreeBSD) private __gshared void* dummy_ref;
version (DragonFlyBSD) private __gshared void* dummy_ref;
version (NetBSD) private __gshared void* dummy_ref;

/****
 * Gets called on program startup just before GC is initialized.
 */
void initSections() nothrow @nogc
{
    _isRuntimeInitialized = true;
    // reference symbol to support weak linkage
    version (FreeBSD) dummy_ref = &_d_dso_registry;
    version (DragonFlyBSD) dummy_ref = &_d_dso_registry;
    version (NetBSD) dummy_ref = &_d_dso_registry;
}


/***
 * Gets called on program shutdown just after GC is terminated.
 */
void finiSections() nothrow @nogc
{
    _isRuntimeInitialized = false;
}

alias ScanDG = void delegate(void* pbeg, void* pend) nothrow;

version (Shared)
{
    /***
     * Called once per thread; returns array of thread local storage ranges
     */
    Array!(ThreadDSO)* initTLSRanges() @nogc nothrow
    {
        return &_loadedDSOs;
    }

    void finiTLSRanges(Array!(ThreadDSO)* tdsos) @nogc nothrow
    {
        // Nothing to do here. tdsos used to point to the _loadedDSOs instance
        // in the dying thread's TLS segment and as such is not valid anymore.
        // The memory for the array contents was already reclaimed in
        // cleanupLoadedLibraries().
    }

    void scanTLSRanges(Array!(ThreadDSO)* tdsos, scope ScanDG dg) nothrow
    {
        foreach (ref tdso; *tdsos)
            dg(tdso._tlsRange.ptr, tdso._tlsRange.ptr + tdso._tlsRange.length);
    }

    // interface for core.thread to inherit loaded libraries
    void* pinLoadedLibraries() nothrow @nogc
    {
        auto res = cast(Array!(ThreadDSO)*)calloc(1, Array!(ThreadDSO).sizeof);
        res.length = _loadedDSOs.length;
        foreach (i, ref tdso; _loadedDSOs)
        {
            (*res)[i] = tdso;
            if (tdso._addCnt)
            {
                // Increment the dlopen ref for explicitly loaded libraries to pin them.
<<<<<<< HEAD
                .dlopen(nameForDSO(tdso._pdso), RTLD_LAZY) !is null || assert(0);
=======
                const success = .dlopen(linkMapForHandle(tdso._pdso._handle).l_name, RTLD_LAZY) !is null;
                safeAssert(success, "Failed to increment dlopen ref.");
>>>>>>> 791580dd
                (*res)[i]._addCnt = 1; // new array takes over the additional ref count
            }
        }
        return res;
    }

    void unpinLoadedLibraries(void* p) nothrow @nogc
    {
        auto pary = cast(Array!(ThreadDSO)*)p;
        // In case something failed we need to undo the pinning.
        foreach (ref tdso; *pary)
        {
            if (tdso._addCnt)
            {
                auto handle = tdso._pdso._handle;
                safeAssert(handle !is null, "Invalid library handle.");
                .dlclose(handle);
            }
        }
        pary.reset();
        .free(pary);
    }

    // Called before TLS ctors are ran, copy over the loaded libraries
    // of the parent thread.
    void inheritLoadedLibraries(void* p) nothrow @nogc
    {
        safeAssert(_loadedDSOs.empty, "DSOs have already been registered for this thread.");
        _loadedDSOs.swap(*cast(Array!(ThreadDSO)*)p);
        .free(p);
        foreach (ref dso; _loadedDSOs)
        {
            // the copied _tlsRange corresponds to parent thread
            dso.updateTLSRange();
        }
    }

    // Called after all TLS dtors ran, decrements all remaining dlopen refs.
    void cleanupLoadedLibraries() nothrow @nogc
    {
        foreach (ref tdso; _loadedDSOs)
        {
            if (tdso._addCnt == 0) continue;

            auto handle = tdso._pdso._handle;
            safeAssert(handle !is null, "Invalid DSO handle.");
            for (; tdso._addCnt > 0; --tdso._addCnt)
                .dlclose(handle);
        }

        // Free the memory for the array contents.
        _loadedDSOs.reset();
    }
}
else
{
    /***
     * Called once per thread; returns array of thread local storage ranges
     */
    Array!(void[])* initTLSRanges() nothrow @nogc
    {
        if (!_tlsRanges)
        {
            _tlsRanges = cast(Array!(void[])*)calloc(1, Array!(void[]).sizeof);
            _tlsRanges || assert(0, "Could not allocate TLS range storage");
        }
        return _tlsRanges;
    }

    void finiTLSRanges(Array!(void[])* rngs) nothrow @nogc
    {
        rngs.reset();
        .free(rngs);
    }

    void scanTLSRanges(Array!(void[])* rngs, scope ScanDG dg) nothrow
    {
        foreach (rng; *rngs)
            dg(rng.ptr, rng.ptr + rng.length);
    }
}

private:

// start of linked list for ModuleInfo references
version (FreeBSD) deprecated extern (C) __gshared void* _Dmodule_ref;
version (DragonFlyBSD) deprecated extern (C) __gshared void* _Dmodule_ref;
version (NetBSD) deprecated extern (C) __gshared void* _Dmodule_ref;

version (Shared)
{
    /*
     * Array of thread local DSO metadata for all libraries loaded and
     * initialized in this thread.
     *
     * Note:
     *     A newly spawned thread will inherit these libraries.
     * Note:
     *     We use an array here to preserve the order of
     *     initialization.  If that became a performance issue, we
     *     could use a hash table and enumerate the DSOs during
     *     loading so that the hash table values could be sorted when
     *     necessary.
     */
    struct ThreadDSO
    {
        DSO* _pdso;
        static if (_pdso.sizeof == 8) uint _refCnt, _addCnt;
        else static if (_pdso.sizeof == 4) ushort _refCnt, _addCnt;
        else static assert(0, "unimplemented");
        void[] _tlsRange;
        alias _pdso this;
        // update the _tlsRange for the executing thread
        void updateTLSRange() nothrow @nogc
        {
            _tlsRange = _pdso.tlsRange();
        }
    }
    Array!(ThreadDSO) _loadedDSOs;

    /*
     * Set to true during rt_loadLibrary/rt_unloadLibrary calls.
     */
    bool _rtLoading;

    /*
     * Hash table to map the native handle (as returned by dlopen)
     * to the corresponding DSO*, protected by a mutex.
     */
    __gshared pthread_mutex_t _handleToDSOMutex;
    __gshared HashTab!(void*, DSO*) _handleToDSO;

    static if (SharedELF)
    {
        /*
         * Section in executable that contains copy relocations.
         * Might be null when druntime is dynamically loaded by a C host.
         */
        __gshared const(void)[] _copyRelocSection;
    }
}
else
{
    /*
     * Static DSOs loaded by the runtime linker. This includes the
     * executable. These can't be unloaded.
     */
    __gshared Array!(DSO*) _loadedDSOs;

    /*
     * Thread local array that contains TLS memory ranges for each
     * library initialized in this thread.
     */
    Array!(void[])* _tlsRanges;

    enum _rtLoading = false;
}

///////////////////////////////////////////////////////////////////////////////
// Compiler to runtime interface.
///////////////////////////////////////////////////////////////////////////////

version (OSX)
    private alias ImageHeader = mach_header*;
else
    private alias ImageHeader = dl_phdr_info;

extern(C) alias GetTLSAnchor = void* function() nothrow @nogc;

/*
 * This data structure is generated by the compiler, and then passed to
 * _d_dso_registry().
 */
struct CompilerDSOData
{
    size_t _version;                                       // currently 1
    void** _slot;                                          // can be used to store runtime data
    immutable(object.ModuleInfo*)* _minfo_beg, _minfo_end; // array of modules in this object file
    static if (SharedDarwin) GetTLSAnchor _getTLSAnchor;
}

T[] toRange(T)(T* beg, T* end) { return beg[0 .. end - beg]; }

/* For each shared library and executable, the compiler generates code that
 * sets up CompilerDSOData and calls _d_dso_registry().
 * A pointer to that code is inserted into both the .ctors and .dtors
 * segment so it gets called by the loader on startup and shutdown.
 */
extern(C) void _d_dso_registry(void* arg)
{
    auto data = cast(CompilerDSOData*)arg;

    // only one supported currently
    safeAssert(data._version >= 1, "Incompatible compiler-generated DSO data version.");

    // no backlink => register
    if (*data._slot is null)
    {
        immutable firstDSO = _loadedDSOs.empty;
        if (firstDSO) initLocks();

        DSO* pdso = cast(DSO*).calloc(1, DSO.sizeof);
        assert(typeid(DSO).initializer().ptr is null);
        pdso._slot = data._slot;
        *data._slot = pdso; // store backlink in library record

        version (LDC)
        {
            auto minfoBeg = data._minfo_beg;
            while (minfoBeg < data._minfo_end && !*minfoBeg) ++minfoBeg;
            auto minfoEnd = minfoBeg;
            while (minfoEnd < data._minfo_end && *minfoEnd) ++minfoEnd;
            pdso._moduleGroup = ModuleGroup(toRange(minfoBeg, minfoEnd));
        }
        else
            pdso._moduleGroup = ModuleGroup(toRange(data._minfo_beg, data._minfo_end));

<<<<<<< HEAD
        static if (SharedDarwin) pdso._getTLSAnchor = data._getTLSAnchor;
=======
        dl_phdr_info info = void;
        const headerFound = findDSOInfoForAddr(data._slot, &info);
        safeAssert(headerFound, "Failed to find image header.");
>>>>>>> 791580dd

        ImageHeader header = void;
        findImageHeaderForAddr(data._slot, &header) || assert(0);

        scanSegments(header, pdso);

        version (Shared)
        {
            auto handle = handleForAddr(data._slot);

            getDependencies(header, pdso._deps);
            pdso._handle = handle;
            setDSOForHandle(pdso, pdso._handle);

            if (!_rtLoading)
            {
                /* This DSO was not loaded by rt_loadLibrary which
                 * happens for all dependencies of an executable or
                 * the first dlopen call from a C program.
                 * In this case we add the DSO to the _loadedDSOs of this
                 * thread with a refCnt of 1 and call the TlsCtors.
                 */
                immutable ushort refCnt = 1, addCnt = 0;
                _loadedDSOs.insertBack(ThreadDSO(pdso, refCnt, addCnt, pdso.tlsRange()));
            }
        }
        else
        {
<<<<<<< HEAD
            version (LDC)
            {
                // We don't want to depend on __tls_get_addr in non-Shared builds
                // so we can actually link statically, so there must be only one
                // D shared object.
                import core.internal.abort;
                _loadedDSOs.empty ||
                    abort("Only one D shared object allowed for static runtime. " ~
                          "Link with shared runtime via LDC switch '-link-defaultlib-shared'.");
            }
            foreach (p; _loadedDSOs) assert(p !is pdso);
=======
            foreach (p; _loadedDSOs)
                safeAssert(p !is pdso, "DSO already registered.");
>>>>>>> 791580dd
            _loadedDSOs.insertBack(pdso);
            initTLSRanges().insertBack(pdso.tlsRange());
        }

        // don't initialize modules before rt_init was called (see Bugzilla 11378)
        if (_isRuntimeInitialized)
        {
            registerGCRanges(pdso);
            // rt_loadLibrary will run tls ctors, so do this only for dlopen
            immutable runTlsCtors = !_rtLoading;
            runModuleConstructors(pdso, runTlsCtors);
        }
    }
    // has backlink => unregister
    else
    {
        DSO* pdso = cast(DSO*)*data._slot;
        *data._slot = null;

        // don't finalizes modules after rt_term was called (see Bugzilla 11378)
        if (_isRuntimeInitialized)
        {
            // rt_unloadLibrary already ran tls dtors, so do this only for dlclose
            immutable runTlsDtors = !_rtLoading;
            runModuleDestructors(pdso, runTlsDtors);
            unregisterGCRanges(pdso);
            // run finalizers after module dtors (same order as in rt_term)
            version (Shared) runFinalizers(pdso);
        }

        version (Shared)
        {
            if (!_rtLoading)
            {
                /* This DSO was not unloaded by rt_unloadLibrary so we
                 * have to remove it from _loadedDSOs here.
                 */
                foreach (i, ref tdso; _loadedDSOs)
                {
                    if (tdso._pdso == pdso)
                    {
                        _loadedDSOs.remove(i);
                        break;
                    }
                }
            }

            unsetDSOForHandle(pdso, pdso._handle);
        }
        else
        {
            // static DSOs are unloaded in reverse order
            safeAssert(pdso == _loadedDSOs.back, "DSO being unregistered isn't current last one.");
            _loadedDSOs.popBack();
        }

        freeDSO(pdso);

        // last DSO being unloaded => shutdown registry
        if (_loadedDSOs.empty)
        {
            version (Shared)
            {
                safeAssert(_handleToDSO.empty, "_handleToDSO not in sync with _loadedDSOs.");
                _handleToDSO.reset();
            }
            finiLocks();
        }
    }
}

///////////////////////////////////////////////////////////////////////////////
// dynamic loading
///////////////////////////////////////////////////////////////////////////////

// Shared D libraries are only supported when linking against a shared druntime library.

version (Shared)
{
    ThreadDSO* findThreadDSO(DSO* pdso) nothrow @nogc
    {
        foreach (ref tdata; _loadedDSOs)
            if (tdata._pdso == pdso) return &tdata;
        return null;
    }

    void incThreadRef(DSO* pdso, bool incAdd)
    {
        if (auto tdata = findThreadDSO(pdso)) // already initialized
        {
            if (incAdd && ++tdata._addCnt > 1) return;
            ++tdata._refCnt;
        }
        else
        {
            foreach (dep; pdso._deps)
                incThreadRef(dep, false);
            immutable ushort refCnt = 1, addCnt = incAdd ? 1 : 0;
            _loadedDSOs.insertBack(ThreadDSO(pdso, refCnt, addCnt, pdso.tlsRange()));
            pdso._moduleGroup.runTlsCtors();
        }
    }

    void decThreadRef(DSO* pdso, bool decAdd)
    {
        auto tdata = findThreadDSO(pdso);
        safeAssert(tdata !is null, "Failed to find thread DSO.");
        safeAssert(!decAdd || tdata._addCnt > 0, "Mismatching rt_unloadLibrary call.");

        if (decAdd && --tdata._addCnt > 0) return;
        if (--tdata._refCnt > 0) return;

        pdso._moduleGroup.runTlsDtors();
        foreach (i, ref td; _loadedDSOs)
            if (td._pdso == pdso) _loadedDSOs.remove(i);
        foreach (dep; pdso._deps)
            decThreadRef(dep, false);
    }

    extern(C) void* rt_loadLibrary(const char* name)
    {
        immutable save = _rtLoading;
        _rtLoading = true;
        scope (exit) _rtLoading = save;

        auto handle = .dlopen(name, RTLD_LAZY);
        if (handle is null) return null;

        // if it's a D library
        if (auto pdso = dsoForHandle(handle))
            incThreadRef(pdso, true);
        return handle;
    }

    extern(C) int rt_unloadLibrary(void* handle)
    {
        if (handle is null) return false;

        immutable save = _rtLoading;
        _rtLoading = true;
        scope (exit) _rtLoading = save;

        // if it's a D library
        if (auto pdso = dsoForHandle(handle))
            decThreadRef(pdso, true);
        return .dlclose(handle) == 0;
    }
}

///////////////////////////////////////////////////////////////////////////////
// helper functions
///////////////////////////////////////////////////////////////////////////////

void initLocks() nothrow @nogc
{
    version (Shared)
        !pthread_mutex_init(&_handleToDSOMutex, null) || assert(0);
}

void finiLocks() nothrow @nogc
{
    version (Shared)
        !pthread_mutex_destroy(&_handleToDSOMutex) || assert(0);
}

void runModuleConstructors(DSO* pdso, bool runTlsCtors)
{
    pdso._moduleGroup.sortCtors();
    pdso._moduleGroup.runCtors();
    if (runTlsCtors) pdso._moduleGroup.runTlsCtors();
}

void runModuleDestructors(DSO* pdso, bool runTlsDtors)
{
    if (runTlsDtors) pdso._moduleGroup.runTlsDtors();
    pdso._moduleGroup.runDtors();
}

void registerGCRanges(DSO* pdso) nothrow @nogc
{
    foreach (rng; pdso._gcRanges)
        GC.addRange(rng.ptr, rng.length);
}

void unregisterGCRanges(DSO* pdso) nothrow @nogc
{
    foreach (rng; pdso._gcRanges)
        GC.removeRange(rng.ptr);
}

version (Shared) void runFinalizers(DSO* pdso)
{
    foreach (seg; pdso._codeSegments)
        GC.runFinalizers(seg);
}

void freeDSO(DSO* pdso) nothrow @nogc
{
    pdso._gcRanges.reset();
    version (Shared)
    {
        pdso._codeSegments.reset();
        pdso._deps.reset();
        pdso._handle = null;
    }
    .free(pdso);
}

version (Shared)
{
@nogc nothrow:
    const(char)* nameForDSO(in DSO* pdso)
    {
<<<<<<< HEAD
        Dl_info info = void;
        dladdr(pdso._slot, &info) || assert(0);
        return info.dli_fname;
    }

=======
        link_map* map;
        const success = dlinfo(handle, RTLD_DI_LINKMAP, &map) == 0;
        safeAssert(success, "Failed to get DSO info.");
        return map;
    }

     link_map* exeLinkMap(link_map* map)
     {
         safeAssert(map !is null, "Invalid link_map.");
         while (map.l_prev !is null)
             map = map.l_prev;
         return map;
     }

>>>>>>> 791580dd
    DSO* dsoForHandle(void* handle)
    {
        DSO* pdso;
        !pthread_mutex_lock(&_handleToDSOMutex) || assert(0);
        if (auto ppdso = handle in _handleToDSO)
            pdso = *ppdso;
        !pthread_mutex_unlock(&_handleToDSOMutex) || assert(0);
        return pdso;
    }

    void setDSOForHandle(DSO* pdso, void* handle)
    {
        !pthread_mutex_lock(&_handleToDSOMutex) || assert(0);
        safeAssert(handle !in _handleToDSO, "DSO already registered.");
        _handleToDSO[handle] = pdso;
        !pthread_mutex_unlock(&_handleToDSOMutex) || assert(0);
    }

    void unsetDSOForHandle(DSO* pdso, void* handle)
    {
        !pthread_mutex_lock(&_handleToDSOMutex) || assert(0);
        safeAssert(_handleToDSO[handle] == pdso, "Handle doesn't match registered DSO.");
        _handleToDSO.remove(handle);
        !pthread_mutex_unlock(&_handleToDSOMutex) || assert(0);
    }

    static if (SharedELF) void getDependencies(in ref dl_phdr_info info, ref Array!(DSO*) deps)
    {
        // get the entries of the .dynamic section
        ElfW!"Dyn"[] dyns;
        foreach (ref phdr; info.dlpi_phdr[0 .. info.dlpi_phnum])
        {
            if (phdr.p_type == PT_DYNAMIC)
            {
                auto p = cast(ElfW!"Dyn"*)(info.dlpi_addr + (phdr.p_vaddr & ~(size_t.sizeof - 1)));
                dyns = p[0 .. phdr.p_memsz / ElfW!"Dyn".sizeof];
                break;
            }
        }
        // find the string table which contains the sonames
        const(char)* strtab;
        foreach (dyn; dyns)
        {
            if (dyn.d_tag == DT_STRTAB)
            {
                version (CRuntime_Musl)
                    strtab = cast(const(char)*)(info.dlpi_addr + dyn.d_un.d_ptr); // relocate
                else version (linux)
                    strtab = cast(const(char)*)dyn.d_un.d_ptr;
                else version (FreeBSD)
                    strtab = cast(const(char)*)(info.dlpi_addr + dyn.d_un.d_ptr); // relocate
                else version (NetBSD)
                    strtab = cast(const(char)*)(info.dlpi_addr + dyn.d_un.d_ptr); // relocate
                else version (DragonFlyBSD)
                    strtab = cast(const(char)*)(info.dlpi_addr + dyn.d_un.d_ptr); // relocate
                else
                    static assert(0, "unimplemented");
                break;
            }
        }
        foreach (dyn; dyns)
        {
            immutable tag = dyn.d_tag;
            if (!(tag == DT_NEEDED || tag == DT_AUXILIARY || tag == DT_FILTER))
                continue;

            // soname of the dependency
            auto name = strtab + dyn.d_un.d_val;
            // get handle without loading the library
            auto handle = handleForName(name);
            // the runtime linker has already loaded all dependencies
            safeAssert(handle !is null, "Failed to get library handle.");
            // if it's a D library
            if (auto pdso = dsoForHandle(handle))
                deps.insertBack(pdso); // append it to the dependencies
        }
    }
    else static if (SharedDarwin) void getDependencies(in ImageHeader info, ref Array!(DSO*) deps)
    {
        // FIXME: Not implemented yet.
    }

    void* handleForName(const char* name)
    {
        auto handle = .dlopen(name, RTLD_NOLOAD | RTLD_LAZY);
        if (handle !is null) .dlclose(handle); // drop reference count
        return handle;
    }
}

///////////////////////////////////////////////////////////////////////////////
// Elf program header iteration
///////////////////////////////////////////////////////////////////////////////

/************
 * Scan segments in the image header and store
 * the TLS and writeable data segments in *pdso.
 */
static if (SharedELF) void scanSegments(in ref dl_phdr_info info, DSO* pdso) nothrow @nogc
{
    foreach (ref phdr; info.dlpi_phdr[0 .. info.dlpi_phnum])
    {
        switch (phdr.p_type)
        {
        case PT_LOAD:
            if (phdr.p_flags & PF_W) // writeable data segment
            {
                auto beg = cast(void*)(info.dlpi_addr + (phdr.p_vaddr & ~(size_t.sizeof - 1)));
                pdso._gcRanges.insertBack(beg[0 .. phdr.p_memsz]);
            }
            version (Shared) if (phdr.p_flags & PF_X) // code segment
            {
                auto beg = cast(void*)(info.dlpi_addr + (phdr.p_vaddr & ~(size_t.sizeof - 1)));
                pdso._codeSegments.insertBack(beg[0 .. phdr.p_memsz]);
            }
            break;

        case PT_TLS: // TLS segment
            safeAssert(!pdso._tlsSize, "Multiple TLS segments in image header.");
            version (CRuntime_UClibc)
            {
                // uClibc doesn't provide a 'dlpi_tls_modid' definition
            }
            else
                pdso._tlsMod = info.dlpi_tls_modid;
            pdso._tlsSize = phdr.p_memsz;
            version (LDC)
            {
                // align to multiple of size_t to avoid misaligned scanning
                // (size is subtracted from TCB address to get base of TLS)
                immutable mask = size_t.sizeof - 1;
                pdso._tlsSize = (pdso._tlsSize + mask) & ~mask;
            }
            break;

        default:
            break;
        }
    }
}
else static if (SharedDarwin) void scanSegments(mach_header* info, DSO* pdso)
{
    import rt.mach_utils;

    immutable slide = _dyld_get_image_slide(info);
    foreach (e; dataSections)
    {
        auto sect = getSection(info, slide, e.seg, e.sect);
        if (sect != null)
            pdso._gcRanges.insertBack((cast(void*)sect.ptr)[0 .. sect.length]);
    }

    version (Shared)
    {
        auto text = getSection(info, slide, "__TEXT", "__text");
        if (!text) {
            assert(0, "Failed to get text section.");
        }
        pdso._codeSegments.insertBack(cast(void[])text);
    }
}

/**************************
 * Input:
 *      result  where the output is to be written; dl_phdr_info is an OS struct
 * Returns:
 *      true if found, and *result is filled in
 * References:
 *      http://linux.die.net/man/3/dl_iterate_phdr
 */
bool findImageHeaderForAddr(in void* addr, ImageHeader* result=null) nothrow @nogc
{
    version (linux)       enum IterateManually = true;
    else version (NetBSD) enum IterateManually = true;
    else                  enum IterateManually = false;

    static if (IterateManually)
    {
        static struct DG { const(void)* addr; dl_phdr_info* result; }

        extern(C) int callback(dl_phdr_info* info, size_t sz, void* arg) nothrow @nogc
        {
            auto p = cast(DG*)arg;
            if (findSegmentForAddr(*info, p.addr))
            {
                if (p.result !is null) *p.result = *info;
                return 1; // break;
            }
            return 0; // continue iteration
        }

        auto dg = DG(addr, result);

        /* OS function that walks through the list of an application's shared objects and
         * calls 'callback' once for each object, until either all shared objects
         * have been processed or 'callback' returns a nonzero value.
         */
        return dl_iterate_phdr(&callback, &dg) != 0;
    }
    else version (OSX)
    {
        auto header = _dyld_get_image_header_containing_address(addr);
        if (result) *result = header;
        return !!header;
    }
    else version (FreeBSD)
    {
        return !!_rtld_addr_phdr(addr, result);
    }
    else version (DragonFlyBSD)
    {
        return !!_rtld_addr_phdr(addr, result);
    }
    else
        static assert(0, "unimplemented");
}

/*********************************
 * Determine if 'addr' lies within shared object 'info'.
 * If so, return true and fill in 'result' with the corresponding ELF program header.
 */
static if (SharedELF) bool findSegmentForAddr(in ref dl_phdr_info info, in void* addr, ElfW!"Phdr"* result=null) nothrow @nogc
{
    if (addr < cast(void*)info.dlpi_addr) // less than base address of object means quick reject
        return false;

    foreach (ref phdr; info.dlpi_phdr[0 .. info.dlpi_phnum])
    {
        auto beg = cast(void*)(info.dlpi_addr + phdr.p_vaddr);
        if (cast(size_t)(addr - beg) < phdr.p_memsz)
        {
            if (result !is null) *result = phdr;
            return true;
        }
    }
    return false;
}

version (linux) import core.sys.linux.errno : program_invocation_name;
// should be in core.sys.freebsd.stdlib
version (FreeBSD) extern(C) const(char)* getprogname() nothrow @nogc;
version (OSX) extern(C) const(char)* getprogname() nothrow @nogc;
version (DragonFlyBSD) extern(C) const(char)* getprogname() nothrow @nogc;
version (NetBSD) extern(C) const(char)* getprogname() nothrow @nogc;

@property const(char)* progname() nothrow @nogc
{
    version (linux) return program_invocation_name;
    version (FreeBSD) return getprogname();
    version (OSX) return getprogname();
    version (DragonFlyBSD) return getprogname();
    version (NetBSD) return getprogname();
}

const(char)[] dsoName(const char* dlpi_name) nothrow @nogc
{
    // the main executable doesn't have a name in its dlpi_name field
    const char* p = dlpi_name[0] != 0 ? dlpi_name : progname;
    return p[0 .. strlen(p)];
}

/**************************
 * Input:
 *      addr  an internal address of a DSO
 * Returns:
 *      the dlopen handle for that DSO or null if addr is not within a loaded DSO
 */
version (Shared) void* handleForAddr(void* addr) nothrow @nogc
{
    Dl_info info = void;
    if (dladdr(addr, &info) != 0)
        return handleForName(info.dli_fname);
    return null;
}

///////////////////////////////////////////////////////////////////////////////
// TLS module helper
///////////////////////////////////////////////////////////////////////////////


/*
 * Returns: the TLS memory range for a given module and the calling
 * thread or null if that module has no TLS.
 *
 * Note: This will cause the TLS memory to be eagerly allocated.
 */
struct tls_index
{
    version (CRuntime_Glibc)
    {
        // For x86_64, fields are of type uint64_t, this is important for x32
        // where tls_index would otherwise have the wrong size.
        // See https://sourceware.org/git/?p=glibc.git;a=blob;f=sysdeps/x86_64/dl-tls.h
        version (X86_64)
        {
            ulong ti_module;
            ulong ti_offset;
        }
        else
        {
            c_ulong ti_module;
            c_ulong ti_offset;
        }
    }
    else
    {
        size_t ti_module;
        size_t ti_offset;
    }
}

version (OSX)
{
    extern(C) void _d_dyld_getTLSRange(void*, void**, size_t*) nothrow @nogc;

    version (LDC)
    {
        private align(16) ubyte dummyTlsSymbol = 42;
        // By initializing dummyTlsSymbol with something non-zero and aligning
        // to 16-bytes, section __thread_data will be aligned as a workaround
        // for https://github.com/ldc-developers/ldc/issues/1252
    }

    void[] getTLSRange(void *tlsSymbol) nothrow @nogc
    {
        void* start = null;
        size_t size = 0;
        _d_dyld_getTLSRange(tlsSymbol, &start, &size);
        assert(start && size, "Could not determine TLS range.");
        return start[0 .. size];
    }
}
else
{

version (LDC)
{
    version (PPC)
    {
        extern(C) void* __tls_get_addr_opt(tls_index* ti) nothrow @nogc;
        alias __tls_get_addr = __tls_get_addr_opt;
    }
    else version (PPC64)
    {
        extern(C) void* __tls_get_addr_opt(tls_index* ti) nothrow @nogc;
        alias __tls_get_addr = __tls_get_addr_opt;
    }
    else
        extern(C) void* __tls_get_addr(tls_index* ti) nothrow @nogc;
}
else
extern(C) void* __tls_get_addr(tls_index* ti) nothrow @nogc;

/* The dynamic thread vector (DTV) pointers may point 0x8000 past the start of
 * each TLS block. This is at least true for PowerPC and Mips platforms.
 * See: https://sourceware.org/git/?p=glibc.git;a=blob;f=sysdeps/powerpc/dl-tls.h;h=f7cf6f96ebfb505abfd2f02be0ad0e833107c0cd;hb=HEAD#l34
 *      https://sourceware.org/git/?p=glibc.git;a=blob;f=sysdeps/mips/dl-tls.h;h=93a6dc050cb144b9f68b96fb3199c60f5b1fcd18;hb=HEAD#l32
 *      https://sourceware.org/git/?p=glibc.git;a=blob;f=sysdeps/riscv/dl-tls.h;h=ab2d860314de94c18812bc894ff6b3f55368f20f;hb=HEAD#l32
 */
version (X86)
    enum TLS_DTV_OFFSET = 0x0;
else version (X86_64)
    enum TLS_DTV_OFFSET = 0x0;
else version (ARM)
    enum TLS_DTV_OFFSET = 0x0;
else version (AArch64)
    enum TLS_DTV_OFFSET = 0x0;
else version (RISCV32)
    enum TLS_DTV_OFFSET = 0x800;
else version (RISCV64)
    enum TLS_DTV_OFFSET = 0x800;
else version (HPPA)
    enum TLS_DTV_OFFSET = 0x0;
else version (SPARC)
    enum TLS_DTV_OFFSET = 0x0;
else version (SPARC64)
    enum TLS_DTV_OFFSET = 0x0;
else version (PPC)
    enum TLS_DTV_OFFSET = 0x8000;
else version (PPC64)
    enum TLS_DTV_OFFSET = 0x8000;
else version (MIPS32)
    enum TLS_DTV_OFFSET = 0x8000;
else version (MIPS64)
    enum TLS_DTV_OFFSET = 0x8000;
else
    static assert( false, "Platform not supported." );

version (LDC)
{
    // We do not want to depend on __tls_get_addr for non-Shared builds to support
    // linking against a static C runtime.
    version (X86)    version = X86_Any;
    version (X86_64) version = X86_Any;
    version (Shared) {} else version (linux) version (X86_Any)
        version = Static_Linux_X86_Any;
}

void[] getTLSRange(size_t mod, size_t sz) nothrow @nogc
{
    version (Static_Linux_X86_Any)
    {
        version (X86)
            static void* endOfBlock() nothrow @nogc { asm nothrow @nogc { naked; mov EAX, GS:[0]; ret; } }
        else version (X86_64)
            static void* endOfBlock() nothrow @nogc { asm nothrow @nogc { naked; mov RAX, FS:[0]; ret; } }

        // FIXME: It is unclear whether aligning the area down to the next
        // double-word is necessary and if so, on what systems, but at least
        // some implementations seem to do it.
        version (none)
        {
            immutable mask = (2 * size_t.sizeof) - 1;
            sz = (sz + mask) & ~mask;
        }

        return (endOfBlock() - sz)[0 .. sz];
    }
    else
    {
        if (mod == 0)
            return null;

        // base offset
        auto ti = tls_index(mod, 0);
        return (__tls_get_addr(&ti)-TLS_DTV_OFFSET)[0 .. sz];
    }
}

} // !OSX<|MERGE_RESOLUTION|>--- conflicted
+++ resolved
@@ -134,14 +134,10 @@
     {
         safeAssert(_moduleGroup.modules.length > 0, "No modules for DSO.");
         version (CRuntime_UClibc) {} else
-<<<<<<< HEAD
         static if (SharedELF)
         {
-            assert(_tlsMod || !_tlsSize);
-        }
-=======
-        safeAssert(_tlsMod || !_tlsSize, "Inconsistent TLS fields for DSO.");
->>>>>>> 791580dd
+            safeAssert(_tlsMod || !_tlsSize, "Inconsistent TLS fields for DSO.");
+        }
     }
 
     void** _slot;
@@ -247,12 +243,8 @@
             if (tdso._addCnt)
             {
                 // Increment the dlopen ref for explicitly loaded libraries to pin them.
-<<<<<<< HEAD
-                .dlopen(nameForDSO(tdso._pdso), RTLD_LAZY) !is null || assert(0);
-=======
-                const success = .dlopen(linkMapForHandle(tdso._pdso._handle).l_name, RTLD_LAZY) !is null;
+                const success = .dlopen(nameForDSO(tdso._pdso), RTLD_LAZY) !is null;
                 safeAssert(success, "Failed to increment dlopen ref.");
->>>>>>> 791580dd
                 (*res)[i]._addCnt = 1; // new array takes over the additional ref count
             }
         }
@@ -470,16 +462,11 @@
         else
             pdso._moduleGroup = ModuleGroup(toRange(data._minfo_beg, data._minfo_end));
 
-<<<<<<< HEAD
         static if (SharedDarwin) pdso._getTLSAnchor = data._getTLSAnchor;
-=======
-        dl_phdr_info info = void;
-        const headerFound = findDSOInfoForAddr(data._slot, &info);
+
+        ImageHeader header = void;
+        const headerFound = findImageHeaderForAddr(data._slot, &header);
         safeAssert(headerFound, "Failed to find image header.");
->>>>>>> 791580dd
-
-        ImageHeader header = void;
-        findImageHeaderForAddr(data._slot, &header) || assert(0);
 
         scanSegments(header, pdso);
 
@@ -505,7 +492,6 @@
         }
         else
         {
-<<<<<<< HEAD
             version (LDC)
             {
                 // We don't want to depend on __tls_get_addr in non-Shared builds
@@ -516,11 +502,8 @@
                     abort("Only one D shared object allowed for static runtime. " ~
                           "Link with shared runtime via LDC switch '-link-defaultlib-shared'.");
             }
-            foreach (p; _loadedDSOs) assert(p !is pdso);
-=======
             foreach (p; _loadedDSOs)
                 safeAssert(p !is pdso, "DSO already registered.");
->>>>>>> 791580dd
             _loadedDSOs.insertBack(pdso);
             initTLSRanges().insertBack(pdso.tlsRange());
         }
@@ -734,28 +717,12 @@
 @nogc nothrow:
     const(char)* nameForDSO(in DSO* pdso)
     {
-<<<<<<< HEAD
         Dl_info info = void;
-        dladdr(pdso._slot, &info) || assert(0);
+        const success = dladdr(pdso._slot, &info) == 0;
+        safeAssert(success, "Failed to get DSO info.");
         return info.dli_fname;
     }
 
-=======
-        link_map* map;
-        const success = dlinfo(handle, RTLD_DI_LINKMAP, &map) == 0;
-        safeAssert(success, "Failed to get DSO info.");
-        return map;
-    }
-
-     link_map* exeLinkMap(link_map* map)
-     {
-         safeAssert(map !is null, "Invalid link_map.");
-         while (map.l_prev !is null)
-             map = map.l_prev;
-         return map;
-     }
-
->>>>>>> 791580dd
     DSO* dsoForHandle(void* handle)
     {
         DSO* pdso;
