/**
 * Written in the D programming language.
 * This module provides functions to converting different values to const(ubyte)[]
 *
 * Copyright: Copyright Igor Stepanov 2013-2013.
 * License:   $(HTTP www.boost.org/LICENSE_1_0.txt, Boost License 1.0).
 * Authors:   Igor Stepanov
 * Source: $(DRUNTIMESRC core/internal/_convert.d)
 */
module core.internal.convert;
import core.internal.traits : Unqual;

/+
A @nogc function can allocate memory during CTFE.
+/
@nogc nothrow pure @trusted
private ubyte[] ctfe_alloc()(size_t n)
{
    if (!__ctfe)
    {
        assert(0, "CTFE only");
    }
    else
    {
        static ubyte[] alloc(size_t x) nothrow pure
        {
            if (__ctfe) // Needed to prevent _d_newarray from appearing in compiled prorgam.
                return new ubyte[x];
            else
                assert(0);
        }
        return (cast(ubyte[] function(size_t) @nogc nothrow pure) &alloc)(n);
    }
}

@trusted pure nothrow @nogc
const(ubyte)[] toUbyte(T)(ref T val) if(is(Unqual!T == float) || is(Unqual!T == double) || is(Unqual!T == real) ||
                                        is(Unqual!T == ifloat) || is(Unqual!T == idouble) || is(Unqual!T == ireal))
{
    static const(ubyte)[] reverse_(const(ubyte)[] arr)
    {
        ubyte[] buff = ctfe_alloc(arr.length);
        foreach(k, v; arr)
        {
            buff[$-k-1] = v;
        }
        return buff;
    }
    if(__ctfe)
    {
        auto parsed = parse(val);

        ulong mantissa = parsed.mantissa;
        uint exp = parsed.exponent;
        uint sign = parsed.sign;

        ubyte[] buff = ctfe_alloc(T.sizeof);
        size_t off_bytes = 0;
        size_t off_bits  = 0;

        for(; off_bytes < FloatTraits!T.MANTISSA/8; ++off_bytes)
        {
            buff[off_bytes] = cast(ubyte)mantissa;
            mantissa >>= 8;
        }
        off_bits = FloatTraits!T.MANTISSA%8;
        buff[off_bytes] = cast(ubyte)mantissa;

        for(size_t i=0; i<FloatTraits!T.EXPONENT/8; ++i)
        {
            ubyte cur_exp = cast(ubyte)exp;
            exp >>= 8;
            buff[off_bytes] |= (cur_exp << off_bits);
            ++off_bytes;
            buff[off_bytes] |= cur_exp >> 8 - off_bits;
        }


        exp <<= 8 - FloatTraits!T.EXPONENT%8 - 1;
        buff[off_bytes] |= exp;
        sign <<= 7;
        buff[off_bytes] |= sign;

        version(LittleEndian)
        {
            return buff;
        }
        else
        {
            return reverse_(buff);
        }
    }
    else
    {
        return (cast(const(ubyte)*)&val)[0 .. T.sizeof];
    }
}

@safe pure nothrow @nogc
private Float parse(bool is_denormalized = false, T)(T x) if(is(Unqual!T == ifloat) || is(Unqual!T == idouble) || is(Unqual!T == ireal))
{
    return parse(x.im);
}

@safe pure nothrow @nogc
private Float parse(bool is_denormalized = false, T:real)(T x_) if(floatFormat!T != FloatFormat.Real80)
{
    Unqual!T x = x_;
    assert(floatFormat!T != FloatFormat.DoubleDouble && floatFormat!T != FloatFormat.Quadruple,
           "doubledouble and quadruple float formats are not supported in CTFE");
    if(x is cast(T)0.0) return FloatTraits!T.ZERO;
    if(x is cast(T)-0.0) return FloatTraits!T.NZERO;
    if(x is T.nan) return FloatTraits!T.NAN;
    if(x is -T.nan) return FloatTraits!T.NNAN;
    if(x is T.infinity || x > T.max) return FloatTraits!T.INF;
    if(x is -T.infinity || x < -T.max) return FloatTraits!T.NINF;

    uint sign = x < 0;
    x = sign ? -x : x;
    int e = binLog2(x);
    real x2 = x;
    uint exp = cast(uint)(e + (2^^(FloatTraits!T.EXPONENT-1) - 1));

    if(!exp)
    {
        if(is_denormalized)
            return Float(0, 0, sign);
        else
            return Float(denormalizedMantissa(x), 0, sign);
    }

    x2 /= binPow2(e);

    static if(!is_denormalized)
        x2 -= 1.0;

    x2 *=  2UL<<(FloatTraits!T.MANTISSA);
    ulong mant = shiftrRound(cast(ulong)x2);
    return Float(mant, exp, sign);
}

@safe pure nothrow @nogc
private Float parse(bool _ = false, T:real)(T x_) if(floatFormat!T == FloatFormat.Real80)
{
    Unqual!T x = x_;
    //HACK @@@3632@@@

    if(x == 0.0L)
    {
        real y = 1.0L/x;
        if(y == real.infinity) // -0.0
            return FloatTraits!T.ZERO;
        else
            return FloatTraits!T.NZERO; //0.0
    }

    if(x != x) //HACK: should be if(x is real.nan) and if(x is -real.nan)
    {
        auto y = cast(double)x;
        if(y is double.nan)
            return FloatTraits!T.NAN;
        else
            return FloatTraits!T.NNAN;
    }

    if(x == real.infinity) return FloatTraits!T.INF;
    if(x == -real.infinity) return FloatTraits!T.NINF;

    enum EXPONENT_MED = (2^^(FloatTraits!T.EXPONENT-1) - 1);
    uint sign = x < 0;
    x = sign ? -x : x;

    int e = binLog2(x);
    uint exp = cast(uint)(e + EXPONENT_MED);
    if(!exp)
    {
        return Float(denormalizedMantissa(x), 0, sign);
    }
    int pow = (FloatTraits!T.MANTISSA-1-e);
    x *=  binPow2((pow / EXPONENT_MED)*EXPONENT_MED); //To avoid overflow in 2.0L ^^ pow
    x *=  binPow2(pow % EXPONENT_MED);
    ulong mant = cast(ulong)x;
    return Float(mant, exp, sign);
}

private struct Float
{
    ulong mantissa;
    uint exponent;
    uint sign;
}

private template FloatTraits(T) if(floatFormat!T == FloatFormat.Float)
{
    enum EXPONENT = 8;
    enum MANTISSA = 23;
    enum ZERO     = Float(0, 0, 0);
    enum NZERO    = Float(0, 0, 1);
    enum NAN      = Float(0x400000UL, 0xff, 0);
    enum NNAN     = Float(0x400000UL, 0xff, 1);
    enum INF      = Float(0, 255, 0);
    enum NINF     = Float(0, 255, 1);
}

private template FloatTraits(T) if(floatFormat!T == FloatFormat.Double)
{
    enum EXPONENT = 11;
    enum MANTISSA = 52;
    enum ZERO     = Float(0, 0, 0);
    enum NZERO    = Float(0, 0, 1);
    enum NAN      = Float(0x8000000000000UL, 0x7ff, 0);
    enum NNAN     = Float(0x8000000000000UL, 0x7ff, 1);
    enum INF      = Float(0, 0x7ff, 0);
    enum NINF     = Float(0, 0x7ff, 1);
}

private template FloatTraits(T) if(floatFormat!T == FloatFormat.Real80)
{
    enum EXPONENT = 15;
    enum MANTISSA = 64;
    enum ZERO     = Float(0, 0, 0);
    enum NZERO    = Float(0, 0, 1);
    enum NAN      = Float(0xC000000000000000UL, 0x7fff, 0);
    enum NNAN     = Float(0xC000000000000000UL, 0x7fff, 1);
    enum INF      = Float(0x8000000000000000UL, 0x7fff, 0);
    enum NINF     = Float(0x8000000000000000UL, 0x7fff, 1);
}

private template FloatTraits(T) if(floatFormat!T == FloatFormat.DoubleDouble) //Unsupported in CTFE
{
    enum EXPONENT = 11;
    enum MANTISSA = 106;
    enum ZERO     = Float(0, 0, 0);
    enum NZERO    = Float(0, 0, 1);
    enum NAN      = Float(0x8000000000000UL, 0x7ff, 0);
    enum NNAN     = Float(0x8000000000000UL, 0x7ff, 1);
    enum INF      = Float(0, 0x7ff, 0);
    enum NINF     = Float(0, 0x7ff, 1);
}

private template FloatTraits(T) if(floatFormat!T == FloatFormat.Quadruple) //Unsupported in CTFE
{
    enum EXPONENT = 15;
    enum MANTISSA = 112;
    enum ZERO     = Float(0, 0, 0);
    enum NZERO    = Float(0, 0, 1);
    enum NAN      = Float(-1, 0x7fff, 0);
    enum NNAN     = Float(-1, 0x7fff, 1);
    enum INF      = Float(0, 0x7fff, 0);
    enum NINF     = Float(0, 0x7fff, 1);
}


@safe pure nothrow @nogc
private real binPow2(int pow)
{
    static real binPosPow2(int pow) @safe pure nothrow @nogc
    {
        assert(pow > 0);

        if(pow == 1) return 2.0L;

        int subpow = pow/2;
        real p = binPosPow2(subpow);
        real ret = p*p;

        if(pow%2)
        {
            ret *= 2.0L;
        }

        return ret;
    }

    if(!pow) return 1.0L;
    if(pow > 0) return binPosPow2(pow);
    return 1.0L/binPosPow2(-pow);
}


//Need in CTFE, because CTFE float and double expressions computed more precisely that run-time expressions.
@safe pure nothrow @nogc
private ulong shiftrRound(ulong x)
{
    return (x >> 1) + (x & 1);
}

@safe pure nothrow @nogc
private uint binLog2(T)(T x)
{
    assert(x > 0);
    int max = 2 ^^ (FloatTraits!T.EXPONENT-1)-1;
    int min = -max+1;
    int med = (min + max) / 2;

    if(x < T.min_normal) return -max;

    while((max - min) > 1)
    {
        if(binPow2(med) > x)
        {
            max = med;
        }
        else
        {
            min = med;
        }
        med = (min + max) / 2;
    }

    if(x < binPow2(max))
        return min;
    return max;
}

@safe pure nothrow @nogc
private ulong denormalizedMantissa(T)(T x) if(floatFormat!T == FloatFormat.Real80)
{
    x *= 2.0L^^FloatTraits!T.MANTISSA;
    auto fl = parse(x);
    uint pow = FloatTraits!T.MANTISSA - fl.exponent + 1;
    return fl.mantissa >> pow;
}

@safe pure nothrow @nogc
private ulong denormalizedMantissa(T)(T x) if(floatFormat!T != FloatFormat.Real80)
{
    x *= 2.0L^^FloatTraits!T.MANTISSA;
    auto fl = parse!true(x);
    ulong mant = fl.mantissa >> (FloatTraits!T.MANTISSA - fl.exponent);
    return shiftrRound(mant);
}

version(unittest)
{
    private const(ubyte)[] toUbyte2(T)(T val)
    {
        return toUbyte(val).dup;
    }

    private void testNumberConvert(string v)()
    {
        enum ctval = mixin(v);

        alias TYPE = typeof(ctval);
        auto rtval = ctval;
        auto rtbytes = *cast(ubyte[TYPE.sizeof]*)&rtval;

        enum ctbytes = toUbyte2(ctval);

        // don't test pad bytes because can be anything
        enum testsize =
            (FloatTraits!TYPE.EXPONENT + FloatTraits!TYPE.MANTISSA + 1)/8;
        assert(rtbytes[0..testsize] == ctbytes[0..testsize]);
    }

    private void testConvert()
    {
        /**Test special values*/
        testNumberConvert!("-float.infinity");
        testNumberConvert!("float.infinity");
        testNumberConvert!("-0.0F");
        testNumberConvert!("0.0F");
        //testNumberConvert!("-float.nan"); //BUG @@@3632@@@
        testNumberConvert!("float.nan");

        testNumberConvert!("-double.infinity");
        testNumberConvert!("double.infinity");
        testNumberConvert!("-0.0");
        testNumberConvert!("0.0");
        //testNumberConvert!("-double.nan"); //BUG @@@3632@@@
        testNumberConvert!("double.nan");

        testNumberConvert!("-real.infinity");
        testNumberConvert!("real.infinity");
        testNumberConvert!("-0.0L");
        testNumberConvert!("0.0L");
        //testNumberConvert!("-real.nan"); //BUG @@@3632@@@
        testNumberConvert!("real.nan");

        /**
            Test min and max values values: min value has an '1' mantissa and minimal exponent,
            Max value has an all '1' bits mantissa and max exponent.
        */
        testNumberConvert!("float.min_normal");
        testNumberConvert!("float.max");

        /**Test common values*/
        testNumberConvert!("-0.17F");
        testNumberConvert!("3.14F");

        /**Test immutable and const*/
        testNumberConvert!("cast(const)3.14F");
        testNumberConvert!("cast(immutable)3.14F");

        /**The same tests for double and real*/
        testNumberConvert!("double.min_normal");
        testNumberConvert!("double.max");
        testNumberConvert!("-0.17");
        testNumberConvert!("3.14");
        testNumberConvert!("cast(const)3.14");
        testNumberConvert!("cast(immutable)3.14");

        testNumberConvert!("real.min_normal");
        testNumberConvert!("real.max");
        testNumberConvert!("-0.17L");
        testNumberConvert!("3.14L");
        testNumberConvert!("cast(const)3.14L");
        testNumberConvert!("cast(immutable)3.14L");

        /**Test denormalized values*/

        /**Max denormalized value, first bit is 1*/
        testNumberConvert!("float.min_normal/2");
        /**Min denormalized value, last bit is 1*/
        testNumberConvert!("float.min_normal/2UL^^23");

        /**Denormalized values with round*/
        testNumberConvert!("float.min_normal/19");
        testNumberConvert!("float.min_normal/17");

        testNumberConvert!("double.min_normal/2");
        testNumberConvert!("double.min_normal/2UL^^52");
        testNumberConvert!("double.min_normal/19");
        testNumberConvert!("double.min_normal/17");

        testNumberConvert!("real.min_normal/2");
        testNumberConvert!("real.min_normal/2UL^^63");
        testNumberConvert!("real.min_normal/19");
        testNumberConvert!("real.min_normal/17");

        /**Test imaginary values: convert algorithm is same with real values*/
        testNumberConvert!("0.0Fi");
        testNumberConvert!("0.0i");
        testNumberConvert!("0.0Li");

        /**True random values*/
        testNumberConvert!("-0x9.0f7ee55df77618fp-13829L");
        testNumberConvert!("0x7.36e6e2640120d28p+8797L");
        testNumberConvert!("-0x1.05df6ce4702ccf8p+15835L");
        testNumberConvert!("0x9.54bb0d88806f714p-7088L");

        testNumberConvert!("-0x9.0f7ee55df7ffp-338");
        testNumberConvert!("0x7.36e6e264012dp+879");
        testNumberConvert!("-0x1.05df6ce4708ep+658");
        testNumberConvert!("0x9.54bb0d888061p-708");

        testNumberConvert!("-0x9.0f7eefp-101F");
        testNumberConvert!("0x7.36e6ep+87F");
        testNumberConvert!("-0x1.05df6p+112F");
        testNumberConvert!("0x9.54bb0p-70F");

        /**Big overflow or underflow*/
        testNumberConvert!("cast(double)-0x9.0f7ee55df77618fp-13829L");
        testNumberConvert!("cast(double)0x7.36e6e2640120d28p+8797L");
        testNumberConvert!("cast(double)-0x1.05df6ce4702ccf8p+15835L");
        testNumberConvert!("cast(double)0x9.54bb0d88806f714p-7088L");

        testNumberConvert!("cast(float)-0x9.0f7ee55df77618fp-13829L");
        testNumberConvert!("cast(float)0x7.36e6e2640120d28p+8797L");
        testNumberConvert!("cast(float)-0x1.05df6ce4702ccf8p+15835L");
        testNumberConvert!("cast(float)0x9.54bb0d88806f714p-7088L");
    }


    unittest
    {
        testConvert();
    }
}



private enum FloatFormat
{
    Float,
    Double,
    Real80,
    DoubleDouble,
    Quadruple
}

template floatFormat(T) if(is(T:real) || is(T:ireal))
{
    static if(T.mant_dig == 24)
        enum floatFormat = FloatFormat.Float;
    else static if(T.mant_dig == 53)
        enum floatFormat = FloatFormat.Double;
    else static if(T.mant_dig == 64)
        enum floatFormat = FloatFormat.Real80;
    else static if(T.mant_dig == 106)
        enum floatFormat = FloatFormat.DoubleDouble;
    else static if(T.mant_dig == 113)
        enum floatFormat = FloatFormat.Quadruple;
    else
        static assert(0);

}

//  all toUbyte functions must be evaluable at compile time
@trusted pure nothrow @nogc
const(ubyte)[] toUbyte(T)(T[] arr) if (T.sizeof == 1)
{
    return cast(const(ubyte)[])arr;
}

@trusted pure nothrow @nogc
const(ubyte)[] toUbyte(T)(T[] arr) if ((is(typeof(toUbyte(arr[0])) == const(ubyte)[])) && (T.sizeof > 1))
{
    if (__ctfe)
    {
        ubyte[] ret = ctfe_alloc(T.sizeof * arr.length);
        size_t offset = 0;
        foreach (cur; arr)
        {
            ret[offset .. offset + T.sizeof] = toUbyte(cur)[0 .. T.sizeof];
            offset += T.sizeof;
        }
        return ret;
    }
    else
    {
        return (cast(const(ubyte)*)(arr.ptr))[0 .. T.sizeof*arr.length];
    }
}

@trusted pure nothrow @nogc
const(ubyte)[] toUbyte(T)(ref T val) if (__traits(isIntegral, T) && !is(T == enum))
{
    static if (T.sizeof == 1)
    {
        if (__ctfe)
        {
            ubyte[] result = ctfe_alloc(1);
            result[0] = cast(ubyte) val;
            return result;
        }
        else
        {
            return (cast(const(ubyte)*)(&val))[0 .. T.sizeof];
        }
    }
    else if (__ctfe)
    {
        ubyte[] tmp = ctfe_alloc(T.sizeof);
        Unqual!T val_ = val;
        for (size_t i = 0; i < T.sizeof; ++i)
        {
            size_t idx;
            version(LittleEndian) idx = i;
            else idx = T.sizeof-i-1;
            tmp[idx] = cast(ubyte)(val_&0xff);
            val_ >>= 8;
        }
        return tmp;
    }
    else
    {
        return (cast(const(ubyte)*)(&val))[0 .. T.sizeof];
    }
}

@trusted pure nothrow @nogc
const(ubyte)[] toUbyte(T)(ref T val) if (is(Unqual!T == cfloat) || is(Unqual!T == cdouble) ||is(Unqual!T == creal))
{
    if (__ctfe)
    {
        auto re = val.re;
        auto im = val.im;
        auto a = re.toUbyte();
        auto b = im.toUbyte();
        ubyte[] result = ctfe_alloc(a.length + b.length);
        result[0 .. a.length] = a[0 .. a.length];
        result[a.length .. $] = b[0 .. b.length];
        return result;
    }
    else
    {
        return (cast(const(ubyte)*)&val)[0 .. T.sizeof];
    }
}

<<<<<<< HEAD
@trusted pure nothrow @nogc
const(ubyte)[] toUbyte(T)(ref T val) if (is(T == enum) && is(typeof(toUbyte(cast(V)val)) == const(ubyte)[]))
=======
@trusted pure nothrow
const(ubyte)[] toUbyte(T)(ref T val) if (is(T V == enum) && is(typeof(toUbyte(cast(V)val)) == const(ubyte)[]))
>>>>>>> af8aa24e
{
    if (__ctfe)
    {
        static if (is(T V == enum)){}
        return toUbyte(cast(V) val);
    }
    else
    {
        return (cast(const(ubyte)*)&val)[0 .. T.sizeof];
    }
}

nothrow pure @safe unittest
{
    // Issue 19008 - check toUbyte works on enums.
    enum Month : uint { jan = 1}
    Month m = Month.jan;
    const bytes = toUbyte(m);
    enum ctfe_works = (() => { Month x = Month.jan; return toUbyte(x).length > 0; })();
}

private bool isNonReference(T)()
{
    static if (is(T == struct) || is(T == union))
    {
        return isNonReferenceStruct!T();
    }
    else static if (__traits(isStaticArray, T))
    {
      return isNonReference!(typeof(T.init[0]))();
    }
    else static if (is(T E == enum))
    {
      return isNonReference!(E)();
    }
    else static if (!__traits(isScalar, T))
    {
        return false;
    }
    else static if (is(T V : V*))
    {
        return false;
    }
    else static if (is(T == function))
    {
        return false;
    }
    else
    {
        return true;
    }
}

private bool isNonReferenceStruct(T)() if (is(T == struct) || is(T == union))
{
    foreach (cur; T.init.tupleof)
    {
        static if (!isNonReference!(typeof(cur))()) return false;
    }

    return true;
}

@trusted pure nothrow @nogc
const(ubyte)[] toUbyte(T)(ref T val) if (is(T == struct) || is(T == union))
{
    if (__ctfe)
    {
        ubyte[] bytes = ctfe_alloc(T.sizeof);
        foreach (key, cur; val.tupleof)
        {
            alias CUR_TYPE = typeof(cur);
            static if(isNonReference!(CUR_TYPE)())
            {
                bytes[val.tupleof[key].offsetof .. val.tupleof[key].offsetof + cur.sizeof] = toUbyte(cur)[];
            }
            else static if(is(typeof(val.tupleof[key] is null)))
            {
                assert(val.tupleof[key] is null, "Unable to compute byte representation of non-null reference field at compile time");
                //skip, because val bytes are zeros
            }
            else
            {
                //pragma(msg, "is null: ", typeof(CUR_TYPE).stringof);
                assert(0, "Unable to compute byte representation of "~typeof(CUR_TYPE).stringof~" field at compile time");
            }
        }
        return bytes;
    }
    else
    {
        return (cast(const(ubyte)*)&val)[0 .. T.sizeof];
    }
}<|MERGE_RESOLUTION|>--- conflicted
+++ resolved
@@ -580,13 +580,8 @@
     }
 }
 
-<<<<<<< HEAD
 @trusted pure nothrow @nogc
-const(ubyte)[] toUbyte(T)(ref T val) if (is(T == enum) && is(typeof(toUbyte(cast(V)val)) == const(ubyte)[]))
-=======
-@trusted pure nothrow
 const(ubyte)[] toUbyte(T)(ref T val) if (is(T V == enum) && is(typeof(toUbyte(cast(V)val)) == const(ubyte)[]))
->>>>>>> af8aa24e
 {
     if (__ctfe)
     {
