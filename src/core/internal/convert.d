--- conflicted
+++ resolved
@@ -61,35 +61,11 @@
         enum mantissaMax = FloatTraits!T.MANTISSA < ulong.sizeof*8 ?
                            FloatTraits!T.MANTISSA : ulong.sizeof*8;
 
-<<<<<<< HEAD
-        for(; off_bytes < mantissaMax/8; ++off_bytes)
-=======
         for (; off_bytes < mantissaMax/8; ++off_bytes)
->>>>>>> 9b632ca3
         {
             buff[off_bytes] = cast(ubyte)mantissa;
             mantissa >>= 8;
         }
-<<<<<<< HEAD
-
-        static if (floatFormat!T == FloatFormat.Quadruple)
-        {
-            ulong mantissa2 = parsed.mantissa2;
-            off_bytes--; // go back one, since mantissa only stored data in 56
-                         // bits, ie 7 bytes
-            for(; off_bytes < FloatTraits!T.MANTISSA/8; ++off_bytes)
-            {
-                buff[off_bytes] = cast(ubyte)mantissa2;
-                mantissa2 >>= 8;
-            }
-        }
-        else
-        {
-            off_bits = FloatTraits!T.MANTISSA%8;
-            buff[off_bytes] = cast(ubyte)mantissa;
-        }
-=======
->>>>>>> 9b632ca3
 
         static if (floatFormat!T == FloatFormat.Quadruple)
         {
@@ -150,21 +126,12 @@
     Unqual!T x = x_;
     static assert(floatFormat!T != FloatFormat.DoubleDouble,
            "doubledouble float format not supported in CTFE");
-<<<<<<< HEAD
-    if(x is cast(T)0.0) return FloatTraits!T.ZERO;
-    if(x is cast(T)-0.0) return FloatTraits!T.NZERO;
-    if(x is T.nan) return FloatTraits!T.NAN;
-    if(x is -T.nan) return FloatTraits!T.NNAN;
-    if(x is T.infinity || x > T.max) return FloatTraits!T.INF;
-    if(x is -T.infinity || x < -T.max) return FloatTraits!T.NINF;
-=======
     if (x is cast(T)0.0) return FloatTraits!T.ZERO;
     if (x is cast(T)-0.0) return FloatTraits!T.NZERO;
     if (x is T.nan) return FloatTraits!T.NAN;
     if (x is -T.nan) return FloatTraits!T.NNAN;
     if (x is T.infinity || x > T.max) return FloatTraits!T.INF;
     if (x is -T.infinity || x < -T.max) return FloatTraits!T.NINF;
->>>>>>> 9b632ca3
 
     uint sign = x < 0;
     x = sign ? -x : x;
@@ -177,14 +144,7 @@
         if (is_denormalized)
             return Float(0, 0, sign);
         else
-<<<<<<< HEAD
-            static if (floatFormat!T == FloatFormat.Quadruple)
-                return denormalizedMantissa(x, sign);
-            else
-                return Float(denormalizedMantissa(x), 0, sign);
-=======
             return denormalizedMantissa(x, sign);
->>>>>>> 9b632ca3
     }
 
     x2 /= binPow2(e);
@@ -318,11 +278,7 @@
     enum NINF     = Float(0, 0x7ff, 1);
 }
 
-<<<<<<< HEAD
-private template FloatTraits(T) if(floatFormat!T == FloatFormat.Quadruple)
-=======
 private template FloatTraits(T) if (floatFormat!T == FloatFormat.Quadruple)
->>>>>>> 9b632ca3
 {
     enum EXPONENT = 15;
     enum MANTISSA = 112;
@@ -407,13 +363,8 @@
 }
 
 @safe pure nothrow @nogc
-<<<<<<< HEAD
-private ulong denormalizedMantissa(T)(T x)
-    if(floatFormat!T == FloatFormat.Float || floatFormat!T == FloatFormat.Double)
-=======
 private Float denormalizedMantissa(T)(T x, uint sign)
     if (floatFormat!T == FloatFormat.Float || floatFormat!T == FloatFormat.Double)
->>>>>>> 9b632ca3
 {
     x *= 2.0L^^FloatTraits!T.MANTISSA;
     auto fl = parse!true(x);
@@ -448,38 +399,7 @@
         return Float(fl.mantissa2 & 0x00FFFFFFFFFFFFFFUL , 0, sign, 1);
 }
 
-<<<<<<< HEAD
-@safe pure nothrow @nogc
-private Float denormalizedMantissa(T)(T x, uint sign) if(floatFormat!T == FloatFormat.Quadruple)
-{
-    x *= 2.0L^^FloatTraits!T.MANTISSA;
-    auto fl = parse!true(x);
-    uint offset = FloatTraits!T.MANTISSA - fl.exponent + 1;
-    enum mantissaSize = (ulong.sizeof - 1) * 8;
-
-    if (offset < mantissaSize)
-    {   // Create a new mantissa ulong with the trailing mantissa2 bits that
-        // need to be shifted into mantissa, by shifting the needed bits left,
-        // zeroing out the first byte, and then ORing it with mantissa shifted
-        // right by offset.
-
-        ulong shiftedMantissa = ((fl.mantissa2 << (mantissaSize - offset)) &
-                                 0x00FFFFFFFFFFFFFFUL) | fl.mantissa >> offset;
-        return Float(shiftedMantissa, 0, sign, fl.mantissa2 >> offset);
-    }
-    else if (offset > mantissaSize)
-        return Float(fl.mantissa2 >> offset - mantissaSize , 0, sign, 0);
-    else
-        // Handle special case mentioned in parse() above by zeroing out the
-        // 57'th bit of mantissa2, "shifting" it into mantissa, and setting the
-        // first bit of mantissa2.
-        return Float(fl.mantissa2 & 0x00FFFFFFFFFFFFFFUL , 0, sign, 1);
-}
-
-version(unittest)
-=======
 version (unittest)
->>>>>>> 9b632ca3
 {
     private const(ubyte)[] toUbyte2(T)(T val)
     {
