/**
 This module contains compiler support for casting dynamic arrays

  Copyright: Copyright Digital Mars 2000 - 2019.
  License: Distributed under the
       $(LINK2 http://www.boost.org/LICENSE_1_0.txt, Boost Software License 1.0).
     (See accompanying file LICENSE)
  Source: $(DRUNTIMESRC core/internal/_array/_casting.d)
*/
module core.internal.array.casting;

/**
Used by `__ArrayCast` to emit a descriptive error message.

It is a template so it can be used by `__ArrayCast` in -betterC
builds.  It is separate from `__ArrayCast` to minimize code
bloat.

Params:
    fromType = name of the type being cast from
    fromSize = total size in bytes of the array being cast from
    toType   = name of the type being cast o
    toSize   = total size in bytes of the array being cast to
 */
private void onArrayCastError()(string fromType, size_t fromSize, string toType, size_t toSize) @trusted
{
    import core.internal.string : unsignedToTempString;
    import core.memory : pureMalloc;

    // convert discontiguous `msgComponents` to contiguous string on the C heap
    enum msgLength = 2048;
    // note: never freed!
    char* msg = cast(char *)pureMalloc(msgLength);

    size_t index = 0;
    void add(const(char)[] m)
    {
        import core.stdc.string : memcpy;

        auto N = msgLength - 1 - index;
        if (N > m.length)
            N = m.length;
<<<<<<< HEAD
=======
        // prevent superfluous and betterC-unfriendly checks via direct memcpy
>>>>>>> 2bf152b9
        memcpy(msg + index, m.ptr, N);
        index += N;
    }

    add("An array of size ");
    auto s = unsignedToTempString(fromSize);
    add(s[]);
    add(" does not align on an array of size ");
    s = unsignedToTempString(toSize);
    add(s[]);
    add(", so `");
    add(fromType);
    add("` cannot be cast to `");
    add(toType);
    add("`");
    msg[index] = '\0'; // null-termination

    // first argument must evaluate to `false` at compile-time to maintain memory safety in release builds
    assert(false, msg[0 .. index]);
}

/**
The compiler lowers expressions of `cast(TTo[])TFrom[]` to
this implementation.

Params:
    from = the array to reinterpret-cast

Returns:
    `from` reinterpreted as `TTo[]`
 */
TTo[] __ArrayCast(TFrom, TTo)(TFrom[] from) @nogc pure @trusted
{
    const fromSize = from.length * TFrom.sizeof;
    const toLength = fromSize / TTo.sizeof;

    if ((fromSize % TTo.sizeof) != 0)
    {
        onArrayCastError(TFrom.stringof, fromSize, TTo.stringof, toLength * TTo.sizeof);
    }

    struct Array
    {
        size_t length;
        void* ptr;
    }
    auto a = cast(Array*)&from;
    a.length = toLength; // jam new length
    return *cast(TTo[]*)a;
}

@safe @nogc pure nothrow unittest
{
    byte[int.sizeof * 3] b = cast(byte) 0xab;
    int[] i;
    short[] s;

    i = __ArrayCast!(byte, int)(b);
    assert(i.length == 3);
    foreach (v; i)
        assert(v == cast(int) 0xabab_abab);

    s = __ArrayCast!(byte, short)(b);
    assert(s.length == 6);
    foreach (v; s)
        assert(v == cast(short) 0xabab);

    s = __ArrayCast!(int, short)(i);
    assert(s.length == 6);
    foreach (v; s)
        assert(v == cast(short) 0xabab);
}<|MERGE_RESOLUTION|>--- conflicted
+++ resolved
@@ -40,10 +40,7 @@
         auto N = msgLength - 1 - index;
         if (N > m.length)
             N = m.length;
-<<<<<<< HEAD
-=======
         // prevent superfluous and betterC-unfriendly checks via direct memcpy
->>>>>>> 2bf152b9
         memcpy(msg + index, m.ptr, N);
         index += N;
     }
