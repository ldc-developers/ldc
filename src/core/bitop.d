--- conflicted
+++ resolved
@@ -419,52 +419,22 @@
 
 version (LDC)
 {
-    ushort _popcnt( ushort x ) pure
+    private pure pragma(LDC_intrinsic, "llvm.ctpop.i#") T ctpop(T)(T v);
+    ushort _popcnt(ushort x) pure
     {
         return ctpop(x);
     }
 
-    int _popcnt( uint x ) pure
-    {
-        return cast(int) ctpop(x);
-    }
-
-    int _popcnt( ulong x ) pure
-    {
-        return cast(int) ctpop(x);
-    }
-
-    unittest
-    {
-        static int popcnt_x(ulong u) nothrow @nogc
-        {
-            int c;
-            while (u)
-            {
-                c += u & 1;
-                u >>= 1;
-            }
-            return c;
-        }
-
-        for (uint u = 0; u < 0x1_0000; ++u)
-        {
-            //writefln("%x %x %x", u,   _popcnt(cast(ushort)u), popcnt_x(cast(ushort)u));
-            assert(_popcnt(cast(ushort)u) == popcnt_x(cast(ushort)u));
-
-            assert(_popcnt(cast(uint)u) == popcnt_x(cast(uint)u));
-            uint ui = u * 0x3_0001;
-            assert(_popcnt(ui) == popcnt_x(ui));
-
-<<<<<<< HEAD
-            assert(_popcnt(cast(ulong)u) == popcnt_x(cast(ulong)u));
-            ulong ul = u * 0x3_0003_0001;
-            assert(_popcnt(ul) == popcnt_x(ul));
-        }
-    }
-}
-else
-=======
+    int _popcnt(uint x) pure
+    {
+        return cast(int)ctpop(x);
+    }
+
+    int _popcnt(ulong x) pure
+    {
+        return cast(int)ctpop(x);
+    }
+}
 
 /**
  *  Calculates the number of set bits in an integer.
@@ -593,7 +563,6 @@
     return cast(int) x;
 }
 
->>>>>>> 4105d783
 version (DigitalMars) version (AnyX86)
 {
     /**
@@ -728,48 +697,6 @@
 /**
  * Reverses the order of bits in a 32-bit integer.
  */
-<<<<<<< HEAD
-version (LDC)
-{
-    private pure pragma(LDC_intrinsic, "llvm.ctpop.i#") T ctpop(T)(T v);
-    pure int popcnt(uint x)
-    {
-        return cast(int) ctpop(x);
-    }
-}
-else
-{
-    int popcnt( uint x ) pure
-    {
-        // Avoid branches, and the potential for cache misses which
-        // could be incurred with a table lookup.
-
-        // We need to mask alternate bits to prevent the
-        // sum from overflowing.
-        // add neighbouring bits. Each bit is 0 or 1.
-        x = x - ((x>>1) & 0x5555_5555);
-        // now each two bits of x is a number 00,01 or 10.
-        // now add neighbouring pairs
-        x = ((x&0xCCCC_CCCC)>>2) + (x&0x3333_3333);
-        // now each nibble holds 0000-0100. Adding them won't
-        // overflow any more, so we don't need to mask any more
-
-        // Now add the nibbles, then the bytes, then the words
-        // We still need to mask to prevent double-counting.
-        // Note that if we used a rotate instead of a shift, we
-        // wouldn't need the masks, and could just divide the sum
-        // by 8 to account for the double-counting.
-        // On some CPUs, it may be faster to perform a multiply.
-
-        x += (x>>4);
-        x &= 0x0F0F_0F0F;
-        x += (x>>8);
-        x &= 0x00FF_00FF;
-        x += (x>>16);
-        x &= 0xFFFF;
-        return x;
-    }
-=======
 pragma(inline, true)
 uint bitswap( uint x ) pure
 {
@@ -799,7 +726,6 @@
     // Make sure bitswap() is available at CTFE
     enum test_ctfe = bitswap(1U);
     assert(test_ctfe == (1U << 31));
->>>>>>> 4105d783
 }
 
 /**
