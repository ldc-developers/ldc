/**
 * This module contains a collection of bit-level operations.
 *
 * Copyright: Copyright Don Clugston 2005 - 2013.
 * License:   $(LINK2 http://www.boost.org/LICENSE_1_0.txt, Boost License 1.0)
 * Authors:   Don Clugston, Sean Kelly, Walter Bright, Alex Rønne Petersen, Thomas Stuart Bockman
 * Source:    $(DRUNTIMESRC core/_bitop.d)
 *
 * Some of the LDC-specific parts came »From GDC ... public domain!«
 */

module core.bitop;

nothrow:
@safe:
@nogc:

<<<<<<< HEAD
version (LDC)
{
    import ldc.intrinsics;
    // Do not use the DMD inline assembler.
}
else version( D_InlineAsm_X86_64 )
=======
version (D_InlineAsm_X86_64)
>>>>>>> 9b632ca3
    version = AsmX86;
else version (D_InlineAsm_X86)
    version = AsmX86;

version (X86_64)
    version = AnyX86;
else version (X86)
    version = AnyX86;

// Use to implement 64-bit bitops on 32-bit arch.
private union Split64
{
    ulong u64;
    struct
    {
        version (LittleEndian)
        {
            uint lo;
            uint hi;
        }
        else
        {
            uint hi;
            uint lo;
        }
    }

    pragma(inline, true)
    this(ulong u64) @safe pure nothrow @nogc
    {
        if (__ctfe)
        {
            lo = cast(uint) u64;
            hi = cast(uint) (u64 >>> 32);
        }
        else
            this.u64 = u64;
    }
}

unittest
{
    const rt = Split64(1);
    assert((rt.lo == 1) && (rt.hi == 0));

    enum ct = Split64(1);
    assert((ct.lo == rt.lo) && (ct.hi == rt.hi));
}

/**
 * Scans the bits in v starting with bit 0, looking
 * for the first set bit.
 * Returns:
 *      The bit number of the first bit set.
 *      The return value is undefined if v is zero.
 */
int bsf(uint v) pure
{
  version (LDC)
  {
    pragma(inline, true);
    if (!__ctfe)
        return cast(int) llvm_cttz(cast(size_t) v, true);
  }
  else
  {
    pragma(inline, false);  // so intrinsic detection will work
  }
    return softBsf!uint(v);
}

/// ditto
int bsf(ulong v) pure
{
    static if (size_t.sizeof == ulong.sizeof)  // 64 bit code gen
    {
      version (LDC)
      {
        pragma(inline, true);
        if (!__ctfe)
            return cast(int) llvm_cttz(v, true);
      }
      else
      {
        pragma(inline, false);   // so intrinsic detection will work
      }
        return softBsf!ulong(v);
    }
    else
    {
        /* intrinsic not available for 32 bit code,
         * make do with 32 bit bsf
         */
        const sv = Split64(v);
        return (sv.lo == 0)?
            bsf(sv.hi) + 32 :
            bsf(sv.lo);
    }
}

///
unittest
{
    assert(bsf(0x21) == 0);
    assert(bsf(ulong.max << 39) == 39);
}

unittest
{
    // Make sure bsf() is available at CTFE
    enum test_ctfe = bsf(ulong.max);
    assert(test_ctfe == 0);
}

/**
 * Scans the bits in v from the most significant bit
 * to the least significant bit, looking
 * for the first set bit.
 * Returns:
 *      The bit number of the first bit set.
 *      The return value is undefined if v is zero.
 */
int bsr(uint v) pure
{
  version (LDC)
  {
    pragma(inline, true);
    if (!__ctfe)
        return cast(int) (size_t.sizeof * 8 - 1 - llvm_ctlz(cast(size_t) v, true));
  }
  else
  {
    pragma(inline, false);  // so intrinsic detection will work
  }
    return softBsr!uint(v);
}

/// ditto
int bsr(ulong v) pure
{
    static if (size_t.sizeof == ulong.sizeof)  // 64 bit code gen
    {
      version (LDC)
      {
        pragma(inline, true);
        if (!__ctfe)
            return cast(int) (size_t.sizeof * 8 - 1 - llvm_ctlz(v, true));
      }
      else
      {
        pragma(inline, false);   // so intrinsic detection will work
      }
        return softBsr!ulong(v);
    }
    else
    {
        /* intrinsic not available for 32 bit code,
         * make do with 32 bit bsr
         */
        const sv = Split64(v);
        return (sv.hi == 0)?
            bsr(sv.lo) :
            bsr(sv.hi) + 32;
    }
}

///
unittest
{
    assert(bsr(0x21) == 5);
    assert(bsr((ulong.max >> 15) - 1) == 48);
}

unittest
{
    // Make sure bsr() is available at CTFE
    enum test_ctfe = bsr(ulong.max);
    assert(test_ctfe == 63);
}

private alias softBsf(N) = softScan!(N, true);
private alias softBsr(N) = softScan!(N, false);

/* Shared software fallback implementation for bit scan foward and reverse.

If forward is true, bsf is computed (the index of the first set bit).
If forward is false, bsr is computed (the index of the last set bit).

-1 is returned if no bits are set (v == 0).
*/
private int softScan(N, bool forward)(N v) pure
    if (is(N == uint) || is(N == ulong))
{
    // bsf() and bsr() are officially undefined for v == 0.
    if (!v)
        return -1;

    // This is essentially an unrolled binary search:
    enum mask(ulong lo) = forward ? cast(N) lo : cast(N)~lo;
    enum inc(int up) = forward ? up : -up;

    N x;
    int ret;
    static if (is(N == ulong))
    {
        x = v & mask!0x0000_0000_FFFF_FFFFL;
        if (x)
        {
            v = x;
            ret = forward ? 0 : 63;
        }
        else
            ret = forward ? 32 : 31;

        x = v & mask!0x0000_FFFF_0000_FFFFL;
        if (x)
            v = x;
        else
            ret += inc!16;
    }
    else static if (is(N == uint))
    {
        x = v & mask!0x0000_FFFF;
        if (x)
        {
            v = x;
            ret = forward ? 0 : 31;
        }
        else
            ret = forward ? 16 : 15;
    }
    else
        static assert(false);

    x = v & mask!0x00FF_00FF_00FF_00FFL;
    if (x)
        v = x;
    else
        ret += inc!8;

    x = v & mask!0x0F0F_0F0F_0F0F_0F0FL;
    if (x)
        v = x;
    else
        ret += inc!4;

    x = v & mask!0x3333_3333_3333_3333L;
    if (x)
        v = x;
    else
        ret += inc!2;

    x = v & mask!0x5555_5555_5555_5555L;
    if (!x)
        ret += inc!1;

    return ret;
}

unittest
{
    assert(softBsf!uint(0u) == -1);
    assert(softBsr!uint(0u) == -1);
    assert(softBsf!ulong(0uL) == -1);
    assert(softBsr!ulong(0uL) == -1);

    assert(softBsf!uint(0x0031_A000) == 13);
    assert(softBsr!uint(0x0031_A000) == 21);
    assert(softBsf!ulong(0x0000_0001_8000_0000L) == 31);
    assert(softBsr!ulong(0x0000_0001_8000_0000L) == 32);

    foreach (b; 0 .. 64)
    {
        if (b < 32)
        {
            assert(softBsf!uint(1u << b) == b);
            assert(softBsr!uint(1u << b) == b);
        }

        assert(softBsf!ulong(1uL << b) == b);
        assert(softBsr!ulong(1uL << b) == b);
    }
}

/**
 * Tests the bit.
 * (No longer an intrisic - the compiler recognizes the patterns
 * in the body.)
 */
version (none)
{
    // Our implementation returns an arbitrary non-zero value if the bit was
    // set, which is not what std.bitmanip expects.
    pragma(LDC_intrinsic, "ldc.bitop.bt")
        int bt(in size_t* p, size_t bitnum) pure @system;
}
else
int bt(in size_t* p, size_t bitnum) pure @system
{
    static if (size_t.sizeof == 8)
        return ((p[bitnum >> 6] & (1L << (bitnum & 63)))) != 0;
    else static if (size_t.sizeof == 4)
        return ((p[bitnum >> 5] & (1  << (bitnum & 31)))) != 0;
    else
        static assert(0);
}
///
@system pure unittest
{
    size_t[2] array;

    array[0] = 2;
    array[1] = 0x100;

    assert(bt(array.ptr, 1));
    assert(array[0] == 2);
    assert(array[1] == 0x100);
}

/**
 * Tests and complements the bit.
 */
version (LDC)
{
    pragma(LDC_intrinsic, "ldc.bitop.btc")
        int btc(size_t* p, size_t bitnum) pure @system;
}
else
int btc(size_t* p, size_t bitnum) pure @system;


/**
 * Tests and resets (sets to 0) the bit.
 */
version (LDC)
{
    pragma(LDC_intrinsic, "ldc.bitop.btr")
        int btr(size_t* p, size_t bitnum) pure @system;
}
else
int btr(size_t* p, size_t bitnum) pure @system;


/**
 * Tests and sets the bit.
 * Params:
 * p = a non-NULL pointer to an array of size_ts.
 * bitnum = a bit number, starting with bit 0 of p[0],
 * and progressing. It addresses bits like the expression:
---
p[index / (size_t.sizeof*8)] & (1 << (index & ((size_t.sizeof*8) - 1)))
---
 * Returns:
 *      A non-zero value if the bit was set, and a zero
 *      if it was clear.
 */
version (LDC)
{
    pragma(LDC_intrinsic, "ldc.bitop.bts")
        int bts(size_t* p, size_t bitnum) pure @system;
}
else
int bts(size_t* p, size_t bitnum) pure @system;

///
@system pure unittest
{
    size_t[2] array;

    array[0] = 2;
    array[1] = 0x100;

    assert(btc(array.ptr, 35) == 0);
    if (size_t.sizeof == 8)
    {
        assert(array[0] == 0x8_0000_0002);
        assert(array[1] == 0x100);
    }
    else
    {
        assert(array[0] == 2);
        assert(array[1] == 0x108);
    }

    assert(btc(array.ptr, 35));
    assert(array[0] == 2);
    assert(array[1] == 0x100);

    assert(bts(array.ptr, 35) == 0);
    if (size_t.sizeof == 8)
    {
        assert(array[0] == 0x8_0000_0002);
        assert(array[1] == 0x100);
    }
    else
    {
        assert(array[0] == 2);
        assert(array[1] == 0x108);
    }

    assert(btr(array.ptr, 35));
    assert(array[0] == 2);
    assert(array[1] == 0x100);
}

/**
 * Range over bit set. Each element is the bit number that is set.
 *
 * This is more efficient than testing each bit in a sparsely populated bit
 * set. Note that the first bit in the bit set would be bit 0.
 */
struct BitRange
{
    /// Number of bits in each size_t
    enum bitsPerWord = size_t.sizeof * 8;

    private
    {
        const(size_t)*bits; // points at next word of bits to check
        size_t cur; // needed to allow searching bits using bsf
        size_t idx; // index of current set bit
        size_t len; // number of bits in the bit set.
    }
    @nogc nothrow pure:

    /**
     * Construct a BitRange.
     *
     * Params:
     *   bitarr = The array of bits to iterate over
     *   numBits = The total number of valid bits in the given bit array
     */
    this(const(size_t)* bitarr, size_t numBits) @system
    {
        bits = bitarr;
        len = numBits;
        if (len)
        {
            // prime the first bit
            cur = *bits++ ^ 1;
            popFront();
        }
    }

    /// Range functions
    size_t front()
    {
        assert(!empty);
        return idx;
    }

    /// ditto
    bool empty() const
    {
        return idx >= len;
    }

    /// ditto
    void popFront() @system
    {
        // clear the current bit
        auto curbit = idx % bitsPerWord;
        cur ^= size_t(1) << curbit;
        if (!cur)
        {
            // find next size_t with set bit
            idx -= curbit;
            while (!cur)
            {
                if ((idx += bitsPerWord) >= len)
                    // now empty
                    return;
                cur = *bits++;
            }
            idx += bsf(cur);
        }
        else
        {
            idx += bsf(cur) - curbit;
        }
    }
}

///
@system unittest
{
    import core.stdc.stdlib : malloc, free;
    import core.stdc.string : memset;

    // initialize a bit array
    enum nBytes = (100 + BitRange.bitsPerWord - 1) / 8;
    size_t *bitArr = cast(size_t *)malloc(nBytes);
    scope(exit) free(bitArr);
    memset(bitArr, 0, nBytes);

    // set some bits
    bts(bitArr, 48);
    bts(bitArr, 24);
    bts(bitArr, 95);
    bts(bitArr, 78);

    enum sum = 48 + 24 + 95 + 78;

    // iterate
    size_t testSum;
    size_t nBits;
    foreach (b; BitRange(bitArr, 100))
    {
        testSum += b;
        ++nBits;
    }

    assert(testSum == sum);
    assert(nBits == 4);
}

@system unittest
{
    void testIt(size_t numBits, size_t[] bitsToTest...)
    {
        import core.stdc.stdlib : malloc, free;
        import core.stdc.string : memset;
        immutable numBytes = (numBits + size_t.sizeof * 8 - 1) / 8;
        size_t* bitArr = cast(size_t *)malloc(numBytes);
        scope(exit) free(bitArr);
        memset(bitArr, 0, numBytes);
        foreach (b; bitsToTest)
            bts(bitArr, b);
        auto br = BitRange(bitArr, numBits);
        foreach (b; bitsToTest)
        {
            assert(!br.empty);
            assert(b == br.front);
            br.popFront();
        }
        assert(br.empty);
    }

    testIt(100, 0, 1, 31, 63, 85);
    testIt(100, 6, 45, 89, 92, 99);
}

/**
 * Swaps bytes in a 4 byte uint end-to-end, i.e. byte 0 becomes
 * byte 3, byte 1 becomes byte 2, byte 2 becomes byte 1, byte 3
 * becomes byte 0.
 */
version (LDC)
{
    alias bswap = llvm_bswap!uint;
}
else
uint bswap(uint v) pure;

/**
 * Swaps bytes in an 8 byte ulong end-to-end, i.e. byte 0 becomes
 * byte 7, byte 1 becomes byte 6, etc.
 */
version (LDC)
{
    alias bswap = llvm_bswap!ulong;
}
else
ulong bswap(ulong v) pure
{
    auto sv = Split64(v);

    const temp = sv.lo;
    sv.lo = bswap(sv.hi);
    sv.hi = bswap(temp);

    return (cast(ulong) sv.hi << 32) | sv.lo;
}

version (DigitalMars) version (AnyX86) @system // not pure
{
    /**
     * Reads I/O port at port_address.
     */
    ubyte inp(uint port_address);


    /**
     * ditto
     */
    ushort inpw(uint port_address);


    /**
     * ditto
     */
    uint inpl(uint port_address);


    /**
     * Writes and returns value to I/O port at port_address.
     */
    ubyte outp(uint port_address, ubyte value);


    /**
     * ditto
     */
    ushort outpw(uint port_address, ushort value);


    /**
     * ditto
     */
    uint outpl(uint port_address, uint value);
}
version(LDC) @system // not pure
{
    /**
     * Reads I/O port at port_address.
     */
    uint inp(uint port_address)
    {
        assert(false, "inp not yet implemented for LDC.");
    }


    /**
     * ditto
     */
    uint inpw(uint port_address)
    {
        assert(false, "inpw not yet implemented for LDC.");
    }


    /**
     * ditto
     */
    uint inpl(uint port_address)
    {
        assert(false, "inpl not yet implemented for LDC.");
    }


    /**
     * Writes and returns value to I/O port at port_address.
     */
    ubyte outp(uint port_address, uint value)
    {
        assert(false, "outp not yet implemented for LDC.");
    }


    /**
     * ditto
     */
    ushort outpw(uint port_address, uint value)
    {
        assert(false, "outpw not yet implemented for LDC.");
    }


    /**
     * ditto
     */
    uint outpl(uint port_address, uint value)
    {
        assert(false, "outpl not yet implemented for LDC.");
    }
}

version (LDC)
{
    alias _popcnt = llvm_ctpop!ushort;

    pragma(inline, true):

    int _popcnt(uint x) pure
    {
        return cast(int) llvm_ctpop(x);
    }

    int _popcnt(ulong x) pure
    {
        return cast(int) llvm_ctpop(x);
    }
}


/**
 *  Calculates the number of set bits in an integer.
 */
int popcnt(uint x) pure
{
    // Select the fastest method depending on the compiler and CPU architecture
<<<<<<< HEAD
    version(LDC)
    {
        pragma(inline, true);
        if (!__ctfe)
            return _popcnt(x);
    }
    else version(DigitalMars)
=======
    version (DigitalMars)
>>>>>>> 9b632ca3
    {
        static if (is(typeof(_popcnt(uint.max))))
        {
            import core.cpuid;
            if (!__ctfe && hasPopcnt)
                return _popcnt(x);
        }
    }

    return softPopcnt!uint(x);
}

unittest
{
    assert( popcnt( 0 ) == 0 );
    assert( popcnt( 7 ) == 3 );
    assert( popcnt( 0xAA )== 4 );
    assert( popcnt( 0x8421_1248 ) == 8 );
    assert( popcnt( 0xFFFF_FFFF ) == 32 );
    assert( popcnt( 0xCCCC_CCCC ) == 16 );
    assert( popcnt( 0x7777_7777 ) == 24 );

    // Make sure popcnt() is available at CTFE
    enum test_ctfe = popcnt(uint.max);
    assert(test_ctfe == 32);
}

/// ditto
int popcnt(ulong x) pure
{
    // Select the fastest method depending on the compiler and CPU architecture
    version(LDC)
    {
        pragma(inline, true);
        if (!__ctfe)
            return _popcnt(x);
    }

    import core.cpuid;

    static if (size_t.sizeof == uint.sizeof)
    {
        const sx = Split64(x);
        version (DigitalMars)
        {
            static if (is(typeof(_popcnt(uint.max))))
            {
                if (!__ctfe && hasPopcnt)
                    return _popcnt(sx.lo) + _popcnt(sx.hi);
            }
        }

        return softPopcnt!uint(sx.lo) + softPopcnt!uint(sx.hi);
    }
    else static if (size_t.sizeof == ulong.sizeof)
    {
        version (DigitalMars)
        {
            static if (is(typeof(_popcnt(ulong.max))))
            {
                if (!__ctfe && hasPopcnt)
                    return _popcnt(x);
            }
        }

        return softPopcnt!ulong(x);
    }
    else
        static assert(false);
}

unittest
{
    assert(popcnt(0uL) == 0);
    assert(popcnt(1uL) == 1);
    assert(popcnt((1uL << 32) - 1) == 32);
    assert(popcnt(0x48_65_6C_6C_6F_3F_21_00uL) == 28);
    assert(popcnt(ulong.max) == 64);

    // Make sure popcnt() is available at CTFE
    enum test_ctfe = popcnt(ulong.max);
    assert(test_ctfe == 64);
}

private int softPopcnt(N)(N x) pure
    if (is(N == uint) || is(N == ulong))
{
    // Avoid branches, and the potential for cache misses which
    // could be incurred with a table lookup.

    // We need to mask alternate bits to prevent the
    // sum from overflowing.
    // add neighbouring bits. Each bit is 0 or 1.
    enum mask1 = cast(N) 0x5555_5555_5555_5555L;
    x = x - ((x>>1) & mask1);
    // now each two bits of x is a number 00,01 or 10.
    // now add neighbouring pairs
    enum mask2a = cast(N) 0xCCCC_CCCC_CCCC_CCCCL;
    enum mask2b = cast(N) 0x3333_3333_3333_3333L;
    x = ((x & mask2a)>>2) + (x & mask2b);
    // now each nibble holds 0000-0100. Adding them won't
    // overflow any more, so we don't need to mask any more

    enum mask4 = cast(N) 0x0F0F_0F0F_0F0F_0F0FL;
    x = (x + (x >> 4)) & mask4;

    enum shiftbits = is(N == uint)? 24 : 56;
    enum maskMul = cast(N) 0x0101_0101_0101_0101L;
    x = (x * maskMul) >> shiftbits;

    return cast(int) x;
}

version (DigitalMars) version (AnyX86)
{
    /**
     * Calculates the number of set bits in an integer
     * using the X86 SSE4 POPCNT instruction.
     * POPCNT is not available on all X86 CPUs.
     */
    ushort _popcnt( ushort x ) pure;
    /// ditto
    int _popcnt( uint x ) pure;
    version (X86_64)
    {
        /// ditto
        int _popcnt( ulong x ) pure;
    }

    unittest
    {
        // Not everyone has SSE4 instructions
        import core.cpuid;
        if (!hasPopcnt)
            return;

        static int popcnt_x(ulong u) nothrow @nogc
        {
            int c;
            while (u)
            {
                c += u & 1;
                u >>= 1;
            }
            return c;
        }

        for (uint u = 0; u < 0x1_0000; ++u)
        {
            //writefln("%x %x %x", u,   _popcnt(cast(ushort)u), popcnt_x(cast(ushort)u));
            assert(_popcnt(cast(ushort)u) == popcnt_x(cast(ushort)u));

            assert(_popcnt(cast(uint)u) == popcnt_x(cast(uint)u));
            uint ui = u * 0x3_0001;
            assert(_popcnt(ui) == popcnt_x(ui));

            version (X86_64)
            {
                assert(_popcnt(cast(ulong)u) == popcnt_x(cast(ulong)u));
                ulong ul = u * 0x3_0003_0001;
                assert(_popcnt(ul) == popcnt_x(ul));
            }
        }
    }
}


/*************************************
 * Read/write value from/to the memory location indicated by ptr.
 *
 * These functions are recognized by the compiler, and calls to them are guaranteed
 * to not be removed (as dead assignment elimination or presumed to have no effect)
 * or reordered in the same thread.
 *
 * These reordering guarantees are only made with regards to other
 * operations done through these functions; the compiler is free to reorder regular
 * loads/stores with regards to loads/stores done through these functions.
 *
 * This is useful when dealing with memory-mapped I/O (MMIO) where a store can
 * have an effect other than just writing a value, or where sequential loads
 * with no intervening stores can retrieve
 * different values from the same location due to external stores to the location.
 *
 * These functions will, when possible, do the load/store as a single operation. In
 * general, this is possible when the size of the operation is less than or equal to
 * $(D (void*).sizeof), although some targets may support larger operations. If the
 * load/store cannot be done as a single operation, multiple smaller operations will be used.
 *
 * These are not to be conflated with atomic operations. They do not guarantee any
 * atomicity. This may be provided by coincidence as a result of the instructions
 * used on the target, but this should not be relied on for portable programs.
 * Further, no memory fences are implied by these functions.
 * They should not be used for communication between threads.
 * They may be used to guarantee a write or read cycle occurs at a specified address.
 */

version (LDC)
{
    pragma(LDC_intrinsic, "ldc.bitop.vld")
        ubyte volatileLoad(ubyte* ptr);
    pragma(LDC_intrinsic, "ldc.bitop.vld")
        ushort volatileLoad(ushort* ptr);  /// ditto
    pragma(LDC_intrinsic, "ldc.bitop.vld")
        uint volatileLoad(uint* ptr);      /// ditto
    pragma(LDC_intrinsic, "ldc.bitop.vld")
        ulong volatileLoad(ulong* ptr);    /// ditto

    pragma(LDC_intrinsic, "ldc.bitop.vst")
        void volatileStore(ubyte* ptr, ubyte value);   /// ditto
    pragma(LDC_intrinsic, "ldc.bitop.vst")
        void volatileStore(ushort* ptr, ushort value); /// ditto
    pragma(LDC_intrinsic, "ldc.bitop.vst")
        void volatileStore(uint* ptr, uint value);     /// ditto
    pragma(LDC_intrinsic, "ldc.bitop.vst")
        void volatileStore(ulong* ptr, ulong value);   /// ditto
}
else
{

ubyte  volatileLoad(ubyte * ptr);
ushort volatileLoad(ushort* ptr);  /// ditto
uint   volatileLoad(uint  * ptr);  /// ditto
ulong  volatileLoad(ulong * ptr);  /// ditto

void volatileStore(ubyte * ptr, ubyte  value);   /// ditto
void volatileStore(ushort* ptr, ushort value);   /// ditto
void volatileStore(uint  * ptr, uint   value);   /// ditto
void volatileStore(ulong * ptr, ulong  value);   /// ditto

} // !LDC

@system unittest
{
    alias TT(T...) = T;

    foreach (T; TT!(ubyte, ushort, uint, ulong))
    {
        T u;
        T* p = &u;
        volatileStore(p, 1);
        T r = volatileLoad(p);
        assert(r == u);
    }
}


/**
 * Reverses the order of bits in a 32-bit integer.
 */
pragma(inline, true)
uint bitswap( uint x ) pure
{
    if (!__ctfe)
    {
        version (LDC)
        {
            static if (is(typeof(llvm_bitreverse(x))))
                return llvm_bitreverse(x);
        }
        else
        static if (is(typeof(asmBitswap32(x))))
            return asmBitswap32(x);
    }

    return softBitswap!uint(x);
}

unittest
{
    static void test(alias impl)()
    {
        assert (impl( 0x8000_0100 ) == 0x0080_0001);
        foreach (i; 0 .. 32)
            assert (impl(1 << i) == 1 << 32 - i - 1);
    }

    test!(bitswap)();
    test!(softBitswap!uint)();
    static if (is(typeof(asmBitswap32(0u))))
        test!(asmBitswap32)();

    // Make sure bitswap() is available at CTFE
    enum test_ctfe = bitswap(1U);
    assert(test_ctfe == (1U << 31));
}

/**
 * Reverses the order of bits in a 64-bit integer.
 */
pragma(inline, true)
ulong bitswap ( ulong x ) pure
{
    if (!__ctfe)
    {
        version (LDC)
        {
            static if (is(typeof(llvm_bitreverse(x))))
                return llvm_bitreverse(x);
        }
        else
        static if (is(typeof(asmBitswap64(x))))
            return asmBitswap64(x);
    }

    return softBitswap!ulong(x);
}

unittest
{
    static void test(alias impl)()
    {
        assert (impl( 0b1000000000000000000000010000000000000000100000000000000000000001)
            == 0b1000000000000000000000010000000000000000100000000000000000000001);
        assert (impl( 0b1110000000000000000000010000000000000000100000000000000000000001)
            == 0b1000000000000000000000010000000000000000100000000000000000000111);
        foreach (i; 0 .. 64)
            assert (impl(1UL << i) == 1UL << 64 - i - 1);
    }

    test!(bitswap)();
    test!(softBitswap!ulong)();
    static if (is(typeof(asmBitswap64(0uL))))
        test!(asmBitswap64)();

    // Make sure bitswap() is available at CTFE
    enum test_ctfe = bitswap(1UL);
    assert(test_ctfe == (1UL << 63));
}

private N softBitswap(N)(N x) pure
    if (is(N == uint) || is(N == ulong))
{
    // swap 1-bit pairs:
    enum mask1 = cast(N) 0x5555_5555_5555_5555L;
    x = ((x >> 1) & mask1) | ((x & mask1) << 1);
    // swap 2-bit pairs:
    enum mask2 = cast(N) 0x3333_3333_3333_3333L;
    x = ((x >> 2) & mask2) | ((x & mask2) << 2);
    // swap 4-bit pairs:
    enum mask4 = cast(N) 0x0F0F_0F0F_0F0F_0F0FL;
    x = ((x >> 4) & mask4) | ((x & mask4) << 4);

    // reverse the order of all bytes:
    x = bswap(x);

    return x;
}

version (AsmX86)
{
    private uint asmBitswap32(uint x) @trusted pure
    {
        asm pure nothrow @nogc { naked; }

        version (D_InlineAsm_X86_64)
        {
            version (Win64)
                asm pure nothrow @nogc { mov EAX, ECX; }
            else
                asm pure nothrow @nogc { mov EAX, EDI; }
        }

        asm pure nothrow @nogc
        {
            // Author: Tiago Gasiba.
            mov EDX, EAX;
            shr EAX, 1;
            and EDX, 0x5555_5555;
            and EAX, 0x5555_5555;
            shl EDX, 1;
            or  EAX, EDX;
            mov EDX, EAX;
            shr EAX, 2;
            and EDX, 0x3333_3333;
            and EAX, 0x3333_3333;
            shl EDX, 2;
            or  EAX, EDX;
            mov EDX, EAX;
            shr EAX, 4;
            and EDX, 0x0f0f_0f0f;
            and EAX, 0x0f0f_0f0f;
            shl EDX, 4;
            or  EAX, EDX;
            bswap EAX;
            ret;
        }
    }
}

version (LDC) {} else
version (D_InlineAsm_X86_64)
{
    private ulong asmBitswap64(ulong x) @trusted pure
    {
        asm pure nothrow @nogc { naked; }

        version (Win64)
            asm pure nothrow @nogc { mov RAX, RCX; }
        else
            asm pure nothrow @nogc { mov RAX, RDI; }

        asm pure nothrow @nogc
        {
            // Author: Tiago Gasiba.
            mov RDX, RAX;
            shr RAX, 1;
            mov RCX, 0x5555_5555_5555_5555L;
            and RDX, RCX;
            and RAX, RCX;
            shl RDX, 1;
            or  RAX, RDX;

            mov RDX, RAX;
            shr RAX, 2;
            mov RCX, 0x3333_3333_3333_3333L;
            and RDX, RCX;
            and RAX, RCX;
            shl RDX, 2;
            or  RAX, RDX;

            mov RDX, RAX;
            shr RAX, 4;
            mov RCX, 0x0f0f_0f0f_0f0f_0f0fL;
            and RDX, RCX;
            and RAX, RCX;
            shl RDX, 4;
            or  RAX, RDX;
            bswap RAX;
            ret;
        }
    }
}

/**
 *  Bitwise rotate `value` left (`rol`) or right (`ror`) by
 *  `count` bit positions.
 */
pure T rol(T)(in T value, in uint count)
    if (__traits(isIntegral, T) && __traits(isUnsigned, T))
{
    assert(count < 8 * T.sizeof);
    return cast(T) ((value << count) | (value >> (-count & (T.sizeof * 8 - 1))));
}
/// ditto
pure T ror(T)(in T value, in uint count)
    if (__traits(isIntegral, T) && __traits(isUnsigned, T))
{
    assert(count < 8 * T.sizeof);
    return cast(T) ((value >> count) | (value << (-count & (T.sizeof * 8 - 1))));
}
/// ditto
pure T rol(uint count, T)(in T value)
    if (__traits(isIntegral, T) && __traits(isUnsigned, T))
{
    static assert(count < 8 * T.sizeof);
    return cast(T) ((value << count) | (value >> (-count & (T.sizeof * 8 - 1))));
}
/// ditto
pure T ror(uint count, T)(in T value)
    if (__traits(isIntegral, T) && __traits(isUnsigned, T))
{
    static assert(count < 8 * T.sizeof);
    return cast(T) ((value >> count) | (value << (-count & (T.sizeof * 8 - 1))));
}

///
unittest
{
    ubyte a = 0b10101010U;
    ulong b = ulong.max;

    assert(rol(a, 1) == 0b01010101);
    assert(ror(a, 1) == 0b01010101);
    assert(rol(a, 3) == 0b01010101);
    assert(ror(a, 3) == 0b01010101);

    assert(rol(a, 0) == a);
    assert(ror(a, 0) == a);

    assert(rol(b, 63) == ulong.max);
    assert(ror(b, 63) == ulong.max);

    assert(rol!3(a) == 0b01010101);
    assert(ror!3(a) == 0b01010101);
}<|MERGE_RESOLUTION|>--- conflicted
+++ resolved
@@ -15,16 +15,12 @@
 @safe:
 @nogc:
 
-<<<<<<< HEAD
 version (LDC)
 {
     import ldc.intrinsics;
     // Do not use the DMD inline assembler.
 }
-else version( D_InlineAsm_X86_64 )
-=======
-version (D_InlineAsm_X86_64)
->>>>>>> 9b632ca3
+else version (D_InlineAsm_X86_64)
     version = AsmX86;
 else version (D_InlineAsm_X86)
     version = AsmX86;
@@ -636,7 +632,7 @@
      */
     uint outpl(uint port_address, uint value);
 }
-version(LDC) @system // not pure
+version (LDC) @system // not pure
 {
     /**
      * Reads I/O port at port_address.
@@ -716,17 +712,13 @@
 int popcnt(uint x) pure
 {
     // Select the fastest method depending on the compiler and CPU architecture
-<<<<<<< HEAD
-    version(LDC)
+    version (LDC)
     {
         pragma(inline, true);
         if (!__ctfe)
             return _popcnt(x);
     }
-    else version(DigitalMars)
-=======
-    version (DigitalMars)
->>>>>>> 9b632ca3
+    else version (DigitalMars)
     {
         static if (is(typeof(_popcnt(uint.max))))
         {
@@ -758,7 +750,7 @@
 int popcnt(ulong x) pure
 {
     // Select the fastest method depending on the compiler and CPU architecture
-    version(LDC)
+    version (LDC)
     {
         pragma(inline, true);
         if (!__ctfe)
