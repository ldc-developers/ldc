--- conflicted
+++ resolved
@@ -3,7 +3,7 @@
  *
  * Copyright: Copyright Don Clugston 2005 - 2009.
  * License:   $(LINK2 http://www.boost.org/LICENSE_1_0.txt, Boost License 1.0)
- * Authors:   Don Clugston, Sean Kelly, Walter Bright, Alex Rønne Petersen
+ * Authors:   Don Clugston, Sean Kelly, Walter Bright
  * Source:    $(DRUNTIMESRC core/_bitop.d)
  *
  * Some of the LDC-specific parts came »From GDC ... public domain!«
@@ -11,13 +11,12 @@
 
 /*          Copyright Don Clugston 2005 - 2009.
  * Distributed under the Boost Software License, Version 1.0.
- *    (See accompanying file LICENSE or copy at
+ *    (See accompanying file LICENSE_1_0.txt or copy at
  *          http://www.boost.org/LICENSE_1_0.txt)
  */
 module core.bitop;
 
 nothrow:
-@safe:
 
 version( D_InlineAsm_X86_64 )
     version = AsmX86;
@@ -40,7 +39,6 @@
  * }
  * ---
  */
-<<<<<<< HEAD
 version (LDC)
 {
     // KLUDGE: Need to adapt the return type.
@@ -65,9 +63,6 @@
 {
     pure int bsf(size_t v);
 }
-=======
-int bsf(size_t v) pure;
->>>>>>> f4fdc5b6
 
 unittest
 {
@@ -92,7 +87,6 @@
  * }
  * ---
  */
-<<<<<<< HEAD
 version (LDC)
 {
     version (LDC_LLVM_300)
@@ -116,9 +110,6 @@
 {
     pure int bsr(size_t v);
 }
-=======
-int bsr(size_t v) pure;
->>>>>>> f4fdc5b6
 
 unittest
 {
@@ -128,7 +119,6 @@
 /**
  * Tests the bit.
  */
-<<<<<<< HEAD
 version (LDC)
 {
     pure pragma(intrinsic, "ldc.bitop.bt")
@@ -138,15 +128,11 @@
 {
     pure int bt(in size_t* p, size_t bitnum);
 }
-=======
-int bt(in size_t* p, size_t bitnum) pure;
->>>>>>> f4fdc5b6
 
 
 /**
  * Tests and complements the bit.
  */
-<<<<<<< HEAD
 version (LDC)
 {
     pure pragma(intrinsic, "ldc.bitop.btc")
@@ -154,17 +140,13 @@
 }
 else
 {
-    int btc(size_t* p, size_t bitnum);
-}
-=======
-int btc(size_t* p, size_t bitnum) pure;
->>>>>>> f4fdc5b6
+    int btc(size_t* p, size_t bitnum) pure;
+}
 
 
 /**
  * Tests and resets (sets to 0) the bit.
  */
-<<<<<<< HEAD
 version (LDC)
 {
     pure pragma(intrinsic, "ldc.bitop.btr")
@@ -172,11 +154,8 @@
 }
 else
 {
-    int btr(size_t* p, size_t bitnum);
-}
-=======
-int btr(size_t* p, size_t bitnum) pure;
->>>>>>> f4fdc5b6
+    int btr(size_t* p, size_t bitnum) pure;
+}
 
 
 /**
@@ -228,7 +207,6 @@
 }
  * ---
  */
-<<<<<<< HEAD
 version (LDC)
 {
     pure pragma(intrinsic, "ldc.bitop.bts")
@@ -236,11 +214,8 @@
 }
 else
 {
-    int bts(size_t* p, size_t bitnum);
-}
-=======
-int bts(size_t* p, size_t bitnum) pure;
->>>>>>> f4fdc5b6
+    int bts(size_t* p, size_t bitnum) pure;
+}
 
 unittest
 {
@@ -291,7 +266,6 @@
  * byte 3, byte 1 becomes byte 2, byte 2 becomes byte 1, byte 3
  * becomes byte 0.
  */
-<<<<<<< HEAD
 version (LDC)
 {
     pure pragma(intrinsic, "llvm.bswap.i32")
@@ -301,93 +275,85 @@
 {
     pure uint bswap(uint v);
 }
-=======
-uint bswap(uint v) pure;
->>>>>>> f4fdc5b6
-
-@system // not pure
-{
-    /**
-     * Reads I/O port at port_address.
-     */
+
+
+/**
+ * Reads I/O port at port_address.
+ */
+version (LDC)
+{
+    uint inp(uint port_address)
+    {
+        assert(false, "inp not yet implemented for LDC.");
+    }
+}
+else
+{
     ubyte inp(uint port_address);
-
-<<<<<<< HEAD
-/**
- * Reads I/O port at port_address.
- */
-version (LDC)
-{
-    uint inp(uint port_address)
-    {
-        assert(false, "inp not yet implemented for LDC.");
-    }
-}
-else
-{
-    ubyte inp(uint port_address);
-}
-=======
->>>>>>> f4fdc5b6
-
-    /**
-     * ditto
-     */
+}
+
+
+/**
+ * ditto
+ */
+version (LDC)
+{
+    uint inpw(uint port_address)
+    {
+        assert(false, "inpw not yet implemented for LDC.");
+    }
+}
+else
+{
     ushort inpw(uint port_address);
-
-<<<<<<< HEAD
+}
+
+
 /**
  * ditto
  */
 version (LDC)
 {
-    uint inpw(uint port_address)
-    {
-        assert(false, "inpw not yet implemented for LDC.");
-    }
-}
-else
-{
-    ushort inpw(uint port_address);
-}
-=======
->>>>>>> f4fdc5b6
-
-    /**
-     * ditto
-     */
+    uint inpl(uint port_address)
+    {
+        assert(false, "inpl not yet implemented for LDC.");
+    }
+}
+else
+{
     uint inpl(uint port_address);
-
-<<<<<<< HEAD
+}
+
+
+/**
+ * Writes and returns value to I/O port at port_address.
+ */
+version (LDC)
+{
+    ubyte outp(uint port_address, uint value)
+    {
+        assert(false, "outp not yet implemented for LDC.");
+    }
+}
+else
+{
+    ubyte outp(uint port_address, ubyte value);
+}
+
+
 /**
  * ditto
  */
 version (LDC)
 {
-    uint inpl(uint port_address)
-    {
-        assert(false, "inpl not yet implemented for LDC.");
-    }
-}
-else
-{
-    uint inpl(uint port_address);
-}
-
-
-/**
- * Writes and returns value to I/O port at port_address.
- */
-version (LDC)
-{
-    ubyte outp(uint port_address, uint value)
-    {
-        assert(false, "outp not yet implemented for LDC.");
-    }
-}
-else
-{
-    ubyte outp(uint port_address, ubyte value);
+    ushort outpw(uint port_address, uint value)
+    {
+        assert(false, "outpw not yet implemented for LDC.");
+    }
+}
+else
+{
+    ushort outpw(uint port_address, ushort value);
 }
 
 
@@ -396,22 +362,6 @@
  */
 version (LDC)
 {
-    ushort outpw(uint port_address, uint value)
-    {
-        assert(false, "outpw not yet implemented for LDC.");
-    }
-}
-else
-{
-    ushort outpw(uint port_address, ushort value);
-}
-
-
-/**
- * ditto
- */
-version (LDC)
-{
     uint outpl(uint port_address, uint value)
     {
         assert(false, "outpl not yet implemented for LDC.");
@@ -419,24 +369,6 @@
 }
 else
 {
-=======
-
-    /**
-     * Writes and returns value to I/O port at port_address.
-     */
-    ubyte outp(uint port_address, ubyte value);
-
-
-    /**
-     * ditto
-     */
-    ushort outpw(uint port_address, ushort value);
-
-
-    /**
-     * ditto
-     */
->>>>>>> f4fdc5b6
     uint outpl(uint port_address, uint value);
 }
 
@@ -444,7 +376,6 @@
 /**
  *  Calculates the number of set bits in a 32-bit integer.
  */
-<<<<<<< HEAD
 version (LDC)
 {
     private pure pragma(intrinsic, "llvm.ctpop.i#") T ctpop(T)(T v);
@@ -485,37 +416,6 @@
         x &= 0xFFFF;
         return x;
     }
-=======
-int popcnt( uint x ) pure
-{
-    // Avoid branches, and the potential for cache misses which
-    // could be incurred with a table lookup.
-
-    // We need to mask alternate bits to prevent the
-    // sum from overflowing.
-    // add neighbouring bits. Each bit is 0 or 1.
-    x = x - ((x>>1) & 0x5555_5555);
-    // now each two bits of x is a number 00,01 or 10.
-    // now add neighbouring pairs
-    x = ((x&0xCCCC_CCCC)>>2) + (x&0x3333_3333);
-    // now each nibble holds 0000-0100. Adding them won't
-    // overflow any more, so we don't need to mask any more
-
-    // Now add the nibbles, then the bytes, then the words
-    // We still need to mask to prevent double-counting.
-    // Note that if we used a rotate instead of a shift, we
-    // wouldn't need the masks, and could just divide the sum
-    // by 8 to account for the double-counting.
-    // On some CPUs, it may be faster to perform a multiply.
-
-    x += (x>>4);
-    x &= 0x0F0F_0F0F;
-    x += (x>>8);
-    x &= 0x00FF_00FF;
-    x += (x>>16);
-    x &= 0xFFFF;
-    return x;
->>>>>>> f4fdc5b6
 }
 
 
@@ -534,7 +434,7 @@
 /**
  * Reverses the order of bits in a 32-bit integer.
  */
-@trusted uint bitswap( uint x ) pure
+pure uint bitswap( uint x )
 {
     version (AsmX86)
     {
