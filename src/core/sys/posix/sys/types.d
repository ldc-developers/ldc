/**
 * D header file for POSIX.
 *
 * Copyright: Copyright Sean Kelly 2005 - 2009.
 * License:   $(HTTP www.boost.org/LICENSE_1_0.txt, Boost License 1.0).
 * Authors:   Sean Kelly,
              Alex Rønne Petersen
 * Standards: The Open Group Base Specifications Issue 6, IEEE Std 1003.1, 2004 Edition
 */

/*          Copyright Sean Kelly 2005 - 2009.
 * Distributed under the Boost Software License, Version 1.0.
 *    (See accompanying file LICENSE or copy at
 *          http://www.boost.org/LICENSE_1_0.txt)
 */
module core.sys.posix.sys.types;

private import core.sys.posix.config;
private import core.stdc.stdint;
public import core.stdc.stddef;

version (OSX)
    version = Darwin;
else version (iOS)
    version = Darwin;
else version (TVOS)
    version = Darwin;
else version (WatchOS)
    version = Darwin;

version (Posix):
extern (C):

//
// bits/typesizes.h -- underlying types for *_t.
//
/*
__syscall_slong_t
__syscall_ulong_t
*/
version (CRuntime_Glibc)
{
    version (X86_64)
    {
        version (D_X32)
        {
            // X32 kernel interface is 64-bit.
            alias long slong_t;
            alias ulong ulong_t;
        }
        else
        {
            alias c_long slong_t;
            alias c_ulong ulong_t;
        }
    }
    else
    {
        alias c_long slong_t;
        alias c_ulong ulong_t;
    }
}
else
{
    alias c_long slong_t;
    alias c_ulong ulong_t;
}

//
// Required
//
/*
blkcnt_t
blksize_t
dev_t
gid_t
ino_t
mode_t
nlink_t
off_t
pid_t
size_t
ssize_t
time_t
uid_t
*/

version (CRuntime_Glibc)
{
  static if ( __USE_FILE_OFFSET64 )
  {
    alias long      blkcnt_t;
    alias ulong     ino_t;
    alias long      off_t;
  }
  else
  {
    alias slong_t   blkcnt_t;
    alias ulong_t   ino_t;
    alias slong_t   off_t;
  }
    alias slong_t   blksize_t;
    alias ulong     dev_t;
    alias uint      gid_t;
    alias uint      mode_t;
    alias ulong_t   nlink_t;
    alias int       pid_t;
    //size_t (defined in core.stdc.stddef)
    alias c_long    ssize_t;
    alias slong_t   time_t;
    alias uint      uid_t;
}
else version (CRuntime_Musl)
{
    alias long      blksize_t;
    alias ulong     nlink_t;
    alias long      dev_t;
    alias long      blkcnt_t;
    alias ulong     ino_t;
    alias long      off_t;
    alias long      _Addr;
    alias int       pid_t;
    alias uint      uid_t;
    alias uint      gid_t;
    alias long      time_t;
    alias long      clock_t;
    alias ulong     pthread_t;
    alias _Addr     ssize_t;
}
else version (Darwin)
{
    alias long      blkcnt_t;
    alias int       blksize_t;
    alias int       dev_t;
    alias uint      gid_t;
    alias ulong     ino_t;
    alias ushort    mode_t;
    alias ushort    nlink_t;
    alias long      off_t;
    alias int       pid_t;
    //size_t (defined in core.stdc.stddef)
    alias c_long    ssize_t;
    alias c_long    time_t;
    alias uint      uid_t;
}
else version (FreeBSD)
{
    // https://github.com/freebsd/freebsd/blob/master/sys/sys/_types.h
    alias long      blkcnt_t;
    alias uint      blksize_t;
    alias uint      dev_t;
    alias uint      gid_t;
    alias uint      ino_t;
    alias ushort    mode_t;
    alias ushort    nlink_t;
    alias long      off_t;
    alias int       pid_t;
    //size_t (defined in core.stdc.stddef)
    alias c_long    ssize_t;
    alias c_long    time_t;
    alias uint      uid_t;
    alias uint      fflags_t;
}
else version (NetBSD)
{
    alias long      blkcnt_t;
    alias int       blksize_t;
    alias ulong     dev_t;
    alias uint      gid_t;
    alias ulong     ino_t;
    alias uint      mode_t;
    alias uint      nlink_t;
    alias ulong     off_t;
    alias int       pid_t;
    //size_t (defined in core.stdc.stddef)
    alias c_long      ssize_t;
    alias c_long      time_t;
    alias uint        uid_t;
}
else version (DragonFlyBSD)
{
    alias long      blkcnt_t;
    alias long      blksize_t;
    alias uint      dev_t;
    alias uint      gid_t;
    alias long      ino_t;
    alias ushort    mode_t;
    alias uint      nlink_t;
    alias long      off_t;      //__off_t (defined in /usr/include/sys/stdint.h -> core.stdc.stddef)
    alias int       pid_t;      // size_t (defined in /usr/include/sys/stdint.h -> core.stdc.stddef)
    alias c_long    ssize_t;
    alias long      time_t;
    alias uint      uid_t;
}
else version (Solaris)
{
    alias char* caddr_t;
    alias c_long daddr_t;
    alias short cnt_t;

    static if (__USE_FILE_OFFSET64)
    {
        alias long blkcnt_t;
        alias ulong ino_t;
        alias long off_t;
    }
    else
    {
        alias c_long blkcnt_t;
        alias c_ulong ino_t;
        alias c_long off_t;
    }

    version (D_LP64)
    {
        alias blkcnt_t blkcnt64_t;
        alias ino_t ino64_t;
        alias off_t off64_t;
    }
    else
    {
        alias long blkcnt64_t;
        alias ulong ino64_t;
        alias long off64_t;
    }

    alias uint blksize_t;
    alias c_ulong dev_t;
    alias uid_t gid_t;
    alias uint mode_t;
    alias uint nlink_t;
    alias int pid_t;
    alias c_long ssize_t;
    alias c_long time_t;
    alias uint uid_t;
}
else version (CRuntime_Bionic)
{
    alias c_ulong   blkcnt_t;
    alias c_ulong   blksize_t;
    alias size_t    dev_t;
    alias uint      gid_t;
    alias c_ulong   ino_t;
    alias c_long    off_t;
    alias int       pid_t;
    alias c_long    ssize_t;
    alias c_long    time_t;
    alias uint      uid_t;

<<<<<<< HEAD
    version (D_LP64)
=======
    version (X86)
    {
        alias ushort    mode_t;
        alias ushort    nlink_t;
    }
    else version (X86_64)
    {
        alias ushort    mode_t;
        alias uint      nlink_t;
    }
    else version (ARM)
    {
        alias ushort    mode_t;
        alias ushort    nlink_t;
    }
    else version (AArch64)
    {
        alias uint      mode_t;
        alias uint      nlink_t;
    }
    else version (MIPS32)
>>>>>>> 9b632ca3
    {
        alias uint      mode_t;
        alias uint      nlink_t;
    }
    else
    {
        alias ushort    mode_t;
        alias ushort    nlink_t;
    }
}
else version (CRuntime_UClibc)
{
    static if ( __USE_FILE_OFFSET64 )
    {
        alias long      blkcnt_t;
        alias ulong     ino_t;
        alias long      off_t;
    }
    else
    {
        alias slong_t   blkcnt_t;
        alias ulong_t   ino_t;
        alias slong_t   off_t;
    }

    version (D_LP64)
    {
        alias ino_t ino64_t;
        alias off_t off64_t;
    }
    else
    {
        alias ulong ino64_t;
        alias long off64_t;
    }

    alias slong_t   blksize_t;
    alias c_ulong   dev_t;
    alias uint      gid_t;
    alias uint      mode_t;
    alias uint      nlink_t;
    alias int       pid_t;
    //size_t (defined in core.stdc.stddef)
    alias c_long    ssize_t;
    alias slong_t   time_t;
    alias uint      uid_t;
}
else
{
    static assert(false, "Unsupported platform");
}

//
// XOpen (XSI)
//
/*
clock_t
fsblkcnt_t
fsfilcnt_t
id_t
key_t
suseconds_t
useconds_t
*/

version (CRuntime_Glibc)
{
  static if ( __USE_FILE_OFFSET64 )
  {
    alias ulong     fsblkcnt_t;
    alias ulong     fsfilcnt_t;
  }
  else
  {
    alias ulong_t   fsblkcnt_t;
    alias ulong_t   fsfilcnt_t;
  }
    alias slong_t   clock_t;
    alias uint      id_t;
    alias int       key_t;
    alias slong_t   suseconds_t;
    alias uint      useconds_t;
}
else version (Darwin)
{
    alias uint   fsblkcnt_t;
    alias uint   fsfilcnt_t;
    alias c_long clock_t;
    alias uint   id_t;
    // key_t
    alias int    suseconds_t;
    alias uint   useconds_t;
}
else version (FreeBSD)
{
    alias ulong     fsblkcnt_t;
    alias ulong     fsfilcnt_t;
    alias c_long    clock_t;
    alias long      id_t;
    alias c_long    key_t;
    alias c_long    suseconds_t;
    alias uint      useconds_t;
}
else version (NetBSD)
{
    alias ulong     fsblkcnt_t;
    alias ulong     fsfilcnt_t;
    alias c_long    clock_t;
    alias long      id_t;
    alias c_long    key_t;
    alias c_long    suseconds_t;
    alias uint      useconds_t;
}
else version (DragonFlyBSD)
{
    alias ulong     fsblkcnt_t;
    alias ulong     fsfilcnt_t;
    alias c_long    clock_t;
    alias long      id_t;
    alias c_long    key_t;
    alias c_long    suseconds_t;
    alias uint      useconds_t;
}
else version (Solaris)
{
    static if (__USE_FILE_OFFSET64)
    {
        alias ulong fsblkcnt_t;
        alias ulong fsfilcnt_t;
    }
    else
    {
        alias c_ulong fsblkcnt_t;
        alias c_ulong fsfilcnt_t;
    }

    alias c_long clock_t;
    alias int id_t;
    alias int key_t;
    alias c_long suseconds_t;
    alias uint useconds_t;

    alias id_t taskid_t;
    alias id_t projid_t;
    alias id_t poolid_t;
    alias id_t zoneid_t;
    alias id_t ctid_t;
}
else version (CRuntime_Bionic)
{
    alias c_ulong  fsblkcnt_t;
    alias c_ulong  fsfilcnt_t;
    alias c_long   clock_t;
    alias uint     id_t;
    alias int      key_t;
    alias c_long   suseconds_t;
    alias uint     useconds_t; // Updated in Lollipop
}
else version (CRuntime_Musl)
{
  static if ( __USE_FILE_OFFSET64 )
  {
    alias ulong     fsblkcnt_t;
    alias ulong     fsfilcnt_t;
  }
  else
  {
    alias ulong_t   fsblkcnt_t;
    alias ulong_t   fsfilcnt_t;
  }
    alias uint mode_t;
    alias uint id_t;
    alias long suseconds_t;
}
else version (CRuntime_UClibc)
{
  static if ( __USE_FILE_OFFSET64 )
  {
    alias ulong     fsblkcnt_t;
    alias ulong     fsfilcnt_t;
  }
  else
  {
    alias ulong_t   fsblkcnt_t;
    alias ulong_t   fsfilcnt_t;
  }
    alias slong_t   clock_t;
    alias uint      id_t;
    alias int       key_t;
    alias slong_t   suseconds_t;
    alias uint      useconds_t;
}
else
{
    static assert(false, "Unsupported platform");
}

//
// Thread (THR)
//
/*
pthread_attr_t
pthread_cond_t
pthread_condattr_t
pthread_key_t
pthread_mutex_t
pthread_mutexattr_t
pthread_once_t
pthread_rwlock_t
pthread_rwlockattr_t
pthread_t
*/

version (CRuntime_Glibc)
{
    version (X86)
    {
        enum __SIZEOF_PTHREAD_ATTR_T = 36;
        enum __SIZEOF_PTHREAD_MUTEX_T = 24;
        enum __SIZEOF_PTHREAD_MUTEXATTR_T = 4;
        enum __SIZEOF_PTHREAD_COND_T = 48;
        enum __SIZEOF_PTHREAD_CONDATTR_T = 4;
        enum __SIZEOF_PTHREAD_RWLOCK_T = 32;
        enum __SIZEOF_PTHREAD_RWLOCKATTR_T = 8;
        enum __SIZEOF_PTHREAD_BARRIER_T = 20;
        enum __SIZEOF_PTHREAD_BARRIERATTR_T = 4;
    }
    else version (X86_64)
    {
        static if (__WORDSIZE == 64)
        {
            enum __SIZEOF_PTHREAD_ATTR_T = 56;
            enum __SIZEOF_PTHREAD_MUTEX_T = 40;
            enum __SIZEOF_PTHREAD_MUTEXATTR_T = 4;
            enum __SIZEOF_PTHREAD_COND_T = 48;
            enum __SIZEOF_PTHREAD_CONDATTR_T = 4;
            enum __SIZEOF_PTHREAD_RWLOCK_T = 56;
            enum __SIZEOF_PTHREAD_RWLOCKATTR_T = 8;
            enum __SIZEOF_PTHREAD_BARRIER_T = 32;
            enum __SIZEOF_PTHREAD_BARRIERATTR_T = 4;
        }
        else
        {
            enum __SIZEOF_PTHREAD_ATTR_T = 32;
            enum __SIZEOF_PTHREAD_MUTEX_T = 32;
            enum __SIZEOF_PTHREAD_MUTEXATTR_T = 4;
            enum __SIZEOF_PTHREAD_COND_T = 48;
            enum __SIZEOF_PTHREAD_CONDATTR_T = 4;
            enum __SIZEOF_PTHREAD_RWLOCK_T = 44;
            enum __SIZEOF_PTHREAD_RWLOCKATTR_T = 8;
            enum __SIZEOF_PTHREAD_BARRIER_T = 20;
            enum __SIZEOF_PTHREAD_BARRIERATTR_T = 4;
        }
    }
    else version (AArch64)
    {
        enum __SIZEOF_PTHREAD_ATTR_T = 64;
        enum __SIZEOF_PTHREAD_MUTEX_T = 48;
        enum __SIZEOF_PTHREAD_MUTEXATTR_T = 8;
        enum __SIZEOF_PTHREAD_COND_T = 48;
        enum __SIZEOF_PTHREAD_CONDATTR_T = 8;
        enum __SIZEOF_PTHREAD_RWLOCK_T = 56;
        enum __SIZEOF_PTHREAD_RWLOCKATTR_T = 8;
        enum __SIZEOF_PTHREAD_BARRIER_T = 32;
        enum __SIZEOF_PTHREAD_BARRIERATTR_T = 8;
    }
    else version (ARM)
    {
        enum __SIZEOF_PTHREAD_ATTR_T = 36;
        enum __SIZEOF_PTHREAD_MUTEX_T = 24;
        enum __SIZEOF_PTHREAD_MUTEXATTR_T = 4;
        enum __SIZEOF_PTHREAD_COND_T = 48;
        enum __SIZEOF_PTHREAD_CONDATTR_T = 4;
        enum __SIZEOF_PTHREAD_RWLOCK_T = 32;
        enum __SIZEOF_PTHREAD_RWLOCKATTR_T = 8;
        enum __SIZEOF_PTHREAD_BARRIER_T = 20;
        enum __SIZEOF_PTHREAD_BARRIERATTR_T = 4;
    }
    else version (IA64)
    {
        enum __SIZEOF_PTHREAD_ATTR_T = 56;
        enum __SIZEOF_PTHREAD_MUTEX_T = 40;
        enum __SIZEOF_PTHREAD_MUTEXATTR_T = 4;
        enum __SIZEOF_PTHREAD_COND_T = 48;
        enum __SIZEOF_PTHREAD_CONDATTR_T = 4;
        enum __SIZEOF_PTHREAD_RWLOCK_T = 56;
        enum __SIZEOF_PTHREAD_RWLOCKATTR_T = 8;
        enum __SIZEOF_PTHREAD_BARRIER_T = 32;
        enum __SIZEOF_PTHREAD_BARRIERATTR_T = 4;
    }
    else version (MIPS32)
    {
        enum __SIZEOF_PTHREAD_ATTR_T = 36;
        enum __SIZEOF_PTHREAD_MUTEX_T = 24;
        enum __SIZEOF_PTHREAD_MUTEXATTR_T = 4;
        enum __SIZEOF_PTHREAD_COND_T = 48;
        enum __SIZEOF_PTHREAD_CONDATTR_T = 4;
        enum __SIZEOF_PTHREAD_RWLOCK_T = 32;
        enum __SIZEOF_PTHREAD_RWLOCKATTR_T = 8;
        enum __SIZEOF_PTHREAD_BARRIER_T = 20;
        enum __SIZEOF_PTHREAD_BARRIERATTR_T = 4;
    }
    else version (MIPS64)
    {
        enum __SIZEOF_PTHREAD_ATTR_T = 56;
        enum __SIZEOF_PTHREAD_MUTEX_T = 40;
        enum __SIZEOF_PTHREAD_MUTEXATTR_T = 4;
        enum __SIZEOF_PTHREAD_COND_T = 48;
        enum __SIZEOF_PTHREAD_CONDATTR_T = 4;
        enum __SIZEOF_PTHREAD_RWLOCK_T = 56;
        enum __SIZEOF_PTHREAD_RWLOCKATTR_T = 8;
        enum __SIZEOF_PTHREAD_BARRIER_T = 32;
        enum __SIZEOF_PTHREAD_BARRIERATTR_T = 4;
    }
    else version (PPC)
    {
        enum __SIZEOF_PTHREAD_ATTR_T = 36;
        enum __SIZEOF_PTHREAD_MUTEX_T = 24;
        enum __SIZEOF_PTHREAD_MUTEXATTR_T = 4;
        enum __SIZEOF_PTHREAD_COND_T = 48;
        enum __SIZEOF_PTHREAD_CONDATTR_T = 4;
        enum __SIZEOF_PTHREAD_RWLOCK_T = 32;
        enum __SIZEOF_PTHREAD_RWLOCKATTR_T = 8;
        enum __SIZEOF_PTHREAD_BARRIER_T = 20;
        enum __SIZEOF_PTHREAD_BARRIERATTR_T = 4;
    }
    else version (PPC64)
    {
        enum __SIZEOF_PTHREAD_ATTR_T = 56;
        enum __SIZEOF_PTHREAD_MUTEX_T = 40;
        enum __SIZEOF_PTHREAD_MUTEXATTR_T = 4;
        enum __SIZEOF_PTHREAD_COND_T = 48;
        enum __SIZEOF_PTHREAD_CONDATTR_T = 4;
        enum __SIZEOF_PTHREAD_RWLOCK_T = 56;
        enum __SIZEOF_PTHREAD_RWLOCKATTR_T = 8;
        enum __SIZEOF_PTHREAD_BARRIER_T = 32;
        enum __SIZEOF_PTHREAD_BARRIERATTR_T = 4;
    }
    else version (RISCV32)
    {
        enum __SIZEOF_PTHREAD_ATTR_T = 36;
        enum __SIZEOF_PTHREAD_MUTEX_T = 24;
        enum __SIZEOF_PTHREAD_MUTEXATTR_T = 4;
        enum __SIZEOF_PTHREAD_COND_T = 48;
        enum __SIZEOF_PTHREAD_CONDATTR_T = 4;
        enum __SIZEOF_PTHREAD_RWLOCK_T = 32;
        enum __SIZEOF_PTHREAD_RWLOCKATTR_T = 8;
        enum __SIZEOF_PTHREAD_BARRIER_T = 20;
        enum __SIZEOF_PTHREAD_BARRIERATTR_T = 4;
    }
    else version (RISCV64)
    {
        enum __SIZEOF_PTHREAD_ATTR_T = 56;
        enum __SIZEOF_PTHREAD_MUTEX_T = 40;
        enum __SIZEOF_PTHREAD_MUTEXATTR_T = 4;
        enum __SIZEOF_PTHREAD_COND_T = 48;
        enum __SIZEOF_PTHREAD_CONDATTR_T = 4;
        enum __SIZEOF_PTHREAD_RWLOCK_T = 56;
        enum __SIZEOF_PTHREAD_RWLOCKATTR_T = 8;
        enum __SIZEOF_PTHREAD_BARRIER_T = 32;
        enum __SIZEOF_PTHREAD_BARRIERATTR_T = 4;
    }
    else version (SPARC64)
    {
        enum __SIZEOF_PTHREAD_ATTR_T = 56;
        enum __SIZEOF_PTHREAD_MUTEX_T = 40;
        enum __SIZEOF_PTHREAD_MUTEXATTR_T = 4;
        enum __SIZEOF_PTHREAD_COND_T = 48;
        enum __SIZEOF_PTHREAD_CONDATTR_T = 4;
        enum __SIZEOF_PTHREAD_RWLOCK_T = 56;
        enum __SIZEOF_PTHREAD_RWLOCKATTR_T = 8;
        enum __SIZEOF_PTHREAD_BARRIER_T = 32;
        enum __SIZEOF_PTHREAD_BARRIERATTR_T = 4;
    }
    else version (S390)
    {
        enum __SIZEOF_PTHREAD_ATTR_T = 36;
        enum __SIZEOF_PTHREAD_MUTEX_T = 24;
        enum __SIZEOF_PTHREAD_MUTEXATTR_T = 4;
        enum __SIZEOF_PTHREAD_COND_T = 48;
        enum __SIZEOF_PTHREAD_CONDATTR_T = 4;
        enum __SIZEOF_PTHREAD_RWLOCK_T = 32;
        enum __SIZEOF_PTHREAD_RWLOCKATTR_T = 8;
        enum __SIZEOF_PTHREAD_BARRIER_T = 20;
        enum __SIZEOF_PTHREAD_BARRIERATTR_T = 4;
    }
    else version (SystemZ)
    {
        enum __SIZEOF_PTHREAD_ATTR_T = 56;
        enum __SIZEOF_PTHREAD_MUTEX_T = 40;
        enum __SIZEOF_PTHREAD_MUTEXATTR_T = 4;
        enum __SIZEOF_PTHREAD_COND_T = 48;
        enum __SIZEOF_PTHREAD_CONDATTR_T = 4;
        enum __SIZEOF_PTHREAD_RWLOCK_T = 56;
        enum __SIZEOF_PTHREAD_RWLOCKATTR_T = 8;
        enum __SIZEOF_PTHREAD_BARRIER_T = 32;
        enum __SIZEOF_PTHREAD_BARRIERATTR_T = 4;
    }
    else
    {
        static assert (false, "Unsupported platform");
    }

    union pthread_attr_t
    {
        byte[__SIZEOF_PTHREAD_ATTR_T] __size;
        c_long __align;
    }

    private alias int __atomic_lock_t;

    private struct _pthread_fastlock
    {
        c_long          __status;
        __atomic_lock_t __spinlock;
    }

    private alias void* _pthread_descr;

    union pthread_cond_t
    {
        byte[__SIZEOF_PTHREAD_COND_T] __size;
        long  __align;
    }

    union pthread_condattr_t
    {
        byte[__SIZEOF_PTHREAD_CONDATTR_T] __size;
        int __align;
    }

    alias uint pthread_key_t;

    union pthread_mutex_t
    {
        byte[__SIZEOF_PTHREAD_MUTEX_T] __size;
        c_long __align;
    }

    union pthread_mutexattr_t
    {
        byte[__SIZEOF_PTHREAD_MUTEXATTR_T] __size;
        int __align;
    }

    alias int pthread_once_t;

    struct pthread_rwlock_t
    {
        byte[__SIZEOF_PTHREAD_RWLOCK_T] __size;
        c_long __align;
    }

    struct pthread_rwlockattr_t
    {
        byte[__SIZEOF_PTHREAD_RWLOCKATTR_T] __size;
        c_long __align;
    }

    alias c_ulong pthread_t;
}
else version (CRuntime_Musl)
{
    version (X86_64) {
        union pthread_attr_t
        {
            int[14] __i;
            ulong[7] __s;
        }
        union pthread_cond_t
        {
            int[12] __i;
            void*[6] __p;
        }
        union pthread_mutex_t
        {
            int[10] __i;
            void*[5] __p;
        }
        union pthread_rwlock_t
        {
            int[14] __i;
            void*[7] __p;
        }
        struct pthread_rwlockattr_t
        {
            uint[2] __attr;
        }
        alias uint pthread_key_t;
        alias uint pthread_condattr_t;
        alias uint pthread_mutexattr_t;
        alias int pthread_once_t;
    }
    else
    {
        static assert (false, "Architecture unsupported");
    }
}
else version (Darwin)
{
    version (D_LP64)
    {
        enum __PTHREAD_SIZE__               = 1168;
        enum __PTHREAD_ATTR_SIZE__          = 56;
        enum __PTHREAD_MUTEXATTR_SIZE__     = 8;
        enum __PTHREAD_MUTEX_SIZE__         = 56;
        enum __PTHREAD_CONDATTR_SIZE__      = 8;
        enum __PTHREAD_COND_SIZE__          = 40;
        enum __PTHREAD_ONCE_SIZE__          = 8;
        enum __PTHREAD_RWLOCK_SIZE__        = 192;
        enum __PTHREAD_RWLOCKATTR_SIZE__    = 16;
    }
    else
    {
        enum __PTHREAD_SIZE__               = 596;
        enum __PTHREAD_ATTR_SIZE__          = 36;
        enum __PTHREAD_MUTEXATTR_SIZE__     = 8;
        enum __PTHREAD_MUTEX_SIZE__         = 40;
        enum __PTHREAD_CONDATTR_SIZE__      = 4;
        enum __PTHREAD_COND_SIZE__          = 24;
        enum __PTHREAD_ONCE_SIZE__          = 4;
        enum __PTHREAD_RWLOCK_SIZE__        = 124;
        enum __PTHREAD_RWLOCKATTR_SIZE__    = 12;
    }

    struct pthread_handler_rec
    {
      void function(void*)  __routine;
      void*                 __arg;
      pthread_handler_rec*  __next;
    }

    struct pthread_attr_t
    {
        c_long                              __sig;
        byte[__PTHREAD_ATTR_SIZE__]         __opaque;
    }

    struct pthread_cond_t
    {
        c_long                              __sig;
        byte[__PTHREAD_COND_SIZE__]         __opaque;
    }

    struct pthread_condattr_t
    {
        c_long                              __sig;
        byte[__PTHREAD_CONDATTR_SIZE__]     __opaque;
    }

    alias c_ulong pthread_key_t;

    struct pthread_mutex_t
    {
        c_long                              __sig;
        byte[__PTHREAD_MUTEX_SIZE__]        __opaque;
    }

    struct pthread_mutexattr_t
    {
        c_long                              __sig;
        byte[__PTHREAD_MUTEXATTR_SIZE__]    __opaque;
    }

    struct pthread_once_t
    {
        c_long                              __sig;
        byte[__PTHREAD_ONCE_SIZE__]         __opaque;
    }

    struct pthread_rwlock_t
    {
        c_long                              __sig;
        byte[__PTHREAD_RWLOCK_SIZE__]       __opaque;
    }

    struct pthread_rwlockattr_t
    {
        c_long                              __sig;
        byte[__PTHREAD_RWLOCKATTR_SIZE__]   __opaque;
    }

    private struct _opaque_pthread_t
    {
        c_long                  __sig;
        pthread_handler_rec*    __cleanup_stack;
        byte[__PTHREAD_SIZE__]  __opaque;
    }

    alias _opaque_pthread_t* pthread_t;
}
else version (FreeBSD)
{
    alias int lwpid_t;

    alias void* pthread_attr_t;
    alias void* pthread_cond_t;
    alias void* pthread_condattr_t;
    alias void* pthread_key_t;
    alias void* pthread_mutex_t;
    alias void* pthread_mutexattr_t;
    alias void* pthread_once_t;
    alias void* pthread_rwlock_t;
    alias void* pthread_rwlockattr_t;
    alias void* pthread_t;
}
else version (NetBSD)
{
   struct pthread_queue_t {
         void*  ptqh_first;
         void** ptqh_last;
   }

    alias lwpid_t = int;
    alias pthread_spin_t = ubyte;
    struct pthread_attr_t {
        uint    pta_magic;
        int     pta_flags;
        void*   pta_private;
    }
    struct  pthread_spinlock_t {
        uint    pts_magic;
        pthread_spin_t  pts_spin;
        int             pts_flags;
    }
    struct pthread_cond_t {
        uint    ptc_magic;
        pthread_spin_t  ptc_lock;
        pthread_queue_t ptc_waiters;
        pthread_mutex_t *ptc_mutex;
        void*   ptc_private;
    }
    struct pthread_condattr_t {
        uint    ptca_magic;
        void    *ptca_private;
    }
    struct pthread_mutex_t {
        uint ptm_magic;
        pthread_spin_t  ptm_errorcheck;
        ubyte[3]         ptm_pad1;
        pthread_spin_t  ptm_interlock;
        ubyte[3] ptm_pad2;
        pthread_t ptm_owner;
        void* ptm_waiters;
        uint  ptm_recursed;
        void* ptm_spare2;
    }
    struct pthread_mutexattr_t{
        uint    ptma_magic;
        void*   ptma_private;
    }
    struct pthread_once_t{
        pthread_mutex_t pto_mutex;
        int     pto_done;
    }
    struct pthread_rwlock_t{
        uint    ptr_magic;

        pthread_spin_t  ptr_interlock;

        pthread_queue_t ptr_rblocked;
        pthread_queue_t ptr_wblocked;
        uint    ptr_nreaders;
        pthread_t ptr_owner;
        void    *ptr_private;
    }
    struct pthread_rwlockattr_t{
        uint    ptra_magic;
        void*   ptra_private;
    }

    alias uint pthread_key_t;
    alias void* pthread_t;
}
else version (DragonFlyBSD)
{
    alias int lwpid_t;

    alias void* pthread_attr_t;
    alias void* pthread_cond_t;
    alias void* pthread_condattr_t;
    alias void* pthread_key_t;
    alias void* pthread_mutex_t;
    alias void* pthread_mutexattr_t;
    alias void* pthread_once_t;
    alias void* pthread_rwlock_t;
    alias void* pthread_rwlockattr_t;
    alias void* pthread_t;
}
else version (Solaris)
{
    alias uint pthread_t;

    struct pthread_attr_t
    {
        void* __pthread_attrp;
    }

    struct pthread_cond_t
    {
        struct ___pthread_cond_flags
        {
            ubyte[4] __pthread_cond_flags;
            ushort __pthread_cond_type;
            ushort __pthread_cond_magic;
        }

        ___pthread_cond_flags __pthread_cond_flags;
        ulong __pthread_cond_data;
    }

    struct pthread_condattr_t
    {
        void* __pthread_condattrp;
    }

    struct pthread_rwlock_t
    {
        int __pthread_rwlock_readers;
        ushort __pthread_rwlock_type;
        ushort __pthread_rwlock_magic;
        pthread_mutex_t __pthread_rwlock_mutex;
        pthread_cond_t __pthread_rwlock_readercv;
        pthread_cond_t __pthread_rwlock_writercv;
    }

    struct pthread_rwlockattr_t
    {
        void* __pthread_rwlockattrp;
    }

    struct pthread_mutex_t
    {
        struct ___pthread_mutex_flags
        {
            ushort __pthread_mutex_flag1;
            ubyte __pthread_mutex_flag2;
            ubyte __pthread_mutex_ceiling;
            ushort __pthread_mutex_type;
            ushort __pthread_mutex_magic;
        }

        ___pthread_mutex_flags __pthread_mutex_flags;

        union ___pthread_mutex_lock
        {
            struct ___pthread_mutex_lock64
            {
                ubyte[8] __pthread_mutex_pad;
            }

            ___pthread_mutex_lock64 __pthread_mutex_lock64;

            struct ___pthread_mutex_lock32
            {
                uint __pthread_ownerpid;
                uint __pthread_lockword;
            }

            ___pthread_mutex_lock32 __pthread_mutex_lock32;
            ulong __pthread_mutex_owner64;
        }

        ___pthread_mutex_lock __pthread_mutex_lock;
        ulong __pthread_mutex_data;
    }

    struct pthread_mutexattr_t
    {
        void* __pthread_mutexattrp;
    }

    struct pthread_once_t
    {
        ulong[4] __pthread_once_pad;
    }

    alias uint pthread_key_t;
}
else version (CRuntime_Bionic)
{
    struct pthread_attr_t
    {
        uint    flags;
        void*   stack_base;
        size_t  stack_size;
        size_t  guard_size;
        int     sched_policy;
        int     sched_priority;
        version (D_LP64) char[16] __reserved;
    }

    struct pthread_cond_t
    {
        version (D_LP64)
            int[12] __private;
        else
            int[1] __private;
    }

    alias c_long pthread_condattr_t;
    alias int    pthread_key_t;

    struct pthread_mutex_t
    {
        version (D_LP64)
            int[10] __private;
        else
            int[1] __private;
    }

    alias c_long pthread_mutexattr_t;
    alias int    pthread_once_t;

    struct pthread_rwlock_t
    {
        version (D_LP64)
            int[14] __private;
        else
            int[10] __private;
    }

    alias c_long pthread_rwlockattr_t;
    alias c_long pthread_t;
}
else version (CRuntime_UClibc)
{
     version (X86_64)
     {
        enum __SIZEOF_PTHREAD_ATTR_T        = 56;
        enum __SIZEOF_PTHREAD_MUTEX_T       = 40;
        enum __SIZEOF_PTHREAD_MUTEXATTR_T   = 4;
        enum __SIZEOF_PTHREAD_COND_T        = 48;
        enum __SIZEOF_PTHREAD_CONDATTR_T    = 4;
        enum __SIZEOF_PTHREAD_RWLOCK_T      = 56;
        enum __SIZEOF_PTHREAD_RWLOCKATTR_T  = 8;
        enum __SIZEOF_PTHREAD_BARRIER_T     = 32;
        enum __SIZEOF_PTHREAD_BARRIERATTR_T = 4;
     }
     else version (MIPS32)
     {
        enum __SIZEOF_PTHREAD_ATTR_T        = 36;
        enum __SIZEOF_PTHREAD_MUTEX_T       = 24;
        enum __SIZEOF_PTHREAD_MUTEXATTR_T   = 4;
        enum __SIZEOF_PTHREAD_COND_T        = 48;
        enum __SIZEOF_PTHREAD_CONDATTR_T    = 4;
        enum __SIZEOF_PTHREAD_RWLOCK_T      = 32;
        enum __SIZEOF_PTHREAD_RWLOCKATTR_T  = 8;
        enum __SIZEOF_PTHREAD_BARRIER_T     = 20;
        enum __SIZEOF_PTHREAD_BARRIERATTR_T = 4;
     }
     else version (ARM)
     {
        enum __SIZEOF_PTHREAD_ATTR_T = 36;
        enum __SIZEOF_PTHREAD_MUTEX_T = 24;
        enum __SIZEOF_PTHREAD_MUTEXATTR_T = 4;
        enum __SIZEOF_PTHREAD_COND_T = 48;
        enum __SIZEOF_PTHREAD_COND_COMPAT_T = 12;
        enum __SIZEOF_PTHREAD_CONDATTR_T = 4;
        enum __SIZEOF_PTHREAD_RWLOCK_T = 32;
        enum __SIZEOF_PTHREAD_RWLOCKATTR_T = 8;
        enum __SIZEOF_PTHREAD_BARRIER_T = 20;
        enum __SIZEOF_PTHREAD_BARRIERATTR_T = 4;
     }
     else
     {
        static assert (false, "Architecture unsupported");
     }

    union pthread_attr_t
    {
        byte[__SIZEOF_PTHREAD_ATTR_T] __size;
        c_long __align;
    }

    union pthread_cond_t
    {
        struct data
        {
            int __lock;
            uint __futex;
            ulong __total_seq;
            ulong __wakeup_seq;
            ulong __woken_seq;
            void *__mutex;
            uint __nwaiters;
            uint __broadcast_seq;
        } data __data;
        byte[__SIZEOF_PTHREAD_COND_T] __size;
        long  __align;
    }

    union pthread_condattr_t
    {
        byte[__SIZEOF_PTHREAD_CONDATTR_T] __size;
        c_long __align;
    }

    alias uint pthread_key_t;

    struct __pthread_slist_t
    {
      __pthread_slist_t* __next;
    }

    union pthread_mutex_t
    {
      struct __pthread_mutex_s
      {
        int __lock;
        uint __count;
        int __owner;
        /* KIND must stay at this position in the structure to maintain
           binary compatibility.  */
        int __kind;
        uint __nusers;
        union
        {
          int __spins;
          __pthread_slist_t __list;
        }
      }
      __pthread_mutex_s __data;
        byte[__SIZEOF_PTHREAD_MUTEX_T] __size;
        c_long __align;
    }

    union pthread_mutexattr_t
    {
        byte[__SIZEOF_PTHREAD_MUTEXATTR_T] __size;
        c_long __align;
    }

    alias int pthread_once_t;

    struct pthread_rwlock_t
    {
        struct data
        {
            int __lock;
            uint __nr_readers;
            uint __readers_wakeup;
            uint __writer_wakeup;
            uint __nr_readers_queued;
            uint __nr_writers_queued;
            version (BigEndian)
            {
                ubyte __pad1;
                ubyte __pad2;
                ubyte __shared;
                ubyte __flags;
            }
            else
            {
                ubyte __flags;
                ubyte __shared;
                ubyte __pad1;
                ubyte __pad2;
            }
            int __writer;
        } data __data;
        byte[__SIZEOF_PTHREAD_RWLOCK_T] __size;
        c_long __align;
    }

    struct pthread_rwlockattr_t
    {
        byte[__SIZEOF_PTHREAD_RWLOCKATTR_T] __size;
        c_long __align;
    }

    alias c_ulong pthread_t;
}
else
{
    static assert(false, "Unsupported platform");
}

//
// Barrier (BAR)
//
/*
pthread_barrier_t
pthread_barrierattr_t
*/

version (CRuntime_Glibc)
{
    struct pthread_barrier_t
    {
        byte[__SIZEOF_PTHREAD_BARRIER_T] __size;
        c_long __align;
    }

    struct pthread_barrierattr_t
    {
        byte[__SIZEOF_PTHREAD_BARRIERATTR_T] __size;
        int __align;
    }
}
else version (FreeBSD)
{
    alias void* pthread_barrier_t;
    alias void* pthread_barrierattr_t;
}
else version (NetBSD)
{
    alias void* pthread_barrier_t;
    alias void* pthread_barrierattr_t;
}
else version (DragonFlyBSD)
{
    alias void* pthread_barrier_t;
    alias void* pthread_barrierattr_t;
}
else version (Darwin)
{
}
else version (Solaris)
{
    struct pthread_barrier_t
    {
        uint __pthread_barrier_count;
        uint __pthread_barrier_current;
        ulong __pthread_barrier_cycle;
        ulong __pthread_barrier_reserved;
        pthread_mutex_t __pthread_barrier_lock;
        pthread_cond_t __pthread_barrier_cond;
    }

    struct pthread_barrierattr_t
    {
        void* __pthread_barrierattrp;
    }
}
else version (CRuntime_Bionic)
{
}
else version (CRuntime_Musl)
{
}
else version (CRuntime_UClibc)
{
    struct pthread_barrier_t
    {
        byte[__SIZEOF_PTHREAD_BARRIER_T] __size;
        c_long __align;
    }

    struct pthread_barrierattr_t
    {
        byte[__SIZEOF_PTHREAD_BARRIERATTR_T] __size;
        int __align;
    }
}
else
{
    static assert(false, "Unsupported platform");
}

//
// Spin (SPN)
//
/*
pthread_spinlock_t
*/

version (CRuntime_Glibc)
{
    alias int pthread_spinlock_t; // volatile
}
else version (FreeBSD)
{
    alias void* pthread_spinlock_t;
}
else version (NetBSD)
{
    //already defined
}
else version (DragonFlyBSD)
{
    alias void* pthread_spinlock_t;
}
else version (Solaris)
{
    alias pthread_mutex_t pthread_spinlock_t;
}
else version (CRuntime_UClibc)
{
    alias int pthread_spinlock_t; // volatile
}

//
// Timer (TMR)
//
/*
clockid_t
timer_t
*/

//
// Trace (TRC)
//
/*
trace_attr_t
trace_event_id_t
trace_event_set_t
trace_id_t
*/<|MERGE_RESOLUTION|>--- conflicted
+++ resolved
@@ -247,31 +247,7 @@
     alias c_long    time_t;
     alias uint      uid_t;
 
-<<<<<<< HEAD
     version (D_LP64)
-=======
-    version (X86)
-    {
-        alias ushort    mode_t;
-        alias ushort    nlink_t;
-    }
-    else version (X86_64)
-    {
-        alias ushort    mode_t;
-        alias uint      nlink_t;
-    }
-    else version (ARM)
-    {
-        alias ushort    mode_t;
-        alias ushort    nlink_t;
-    }
-    else version (AArch64)
-    {
-        alias uint      mode_t;
-        alias uint      nlink_t;
-    }
-    else version (MIPS32)
->>>>>>> 9b632ca3
     {
         alias uint      mode_t;
         alias uint      nlink_t;
