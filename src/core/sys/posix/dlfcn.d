/**
 * D header file for POSIX.
 *
 * Copyright: Copyright Sean Kelly 2005 - 2009.
 * License:   $(HTTP www.boost.org/LICENSE_1_0.txt, Boost License 1.0).
 * Authors:   Sean Kelly, Alex Rønne Petersen
 * Standards: The Open Group Base Specifications Issue 6, IEEE Std 1003.1, 2004 Edition
 */

/*          Copyright Sean Kelly 2005 - 2009.
 * Distributed under the Boost Software License, Version 1.0.
 *    (See accompanying file LICENSE or copy at
 *          http://www.boost.org/LICENSE_1_0.txt)
 */
module core.sys.posix.dlfcn;

private import core.sys.posix.config;

version (OSX)
    version = Darwin;
else version (iOS)
    version = Darwin;
else version (TVOS)
    version = Darwin;
else version (WatchOS)
    version = Darwin;

version (ARM)     version = ARM_Any;
version (AArch64) version = ARM_Any;
version (HPPA)    version = HPPA_Any;
version (MIPS32)  version = MIPS_Any;
version (MIPS64)  version = MIPS_Any;
version (PPC)     version = PPC_Any;
version (PPC64)   version = PPC_Any;
version (RISCV32) version = RISCV_Any;
version (RISCV64) version = RISCV_Any;
version (S390)    version = IBMZ_Any;
version (SPARC)   version = SPARC_Any;
version (SPARC64) version = SPARC_Any;
version (SystemZ) version = IBMZ_Any;
version (X86)     version = X86_Any;
version (X86_64)  version = X86_Any;

version (Posix):
extern (C):
nothrow:
@nogc:

//
// XOpen (XSI)
//
/*
RTLD_LAZY
RTLD_NOW
RTLD_GLOBAL
RTLD_LOCAL

int   dlclose(void*);
char* dlerror();
void* dlopen(const scope char*, int);
void* dlsym(void*, const scope char*);
*/

version (CRuntime_Glibc)
{
    version (X86_Any)
    {
        enum RTLD_LAZY      = 0x00001;
        enum RTLD_NOW       = 0x00002;
        enum RTLD_GLOBAL    = 0x00100;
        enum RTLD_LOCAL     = 0x00000;
    }
    else version (HPPA_Any)
    {
        enum RTLD_LAZY      = 0x0001;
        enum RTLD_NOW       = 0x0002;
        enum RTLD_GLOBAL    = 0x0100;
        enum RTLD_LOCAL     = 0;
    }
    else version (MIPS_Any)
    {
        enum RTLD_LAZY      = 0x0001;
        enum RTLD_NOW       = 0x0002;
        enum RTLD_GLOBAL    = 0x0004;
        enum RTLD_LOCAL     = 0;
    }
    else version (PPC_Any)
    {
        enum RTLD_LAZY      = 0x00001;
        enum RTLD_NOW       = 0x00002;
        enum RTLD_GLOBAL    = 0x00100;
        enum RTLD_LOCAL     = 0;
    }
    else version (ARM_Any)
    {
        enum RTLD_LAZY      = 0x00001;
        enum RTLD_NOW       = 0x00002;
        enum RTLD_GLOBAL    = 0x00100;
        enum RTLD_LOCAL     = 0;
    }
    else version (RISCV_Any)
    {
        enum RTLD_LAZY      = 0x00001;
        enum RTLD_NOW       = 0x00002;
        enum RTLD_GLOBAL    = 0x00100;
        enum RTLD_LOCAL     = 0;
    }
    else version (SPARC_Any)
    {
        enum RTLD_LAZY      = 0x00001;
        enum RTLD_NOW       = 0x00002;
        enum RTLD_GLOBAL    = 0x00100;
        enum RTLD_LOCAL     = 0;
    }
    else version (IBMZ_Any)
    {
        enum RTLD_LAZY      = 0x00001;
        enum RTLD_NOW       = 0x00002;
        enum RTLD_GLOBAL    = 0x00100;
        enum RTLD_LOCAL     = 0;
    }
    else
        static assert(0, "unimplemented");

    int   dlclose(void*);
    char* dlerror();
    void* dlopen(const scope char*, int);
    void* dlsym(void*, const scope char*);
}
else version (Darwin)
{
    enum RTLD_LAZY      = 0x00001;
    enum RTLD_NOW       = 0x00002;
    enum RTLD_GLOBAL    = 0x00100;
    enum RTLD_LOCAL     = 0x00000;

    int   dlclose(void*);
    char* dlerror();
<<<<<<< HEAD
    void* dlopen(in char*, int);
    void* dlsym(void*, in char*);
    int dladdr(void* addr, Dl_info* info);
=======
    void* dlopen(const scope char*, int);
    void* dlsym(void*, const scope char*);
    int   dladdr(void* addr, Dl_info* info);
>>>>>>> 76211df2

    struct Dl_info
    {
        const(char)* dli_fname;
        void*        dli_fbase;
        const(char)* dli_sname;
        void*        dli_saddr;
    }
}
else version (FreeBSD)
{
    enum RTLD_LAZY      = 1;
    enum RTLD_NOW       = 2;
    enum RTLD_GLOBAL    = 0x100;
    enum RTLD_LOCAL     = 0;

    int   dlclose(void*);
    char* dlerror();
    void* dlopen(in char*, int);
    void* dlsym(void*, in char*);
    int   dladdr(const(void)* addr, Dl_info* info);

    struct Dl_info
    {
        const(char)* dli_fname;
        void*        dli_fbase;
        const(char)* dli_sname;
        void*        dli_saddr;
    }
}
else version (NetBSD)
{
    enum RTLD_LAZY      = 1;
    enum RTLD_NOW       = 2;
    enum RTLD_GLOBAL    = 0x100;
    enum RTLD_LOCAL     = 0x200;
    enum RTLD_NODELETE  = 0x01000;         /* Do not remove members. */
    enum RTLD_NOLOAD    = 0x02000;

    int   dlclose(void*);
    char* dlerror();
    void* dlopen(const scope char*, int);
    void* dlsym(void*, const scope char*);
    int   dladdr(const(void)* addr, Dl_info* info);

    struct Dl_info
    {
        const(char)* dli_fname;
        void*        dli_fbase;
        const(char)* dli_sname;
        void*        dli_saddr;
    }
}
else version (OpenBSD)
{
    enum RTLD_LAZY      = 1;
    enum RTLD_NOW       = 2;
    enum RTLD_GLOBAL    = 0x100;
    enum RTLD_LOCAL     = 0;

    int   dlclose(void*);
    char* dlerror();
    void* dlopen(const scope char*, int);
    void* dlsym(void*, const scope char*);
    int   dladdr(const(void)* addr, Dl_info* info);

    struct Dl_info
    {
        const(char)* dli_fname;
        void*        dli_fbase;
        const(char)* dli_sname;
        void*        dli_saddr;
    }
}
else version (DragonFlyBSD)
{
    enum RTLD_LAZY      = 1;
    enum RTLD_NOW       = 2;
    enum RTLD_GLOBAL    = 0x100;
    enum RTLD_LOCAL     = 0;

    int   dlclose(void*);
    char* dlerror();
    void* dlopen(const scope char*, int);
    void* dlsym(void*, const scope char*);
    int   dladdr(const(void)* addr, Dl_info* info);

    struct Dl_info
    {
        const(char)* dli_fname;
        void*        dli_fbase;
        const(char)* dli_sname;
        void*        dli_saddr;
    }
}
else version (Solaris)
{
    enum RTLD_LAZY      = 1;
    enum RTLD_NOW       = 2;
    enum RTLD_GLOBAL    = 0x100;
    enum RTLD_LOCAL     = 0;

    int   dlclose(void*);
    char* dlerror();
    void* dlopen(const scope char*, int);
    void* dlsym(void*, const scope char*);
    int   dladdr(const(void)* addr, Dl_info* info);

    struct Dl_info
    {
        const(char)* dli_fname;
        void*        dli_fbase;
        const(char)* dli_sname;
        void*        dli_saddr;
    }
}
else version (CRuntime_Bionic)
{
    enum
    {
        RTLD_NOW    = 0,
        RTLD_LAZY   = 1,
        RTLD_LOCAL  = 0,
        RTLD_GLOBAL = 2
    }

    int          dladdr(const scope void*, Dl_info*);
    int          dlclose(void*);
    const(char)* dlerror();
    void*        dlopen(const scope char*, int);
    void*        dlsym(void*, const scope char*);

    struct Dl_info
    {
        const(char)* dli_fname;
        void*        dli_fbase;
        const(char)* dli_sname;
        void*        dli_saddr;
    }
}
else version (CRuntime_Musl)
{
    enum {
        RTLD_LAZY     = 1,
        RTLD_NOW      = 2,
        RTLD_NOLOAD   = 4,
        RTLD_NODELETE = 4096,
        RTLD_GLOBAL   = 256,
        RTLD_LOCAL    = 0,
    }
    int          dlclose(void*);
    const(char)* dlerror();
    void*        dlopen(const scope char*, int);
    void*        dlsym(void*, const scope char*);
}
else version (CRuntime_UClibc)
{
    version (X86_64)
    {
        enum RTLD_LAZY              = 0x0001;
        enum RTLD_NOW               = 0x0002;
        enum RTLD_BINDING_MASK      = 0x3;
        enum RTLD_NOLOAD            = 0x00004;
        enum RTLD_GLOBAL            = 0x00100;
        enum RTLD_LOCAL             = 0;
        enum RTLD_NODELETE          = 0x01000;
    }
    else version (MIPS32)
    {
        enum RTLD_LAZY              = 0x0001;
        enum RTLD_NOW               = 0x0002;
        enum RTLD_BINDING_MASK      = 0x3;
        enum RTLD_NOLOAD            = 0x00008;
        enum RTLD_GLOBAL            = 0x0004;
        enum RTLD_LOCAL             = 0;
        enum RTLD_NODELETE          = 0x01000;
    }
    else version (ARM)
    {
        enum RTLD_LAZY              = 0x0001;
        enum RTLD_NOW               = 0x0002;
        enum RTLD_BINDING_MASK      = 0x3;
        enum RTLD_NOLOAD            = 0x00004;
        enum RTLD_GLOBAL            = 0x00100;
        enum RTLD_LOCAL             = 0;
        enum RTLD_NODELETE          = 0x01000;
    }
    else
        static assert(0, "unimplemented");

    int   dlclose(void*);
    char* dlerror();
    void* dlopen(const scope char*, int);
    void* dlsym(void*, const scope char*);
}<|MERGE_RESOLUTION|>--- conflicted
+++ resolved
@@ -136,15 +136,9 @@
 
     int   dlclose(void*);
     char* dlerror();
-<<<<<<< HEAD
-    void* dlopen(in char*, int);
-    void* dlsym(void*, in char*);
-    int dladdr(void* addr, Dl_info* info);
-=======
     void* dlopen(const scope char*, int);
     void* dlsym(void*, const scope char*);
     int   dladdr(void* addr, Dl_info* info);
->>>>>>> 76211df2
 
     struct Dl_info
     {
