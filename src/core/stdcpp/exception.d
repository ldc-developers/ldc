--- conflicted
+++ resolved
@@ -113,19 +113,10 @@
         ///
         extern(D) this(const(char)* message = "unknown", int = 1) nothrow { msg = message; }
         ///
-<<<<<<< HEAD
-        @weak // LDC
-        ~this() nothrow {}
-
-        ///
-        @weak // LDC
-        const(char)* what() const nothrow { return msg != null ? msg : "unknown exception"; }
-=======
         @weak ~this() nothrow {}
 
         ///
         @weak const(char)* what() const nothrow { return msg != null ? msg : "unknown exception"; }
->>>>>>> 90e13fa4
 
         // TODO: do we want this? exceptions are classes... ref types.
 //        final ref exception opAssign(ref const(exception) e) nothrow { msg = e.msg; return this; }
@@ -145,23 +136,12 @@
 class bad_exception : exception
 {
 @nogc:
-    extern(D) private static immutable msg = "bad exception";
-
     ///
-<<<<<<< HEAD
-    extern(D) this(const(char)* message = msg.ptr) nothrow { super(message); }
-=======
-    this(const(char)* message = "bad exception") { super(message); }
->>>>>>> 90e13fa4
+    extern(D) this(const(char)* message = "bad exception") nothrow { super(message); }
 
     version (GenericBaseException)
     {
         ///
-<<<<<<< HEAD
-        @weak // LDC
-        override const(char)* what() const nothrow { return msg.ptr; }
-=======
         @weak override const(char)* what() const nothrow { return "bad exception"; }
->>>>>>> 90e13fa4
     }
 }