// Written in the D programming language.

/**
 * Interface to C++ <typeinfo>
 *
 * Copyright: Copyright (c) 2016 D Language Foundation
 * License:   $(HTTP boost.org/LICENSE_1_0.txt, Boost License 1.0).
 * Authors:   $(HTTP digitalmars.com, Walter Bright)
 * Source:    $(DRUNTIMESRC core/stdcpp/_typeinfo.d)
 */

module core.stdcpp.typeinfo;

<<<<<<< HEAD
version (LDC) import ldc.attributes : weak;
else          private enum weak = null;
=======
import core.attribute : weak;
>>>>>>> 5f4e12b8

version (CppRuntime_DigitalMars)
{
    import core.stdcpp.exception;

    extern (C++, "std"):

    class type_info
    {
        void* pdata;

    public:
        //virtual ~this();
        void dtor() { }     // reserve slot in vtbl[]

        //bool operator==(const type_info rhs) const;
        //bool operator!=(const type_info rhs) const;
        final bool before(const type_info rhs) const;
        final const(char)* name() const;
    protected:
        //type_info();
    private:
        //this(const type_info rhs);
        //type_info operator=(const type_info rhs);
    }

    class bad_cast : exception
    {
        this() nothrow { }
        this(const bad_cast) nothrow { }
        //bad_cast operator=(const bad_cast) nothrow { return this; }
        //virtual ~this() nothrow;
        override const(char)* what() const nothrow;
    }

    class bad_typeid : exception
    {
        this() nothrow { }
        this(const bad_typeid) nothrow { }
        //bad_typeid operator=(const bad_typeid) nothrow { return this; }
        //virtual ~this() nothrow;
        override const (char)* what() const nothrow;
    }
}
else version (CppRuntime_Microsoft)
{
    import core.stdcpp.exception;

    extern (C++, "std"):

    struct __type_info_node
    {
        void* _MemPtr;
        __type_info_node* _Next;
    }

    extern __gshared __type_info_node __type_info_root_node;

    class type_info
    {
    @nogc:
        @weak // LDC
        ~this() nothrow {}
        //bool operator==(const type_info rhs) const;
        //bool operator!=(const type_info rhs) const;
        final bool before(const type_info rhs) const nothrow;
        final const(char)* name(__type_info_node* p = &__type_info_root_node) const nothrow;

    private:
        void* pdata;
        char[1] _name;
        //type_info operator=(const type_info rhs);
    }

    class bad_cast : exception
    {
        extern(D) this(const(char)* msg = "bad cast") @nogc nothrow { super(msg); }
    }

    class bad_typeid : exception
    {
        extern(D) this(const(char)* msg = "bad typeid") @nogc nothrow { super(msg); }
    }
}
else version (CppRuntime_Gcc)
{
    import core.stdcpp.exception;

    extern (C++, "__cxxabiv1")
    {
        class __class_type_info;
    }

    extern (C++, "std"):

    abstract // LDC
    class type_info
    {
<<<<<<< HEAD
    @nogc:
        @weak // LDC
        ~this() {}
        @weak // LDC
        final const(char)* name() const nothrow
        {
            return _name[0] == '*' ? _name + 1 : _name;
        }
        @weak // LDC
        final bool before(const type_info _arg) const nothrow
        {
=======
        void dtor1();                           // consume destructor slot in vtbl[]
        void dtor2();                           // consume destructor slot in vtbl[]
        @weak final const(char)* name()() const nothrow {
            return _name[0] == '*' ? _name + 1 : _name;
        }
        @weak final bool before()(const type_info _arg) const {
>>>>>>> 5f4e12b8
            import core.stdc.string : strcmp;
            return (_name[0] == '*' && _arg._name[0] == '*')
                ? _name < _arg._name
                : strcmp(_name, _arg._name) < 0;
        }
        //bool operator==(const type_info) const;
        bool __is_pointer_p() const;
        bool __is_function_p() const;
        bool __do_catch(const type_info, void**, uint) const;
        bool __do_upcast(const __class_type_info, void**) const;

    protected:
        const(char)* _name;

        extern(D) this(const(char)* name) { _name = name; }
    }

    class bad_cast : exception
    {
<<<<<<< HEAD
    @nogc:
        extern(D) this() nothrow {}
        @weak // LDC
        override const(char)* what() const nothrow { return "bad cast"; }
=======
        this();
        //~this();
        @weak override const(char)* what() const;
>>>>>>> 5f4e12b8
    }

    class bad_typeid : exception
    {
<<<<<<< HEAD
    @nogc:
        extern(D) this() nothrow {}
        @weak // LDC
        override const(char)* what() const nothrow { return "bad typeid"; }
=======
        this();
        //~this();
        @weak override const(char)* what() const;
>>>>>>> 5f4e12b8
    }
}
else
{
    version (LDC) { /* empty module for unsupported C++ runtimes */ } else
    static assert(0, "Missing std::type_info binding for this platform");
}<|MERGE_RESOLUTION|>--- conflicted
+++ resolved
@@ -11,12 +11,7 @@
 
 module core.stdcpp.typeinfo;
 
-<<<<<<< HEAD
-version (LDC) import ldc.attributes : weak;
-else          private enum weak = null;
-=======
 import core.attribute : weak;
->>>>>>> 5f4e12b8
 
 version (CppRuntime_DigitalMars)
 {
@@ -115,26 +110,14 @@
     abstract // LDC
     class type_info
     {
-<<<<<<< HEAD
     @nogc:
-        @weak // LDC
-        ~this() {}
-        @weak // LDC
-        final const(char)* name() const nothrow
+        @weak ~this() {}
+        @weak final const(char)* name() const nothrow
         {
             return _name[0] == '*' ? _name + 1 : _name;
         }
-        @weak // LDC
-        final bool before(const type_info _arg) const nothrow
+        @weak final bool before(const type_info _arg) const nothrow
         {
-=======
-        void dtor1();                           // consume destructor slot in vtbl[]
-        void dtor2();                           // consume destructor slot in vtbl[]
-        @weak final const(char)* name()() const nothrow {
-            return _name[0] == '*' ? _name + 1 : _name;
-        }
-        @weak final bool before()(const type_info _arg) const {
->>>>>>> 5f4e12b8
             import core.stdc.string : strcmp;
             return (_name[0] == '*' && _arg._name[0] == '*')
                 ? _name < _arg._name
@@ -154,30 +137,16 @@
 
     class bad_cast : exception
     {
-<<<<<<< HEAD
     @nogc:
         extern(D) this() nothrow {}
-        @weak // LDC
-        override const(char)* what() const nothrow { return "bad cast"; }
-=======
-        this();
-        //~this();
-        @weak override const(char)* what() const;
->>>>>>> 5f4e12b8
+        @weak override const(char)* what() const nothrow { return "bad cast"; }
     }
 
     class bad_typeid : exception
     {
-<<<<<<< HEAD
     @nogc:
         extern(D) this() nothrow {}
-        @weak // LDC
-        override const(char)* what() const nothrow { return "bad typeid"; }
-=======
-        this();
-        //~this();
-        @weak override const(char)* what() const;
->>>>>>> 5f4e12b8
+        @weak override const(char)* what() const nothrow { return "bad typeid"; }
     }
 }
 else
