/**
 * D header file for C99 <stdio.h>
 *
 * $(C_HEADER_DESCRIPTION pubs.opengroup.org/onlinepubs/009695399/basedefs/_stdio.h.html, _stdio.h)
 *
 * Copyright: Copyright Sean Kelly 2005 - 2009.
 * License: Distributed under the
 *      $(LINK2 http://www.boost.org/LICENSE_1_0.txt, Boost Software License 1.0).
 *    (See accompanying file LICENSE)
 * Authors:   Sean Kelly,
 *            Alex Rønne Petersen
 * Source:    https://github.com/dlang/druntime/blob/master/src/core/stdc/stdio.d
 * Standards: ISO/IEC 9899:1999 (E)
 */

module core.stdc.stdio;

version (OSX)
    version = Darwin;
else version (iOS)
    version = Darwin;
else version (TVOS)
    version = Darwin;
else version (WatchOS)
    version = Darwin;

private
{
    import core.stdc.config;
    import core.stdc.stdarg; // for va_list
    import core.stdc.stdint : intptr_t;

  version (FreeBSD)
  {
    import core.sys.posix.sys.types;
  }
  else version (OpenBSD)
  {
    import core.sys.posix.sys.types;
  }
  version (NetBSD)
  {
    import core.sys.posix.sys.types;
  }
  version (DragonFlyBSD)
  {
    import core.sys.posix.sys.types;
  }
}

extern (C):
@system:
nothrow:
@nogc:

version (CRuntime_DigitalMars)
{
    enum
    {
        ///
        BUFSIZ       = 0x4000,
        ///
        EOF          = -1,
        ///
        FOPEN_MAX    = 20,
        ///
        FILENAME_MAX = 256, // 255 plus NULL
        ///
        TMP_MAX      = 32767,
        ///
        SYS_OPEN     = 20,      // non-standard
    }

    ///
    enum int     _NFILE     = 60;       // non-standard
    ///
    enum string  _P_tmpdir  = "\\"; // non-standard
    ///
    enum wstring _wP_tmpdir = "\\"; // non-standard
    ///
    enum int     L_tmpnam   = _P_tmpdir.length + 12;
}
else version (CRuntime_Microsoft)
{
    enum
    {
        ///
        BUFSIZ       = 512,
        ///
        EOF          = -1,
        ///
        FOPEN_MAX    = 20,
        ///
        FILENAME_MAX = 260,
        /// Actually int.max since Visual Studio 2015.
        TMP_MAX      = 32767,
        ///
        _SYS_OPEN    = 20,      // non-standard
    }

    ///
    enum int     _NFILE     = 512;       // non-standard
    /// Removed since Visual Studio 2015.
    enum string  _P_tmpdir  = "\\"; // non-standard
    /// Removed since Visual Studio 2015.
    enum wstring _wP_tmpdir = "\\"; // non-standard
    /// Actually 260 since Visual Studio 2015.
    enum int     L_tmpnam   = _P_tmpdir.length + 12;
}
else version (CRuntime_Glibc)
{
    enum
    {
        ///
        BUFSIZ       = 8192,
        ///
        EOF          = -1,
        ///
        FOPEN_MAX    = 16,
        ///
        FILENAME_MAX = 4095,
        ///
        TMP_MAX      = 238328,
        ///
        L_tmpnam     = 20
    }
}
else version (CRuntime_Musl)
{
    enum
    {
        ///
        BUFSIZ       = 1024,
        ///
        EOF          = -1,
        ///
        FOPEN_MAX    = 1000,
        ///
        FILENAME_MAX = 4096,
        ///
        TMP_MAX      = 10000,
        ///
        L_tmpnam     = 20
    }
}
else version (Darwin)
{
    enum
    {
        ///
        BUFSIZ       = 1024,
        ///
        EOF          = -1,
        ///
        FOPEN_MAX    = 20,
        ///
        FILENAME_MAX = 1024,
        ///
        TMP_MAX      = 308915776,
        ///
        L_tmpnam     = 1024,
    }

    private
    {
        struct __sbuf
        {
            ubyte*  _base;
            int     _size;
        }

        struct __sFILEX
        {

        }
    }
}
else version (FreeBSD)
{
    enum
    {
        ///
        BUFSIZ       = 1024,
        ///
        EOF          = -1,
        ///
        FOPEN_MAX    = 20,
        ///
        FILENAME_MAX = 1024,
        ///
        TMP_MAX      = 308915776,
        ///
        L_tmpnam     = 1024
    }

    struct __sbuf
    {
        ubyte *_base;
        int _size;
    }
}
else version (NetBSD)
{
    enum
    {
        ///
        BUFSIZ       = 1024,
        ///
        EOF          = -1,
        ///
        FOPEN_MAX    = 20,
        ///
        FILENAME_MAX = 1024,
        ///
        TMP_MAX      = 308915776,
        ///
        L_tmpnam     = 1024
    }

    struct __sbuf
    {
        ubyte *_base;
        int _size;
    }
}
else version (OpenBSD)
{
    enum
    {
        ///
        BUFSIZ       = 1024,
        ///
        EOF          = -1,
        ///
        FOPEN_MAX    = 20,
        ///
        FILENAME_MAX = 1024,
        ///
        TMP_MAX      = 0x7fffffff,
        ///
        L_tmpnam     = 1024
    }

    struct __sbuf
    {
        ubyte *_base;
        int _size;
    }
}
else version (DragonFlyBSD)
{
    enum
    {
        BUFSIZ       = 1024,
        EOF          = -1,
        FOPEN_MAX    = 20,
        FILENAME_MAX = 1024,
        TMP_MAX      = 308915776,
        L_tmpnam     = 1024
    }

    struct __sbuf {                     // <sys/sbuf.h>
        byte*            s_buf;         // storage buffer
        int function(void *, const char *, int) sbuf_drain_func;
        void*            s_drain_arg;   // user-supplied drain argument
        int              s_error;       // current error code
        ssize_t          s_size;        // size of storage buffer
        ssize_t          s_len;         // current length of string
        int              s_flags;       // flags
        ssize_t          s_sect_len;    // current length of section
    }

    enum {
        SBUF_FIXEDLEN   = 0x00000000,   // fixed length buffer (default)
        SBUF_AUTOEXTEND = 0x00000001,   // automatically extend buffer
        SBUF_USRFLAGMSK = 0x0000ffff,   // mask of flags the user may specify
        SBUF_DYNAMIC    = 0x00010000,   // s_buf must be freed
        SBUF_FINISHED   = 0x00020000,   // set by sbuf_finish()
        SBUF_DYNSTRUCT  = 0x00080000,   // sbuf must be freed
        SBUF_INSECTION  = 0x00100000,   // set by sbuf_start_section()
    }
}
else version (Solaris)
{
    enum
    {
        ///
        BUFSIZ = 1024,
        ///
        EOF = -1,
        ///
        FOPEN_MAX = _NFILE,
        ///
        FILENAME_MAX = 1024,
        ///
        TMP_MAX = 17576,
        ///
        L_tmpnam = 25,
    }

    version (X86)
        ///
        enum int _NFILE = 60;
    else
        ///
        enum int _NFILE = 20;
}
else version (CRuntime_Bionic)
{
    enum
    {
        ///
        BUFSIZ       = 1024,
        ///
        EOF          = -1,
        ///
        FOPEN_MAX    = 20,
        ///
        FILENAME_MAX = 1024,
        ///
        TMP_MAX      = 308915776,
        ///
        L_tmpnam     = 1024
    }

    struct __sbuf
    {
        ubyte* _base;
        int _size;
    }
}
else version (CRuntime_UClibc)
{
    enum
    {
        ///
        BUFSIZ       = 4096,
        ///
        EOF          = -1,
        ///
        FOPEN_MAX    = 16,
        ///
        FILENAME_MAX = 4095,
        ///
        TMP_MAX      = 238328,
        ///
        L_tmpnam     = 20
    }
}
else
{
    static assert( false, "Unsupported platform" );
}

enum
{
    /// Offset is relative to the beginning
    SEEK_SET,
    /// Offset is relative to the current position
    SEEK_CUR,
    /// Offset is relative to the end
    SEEK_END
}

version (CRuntime_DigitalMars)
{
    ///
    alias c_long fpos_t;

    ///
    struct _iobuf
    {
        char* _ptr;
        int   _cnt;
        char* _base;
        int   _flag;
        int   _file;
        int   _charbuf;
        int   _bufsiz;
        char* __tmpnum;
    }

    ///
    alias shared(_iobuf) FILE;
}
else version (CRuntime_Microsoft)
{
    ///
    alias long fpos_t;

    ///
    struct _iobuf
    {
        void* undefined;
    }

    ///
    alias shared(_iobuf) FILE;
}
else version (CRuntime_Glibc)
{
    import core.stdc.wchar_ : mbstate_t;
    ///
    struct fpos_t
    {
        long __pos; // couldn't use off_t because of static if issue
        mbstate_t __state;
    }

    ///
    struct _IO_FILE
    {
        int     _flags;
        char*   _read_ptr;
        char*   _read_end;
        char*   _read_base;
        char*   _write_base;
        char*   _write_ptr;
        char*   _write_end;
        char*   _buf_base;
        char*   _buf_end;
        char*   _save_base;
        char*   _backup_base;
        char*   _save_end;
        void*   _markers;
        _IO_FILE* _chain;
        int     _fileno;
        int     _flags2;
        ptrdiff_t _old_offset;
        ushort  _cur_column;
        byte    _vtable_offset;
        char[1] _shortbuf = 0;
        void*   _lock;

        ptrdiff_t _offset;

        /*_IO_codecvt*/ void* _codecvt;
        /*_IO_wide_data*/ void* _wide_data;
        _IO_FILE *_freeres_list;
        void *_freeres_buf;
        size_t __pad5;
        int _mode;

        char[15 * int.sizeof - 4 * (void*).sizeof - size_t.sizeof] _unused2;
    }

    ///
    alias _IO_FILE _iobuf;
    ///
    alias shared(_IO_FILE) FILE;
}
else version (CRuntime_Musl)
{
    union fpos_t
    {
        char[16] __opaque = 0;
        double __align;
    }
    struct _IO_FILE;

    ///
    alias _IO_FILE _iobuf; // needed for phobos
    ///
    alias shared(_IO_FILE) FILE;
}
else version (Darwin)
{
    ///
    alias long fpos_t;

    ///
    struct __sFILE
    {
        ubyte*    _p;
        int       _r;
        int       _w;
        short     _flags;
        short     _file;
        __sbuf    _bf;
        int       _lbfsize;

        void*     _cookie;
        int     function(void*)                    _close;
        int     function(void*, char*, int)        _read;
        fpos_t  function(void*, fpos_t, int)       _seek;
        int     function(void*, char *, int)       _write;

        __sbuf    _ub;
        __sFILEX* _extra;
        int       _ur;

        ubyte[3]  _ubuf;
        ubyte[1]  _nbuf;

        __sbuf    _lb;

        int       _blksize;
        fpos_t    _offset;
    }

    ///
    alias __sFILE _iobuf;
    ///
    alias shared(__sFILE) FILE;
}
else version (FreeBSD)
{
    // Need to import wchar_ now since __mbstate_t now resides there
    import core.stdc.wchar_ : mbstate_t;

    ///
    alias off_t fpos_t;

    ///
    struct __sFILE
    {
        ubyte*          _p;
        int             _r;
        int             _w;
        short           _flags;
        short           _file;
        __sbuf          _bf;
        int             _lbfsize;

        void*           _cookie;
        int     function(void*)                 _close;
        int     function(void*, char*, int)     _read;
        fpos_t  function(void*, fpos_t, int)    _seek;
        int     function(void*, const scope char*, int)  _write;

        __sbuf          _ub;
        ubyte*          _up;
        int             _ur;

        ubyte[3]        _ubuf;
        ubyte[1]        _nbuf;

        __sbuf          _lb;

        int             _blksize;
        fpos_t          _offset;

        pthread_mutex_t _fl_mutex;
        pthread_t       _fl_owner;
        int             _fl_count;
        int             _orientation;
        mbstate_t       _mbstate;
    }

    ///
    alias __sFILE _iobuf;
    ///
    alias shared(__sFILE) FILE;
}
else version (NetBSD)
{
    ///
    alias off_t fpos_t;

    ///
    struct __sFILE
    {
        ubyte*          _p;
        int             _r;
        int             _w;
        ushort           _flags;
        short           _file;
        __sbuf          _bf;
        int             _lbfsize;

        void*           _cookie;
        int     function(void*)                 _close;
        ssize_t     function(void*, char*, size_t)     _read;
        fpos_t  function(void*, fpos_t, int)    _seek;
        ssize_t     function(void*, const scope char*, size_t)  _write;

        __sbuf          _ub;
        ubyte*          _up;
        int             _ur;

        ubyte[3]        _ubuf;
        ubyte[1]        _nbuf;

        int     function(void *)    _flush;
        /* Formerly used by fgetln/fgetwln; kept for binary compatibility */
        char[__sbuf.sizeof - _flush.sizeof]    _lb_unused = void;


        int             _blksize;
        off_t          _offset;
        static assert(off_t.sizeof==8);
    }

    ///
    alias __sFILE _iobuf;
    ///
    alias shared(__sFILE) FILE;
}
else version (OpenBSD)
{
    ///
    alias fpos_t = off_t;

    ///
    struct __sFILE
    {
        ubyte*          _p;
        int             _r;
        int             _w;
        short           _flags;
        short           _file;
        __sbuf          _bf;
        int             _lbfsize;

        void*           _cookie;
        int     function(void*)                         _close;
        int     function(void*, scope char*, int)       _read;
        fpos_t  function(void*, fpos_t, int)            _seek;
        int     function(void*, scope const char*, int) _write;

        __sbuf          _ext;
        ubyte*          _up;
        int             _ur;

        ubyte[3]        _ubuf;
        ubyte[1]        _nbuf;

        __sbuf          _lb;

        int             _blksize;
        fpos_t          _offset;
    }

    ///
    alias __sFILE _iobuf;
    ///
    alias shared(__sFILE) FILE;
}
else version (DragonFlyBSD)
{
    alias off_t fpos_t;

    /// See /usr/include/stdio.h
    struct __FILE_public
    {
        ubyte*          *_p;            /* current position in (some) buffer */
        int             _flags;         /* flags, below; this FILE is free if 0 */
        int             _fileno;        /* fileno, if Unix descriptor, else -1 */
        ssize_t         _r;             /* read space left for getc() */
        ssize_t         _w;             /* write space left for putc() */
        ssize_t         _lbfsize;       /* 0 or -_bf._size, for inline putc */
    }

    alias __FILE_public _iobuf;
    alias shared(__FILE_public) FILE;
}
else version (Solaris)
{
    import core.stdc.wchar_ : mbstate_t;

    ///
    alias c_long fpos_t;

    version (D_LP64)
    {
        ///
        struct _iobuf
        {
            char*      _ptr;   /* next character from/to here in buffer */
            char*      _base;  /* the buffer */
            char*      _end;   /* the end of the buffer */
            size_t     _cnt;   /* number of available characters in buffer */
            int        _file;  /* UNIX System file descriptor */
            int        _flag;  /* the state of the stream */
            ubyte[24]  _lock;  //rmutex_t   _lock; /* lock for this structure */
            mbstate_t  _state; /* mbstate_t */
            ubyte[32]  __fill; /* filler to bring size to 128 bytes */
        }
    }
    else
    {
        ///
        struct _iobuf
        {
            char* _ptr;
            int _cnt;
            char* _base;
            char _flag = 0;
            char _magic = 0;
            ushort __flags; // __orientation:2
                            // __ionolock:1
                            // __seekable:1
                            // __extendedfd:1
                            // __xf_nocheck:1
                            // __filler:10
        }
    }
    ///
    alias shared(_iobuf) FILE;
}
else version (CRuntime_Bionic)
{
    ///
    alias c_long fpos_t; // couldn't use off_t because of static if issue

    ///
    struct __sFILE
    {
        ubyte*    _p;
        int       _r;
        int       _w;
        short     _flags;
        short     _file;
        __sbuf    _bf;
        int       _lbfsize;

        void*     _cookie;
        int      function(void*)                          _close;
        int      function(void*, scope char*, int)        _read;
        fpos_t   function(void*, fpos_t, int)             _seek;
        int      function(void*, scope const char*, int)  _write;

        __sbuf    _ext;
        ubyte*    _up;
        int       _ur;

        ubyte[3]  _ubuf;
        ubyte[1]  _nbuf;

        __sbuf    _lb;

        int       _blksize;
        fpos_t    _offset;
    }

    ///
    alias __sFILE _iobuf;
    ///
    alias shared(__sFILE) FILE;
}
else version (CRuntime_UClibc)
{
    import core.stdc.wchar_ : mbstate_t;
    import core.stdc.stddef : wchar_t;
    import core.sys.posix.sys.types : ssize_t, pthread_mutex_t;

    ///
    struct fpos_t
    {
        long __pos; // couldn't use off_t because of static if issue
        mbstate_t __state;
        int __mblen_pending;
    }

    struct _IO_cookie_io_functions_t
    {
       ssize_t function(void* __cookie, char* __buf, size_t __bufsize)          read;
       ssize_t function(void* __cookie, const char* __buf, size_t __bufsize)    write;
       int function(void* __cookie, long* __pos, int __whence)                  seek;
       int function(void* __cookie)                                             close;
    }

    alias _IO_cookie_io_functions_t cookie_io_functions_t;

    ///
    struct __STDIO_FILE_STRUCT
    {
        ushort __modeflags;
        char[2] __ungot_width = 0;
        int __filedes;
        char* __bufstart;
        char* __bufend;
        char* __bufpos;
        char* __bufread;
        char* __bufgetc_u;
        char*__bufputc_u;
        __STDIO_FILE_STRUCT* __nextopen;
        void *__cookie;
        _IO_cookie_io_functions_t __gcs;
        wchar_t[2] __ungot = 0;
        mbstate_t __state;
        void *__unused;
        int __user_locking;
        pthread_mutex_t __lock;
    }

    ///
    alias __STDIO_FILE_STRUCT _iobuf;
    ///
    alias shared(__STDIO_FILE_STRUCT) FILE;
}
else
{
    static assert( false, "Unsupported platform" );
}

enum
{
    ///
    _F_RDWR = 0x0003, // non-standard
    ///
    _F_READ = 0x0001, // non-standard
    ///
    _F_WRIT = 0x0002, // non-standard
    ///
    _F_BUF  = 0x0004, // non-standard
    ///
    _F_LBUF = 0x0008, // non-standard
    ///
    _F_ERR  = 0x0010, // non-standard
    ///
    _F_EOF  = 0x0020, // non-standard
    ///
    _F_BIN  = 0x0040, // non-standard
    ///
    _F_IN   = 0x0080, // non-standard
    ///
    _F_OUT  = 0x0100, // non-standard
    ///
    _F_TERM = 0x0200, // non-standard
}

version (CRuntime_DigitalMars)
{
    enum
    {
        ///
        _IOFBF   = 0,
        ///
        _IOLBF   = 0x40,
        ///
        _IONBF   = 4,
        ///
        _IOREAD  = 1,     // non-standard
        ///
        _IOWRT   = 2,     // non-standard
        ///
        _IOMYBUF = 8,     // non-standard
        ///
        _IOEOF   = 0x10,  // non-standard
        ///
        _IOERR   = 0x20,  // non-standard
        ///
        _IOSTRG  = 0x40,  // non-standard
        ///
        _IORW    = 0x80,  // non-standard
        ///
        _IOTRAN  = 0x100, // non-standard
        ///
        _IOAPP   = 0x200, // non-standard
    }

    extern shared void function() _fcloseallp;

    private extern shared FILE[_NFILE] _iob;

    ///
    enum stdin  = &_iob[0];
    ///
    enum stdout = &_iob[1];
    ///
    enum stderr = &_iob[2];
    ///
    enum stdaux = &_iob[3];
    ///
    enum stdprn = &_iob[4];
}
else version (CRuntime_Microsoft)
{
    enum
    {
        ///
        _IOFBF   = 0,
        ///
        _IOLBF   = 0x40,
        ///
        _IONBF   = 4,
        /// Removed since Visual Studio 2015.
        _IOREAD  = 1,     // non-standard
        /// Removed since Visual Studio 2015.
        _IOWRT   = 2,     // non-standard
        /// Removed since Visual Studio 2015.
        _IOMYBUF = 8,     // non-standard
        /// Removed since Visual Studio 2015.
        _IOEOF   = 0x10,  // non-standard
        /// Removed since Visual Studio 2015.
        _IOERR   = 0x20,  // non-standard
        /// Removed since Visual Studio 2015.
        _IOSTRG  = 0x40,  // non-standard
        /// Removed since Visual Studio 2015.
        _IORW    = 0x80,  // non-standard
        /// Removed since Visual Studio 2015.
        _IOAPP   = 0x200, // non-standard
        /// Removed since Visual Studio 2015.
        _IOAPPEND = 0x200, // non-standard
    }

    extern shared void function() _fcloseallp;

    FILE* __acrt_iob_func(int hnd);     // VS2015+, reimplemented in msvc.d for VS2013-

    ///
<<<<<<< HEAD
    extern(D) pragma(mangle, "stdin") // LDC, for automatic export
    shared FILE* stdin;  // = &__iob_func()[0];
    ///
    extern(D) pragma(mangle, "stdout") // LDC, for automatic export
    shared FILE* stdout; // = &__iob_func()[1];
    ///
    extern(D) pragma(mangle, "stderr") // LDC, for automatic export
    shared FILE* stderr; // = &__iob_func()[2];
=======
    FILE* stdin()() { return __acrt_iob_func(0); }
    ///
    FILE* stdout()() { return __acrt_iob_func(1); }
    ///
    FILE* stderr()() { return __acrt_iob_func(2); }
>>>>>>> c1591106
}
else version (CRuntime_Glibc)
{
    enum
    {
        ///
        _IOFBF = 0,
        ///
        _IOLBF = 1,
        ///
        _IONBF = 2,
    }

    ///
    extern shared FILE* stdin;
    ///
    extern shared FILE* stdout;
    ///
    extern shared FILE* stderr;
}
else version (Darwin)
{
    enum
    {
        ///
        _IOFBF = 0,
        ///
        _IOLBF = 1,
        ///
        _IONBF = 2,
    }

    private extern shared FILE* __stdinp;
    private extern shared FILE* __stdoutp;
    private extern shared FILE* __stderrp;

    ///
    alias __stdinp  stdin;
    ///
    alias __stdoutp stdout;
    ///
    alias __stderrp stderr;
}
else version (FreeBSD)
{
    enum
    {
        ///
        _IOFBF = 0,
        ///
        _IOLBF = 1,
        ///
        _IONBF = 2,
    }

    private extern shared FILE* __stdinp;
    private extern shared FILE* __stdoutp;
    private extern shared FILE* __stderrp;

    ///
    alias __stdinp  stdin;
    ///
    alias __stdoutp stdout;
    ///
    alias __stderrp stderr;
}
else version (NetBSD)
{
    enum
    {
        ///
        _IOFBF = 0,
        ///
        _IOLBF = 1,
        ///
        _IONBF = 2,
    }

    private extern shared FILE[3] __sF;
    @property auto __stdin()() { return &__sF[0]; }
    @property auto __stdout()() { return &__sF[1]; }
    @property auto __stderr()() { return &__sF[2]; }
    ///
    alias __stdin stdin;
    ///
    alias __stdout stdout;
    ///
    alias __stderr stderr;
}
else version (OpenBSD)
{
    enum
    {
        ///
        _IOFBF = 0,
        ///
        _IOLBF = 1,
        ///
        _IONBF = 2,
    }

    private extern shared FILE[3] __sF;
    @property auto __stdin()() { return &__sF[0]; }
    @property auto __stdout()() { return &__sF[1]; }
    @property auto __stderr()() { return &__sF[2]; }
    ///
    alias __stdin stdin;
    ///
    alias __stdout stdout;
    ///
    alias __stderr stderr;
}
else version (DragonFlyBSD)
{
    enum
    {
        _IOFBF = 0,
        _IOLBF = 1,
        _IONBF = 2,
    }

    private extern shared FILE* __stdinp;
    private extern shared FILE* __stdoutp;
    private extern shared FILE* __stderrp;

    alias __stdinp  stdin;
    alias __stdoutp stdout;
    alias __stderrp stderr;
}
else version (Solaris)
{
    enum
    {
        ///
        _IOFBF = 0x00,
        ///
        _IOLBF = 0x40,
        ///
        _IONBF = 0x04,
        ///
        _IOEOF = 0x20,
        ///
        _IOERR = 0x40,
        ///
        _IOREAD = 0x01,
        ///
        _IOWRT = 0x02,
        ///
        _IORW = 0x80,
        ///
        _IOMYBUF = 0x08,
    }

    private extern shared FILE[_NFILE] __iob;

    ///
    @property auto stdin()() { return &__iob[0]; }
    ///
    @property auto stdout()() { return &__iob[1]; }
    ///
    @property auto stderr()() { return &__iob[2]; }
}
else version (CRuntime_Bionic)
{
    enum
    {
        ///
        _IOFBF = 0,
        ///
        _IOLBF = 1,
        ///
        _IONBF = 2,
    }

    private extern shared FILE[3] __sF;

    ///
    @property auto stdin()() { return &__sF[0]; }
    ///
    @property auto stdout()() { return &__sF[1]; }
    ///
    @property auto stderr()() { return &__sF[2]; }
}
else version (CRuntime_Musl)
{
    // needs tail const
    extern shared FILE* stdin;
    ///
    extern shared FILE* stdout;
    ///
    extern shared FILE* stderr;
    enum
    {
        ///
        _IOFBF = 0,
        ///
        _IOLBF = 1,
        ///
        _IONBF = 2,
    }
}
else version (CRuntime_UClibc)
{
    enum
    {
        ///
        _IOFBF = 0,
        ///
        _IOLBF = 1,
        ///
        _IONBF = 2,
    }

    ///
    extern shared FILE* stdin;
    ///
    extern shared FILE* stdout;
    ///
    extern shared FILE* stderr;
}
else
{
    static assert( false, "Unsupported platform" );
}

///
int remove(scope const char* filename);
///
int rename(scope const char* from, scope const char* to);

///
@trusted FILE* tmpfile(); // No unsafe pointer manipulation.
///
char* tmpnam(char* s);

///
int   fclose(FILE* stream);

// No unsafe pointer manipulation.
@trusted
{
    ///
    int   fflush(FILE* stream);
}

///
FILE* fopen(scope const char* filename, scope const char* mode);
///
FILE* freopen(scope const char* filename, scope const char* mode, FILE* stream);

///
void setbuf(FILE* stream, char* buf);
///
int  setvbuf(FILE* stream, char* buf, int mode, size_t size);

version (MinGW)
{
    // Prefer the MinGW versions over the MSVC ones, as the latter don't handle
    // reals at all.
    ///
    pragma(printf)
    int __mingw_fprintf(FILE* stream, scope const char* format, scope const ...);
    ///
    alias __mingw_fprintf fprintf;

    ///
    pragma(scanf)
    int __mingw_fscanf(FILE* stream, scope const char* format, scope ...);
    ///
    alias __mingw_fscanf fscanf;

    ///
    pragma(printf)
    int __mingw_sprintf(scope char* s, scope const char* format, scope const ...);
    ///
    alias __mingw_sprintf sprintf;

    ///
    pragma(scanf)
    int __mingw_sscanf(scope const char* s, scope const char* format, scope ...);
    ///
    alias __mingw_sscanf sscanf;

    ///
    pragma(printf)
    int __mingw_vfprintf(FILE* stream, scope const char* format, va_list arg);
    ///
    alias __mingw_vfprintf vfprintf;

    ///
    pragma(scanf)
    int __mingw_vfscanf(FILE* stream, scope const char* format, va_list arg);
    ///
    alias __mingw_vfscanf vfscanf;

    ///
    pragma(printf)
    int __mingw_vsprintf(scope char* s, scope const char* format, va_list arg);
    ///
    alias __mingw_vsprintf vsprintf;

    ///
    pragma(scanf)
    int __mingw_vsscanf(scope const char* s, scope const char* format, va_list arg);
    ///
    alias __mingw_vsscanf vsscanf;

    ///
    pragma(printf)
    int __mingw_vprintf(scope const char* format, va_list arg);
    ///
    alias __mingw_vprintf vprintf;

    ///
    pragma(scanf)
    int __mingw_vscanf(scope const char* format, va_list arg);
    ///
    alias __mingw_vscanf vscanf;

    ///
    pragma(printf)
    int __mingw_printf(scope const char* format, scope const ...);
    ///
    alias __mingw_printf printf;

    ///
    pragma(scanf)
    int __mingw_scanf(scope const char* format, scope ...);
    ///
    alias __mingw_scanf scanf;
}
else
{
    ///
    pragma(printf)
    int fprintf(FILE* stream, scope const char* format, scope const ...);
    ///
    pragma(scanf)
    int fscanf(FILE* stream, scope const char* format, scope ...);
    ///
    pragma(printf)
    int sprintf(scope char* s, scope const char* format, scope const ...);
    ///
    pragma(scanf)
    int sscanf(scope const char* s, scope const char* format, scope ...);
    ///
    pragma(printf)
    int vfprintf(FILE* stream, scope const char* format, va_list arg);
    ///
    pragma(scanf)
    int vfscanf(FILE* stream, scope const char* format, va_list arg);
    ///
    pragma(printf)
    int vsprintf(scope char* s, scope const char* format, va_list arg);
    ///
    pragma(scanf)
    int vsscanf(scope const char* s, scope const char* format, va_list arg);
    ///
    pragma(printf)
    int vprintf(scope const char* format, va_list arg);
    ///
    pragma(scanf)
    int vscanf(scope const char* format, va_list arg);
    ///
    pragma(printf)
    int printf(scope const char* format, scope const ...);
    ///
    pragma(scanf)
    int scanf(scope const char* format, scope ...);
}

// No unsafe pointer manipulation.
@trusted
{
    ///
    int fgetc(FILE* stream);
    ///
    int fputc(int c, FILE* stream);
}

///
char* fgets(char* s, int n, FILE* stream);
///
int   fputs(scope const char* s, FILE* stream);
///
char* gets(char* s);
///
int   puts(scope const char* s);

// No unsafe pointer manipulation.
extern (D) @trusted
{
    ///
    int getchar()()                 { return getc(stdin);     }
    ///
    int putchar()(int c)            { return putc(c,stdout);  }
}

///
alias getc = fgetc;
///
alias putc = fputc;

///
@trusted int ungetc(int c, FILE* stream); // No unsafe pointer manipulation.

///
size_t fread(scope void* ptr, size_t size, size_t nmemb, FILE* stream);
///
size_t fwrite(scope const void* ptr, size_t size, size_t nmemb, FILE* stream);

// No unsafe pointer manipulation.
@trusted
{
    ///
    int fgetpos(FILE* stream, scope fpos_t * pos);
    ///
    int fsetpos(FILE* stream, scope const fpos_t* pos);

    ///
    int    fseek(FILE* stream, c_long offset, int whence);
    ///
    c_long ftell(FILE* stream);
}

version (CRuntime_DigitalMars)
{
  // No unsafe pointer manipulation.
  extern (D) @trusted
  {
    ///
    void rewind()(FILE* stream)   { fseek(stream,0L,SEEK_SET); stream._flag= stream._flag & ~_IOERR; }
    ///
    pure void clearerr()(FILE* stream) { stream._flag = stream._flag & ~(_IOERR|_IOEOF); }
    ///
    pure int  feof()(FILE* stream)     { return stream._flag&_IOEOF; }
    ///
    pure int  ferror()(FILE* stream)   { return stream._flag&_IOERR; }
    ///
    pure int  fileno()(FILE* stream)   { return stream._file; }
  }
    ///
    pragma(printf)
    int   _snprintf(scope char* s, size_t n, scope const char* fmt, scope const ...);
    ///
    alias _snprintf snprintf;

    ///
    pragma(printf)
    int   _vsnprintf(scope char* s, size_t n, scope const char* format, va_list arg);
    ///
    alias _vsnprintf vsnprintf;

    //
    // Digital Mars under-the-hood C I/O functions. Uses _iobuf* for the
    // unshared version of FILE*, usable when the FILE is locked.
    //

    ///
    int _fputc_nlock(int c, _iobuf* fp);
    ///
    int _fputwc_nlock(int c, _iobuf* fp);
    ///
    int _fgetc_nlock(_iobuf* fp);
    ///
    int _fgetwc_nlock(_iobuf* fp);
    ///
    int __fp_lock(FILE* fp);
    ///
    void __fp_unlock(FILE* fp);
    ///
    int setmode(int fd, int mode);
}
else version (CRuntime_Microsoft)
{
  // No unsafe pointer manipulation.
  @trusted
  {
    ///
    void rewind(FILE* stream);
    ///
    pure void clearerr(FILE* stream);
    ///
    pure int  feof(FILE* stream);
    ///
    pure int  ferror(FILE* stream);
    ///
    pure int  fileno(FILE* stream);
  }

  version (MinGW)
  {
    pragma(printf)
    int   __mingw_snprintf(scope char* s, size_t n, scope const char* fmt, scope const ...);
    ///
    alias __mingw_snprintf _snprintf;
    ///
    alias __mingw_snprintf snprintf;

    ///
    pragma(printf)
    int   __mingw_vsnprintf(scope char* s, size_t n, scope const char* format, va_list arg);
    ///
    alias __mingw_vsnprintf _vsnprintf;
    ///
    alias __mingw_vsnprintf vsnprintf;
  }
  else
  {
    ///
    pragma(printf)
    int _snprintf(scope char* s, size_t n, scope const char* format, scope const ...);
    ///
    pragma(printf)
    int  snprintf(scope char* s, size_t n, scope const char* format, scope const ...);

    ///
    pragma(printf)
    int _vsnprintf(scope char* s, size_t n, scope const char* format, va_list arg);
    ///
    pragma(printf)
    int  vsnprintf(scope char* s, size_t n, scope const char* format, va_list arg);
  }

    //
    // Microsoft under-the-hood C I/O functions. Uses _iobuf* for the unshared
    // version of FILE*, usable when the FILE is locked.
    //
    import core.stdc.stddef : wchar_t;
    import core.stdc.wchar_ : wint_t;

    ///
    int _fputc_nolock(int c, _iobuf* fp);
    ///
    int _fgetc_nolock(_iobuf* fp);
    ///
    wint_t _fputwc_nolock(wchar_t c, _iobuf* fp);
    ///
    wint_t _fgetwc_nolock(_iobuf* fp);
    ///
    void _lock_file(FILE* fp);
    ///
    void _unlock_file(FILE* fp);
    ///
    int _setmode(int fd, int mode);
    ///
    int _fseeki64(FILE* stream, long offset, int origin);
    ///
    long _ftelli64(FILE* stream);
    ///
    intptr_t _get_osfhandle(int fd);
    ///
    int _open_osfhandle(intptr_t osfhandle, int flags);
}
else version (CRuntime_Glibc)
{
  // No unsafe pointer manipulation.
  @trusted
  {
    ///
    void rewind(FILE* stream);
    ///
    pure void clearerr(FILE* stream);
    ///
    pure int  feof(FILE* stream);
    ///
    pure int  ferror(FILE* stream);
    ///
    int  fileno(FILE *);
  }

    ///
    pragma(printf)
    int  snprintf(scope char* s, size_t n, scope const char* format, scope const ...);
    ///
    pragma(printf)
    int  vsnprintf(scope char* s, size_t n, scope const char* format, va_list arg);

    //
    // Gnu under-the-hood C I/O functions. Uses _iobuf* for the unshared
    // version of FILE*, usable when the FILE is locked.
    // See http://gnu.org/software/libc/manual/html_node/I_002fO-on-Streams.html
    //
    import core.stdc.wchar_ : wint_t;
    import core.stdc.stddef : wchar_t;

    ///
    int fputc_unlocked(int c, _iobuf* stream);
    ///
    int fgetc_unlocked(_iobuf* stream);
    ///
    wint_t fputwc_unlocked(wchar_t wc, _iobuf* stream);
    ///
    wint_t fgetwc_unlocked(_iobuf* stream);
}
else version (Darwin)
{
  // No unsafe pointer manipulation.
  @trusted
  {
    ///
    void rewind(FILE*);
    ///
    pure void clearerr(FILE*);
    ///
    pure int  feof(FILE*);
    ///
    pure int  ferror(FILE*);
    ///
    int  fileno(FILE*);
  }

    ///
    pragma(printf)
    int  snprintf(scope char* s, size_t n, scope const char* format, scope const ...);
    ///
    pragma(printf)
    int  vsnprintf(scope char* s, size_t n, scope const char* format, va_list arg);
}
else version (FreeBSD)
{
  // No unsafe pointer manipulation.
  @trusted
  {
    ///
    void rewind(FILE*);
    ///
    pure void clearerr(FILE*);
    ///
    pure int  feof(FILE*);
    ///
    pure int  ferror(FILE*);
    ///
    int  fileno(FILE*);
  }

    ///
    pragma(printf)
    int  snprintf(scope char* s, size_t n, scope const char* format, scope const ...);
    ///
    pragma(printf)
    int  vsnprintf(scope char* s, size_t n, scope const char* format, va_list arg);
}
else version (NetBSD)
{
  // No unsafe pointer manipulation.
  @trusted
  {
    ///
    void rewind(FILE*);
    ///
    pure void clearerr(FILE*);
    ///
    pure int  feof(FILE*);
    ///
    pure int  ferror(FILE*);
    ///
    int  fileno(FILE*);
  }

    ///
    pragma(printf)
    int  snprintf(char* s, size_t n, const scope char* format, scope const ...);
    ///
    pragma(printf)
    int  vsnprintf(char* s, size_t n, const scope char* format, va_list arg);
}
else version (OpenBSD)
{
    // No unsafe pointer manipulation.
    @trusted
    {
        ///
        void rewind(FILE*);
    }
    @trusted private
    {
        ///
        pragma(mangle, "clearerr")
        pure void __clearerr(FILE*);
        ///
        pragma(mangle, "feof")
        pure int __feof(FILE*);
        ///
        pragma(mangle, "ferror")
        pure int __ferror(FILE*);
        ///
        pragma(mangle, "fileno")
        int __fileno(FILE*);
    }

    enum __SLBF = 0x0001;
    enum __SNBF = 0x0002;
    enum __SRD  = 0x0004;
    enum __SWR  = 0x0008;
    enum __SRW  = 0x0010;
    enum __SEOF = 0x0020;
    enum __SERR = 0x0040;
    enum __SMBF = 0x0080;
    enum __SAPP = 0x0100;
    enum __SSTR = 0x0200;
    enum __SOPT = 0x0400;
    enum __SNPT = 0x0800;
    enum __SOFF = 0x1000;
    enum __SMOD = 0x2000;
    enum __SALC = 0x4000;
    enum __SIGN = 0x8000;

    extern immutable __gshared int __isthreaded;

    extern (D) @trusted
    {
        void __sclearerr()(FILE* p)
        {
            p._flags = p._flags & ~(__SERR|__SEOF);
        }

        int __sfeof()(FILE* p)
        {
            return (p._flags & __SEOF) != 0;
        }

        int __sferror()(FILE* p)
        {
            return (p._flags & __SERR) != 0;
        }

        int __sfileno()(FILE* p)
        {
            return p._file;
        }

        pure void clearerr()(FILE* file)
        {
            !__isthreaded ? __sclearerr(file) : __clearerr(file);
        }

        pure int feof()(FILE* file)
        {
            return !__isthreaded ? __sfeof(file) : __feof(file);
        }

        pure int ferror()(FILE* file)
        {
            return !__isthreaded ? __sferror(file) : __ferror(file);
        }

        int fileno()(FILE* file)
        {
            return !__isthreaded ? __sfileno(file) : __fileno(file);
        }
    }

    ///
    pragma(printf)
    int  snprintf(scope char* s, size_t n, scope const char* format, scope const ...);
    ///
    pragma(printf)
    int  vsnprintf(scope char* s, size_t n, scope const char* format, va_list arg);
}
else version (DragonFlyBSD)
{
  // No unsafe pointer manipulation.
  @trusted
  {
    void rewind(FILE*);
    pure void clearerr(FILE*);
    pure int  feof(FILE*);
    pure int  ferror(FILE*);
    int  fileno(FILE*);
  }
  enum __SLBF = 0x0001;
  enum __SNBF = 0x0002;
  enum __SRD  = 0x0004;
  enum __SWR  = 0x0008;
  enum __SRW  = 0x0010;
  enum __SEOF = 0x0020;
  enum __SERR = 0x0040;
  enum __SMBF = 0x0080;
  enum __SAPP = 0x0100;
  enum __SSTR = 0x0200;
  enum __SOPT = 0x0400;
  enum __SNPT = 0x0800;
  enum __SOFF = 0x1000;
  enum __SMOD = 0x2000;
  enum __SALC = 0x4000;
  enum __SIGN = 0x8000;

    pragma(printf)
    int  snprintf(scope char* s, size_t n, scope const char* format, scope const ...);
    pragma(printf)
    int  vsnprintf(scope char* s, size_t n, scope const char* format, va_list arg);
}
else version (Solaris)
{
  // No unsafe pointer manipulation.
  @trusted
  {
    ///
    void rewind(FILE*);
    ///
    pure void clearerr(FILE*);
    ///
    pure int  feof(FILE*);
    ///
    pure int  ferror(FILE*);
    ///
    int  fileno(FILE*);
  }

    ///
    pragma(printf)
    int  snprintf(scope char* s, size_t n, scope const char* format, scope const ...);
    ///
    pragma(printf)
    int  vsnprintf(scope char* s, size_t n, scope const char* format, va_list arg);
}
else version (CRuntime_Bionic)
{
  // No unsafe pointer manipulation.
  @trusted
  {
    ///
    void rewind(FILE*);
    ///
    pure void clearerr(FILE*);
    ///
    pure int  feof(FILE*);
    ///
    pure int  ferror(FILE*);
    ///
    int  fileno(FILE*);
  }

    ///
    pragma(printf)
    int  snprintf(scope char* s, size_t n, scope const char* format, scope const ...);
    ///
    pragma(printf)
    int  vsnprintf(scope char* s, size_t n, scope const char* format, va_list arg);
}
else version (CRuntime_Musl)
{
    @trusted
    {
        ///
        void rewind(FILE* stream);
        ///
        pure void clearerr(FILE* stream);
        ///
        pure int  feof(FILE* stream);
        ///
        pure int  ferror(FILE* stream);
        ///
        int  fileno(FILE *);
    }

    ///
    pragma(printf)
    int snprintf(scope char* s, size_t n, scope const char* format, scope const ...);
    ///
    pragma(printf)
    int vsnprintf(scope char* s, size_t n, scope const char* format, va_list arg);
}
else version (CRuntime_UClibc)
{
  // No unsafe pointer manipulation.
  @trusted
  {
    ///
    void rewind(FILE* stream);
    ///
    pure void clearerr(FILE* stream);
    ///
    pure int  feof(FILE* stream);
    ///
    pure int  ferror(FILE* stream);
    ///
    int  fileno(FILE *);
  }

    ///
    pragma(printf)
    int  snprintf(scope char* s, size_t n, scope const char* format, scope const ...);
    ///
    pragma(printf)
    int  vsnprintf(scope char* s, size_t n, scope const char* format, va_list arg);
}
else
{
    static assert( false, "Unsupported platform" );
}

///
void perror(scope const char* s);

version (CRuntime_DigitalMars)
{
    version (none)
        import core.sys.windows.windows : HANDLE, _WaitSemaphore, _ReleaseSemaphore;
    else
    {
        // too slow to import windows
        private alias void* HANDLE;
        private void _WaitSemaphore(int iSemaphore);
        private void _ReleaseSemaphore(int iSemaphore);
    }

    enum
    {
        ///
        FHND_APPEND     = 0x04,
        ///
        FHND_DEVICE     = 0x08,
        ///
        FHND_TEXT       = 0x10,
        ///
        FHND_BYTE       = 0x20,
        ///
        FHND_WCHAR      = 0x40,
    }

    private enum _MAX_SEMAPHORES = 10 + _NFILE;
    private enum _semIO = 3;

    private extern __gshared short[_MAX_SEMAPHORES] _iSemLockCtrs;
    private extern __gshared int[_MAX_SEMAPHORES] _iSemThreadIds;
    private extern __gshared int[_MAX_SEMAPHORES] _iSemNestCount;
    private extern __gshared HANDLE[_NFILE] _osfhnd;
    extern shared ubyte[_NFILE] __fhnd_info;

    // this is copied from semlock.h in DMC's runtime.
    private void LockSemaphore()(uint num)
    {
        asm nothrow @nogc
        {
            mov EDX, num;
            lock;
            inc _iSemLockCtrs[EDX * 2];
            jz lsDone;
            push EDX;
            call _WaitSemaphore;
            add ESP, 4;
        }

    lsDone: {}
    }

    // this is copied from semlock.h in DMC's runtime.
    private void UnlockSemaphore()(uint num)
    {
        asm nothrow @nogc
        {
            mov EDX, num;
            lock;
            dec _iSemLockCtrs[EDX * 2];
            js usDone;
            push EDX;
            call _ReleaseSemaphore;
            add ESP, 4;
        }

    usDone: {}
    }

    // This converts a HANDLE to a file descriptor in DMC's runtime
    ///
    int _handleToFD()(HANDLE h, int flags)
    {
        LockSemaphore(_semIO);
        scope(exit) UnlockSemaphore(_semIO);

        foreach (fd; 0 .. _NFILE)
        {
            if (!_osfhnd[fd])
            {
                _osfhnd[fd] = h;
                __fhnd_info[fd] = cast(ubyte)flags;
                return fd;
            }
        }

        return -1;
    }

    ///
    HANDLE _fdToHandle()(int fd)
    {
        // no semaphore is required, once inserted, a file descriptor
        // doesn't change.
        if (fd < 0 || fd >= _NFILE)
            return null;

        return _osfhnd[fd];
    }

    enum
    {
        ///
        STDIN_FILENO  = 0,
        ///
        STDOUT_FILENO = 1,
        ///
        STDERR_FILENO = 2,
    }

    int open(scope const(char)* filename, int flags, ...); ///
    alias _open = open; ///
    int _wopen(scope const wchar* filename, int oflag, ...); ///
    int sopen(scope const char* filename, int oflag, int shflag, ...); ///
    alias _sopen = sopen; ///
    int _wsopen(scope const wchar* filename, int oflag, int shflag, ...); ///
    int close(int fd); ///
    alias _close = close; ///
    FILE *fdopen(int fd, scope const(char)* flags); ///
    alias _fdopen = fdopen; ///
    FILE *_wfdopen(int fd, scope const(wchar)* flags); ///

}
else version (CRuntime_Microsoft)
{
    int _open(scope const char* filename, int oflag, ...); ///
    int _wopen(scope const wchar* filename, int oflag, ...); ///
    int _sopen(scope const char* filename, int oflag, int shflag, ...); ///
    int _wsopen(scope const wchar* filename, int oflag, int shflag, ...); ///
    int _close(int fd); ///
    FILE *_fdopen(int fd, scope const(char)* flags); ///
    FILE *_wfdopen(int fd, scope const(wchar)* flags); ///
}

version (Windows)
{
    // file open flags
    enum
    {
        _O_RDONLY = 0x0000, ///
        O_RDONLY = _O_RDONLY, ///
        _O_WRONLY = 0x0001, ///
        O_WRONLY = _O_WRONLY, ///
        _O_RDWR   = 0x0002, ///
        O_RDWR = _O_RDWR, ///
        _O_APPEND = 0x0008, ///
        O_APPEND = _O_APPEND, ///
        _O_CREAT  = 0x0100, ///
        O_CREAT = _O_CREAT, ///
        _O_TRUNC  = 0x0200, ///
        O_TRUNC = _O_TRUNC, ///
        _O_EXCL   = 0x0400, ///
        O_EXCL = _O_EXCL, ///
        _O_TEXT   = 0x4000, ///
        O_TEXT = _O_TEXT, ///
        _O_BINARY = 0x8000, ///
        O_BINARY = _O_BINARY, ///
        _O_WTEXT = 0x10000, ///
        _O_U16TEXT = 0x20000, ///
        _O_U8TEXT = 0x40000, ///
        _O_ACCMODE = (_O_RDONLY|_O_WRONLY|_O_RDWR), ///
        O_ACCMODE = _O_ACCMODE, ///
        _O_RAW = _O_BINARY, ///
        O_RAW = _O_BINARY, ///
        _O_NOINHERIT = 0x0080, ///
        O_NOINHERIT = _O_NOINHERIT, ///
        _O_TEMPORARY = 0x0040, ///
        O_TEMPORARY = _O_TEMPORARY, ///
        _O_SHORT_LIVED = 0x1000, ///
        _O_SEQUENTIAL = 0x0020, ///
        O_SEQUENTIAL = _O_SEQUENTIAL, ///
        _O_RANDOM = 0x0010, ///
        O_RANDOM = _O_RANDOM, ///
    }

    enum
    {
        _S_IREAD  = 0x0100, /// read permission, owner
        S_IREAD = _S_IREAD, /// read permission, owner
        _S_IWRITE = 0x0080, /// write permission, owner
        S_IWRITE = _S_IWRITE, /// write permission, owner
    }

    enum
    {
        _SH_DENYRW = 0x10, /// deny read/write mode
        SH_DENYRW = _SH_DENYRW, /// deny read/write mode
        _SH_DENYWR = 0x20, /// deny write mode
        SH_DENYWR = _SH_DENYWR, /// deny write mode
        _SH_DENYRD = 0x30, /// deny read mode
        SH_DENYRD = _SH_DENYRD, /// deny read mode
        _SH_DENYNO = 0x40, /// deny none mode
        SH_DENYNO = _SH_DENYNO, /// deny none mode
    }
}<|MERGE_RESOLUTION|>--- conflicted
+++ resolved
@@ -900,22 +900,11 @@
     FILE* __acrt_iob_func(int hnd);     // VS2015+, reimplemented in msvc.d for VS2013-
 
     ///
-<<<<<<< HEAD
-    extern(D) pragma(mangle, "stdin") // LDC, for automatic export
-    shared FILE* stdin;  // = &__iob_func()[0];
-    ///
-    extern(D) pragma(mangle, "stdout") // LDC, for automatic export
-    shared FILE* stdout; // = &__iob_func()[1];
-    ///
-    extern(D) pragma(mangle, "stderr") // LDC, for automatic export
-    shared FILE* stderr; // = &__iob_func()[2];
-=======
     FILE* stdin()() { return __acrt_iob_func(0); }
     ///
     FILE* stdout()() { return __acrt_iob_func(1); }
     ///
     FILE* stderr()() { return __acrt_iob_func(2); }
->>>>>>> c1591106
 }
 else version (CRuntime_Glibc)
 {
