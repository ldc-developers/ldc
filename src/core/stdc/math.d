/**
 * D header file for C99.
 *
 * Copyright: Copyright Sean Kelly 2005 - 2012.
 * License: Distributed under the
 *      $(LINK2 http://www.boost.org/LICENSE_1_0.txt, Boost Software License 1.0).
 *    (See accompanying file LICENSE)
 * Authors:   Sean Kelly
 * Source:    $(DRUNTIMESRC core/stdc/_math.d)
 */

module core.stdc.math;

private import core.stdc.config;

extern (C):
@trusted: // All functions here operate on floating point and integer values only.
nothrow:
pure:
@nogc:

alias float  float_t;
alias double double_t;

enum double HUGE_VAL      = double.infinity;
enum double HUGE_VALF     = float.infinity;
enum double HUGE_VALL     = real.infinity;

enum float INFINITY       = float.infinity;
enum float NAN            = float.nan;

enum int FP_ILOGB0        = int.min;
enum int FP_ILOGBNAN      = int.min;

enum int MATH_ERRNO       = 1;
enum int MATH_ERREXCEPT   = 2;
enum int math_errhandling = MATH_ERRNO | MATH_ERREXCEPT;

version( none )
{
    //
    // these functions are all macros in C
    //

    //int fpclassify(real-floating x);
    int fpclassify(float x);
    int fpclassify(double x);
    int fpclassify(real x);

    //int isfinite(real-floating x);
    int isfinite(float x);
    int isfinite(double x);
    int isfinite(real x);

    //int isinf(real-floating x);
    int isinf(float x);
    int isinf(double x);
    int isinf(real x);

    //int isnan(real-floating x);
    int isnan(float x);
    int isnan(double x);
    int isnan(real x);

    //int isnormal(real-floating x);
    int isnormal(float x);
    int isnormal(double x);
    int isnormal(real x);

    //int signbit(real-floating x);
    int signbit(float x);
    int signbit(double x);
    int signbit(real x);

    //int isgreater(real-floating x, real-floating y);
    int isgreater(float x, float y);
    int isgreater(double x, double y);
    int isgreater(real x, real y);

    //int isgreaterequal(real-floating x, real-floating y);
    int isgreaterequal(float x, float y);
    int isgreaterequal(double x, double y);
    int isgreaterequal(real x, real y);

    //int isless(real-floating x, real-floating y);
    int isless(float x, float y);
    int isless(double x, double y);
    int isless(real x, real y);

    //int islessequal(real-floating x, real-floating y);
    int islessequal(float x, float y);
    int islessequal(double x, double y);
    int islessequal(real x, real y);

    //int islessgreater(real-floating x, real-floating y);
    int islessgreater(float x, float y);
    int islessgreater(double x, double y);
    int islessgreater(real x, real y);

    //int isunordered(real-floating x, real-floating y);
    int isunordered(float x, float y);
    int isunordered(double x, double y);
    int isunordered(real x, real y);
}

<<<<<<< HEAD
version( DigitalMars )
{
    version( Win32 )
        version = DMC_RUNTIME;
    version( Win64 )
        version = MSVC_RUNTIME;
}

version( LDC )
{
    version( Win64 )
        version = MSVC_RUNTIME;

}

version( DMC_RUNTIME )
=======
version( CRuntime_DigitalMars )
>>>>>>> c350c6dc
{
    enum
    {
        FP_NANS        = 0,
        FP_NANQ        = 1,
        FP_INFINITE    = 2,
        FP_NORMAL      = 3,
        FP_SUBNORMAL   = 4,
        FP_ZERO        = 5,
        FP_NAN         = FP_NANQ,
        FP_EMPTY       = 6,
        FP_UNSUPPORTED = 7,
    }

    enum
    {
        FP_FAST_FMA  = 0,
        FP_FAST_FMAF = 0,
        FP_FAST_FMAL = 0,
    }

    uint __fpclassify_f(float x);
    uint __fpclassify_d(double x);
    uint __fpclassify_ld(real x);

  extern (D)
  {
    //int fpclassify(real-floating x);
    int fpclassify(float x)     { return __fpclassify_f(x); }
    int fpclassify(double x)    { return __fpclassify_d(x); }
    int fpclassify(real x)
    {
        return (real.sizeof == double.sizeof)
            ? __fpclassify_d(x)
            : __fpclassify_ld(x);
    }

    //int isfinite(real-floating x);
    int isfinite(float x)       { return fpclassify(x) >= FP_NORMAL; }
    int isfinite(double x)      { return fpclassify(x) >= FP_NORMAL; }
    int isfinite(real x)        { return fpclassify(x) >= FP_NORMAL; }

    //int isinf(real-floating x);
    int isinf(float x)          { return fpclassify(x) == FP_INFINITE; }
    int isinf(double x)         { return fpclassify(x) == FP_INFINITE; }
    int isinf(real x)           { return fpclassify(x) == FP_INFINITE; }

    //int isnan(real-floating x);
    int isnan(float x)          { return fpclassify(x) <= FP_NANQ;   }
    int isnan(double x)         { return fpclassify(x) <= FP_NANQ;   }
    int isnan(real x)           { return fpclassify(x) <= FP_NANQ;   }

    //int isnormal(real-floating x);
    int isnormal(float x)       { return fpclassify(x) == FP_NORMAL; }
    int isnormal(double x)      { return fpclassify(x) == FP_NORMAL; }
    int isnormal(real x)        { return fpclassify(x) == FP_NORMAL; }

    //int signbit(real-floating x);
    int signbit(float x)     { return (cast(short*)&(x))[1] & 0x8000; }
    int signbit(double x)    { return (cast(short*)&(x))[3] & 0x8000; }
    int signbit(real x)
    {
        return (real.sizeof == double.sizeof)
            ? (cast(short*)&(x))[3] & 0x8000
            : (cast(short*)&(x))[4] & 0x8000;
    }
  }
}
<<<<<<< HEAD
else version( MSVC_RUNTIME ) // requires MSVCRT >= 2013
=======
else version( CRuntime_Microsoft )
>>>>>>> c350c6dc
{
    enum
    {
        FP_SUBNORMAL = -2,
        FP_NORMAL    = -1,
        FP_ZERO      =  0,
        FP_INFINITE  =  1,
        FP_NAN       =  2,
    }

    private short _fdclass(float x);
    private short _dclass(double x);

    private int _fdsign(float x);
    private int _dsign(double x);

  deprecated("Please use the standard C99 functions instead.")
  {
    enum
    {
        _FPCLASS_SNAN = 1,
        _FPCLASS_QNAN = 2,
        _FPCLASS_NINF = 4,
        _FPCLASS_NN   = 8,
        _FPCLASS_ND   = 0x10,
        _FPCLASS_NZ   = 0x20,
        _FPCLASS_PZ   = 0x40,
        _FPCLASS_PD   = 0x80,
        _FPCLASS_PN   = 0x100,
        _FPCLASS_PINF = 0x200,
    }

    float _copysignf(float x, float s);
    float _chgsignf(float x);
    int _finitef(float x);
    version(Win64) int _isnanf(float x); // not available in Win32?
    int _fpclassf(float x);

    double _copysign(double x, double s);
    double _chgsign(double x);
    int _finite(double x);
    int _isnan(double x);
    int _fpclass(double x);
  }

  extern(D)
  {
    //int fpclassify(real-floating x);
    int fpclassify(float x)     { return _fdclass(x); }
    int fpclassify(double x)    { return _dclass(x);  }
    int fpclassify(real x)      { static if (real.sizeof == double.sizeof) return _dclass(x); else assert(0); }

    //int isfinite(real-floating x);
    int isfinite(float x)       { return fpclassify(x) <= 0; }
    int isfinite(double x)      { return fpclassify(x) <= 0; }
    int isfinite(real x)        { return fpclassify(x) <= 0; }

    //int isinf(real-floating x);
    int isinf(float x)          { return fpclassify(x) == FP_INFINITE; }
    int isinf(double x)         { return fpclassify(x) == FP_INFINITE; }
    int isinf(real x)           { return fpclassify(x) == FP_INFINITE; }

    //int isnan(real-floating x);
    int isnan(float x)          { return fpclassify(x) == FP_NAN; }
    int isnan(double x)         { return fpclassify(x) == FP_NAN; }
    int isnan(real x)           { return fpclassify(x) == FP_NAN; }

    //int isnormal(real-floating x);
    int isnormal(float x)       { return fpclassify(x) == FP_NORMAL; }
    int isnormal(double x)      { return fpclassify(x) == FP_NORMAL; }
    int isnormal(real x)        { return fpclassify(x) == FP_NORMAL; }

    //int signbit(real-floating x);
    int signbit(float x)     { return _fdsign(x); }
    int signbit(double x)    { return _dsign(x);  }
    int signbit(real x)
    {
<<<<<<< HEAD
        return (real.sizeof == double.sizeof)
            ? (cast(short*)&(x))[3] & 0x8000
            : (cast(short*)&(x))[4] & 0x8000;
=======
        version(Win64) int isnan(float x)          { return _isnanf(x);   }
        version(Win32) int isnan(float x)          { return _isnan(x);   }
        int isnan(double x)         { return _isnan(x);   }
        int isnan(real x)           { return _isnan(x);   }
>>>>>>> c350c6dc
    }
  }
}
else version( linux )
{
    enum
    {
        FP_NAN,
        FP_INFINITE,
        FP_ZERO,
        FP_SUBNORMAL,
        FP_NORMAL,
    }

    enum
    {
        FP_FAST_FMA  = 0,
        FP_FAST_FMAF = 0,
        FP_FAST_FMAL = 0,
    }

    int __fpclassifyf(float x);
    int __fpclassify(double x);
    int __fpclassifyl(real x);

    int __finitef(float x);
    int __finite(double x);
    int __finitel(real x);

    int __isinff(float x);
    int __isinf(double x);
    int __isinfl(real x);

    int __isnanf(float x);
    int __isnan(double x);
    int __isnanl(real x);

    int __signbitf(float x);
    int __signbit(double x);
    int __signbitl(real x);

  extern (D)
  {
    //int fpclassify(real-floating x);
    int fpclassify(float x)     { return __fpclassifyf(x); }
    int fpclassify(double x)    { return __fpclassify(x);  }
    int fpclassify(real x)
    {
        return (real.sizeof == double.sizeof)
            ? __fpclassify(x)
            : __fpclassifyl(x);
    }

    //int isfinite(real-floating x);
    int isfinite(float x)       { return __finitef(x); }
    int isfinite(double x)      { return __finite(x);  }
    int isfinite(real x)
    {
        return (real.sizeof == double.sizeof)
            ? __finite(x)
            : __finitel(x);
    }

    //int isinf(real-floating x);
    int isinf(float x)          { return __isinff(x);  }
    int isinf(double x)         { return __isinf(x);   }
    int isinf(real x)
    {
        return (real.sizeof == double.sizeof)
            ? __isinf(x)
            : __isinfl(x);
    }

    //int isnan(real-floating x);
    int isnan(float x)          { return __isnanf(x);  }
    int isnan(double x)         { return __isnan(x);   }
    int isnan(real x)
    {
        return (real.sizeof == double.sizeof)
            ? __isnan(x)
            : __isnanl(x);
    }

    //int isnormal(real-floating x);
    int isnormal(float x)       { return fpclassify(x) == FP_NORMAL; }
    int isnormal(double x)      { return fpclassify(x) == FP_NORMAL; }
    int isnormal(real x)        { return fpclassify(x) == FP_NORMAL; }

    //int signbit(real-floating x);
    int signbit(float x)     { return __signbitf(x); }
    int signbit(double x)    { return __signbit(x);  }
    int signbit(real x)
    {
        return (real.sizeof == double.sizeof)
            ? __signbit(x)
            : __signbitl(x);
    }
  }
}
else version( MinGW )
{
    enum
    {
        FP_NAN = 0x0100,
        FP_NORMAL = 0x0400,
        FP_INFINITE = FP_NAN | FP_NORMAL,
        FP_ZERO = 0x0400,
        FP_SUBNORMAL = FP_NORMAL | FP_ZERO
    }

    int __fpclassifyf(float x);
    int __fpclassify(double x);
    int __fpclassifyl(real x);

    int __isnanf(float x);
    int __isnan(double x);
    int __isnanl(real x);

    int __signbitf(float x);
    int __signbit(double x);
    int __signbitl(real x);

  extern (D)
  {
    //int fpclassify(real-floating x);
    int fpclassify(float x)     { return __fpclassifyf(x); }
    int fpclassify(double x)    { return __fpclassify(x);  }
    int fpclassify(real x)
    {
        return (real.sizeof == double.sizeof)
            ? __fpclassify(x)
            : __fpclassifyl(x);
    }

    //int isfinite(real-floating x);
    int isfinite(float x)       { return (fpclassify(x) & FP_NORMAL) == 0; }
    int isfinite(double x)      { return (fpclassify(x) & FP_NORMAL) == 0; }
    int isfinite(real x)        { return (fpclassify(x) & FP_NORMAL) == 0; }

    //int isinf(real-floating x);
    int isinf(float x)          { return fpclassify(x) == FP_INFINITE; }
    int isinf(double x)         { return fpclassify(x) == FP_INFINITE; }
    int isinf(real x)           { return fpclassify(x) == FP_INFINITE; }

    //int isnan(real-floating x);
    int isnan(float x)          { return __isnanf(x);  }
    int isnan(double x)         { return __isnan(x);   }
    int isnan(real x)
    {
        return (real.sizeof == double.sizeof)
            ? __isnan(x)
            : __isnanl(x);
    }

    //int isnormal(real-floating x);
    int isnormal(float x)       { return fpclassify(x) == FP_NORMAL; }
    int isnormal(double x)      { return fpclassify(x) == FP_NORMAL; }
    int isnormal(real x)        { return fpclassify(x) == FP_NORMAL; }

    //int signbit(real-floating x);
    int signbit(float x)     { return __signbitf(x); }
    int signbit(double x)    { return __signbit(x);  }
    int signbit(real x)
    {
        return (real.sizeof == double.sizeof)
            ? __signbit(x)
            : __signbitl(x);
    }
  }
}
else version( OSX )
{
    enum
    {
        FP_NAN         = 1,
        FP_INFINITE    = 2,
        FP_ZERO        = 3,
        FP_NORMAL      = 4,
        FP_SUBNORMAL   = 5,
        FP_SUPERNORMAL = 6,
    }

    enum
    {
        FP_FAST_FMA  = 0,
        FP_FAST_FMAF = 0,
        FP_FAST_FMAL = 0,
    }

    int __fpclassifyf(float x);
    int __fpclassifyd(double x);
    int __fpclassify(real x);

    int __isfinitef(float x);
    int __isfinited(double x);
    int __isfinite(real x);

    int __isinff(float x);
    int __isinfd(double x);
    int __isinf(real x);

    int __isnanf(float x);
    int __isnand(double x);
    int __isnan(real x);

    int __signbitf(float x);
    int __signbitd(double x);
    int __signbitl(real x);

  extern (D)
  {
    //int fpclassify(real-floating x);
    int fpclassify(float x)     { return __fpclassifyf(x); }
    int fpclassify(double x)    { return __fpclassifyd(x); }
    int fpclassify(real x)
    {
        return (real.sizeof == double.sizeof)
            ? __fpclassifyd(x)
            : __fpclassify(x);
    }

    //int isfinite(real-floating x);
    int isfinite(float x)       { return __isfinitef(x); }
    int isfinite(double x)      { return __isfinited(x); }
    int isfinite(real x)
    {
        return (real.sizeof == double.sizeof)
            ? __isfinited(x)
            : __isfinite(x);
    }

    //int isinf(real-floating x);
    int isinf(float x)          { return __isinff(x); }
    int isinf(double x)         { return __isinfd(x); }
    int isinf(real x)
    {
        return (real.sizeof == double.sizeof)
            ? __isinfd(x)
            : __isinf(x);
    }

    //int isnan(real-floating x);
    int isnan(float x)          { return __isnanf(x); }
    int isnan(double x)         { return __isnand(x); }
    int isnan(real x)
    {
        return (real.sizeof == double.sizeof)
            ? __isnand(x)
            : __isnan(x);
    }

    //int isnormal(real-floating x);
    int isnormal(float x)       { return fpclassify(x) == FP_NORMAL; }
    int isnormal(double x)      { return fpclassify(x) == FP_NORMAL; }
    int isnormal(real x)        { return fpclassify(x) == FP_NORMAL; }

    //int signbit(real-floating x);
    int signbit(float x)     { return __signbitf(x); }
    int signbit(double x)    { return __signbitd(x); }
    int signbit(real x)
    {
        return (real.sizeof == double.sizeof)
            ? __signbitd(x)
            : __signbitl(x);
    }
  }
}
else version( FreeBSD )
{
    enum
    {
        FP_INFINITE  = 0x01,
        FP_NAN       = 0x02,
        FP_NORMAL    = 0x04,
        FP_SUBNORMAL = 0x08,
        FP_ZERO      = 0x10,
    }

    enum
    {
        FP_FAST_FMA  = 0,
        FP_FAST_FMAF = 0,
        FP_FAST_FMAL = 0,
    }

    int __fpclassifyd(double);
    int __fpclassifyf(float);
    int __fpclassifyl(real);
    int __isfinitef(float);
    int __isfinite(double);
    int __isfinitel(real);
    int __isinff(float);
    int __isinfl(real);
    int __isnanl(real);
    int __isnormalf(float);
    int __isnormal(double);
    int __isnormall(real);
    int __signbit(double);
    int __signbitf(float);
    int __signbitl(real);

  extern (D)
  {
    //int fpclassify(real-floating x);
    int fpclassify(float x)     { return __fpclassifyf(x); }
    int fpclassify(double x)    { return __fpclassifyd(x); }
    int fpclassify(real x)      { return __fpclassifyl(x); }

    //int isfinite(real-floating x);
    int isfinite(float x)       { return __isfinitef(x); }
    int isfinite(double x)      { return __isfinite(x); }
    int isfinite(real x)        { return __isfinitel(x); }

    //int isinf(real-floating x);
    int isinf(float x)          { return __isinff(x); }
    int isinf(double x)         { return __isinfl(x); }
    int isinf(real x)           { return __isinfl(x); }

    //int isnan(real-floating x);
    int isnan(float x)          { return __isnanl(x); }
    int isnan(double x)         { return __isnanl(x); }
    int isnan(real x)           { return __isnanl(x); }

    //int isnormal(real-floating x);
    int isnormal(float x)       { return __isnormalf(x); }
    int isnormal(double x)      { return __isnormal(x); }
    int isnormal(real x)        { return __isnormall(x); }

    //int signbit(real-floating x);
    int signbit(float x)        { return __signbitf(x); }
    int signbit(double x)       { return __signbit(x); }
    int signbit(real x)         { return __signbit(x); }
  }
}
else version( Solaris )
{
    int __isnanf(float x);
    int __isnan(double x);
    int __isnanl(real x);

  extern (D)
  {
    //int isnan(real-floating x);
    int isnan(float x)          { return __isnanf(x);  }
    int isnan(double x)         { return __isnan(x);   }
    int isnan(real x)
    {
        return (real.sizeof == double.sizeof)
            ? __isnan(x)
            : __isnanl(x);
    }
  }
}
else version( Android )
{
    enum
    {
        FP_INFINITE  = 0x01,
        FP_NAN       = 0x02,
        FP_NORMAL    = 0x04,
        FP_SUBNORMAL = 0x08,
        FP_ZERO      = 0x10,
    }

    enum FP_FAST_FMAF;

    int __fpclassifyd(double);
    int __fpclassifyf(float);
    int __fpclassifyl(real);

    int __isfinitef(float);
    int __isfinite(double);
    int __isfinitel(real);

    int __isinff(float);
    int __isinf(double);
    int __isinfl(real);

    int isnanf(float);
    int isnan(double);
    int __isnanl(real);

    int __isnormalf(float);
    int __isnormal(double);
    int __isnormall(real);

    int __signbit(double);
    int __signbitf(float);
    int __signbitl(real);

  extern (D)
  {
    //int fpclassify(real-floating x);
    int fpclassify(float x)     { return __fpclassifyf(x); }
    int fpclassify(double x)    { return __fpclassifyd(x); }
    int fpclassify(real x)      { return __fpclassifyl(x); }

    //int isfinite(real-floating x);
    int isfinite(float x)       { return __isfinitef(x); }
    int isfinite(double x)      { return __isfinite(x); }
    int isfinite(real x)        { return __isfinitel(x); }

    //int isinf(real-floating x);
    int isinf(float x)          { return __isinff(x); }
    int isinf(double x)         { return __isinf(x); }
    int isinf(real x)           { return __isinfl(x); }

    //int isnan(real-floating x);
    int isnan(float x)          { return isnanf(x); }
    int isnan(real x)           { return __isnanl(x); }

    //int isnormal(real-floating x);
    int isnormal(float x)       { return __isnormalf(x); }
    int isnormal(double x)      { return __isnormal(x); }
    int isnormal(real x)        { return __isnormall(x); }

    //int signbit(real-floating x);
    int signbit(float x)        { return __signbitf(x); }
    int signbit(double x)       { return __signbit(x); }
    int signbit(real x)         { return __signbitl(x); }
  }
}

extern (D)
{
    //int isgreater(real-floating x, real-floating y);
    int isgreater(float x, float y)        { return x > y && !isunordered(x, y); }
    int isgreater(double x, double y)      { return x > y && !isunordered(x, y); }
    int isgreater(real x, real y)          { return x > y && !isunordered(x, y); }

    //int isgreaterequal(real-floating x, real-floating y);
    int isgreaterequal(float x, float y)   { return x >= y && !isunordered(x, y); }
    int isgreaterequal(double x, double y) { return x >= y && !isunordered(x, y); }
    int isgreaterequal(real x, real y)     { return x >= y && !isunordered(x, y); }

    //int isless(real-floating x, real-floating y);
    int isless(float x, float y)           { return x < y && !isunordered(x, y); }
    int isless(double x, double y)         { return x < y && !isunordered(x, y); }
    int isless(real x, real y)             { return x < y && !isunordered(x, y); }

    //int islessequal(real-floating x, real-floating y);
    int islessequal(float x, float y)      { return x <= y && !isunordered(x, y); }
    int islessequal(double x, double y)    { return x <= y && !isunordered(x, y); }
    int islessequal(real x, real y)        { return x <= y && !isunordered(x, y); }

    //int islessgreater(real-floating x, real-floating y);
    int islessgreater(float x, float y)    { return x != y && !isunordered(x, y); }
    int islessgreater(double x, double y)  { return x != y && !isunordered(x, y); }
    int islessgreater(real x, real y)      { return x != y && !isunordered(x, y); }

    //int isunordered(real-floating x, real-floating y);
    int isunordered(float x, float y)      { return isnan(x) || isnan(y); }
    int isunordered(double x, double y)    { return isnan(x) || isnan(y); }
    int isunordered(real x, real y)        { return isnan(x) || isnan(y); }
}

/* MS define some functions inline.
 * Additionally, their *l functions work with a 64-bit long double and are thus
 * useless for 80-bit D reals. So we use our own wrapper implementations working
 * internally with reduced 64-bit precision.
 * This also enables relaxing real to 64-bit double.
 */
version( MSVC_RUNTIME ) // requires MSVCRT >= 2013
{
                   double acos (double x);
    version(Win64) float  acosf(float  x);
    version(Win32) float  acosf(float  x) { return cast(float) acos(x); }
    extern(D)      real   acosl(real   x) { return acos(cast(double) x); }

                   double asin (double x);
    version(Win64) float  asinf(float  x);
    version(Win32) float  asinf(float  x) { return cast(float) asin(x); }
    extern(D)      real   asinl(real   x) { return asin(cast(double) x); }

                   double atan (double x);
    version(Win64) float  atanf(float  x);
    version(Win32) float  atanf(float  x) { return cast(float) atan(x); }
    extern(D)      real   atanl(real   x) { return atan(cast(double) x); }

                   double atan2 (double y, double x);
    version(Win64) float  atan2f(float  y, float  x);
    version(Win32) float  atan2f(float  y, float  x) { return cast(float) atan2(y, x); }
    extern(D)      real   atan2l(real   y, real   x) { return atan2(cast(double) y, cast(double) x); }

                   double cos (double x);
    version(Win64) float  cosf(float  x);
    version(Win32) float  cosf(float  x) { return cast(float) cos(x); }
    extern(D)      real   cosl(real   x) { return cos(cast(double) x); }

                   double sin (double x);
    version(Win64) float  sinf(float  x);
    version(Win32) float  sinf(float  x) { return cast(float) sin(x); }
    extern(D)      real   sinl(real   x) { return sin(cast(double) x); }

                   double tan (double x);
    version(Win64) float  tanf(float  x);
    version(Win32) float  tanf(float  x) { return cast(float) tan(x); }
    extern(D)      real   tanl(real   x) { return tan(cast(double) x); }

                   double acosh (double x);
                   float  acoshf(float  x);
    extern(D)      real   acoshl(real   x) { return acosh(cast(double) x); }

                   double asinh (double x);
                   float  asinhf(float  x);
    extern(D)      real   asinhl(real   x) { return asinh(cast(double) x); }

                   double atanh (double x);
                   float  atanhf(float  x);
    extern(D)      real   atanhl(real   x) { return atanh(cast(double) x); }

                   double cosh (double x);
    version(Win64) float  coshf(float  x);
    version(Win32) float  coshf(float  x) { return cast(float) cosh(x); }
    extern(D)      real   coshl(real   x) { return cosh(cast(double) x); }

                   double sinh (double x);
    version(Win64) float  sinhf(float  x);
    version(Win32) float  sinhf(float  x) { return cast(float) sinh(x); }
    extern(D)      real   sinhl(real   x) { return sinh(cast(double) x); }

                   double tanh (double x);
    version(Win64) float  tanhf(float  x);
    version(Win32) float  tanhf(float  x) { return cast(float) tanh(x); }
    extern(D)      real   tanhl(real   x) { return tanh(cast(double) x); }

                   double exp (double x);
    version(Win64) float  expf(float  x);
    version(Win32) float  expf(float  x) { return cast(float) exp(x); }
    extern(D)      real   expl(real   x) { return exp(cast(double) x); }

                   double exp2 (double x);
                   float  exp2f(float  x);
    extern(D)      real   exp2l(real   x) { return exp2(cast(double) x); }

                   double expm1 (double x);
                   float  expm1f(float  x);
    extern(D)      real   expm1l(real   x) { return expm1(cast(double) x); }

                   double frexp (double value, int* exp);
                   float  frexpf(float  value, int* exp) { return cast(float) frexp(value, exp); }
    extern(D)      real   frexpl(real   value, int* exp) { return frexp(cast(double) value, exp); }

                   int    ilogb (double x);
                   int    ilogbf(float  x);
    extern(D)      int    ilogbl(real   x) { return ilogb(cast(double) x); }

                   double ldexp (double x, int exp);
                   float  ldexpf(float  x, int exp) { return cast(float) ldexp(x, exp); }
    extern(D)      real   ldexpl(real   x, int exp) { return ldexp(cast(double) x, exp); }

                   double log (double x);
    version(Win64) float  logf(float  x);
    version(Win32) float  logf(float  x) { return cast(float) log(x); }
    extern(D)      real   logl(real   x) { return log(cast(double) x); }

                   double log10 (double x);
    version(Win64) float  log10f(float  x);
    version(Win32) float  log10f(float  x) { return cast(float) log10(x); }
    extern(D)      real   log10l(real   x) { return log10(cast(double) x); }

                   double log1p (double x);
                   float  log1pf(float  x);
    extern(D)      real   log1pl(real   x) { return log1p(cast(double) x); }

                   double log2 (double x);
                   float  log2f(float  x);
    extern(D)      real   log2l(real   x) { return log2(cast(double) x); }

                   double logb (double x);
                   float  logbf(float  x);
    extern(D)      real   logbl(real   x) { return logb(cast(double) x); }

                   double modf (double value, double* iptr);
    version(Win64) float  modff(float  value, float*  iptr);
    version(Win32) float  modff(float  value, float*  iptr)
                   {
                       double i;
                       double r = modf(value, &i);
                       *iptr = cast(float) i;
                       return cast(float) r;
                   }
    extern(D)      real   modfl(real   value, real*   iptr)
                   {
                       double i;
                       double r = modf(cast(double) value, &i);
                       *iptr = i;
                       return r;
                   }

                   double scalbn (double x, int n);
                   float  scalbnf(float  x, int n);
    extern(D)      real   scalbnl(real   x, int n) { return scalbn(cast(double) x, n); }

                   double scalbln (double x, c_long n);
                   float  scalblnf(float  x, c_long n);
    extern(D)      real   scalblnl(real   x, c_long n) { return scalbln(cast(double) x, n); }

                   double cbrt (double x);
                   float  cbrtf(float  x);
    extern(D)      real   cbrtl(real   x) { return cbrt(cast(double) x); }

                   double fabs (double x);
                   float  fabsf(float  x) { return cast(float) fabs(x); }
    extern(D)      real   fabsl(real   x) { return fabs(cast(double) x); }

    private        float  _hypotf(float x, float  y);
                   double hypot (double x, double y);
                   float  hypotf(float  x, float  y) { return _hypotf(x, y); }
    extern(D)      real   hypotl(real   x, real   y) { return hypot(cast(double) x, cast(double) y); }

                   double pow (double x, double y);
    version(Win64) float  powf(float  x, float  y);
    version(Win32) float  powf(float  x, float  y) { return cast(float) pow(x, y); }
    extern(D)      real   powl(real   x, real   y) { return pow(cast(double) x, cast(double) y); }

                   double sqrt (double x);
    version(Win64) float  sqrtf(float  x);
    version(Win32) float  sqrtf(float  x) { return cast(float) sqrt(x); }
    extern(D)      real   sqrtl(real   x) { return sqrt(cast(double) x); }

                   double erf (double x);
                   float  erff(float  x);
    extern(D)      real   erfl(real   x) { return erf(cast(double) x); }

                   double erfc (double x);
                   float  erfcf(float  x);
    extern(D)      real   erfcl(real   x) { return erfc(cast(double) x); }

                   double lgamma (double x);
                   float  lgammaf(float  x);
    extern(D)      real   lgammal(real   x) { return lgamma(cast(double) x); }

                   double tgamma (double x);
                   float  tgammaf(float  x);
    extern(D)      real   tgammal(real   x) { return tgamma(cast(double) x); }

                   double ceil (double x);
    version(Win64) float  ceilf(float  x);
    version(Win32) float  ceilf(float  x) { return cast(float) ceil(x); }
    extern(D)      real   ceill(real   x) { return ceil(cast(double) x); }

                   double floor (double x);
    version(Win64) float  floorf(float  x);
    version(Win32) float  floorf(float  x) { return cast(float) floor(x); }
    extern(D)      real   floorl(real   x) { return floor(cast(double) x); }

                   double nearbyint (double x);
                   float  nearbyintf(float  x);
    extern(D)      real   nearbyintl(real   x) { return nearbyint(cast(double) x); }

                   double rint (double x);
                   float  rintf(float  x);
    extern(D)      real   rintl(real   x) { return rint(cast(double) x); }

                   c_long lrint (double x);
                   c_long lrintf(float  x);
    extern(D)      c_long lrintl(real   x) { return lrint(cast(double) x); }

                   long   llrint (double x);
                   long   llrintf(float  x);
    extern(D)      long   llrintl(real   x) { return llrint(cast(double) x); }

                   double round (double x);
                   float  roundf(float  x);
    extern(D)      real   roundl(real   x) { return round(cast(double) x); }

                   c_long lround (double x);
                   c_long lroundf(float  x);
    extern(D)      c_long lroundl(real   x) { return lround(cast(double) x); }

                   long   llround (double x);
                   long   llroundf(float  x);
    extern(D)      long   llroundl(real   x) { return llround(cast(double) x); }

                   double trunc (double x);
                   float  truncf(float  x);
    extern(D)      real   truncl(real   x) { return trunc(cast(double) x); }

                   double fmod (double x, double y);
    version(Win64) float  fmodf(float  x, float  y);
    version(Win32) float  fmodf(float  x, float  y) { return cast(float) fmod(x, y); }
    extern(D)      real   fmodl(real   x, real   y) { return fmod(cast(double) x, cast(double) y); }

                   double remainder (double x, double y);
                   float  remainderf(float  x, float  y);
    extern(D)      real   remainderl(real   x, real   y) { return remainder(cast(double) x, cast(double) y); }

                   double remquo (double x, double y, int* quo);
                   float  remquof(float  x, float  y, int* quo);
    extern(D)      real   remquol(real   x, real   y, int* quo) { return remquo(cast(double) x, cast(double) y, quo); }

                   double copysign (double x, double y);
                   float  copysignf(float  x, float  y);
    extern(D)      real   copysignl(real   x, real   y) { return copysign(cast(double) x, cast(double) y); }

                   double nan (char* tagp);
                   float  nanf(char* tagp);
    extern(D)      real   nanl(char* tagp) { return nan(tagp); }

                   double nextafter (double x, double y);
                   float  nextafterf(float  x, float  y);
    extern(D)      real   nextafterl(real   x, real   y) { return nextafter(cast(double) x, cast(double) y); }

                   double nexttoward (double x, real y);
                   float  nexttowardf(float  x, real y);
    extern(D)      real   nexttowardl(real   x, real y) { return nexttoward(cast(double) x, cast(double) y); }

                   double fdim (double x, double y);
                   float  fdimf(float  x, float  y);
    extern(D)      real   fdiml(real   x, real   y) { return fdim(cast(double) x, cast(double) y); }

                   double fmax (double x, double y);
                   float  fmaxf(float  x, float  y);
    extern(D)      real   fmaxl(real   x, real   y) { return fmax(cast(double) x, cast(double) y); }

                   double fmin (double x, double y);
                   float  fminf(float  x, float  y);
    extern(D)      real   fminl(real   x, real   y) { return fmin(cast(double) x, cast(double) y); }

                   double fma (double x, double y, double z);
                   float  fmaf(float  x, float  y, float  z);
    extern(D)      real   fmal(real   x, real   y, real   z) { return fma(cast(double) x, cast(double) y, cast(double) z); }
}
/* NOTE: freebsd < 8-CURRENT doesn't appear to support *l, but we can
 *       approximate.
 * A lot of them were added in 8.0-RELEASE, and so a lot of these workarounds
 * should then be removed.
 */
// NOTE: FreeBSD 8.0-RELEASE doesn't support log2* nor these *l functions:
//         acoshl, asinhl, atanhl, coshl, sinhl, tanhl, cbrtl, powl, expl,
//         expm1l, logl, log1pl, log10l, erfcl, erfl, lgammal, tgammal;
//       but we can approximate.
else version( FreeBSD )
{
  version (none) // < 8-CURRENT
  {
    real    acosl(real x) { return acos(x); }
    real    asinl(real x) { return asin(x); }
    real    atanl(real x) { return atan(x); }
    real    atan2l(real y, real x) { return atan2(y, x); }
    real    cosl(real x) { return cos(x); }
    real    sinl(real x) { return sin(x); }
    real    tanl(real x) { return tan(x); }
    real    exp2l(real x) { return exp2(x); }
    real    frexpl(real value, int* exp) { return frexp(value, exp); }
    int     ilogbl(real x) { return ilogb(x); }
    real    ldexpl(real x, int exp) { return ldexp(x, exp); }
    real    logbl(real x) { return logb(x); }
    //real    modfl(real value, real *iptr); // nontrivial conversion
    real    scalbnl(real x, int n) { return scalbn(x, n); }
    real    scalblnl(real x, c_long n) { return scalbln(x, n); }
    real    fabsl(real x) { return fabs(x); }
    real    hypotl(real x, real y) { return hypot(x, y); }
    real    sqrtl(real x) { return sqrt(x); }
    real    ceill(real x) { return ceil(x); }
    real    floorl(real x) { return floor(x); }
    real    nearbyintl(real x) { return nearbyint(x); }
    real    rintl(real x) { return rint(x); }
    c_long  lrintl(real x) { return lrint(x); }
    real    roundl(real x) { return round(x); }
    c_long  lroundl(real x) { return lround(x); }
    long    llroundl(real x) { return llround(x); }
    real    truncl(real x) { return trunc(x); }
    real    fmodl(real x, real y) { return fmod(x, y); }
    real    remainderl(real x, real y) { return remainder(x, y); }
    real    remquol(real x, real y, int* quo) { return remquo(x, y, quo); }
    real    copysignl(real x, real y) { return copysign(x, y); }
//  double  nan(char* tagp);
//  float   nanf(char* tagp);
//  real    nanl(char* tagp);
    real    nextafterl(real x, real y) { return nextafter(x, y); }
    real    nexttowardl(real x, real y) { return nexttoward(x, y); }
    real    fdiml(real x, real y) { return fdim(x, y); }
    real    fmaxl(real x, real y) { return fmax(x, y); }
    real    fminl(real x, real y) { return fmin(x, y); }
    real    fmal(real x, real y, real z) { return fma(x, y, z); }
  }
  else
  {
    real    acosl(real x);
    real    asinl(real x);
    real    atanl(real x);
    real    atan2l(real y, real x);
    real    cosl(real x);
    real    sinl(real x);
    real    tanl(real x);
    real    exp2l(real x);
    real    frexpl(real value, int* exp);
    int     ilogbl(real x);
    real    ldexpl(real x, int exp);
    real    logbl(real x);
    real    modfl(real value, real *iptr);
    real    scalbnl(real x, int n);
    real    scalblnl(real x, c_long n);
    real    fabsl(real x);
    real    hypotl(real x, real y);
    real    sqrtl(real x);
    real    ceill(real x);
    real    floorl(real x);
    real    nearbyintl(real x);
    real    rintl(real x);
    c_long  lrintl(real x);
    real    roundl(real x);
    c_long  lroundl(real x);
    long    llroundl(real x);
    real    truncl(real x);
    real    fmodl(real x, real y);
    real    remainderl(real x, real y);
    real    remquol(real x, real y, int* quo);
    real    copysignl(real x, real y);
    double  nan(char* tagp);
    float   nanf(char* tagp);
    real    nanl(char* tagp);
    real    nextafterl(real x, real y);
    real    nexttowardl(real x, real y);
    real    fdiml(real x, real y);
    real    fmaxl(real x, real y);
    real    fminl(real x, real y);
    real    fmal(real x, real y, real z);
  }
    double  acos(double x);
    float   acosf(float x);

    double  asin(double x);
    float   asinf(float x);

    double  atan(double x);
    float   atanf(float x);

    double  atan2(double y, double x);
    float   atan2f(float y, float x);

    double  cos(double x);
    float   cosf(float x);

    double  sin(double x);
    float   sinf(float x);

    double  tan(double x);
    float   tanf(float x);

    double  acosh(double x);
    float   acoshf(float x);
    real    acoshl(real x) { return acosh(x); }

    double  asinh(double x);
    float   asinhf(float x);
    real    asinhl(real x) { return asinh(x); }

    double  atanh(double x);
    float   atanhf(float x);
    real    atanhl(real x) { return atanh(x); }

    double  cosh(double x);
    float   coshf(float x);
    real    coshl(real x) { return cosh(x); }

    double  sinh(double x);
    float   sinhf(float x);
    real    sinhl(real x) { return sinh(x); }

    double  tanh(double x);
    float   tanhf(float x);
    real    tanhl(real x) { return tanh(x); }

    double  exp(double x);
    float   expf(float x);
    real    expl(real x) { return exp(x); }

    double  exp2(double x);
    float   exp2f(float x);

    double  expm1(double x);
    float   expm1f(float x);
    real    expm1l(real x) { return expm1(x); }

    double  frexp(double value, int* exp);
    float   frexpf(float value, int* exp);

    int     ilogb(double x);
    int     ilogbf(float x);

    double  ldexp(double x, int exp);
    float   ldexpf(float x, int exp);

    double  log(double x);
    float   logf(float x);
    real    logl(real x) { return log(x); }

    double  log10(double x);
    float   log10f(float x);
    real    log10l(real x) { return log10(x); }

    double  log1p(double x);
    float   log1pf(float x);
    real    log1pl(real x) { return log1p(x); }

    private enum real ONE_LN2 = 1 / 0x1.62e42fefa39ef358p-1L;
    double  log2(double x) { return log(x) * ONE_LN2; }
    float   log2f(float x) { return logf(x) * ONE_LN2; }
    real    log2l(real x)  { return logl(x) * ONE_LN2; }

    double  logb(double x);
    float   logbf(float x);

    double  modf(double value, double* iptr);
    float   modff(float value, float* iptr);

    double  scalbn(double x, int n);
    float   scalbnf(float x, int n);

    double  scalbln(double x, c_long n);
    float   scalblnf(float x, c_long n);

    double  cbrt(double x);
    float   cbrtf(float x);
    real    cbrtl(real x) { return cbrt(x); }

    double  fabs(double x);
    float   fabsf(float x);

    double  hypot(double x, double y);
    float   hypotf(float x, float y);

    double  pow(double x, double y);
    float   powf(float x, float y);
    real    powl(real x, real y) { return pow(x, y); }

    double  sqrt(double x);
    float   sqrtf(float x);

    double  erf(double x);
    float   erff(float x);
    real    erfl(real x) { return erf(x); }

    double  erfc(double x);
    float   erfcf(float x);
    real    erfcl(real x) { return erfc(x); }

    double  lgamma(double x);
    float   lgammaf(float x);
    real    lgammal(real x) { return lgamma(x); }

    double  tgamma(double x);
    float   tgammaf(float x);
    real    tgammal(real x) { return tgamma(x); }

    double  ceil(double x);
    float   ceilf(float x);

    double  floor(double x);
    float   floorf(float x);

    double  nearbyint(double x);
    float   nearbyintf(float x);

    double  rint(double x);
    float   rintf(float x);

    c_long  lrint(double x);
    c_long  lrintf(float x);

    long    llrint(double x);
    long    llrintf(float x);
    long    llrintl(real x) { return llrint(x); }

    double  round(double x);
    float   roundf(float x);

    c_long  lround(double x);
    c_long  lroundf(float x);

    long    llround(double x);
    long    llroundf(float x);

    double  trunc(double x);
    float   truncf(float x);

    double  fmod(double x, double y);
    float   fmodf(float x, float y);

    double  remainder(double x, double y);
    float   remainderf(float x, float y);

    double  remquo(double x, double y, int* quo);
    float   remquof(float x, float y, int* quo);

    double  copysign(double x, double y);
    float   copysignf(float x, float y);

    double  nextafter(double x, double y);
    float   nextafterf(float x, float y);

    double  nexttoward(double x, real y);
    float   nexttowardf(float x, real y);

    double  fdim(double x, double y);
    float   fdimf(float x, float y);

    double  fmax(double x, double y);
    float   fmaxf(float x, float y);

    double  fmin(double x, double y);
    float   fminf(float x, float y);

    double  fma(double x, double y, double z);
    float   fmaf(float x, float y, float z);
}
else version(Android)
{
    // Android defines long double as 64 bits, same as double, so several long
    // double functions are missing.  nexttoward was modified to reflect this.
    double  acos(double x);
    float   acosf(float x);
    //real    acosl(real x);

    double  asin(double x);
    float   asinf(float x);
    //real    asinl(real x);

    double  atan(double x);
    float   atanf(float x);
    //real    atanl(real x);

    double  atan2(double y, double x);
    float   atan2f(float y, float x);
    //real    atan2l(real y, real x);

    double  cos(double x);
    float   cosf(float x);
    //real    cosl(real x);

    double  sin(double x);
    float   sinf(float x);
    //real    sinl(real x);

    double  tan(double x);
    float   tanf(float x);
    //real    tanl(real x);

    double  acosh(double x);
    float   acoshf(float x);
    //real    acoshl(real x);

    double  asinh(double x);
    float   asinhf(float x);
    //real    asinhl(real x);

    double  atanh(double x);
    float   atanhf(float x);
    //real    atanhl(real x);

    double  cosh(double x);
    float   coshf(float x);
    //real    coshl(real x);

    double  sinh(double x);
    float   sinhf(float x);
    //real    sinhl(real x);

    double  tanh(double x);
    float   tanhf(float x);
    //real    tanhl(real x);

    double  exp(double x);
    float   expf(float x);
    //real    expl(real x);

    double  exp2(double x);
    float   exp2f(float x);
    real    exp2l(real x) { return exp2(x); }

    double  expm1(double x);
    float   expm1f(float x);
    //real    expm1l(real x);

    double  frexp(double value, int* exp);
    float   frexpf(float value, int* exp);
    // alias for double: real    frexpl(real value, int* exp);

    int     ilogb(double x);
    int     ilogbf(float x);
    int     ilogbl(real x) { return ilogb(x); }

    double  ldexp(double x, int exp);
    float   ldexpf(float x, int exp);
    // alias for double: real    ldexpl(real x, int exp);

    double  log(double x);
    float   logf(float x);
    //real    logl(real x);

    double  log10(double x);
    float   log10f(float x);
    //real    log10l(real x);

    double  log1p(double x);
    float   log1pf(float x);
    //real    log1pl(real x);

    //double  log2(double x);
    //float   log2f(float x);
    //real    log2l(real x);

    double  logb(double x);
    float   logbf(float x);
    real    logbl(real x) { return logb(x); }

    double  modf(double value, double* iptr);
    float   modff(float value, float* iptr);
    real    modfl(real value, real *iptr) { return modf(value, cast(double*)iptr); }

    double  scalbn(double x, int n);
    float   scalbnf(float x, int n);
    // alias for double: real    scalbnl(real x, int n);

    double  scalbln(double x, c_long n);
    float   scalblnf(float x, c_long n);
    // alias for double: real    scalblnl(real x, c_long n);

    double  cbrt(double x);
    float   cbrtf(float x);
    real    cbrtl(real x) { return cbrt(x); }

    double  fabs(double x);
    float   fabsf(float x);
    // alias for double: real    fabsl(real x);

    double  hypot(double x, double y);
    float   hypotf(float x, float y);
    //real    hypotl(real x, real y);

    double  pow(double x, double y);
    float   powf(float x, float y);
    //real    powl(real x, real y);

    double  sqrt(double x);
    float   sqrtf(float x);
    //real    sqrtl(real x);

    double  erf(double x);
    float   erff(float x);
    //real    erfl(real x);

    double  erfc(double x);
    float   erfcf(float x);
    //real    erfcl(real x);

    double  lgamma(double x);
    float   lgammaf(float x);
    //real    lgammal(real x);

    double  tgamma(double x);
    //float   tgammaf(float x);
    //real    tgammal(real x);

    double  ceil(double x);
    float   ceilf(float x);
    // alias for double: real    ceill(real x);

    double  floor(double x);
    float   floorf(float x);
    // alias for double: real    floorl(real x);

    double  nearbyint(double x);
    float   nearbyintf(float x);
    real    nearbyintl(real x) { return nearbyint(x); }

    double  rint(double x);
    float   rintf(float x);
    //real    rintl(real x);

    c_long  lrint(double x);
    c_long  lrintf(float x);
    //c_long  lrintl(real x);

    long    llrint(double x);
    long    llrintf(float x);
    //long    llrintl(real x);

    double  round(double x);
    float   roundf(float x);
    real    roundl(real x) { return round(x); }

    c_long  lround(double x);
    c_long  lroundf(float x);
    // alias for double: c_long  lroundl(real x);

    long    llround(double x);
    long    llroundf(float x);
    long    llroundl(real x) { return llround(x); }

    double  trunc(double x);
    float   truncf(float x);
    real    truncl(real x) { return trunc(x); }

    double  fmod(double x, double y);
    float   fmodf(float x, float y);
    real    fmodl(real x, real y) { return fmod(x,y); }

    double  remainder(double x, double y);
    float   remainderf(float x, float y);
    real    remainderl(real x, real y) { return remainder(x,y); }

    double  remquo(double x, double y, int* quo);
    float   remquof(float x, float y, int* quo);
    real    remquol(real x, real y, int* quo) { return remquo(x,y,quo); }

    double  copysign(double x, double y);
    float   copysignf(float x, float y);
    // alias for double: real    copysignl(real x, real y);

    //double  nan(char* tagp);
    //float   nanf(char* tagp);
    //real    nanl(char* tagp);

    double  nextafter(double x, double y);
    float   nextafterf(float x, float y);
    // alias for double: real    nextafterl(real x, real y);

    double  nexttoward(double x, double y);
    float   nexttowardf(float x, double y);
    // alias for double: real    nexttowardl(real x, real y);

    double  fdim(double x, double y);
    float   fdimf(float x, float y);
    // alias for double: real    fdiml(real x, real y);

    double  fmax(double x, double y);
    float   fmaxf(float x, float y);
    // alias for double: real    fmaxl(real x, real y);

    double  fmin(double x, double y);
    float   fminf(float x, float y);
    // alias for double: real    fminl(real x, real y);

    double  fma(double x, double y, double z);
    float   fmaf(float x, float y, float z);
    // alias for double: real    fmal(real x, real y, real z);
}
else
{
    double  acos(double x);
    float   acosf(float x);
    real    acosl(real x);

    double  asin(double x);
    float   asinf(float x);
    real    asinl(real x);

    double  atan(double x);
    float   atanf(float x);
    real    atanl(real x);

    double  atan2(double y, double x);
    float   atan2f(float y, float x);
    real    atan2l(real y, real x);

    double  cos(double x);
    float   cosf(float x);
    real    cosl(real x);

    double  sin(double x);
    float   sinf(float x);
    real    sinl(real x);

    double  tan(double x);
    float   tanf(float x);
    real    tanl(real x);

    double  acosh(double x);
    float   acoshf(float x);
    real    acoshl(real x);

    double  asinh(double x);
    float   asinhf(float x);
    real    asinhl(real x);

    double  atanh(double x);
    float   atanhf(float x);
    real    atanhl(real x);

    double  cosh(double x);
    float   coshf(float x);
    real    coshl(real x);

    double  sinh(double x);
    float   sinhf(float x);
    real    sinhl(real x);

    double  tanh(double x);
    float   tanhf(float x);
    real    tanhl(real x);

    double  exp(double x);
    float   expf(float x);
    real    expl(real x);

    double  exp2(double x);
    float   exp2f(float x);
    real    exp2l(real x);

    double  expm1(double x);
    float   expm1f(float x);
    real    expm1l(real x);

    double  frexp(double value, int* exp);
    float   frexpf(float value, int* exp);
    real    frexpl(real value, int* exp);

    int     ilogb(double x);
    int     ilogbf(float x);
    int     ilogbl(real x);

    double  ldexp(double x, int exp);
    float   ldexpf(float x, int exp);
    real    ldexpl(real x, int exp);

    double  log(double x);
    float   logf(float x);
    real    logl(real x);

    double  log10(double x);
    float   log10f(float x);
    real    log10l(real x);

    double  log1p(double x);
    float   log1pf(float x);
    real    log1pl(real x);

    double  log2(double x);
    float   log2f(float x);
    real    log2l(real x);

    double  logb(double x);
    float   logbf(float x);
    real    logbl(real x);

    double  modf(double value, double* iptr);
    float   modff(float value, float* iptr);
    real    modfl(real value, real *iptr);

    double  scalbn(double x, int n);
    float   scalbnf(float x, int n);
    real    scalbnl(real x, int n);

    double  scalbln(double x, c_long n);
    float   scalblnf(float x, c_long n);
    real    scalblnl(real x, c_long n);

    double  cbrt(double x);
    float   cbrtf(float x);
    real    cbrtl(real x);

    double  fabs(double x);
    float   fabsf(float x);
    real    fabsl(real x);

    double  hypot(double x, double y);
    float   hypotf(float x, float y);
    real    hypotl(real x, real y);

    double  pow(double x, double y);
    float   powf(float x, float y);
    real    powl(real x, real y);

    double  sqrt(double x);
    float   sqrtf(float x);
    real    sqrtl(real x);

    double  erf(double x);
    float   erff(float x);
    real    erfl(real x);

    double  erfc(double x);
    float   erfcf(float x);
    real    erfcl(real x);

    double  lgamma(double x);
    float   lgammaf(float x);
    real    lgammal(real x);

    double  tgamma(double x);
    float   tgammaf(float x);
    real    tgammal(real x);

    double  ceil(double x);
    float   ceilf(float x);
    real    ceill(real x);

    double  floor(double x);
    float   floorf(float x);
    real    floorl(real x);

    double  nearbyint(double x);
    float   nearbyintf(float x);
    real    nearbyintl(real x);

    double  rint(double x);
    float   rintf(float x);
    real    rintl(real x);

    c_long  lrint(double x);
    c_long  lrintf(float x);
    c_long  lrintl(real x);

    long    llrint(double x);
    long    llrintf(float x);
    long    llrintl(real x);

    double  round(double x);
    float   roundf(float x);
    real    roundl(real x);

    c_long  lround(double x);
    c_long  lroundf(float x);
    c_long  lroundl(real x);

    long    llround(double x);
    long    llroundf(float x);
    long    llroundl(real x);

    double  trunc(double x);
    float   truncf(float x);
    real    truncl(real x);

    double  fmod(double x, double y);
    float   fmodf(float x, float y);
    real    fmodl(real x, real y);

    double  remainder(double x, double y);
    float   remainderf(float x, float y);
    real    remainderl(real x, real y);

    double  remquo(double x, double y, int* quo);
    float   remquof(float x, float y, int* quo);
    real    remquol(real x, real y, int* quo);

    double  copysign(double x, double y);
    float   copysignf(float x, float y);
    real    copysignl(real x, real y);

    double  nan(char* tagp);
    float   nanf(char* tagp);
    real    nanl(char* tagp);

    double  nextafter(double x, double y);
    float   nextafterf(float x, float y);
    real    nextafterl(real x, real y);

    double  nexttoward(double x, real y);
    float   nexttowardf(float x, real y);
    real    nexttowardl(real x, real y);

    double  fdim(double x, double y);
    float   fdimf(float x, float y);
    real    fdiml(real x, real y);

    double  fmax(double x, double y);
    float   fmaxf(float x, float y);
    real    fmaxl(real x, real y);

    double  fmin(double x, double y);
    float   fminf(float x, float y);
    real    fminl(real x, real y);

    double  fma(double x, double y, double z);
    float   fmaf(float x, float y, float z);
    real    fmal(real x, real y, real z);
}<|MERGE_RESOLUTION|>--- conflicted
+++ resolved
@@ -103,26 +103,7 @@
     int isunordered(real x, real y);
 }
 
-<<<<<<< HEAD
-version( DigitalMars )
-{
-    version( Win32 )
-        version = DMC_RUNTIME;
-    version( Win64 )
-        version = MSVC_RUNTIME;
-}
-
-version( LDC )
-{
-    version( Win64 )
-        version = MSVC_RUNTIME;
-
-}
-
-version( DMC_RUNTIME )
-=======
 version( CRuntime_DigitalMars )
->>>>>>> c350c6dc
 {
     enum
     {
@@ -191,11 +172,7 @@
     }
   }
 }
-<<<<<<< HEAD
-else version( MSVC_RUNTIME ) // requires MSVCRT >= 2013
-=======
 else version( CRuntime_Microsoft )
->>>>>>> c350c6dc
 {
     enum
     {
@@ -273,16 +250,10 @@
     int signbit(double x)    { return _dsign(x);  }
     int signbit(real x)
     {
-<<<<<<< HEAD
-        return (real.sizeof == double.sizeof)
-            ? (cast(short*)&(x))[3] & 0x8000
-            : (cast(short*)&(x))[4] & 0x8000;
-=======
         version(Win64) int isnan(float x)          { return _isnanf(x);   }
         version(Win32) int isnan(float x)          { return _isnan(x);   }
         int isnan(double x)         { return _isnan(x);   }
         int isnan(real x)           { return _isnan(x);   }
->>>>>>> c350c6dc
     }
   }
 }
