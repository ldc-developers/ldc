/***
 * D compatible types that correspond to various basic types in associated
 * C and C++ compilers.
 *
 * Copyright: Copyright Sean Kelly 2005 - 2009.
 * License: Distributed under the
 *      $(LINK2 http://www.boost.org/LICENSE_1_0.txt, Boost Software License 1.0).
 *    (See accompanying file LICENSE)
 * Authors:   Sean Kelly
 * Source:    $(DRUNTIMESRC core/stdc/_config.d)
 * Standards: ISO/IEC 9899:1999 (E)
 */

module core.stdc.config;

version (StdDdoc)
{
<<<<<<< HEAD
=======
    private
    {
        version (Posix)
            enum isPosix = true;
        else
            enum isPosix = false;
        static if (isPosix && (void*).sizeof > int.sizeof)
        {
            alias ddoc_long = long;
            alias ddoc_ulong = ulong;
        }
        else
        {
            alias ddoc_long = int;
            alias ddoc_ulong = uint;
        }
    }

>>>>>>> 52aed032
    /***
     * Used for a signed integer type that corresponds in size to the associated
     * C compiler's `long` type.
     */
<<<<<<< HEAD
    alias c_long = int;
=======
    alias c_long = ddoc_long;
>>>>>>> 52aed032

    /***
     * Used for an unsigned integer type that corresponds in size to the associated
     * C compiler's `unsigned long` type.
     */
<<<<<<< HEAD
    alias c_ulong = uint;
=======
    alias c_ulong = ddoc_ulong;
>>>>>>> 52aed032

    /***
     * Used for a signed integer type that corresponds in size and mangling to the associated
     * C++ compiler's `long` type.
     */
    alias cpp_long = c_long;

    /***
     * Used for an unsigned integer type that corresponds in size and mangling to the associated
     * C++ compiler's `unsigned long` type.
     */
    alias cpp_ulong = c_ulong;

    /***
<<<<<<< HEAD
=======
     * Used for a signed integer type that corresponds in size and mangling to the associated
     * C++ compiler's `long long` type.
     */
    alias cpp_longlong = long;

    /***
     * Used for an unsigned integer type that corresponds in size and mangling to the associated
     * C++ compiler's `unsigned long long` type.
     */
    alias cpp_ulonglong = ulong;

    /***
>>>>>>> 52aed032
     * Used for a floating point type that corresponds in size and mangling to the associated
     * C++ compiler's `long double` type.
     */
    alias c_long_double = real;

    /***
     * Used for an unsigned integer type that corresponds in size and mangling to the associated
     * C++ compiler's `size_t` type.
     */
    alias cpp_size_t = size_t;

    /***
     * Used for a signed integer type that corresponds in size and mangling to the associated
     * C++ compiler's `ptrdiff_t` type.
     */
    alias cpp_ptrdiff_t = ptrdiff_t;
}
else
{

version (OSX)
    version = Darwin;
else version (iOS)
    version = Darwin;
else version (TVOS)
    version = Darwin;
else version (WatchOS)
    version = Darwin;

version( Windows )
{
    enum __c_long  : int;
    enum __c_ulong : uint;

    alias __c_long   cpp_long;
    alias __c_ulong  cpp_ulong;

    alias int   c_long;
    alias uint  c_ulong;

<<<<<<< HEAD
    version (LDC)
    {
        alias long  cpp_longlong;
        alias ulong cpp_ulonglong;

        alias long  c_longlong;
        alias ulong c_ulonglong;
    }
=======
    alias long  cpp_longlong;
    alias ulong cpp_ulonglong;
>>>>>>> 52aed032
}
else version( Posix )
{
  static if( (void*).sizeof > int.sizeof )
  {
<<<<<<< HEAD
    /**
     * Special case 64-bit OS X:
     * - DMD mangles D `long` as C++ `long long` since v2.079.
     * - LDC keeps on mangling it as C++ `long`, for backwards compatibility
     *   and natural size_t interop. There's no need for cpp_{size,ptrdiff}_t
     *   this way (except for 32-bit OS X).
     *   For less frequently used C++ `long long` (not representable with DMD
     *   on 64-bit non-Apple POSIX systems), LDC defines cpp_(u)longlong here,
     *   and the front-end supports additional magic __c_(u)longlong enums.
     */
    version (LDC)
    {
        enum __c_longlong : long;
        enum __c_ulonglong : ulong;

        alias long  cpp_long;
        alias ulong cpp_ulong;

        alias long  c_long;
        alias ulong c_ulong;

        alias __c_longlong  cpp_longlong;
        alias __c_ulonglong cpp_ulonglong;

        alias long  c_longlong;
        alias ulong c_ulonglong;
    }
    else
    {
        enum __c_long  : long;
        enum __c_ulong : ulong;

        alias __c_long   cpp_long;
        alias __c_ulong  cpp_ulong;

        alias long  c_long;
        alias ulong c_ulong;
    }
=======
    enum __c_long  : long;
    enum __c_ulong : ulong;

    enum __c_longlong  : long;
    enum __c_ulonglong : ulong;

    alias __c_long   cpp_long;
    alias __c_ulong  cpp_ulong;

    alias long  c_long;
    alias ulong c_ulong;

    alias __c_longlong  cpp_longlong;
    alias __c_ulonglong cpp_ulonglong;
>>>>>>> 52aed032
  }
  else
  {
    enum __c_long  : int;
    enum __c_ulong : uint;

    alias __c_long   cpp_long;
    alias __c_ulong  cpp_ulong;

    alias int   c_long;
    alias uint  c_ulong;

<<<<<<< HEAD
    version (LDC)
    {
        alias long  cpp_longlong;
        alias ulong cpp_ulonglong;

        alias long  c_longlong;
        alias ulong c_ulonglong;
    }
=======
    alias long  cpp_longlong;
    alias ulong cpp_ulonglong;
>>>>>>> 52aed032
  }
}

version( CRuntime_Microsoft )
{
    /* long double is 64 bits, not 80 bits, but is mangled differently
     * than double. To distinguish double from long double, create a wrapper to represent
     * long double, then recognize that wrapper specially in the compiler
     * to generate the correct name mangling and correct function call/return
     * ABI conformance.
     */
    enum __c_long_double : double;

    alias __c_long_double c_long_double;
}
else version( DigitalMars )
{
    version( X86 )
    {
        alias real c_long_double;
    }
    else version( X86_64 )
    {
        version( linux )
            alias real c_long_double;
        else version( FreeBSD )
            alias real c_long_double;
        else version( OpenBSD )
            alias real c_long_double;
        else version( NetBSD )
            alias real c_long_double;
        else version( DragonFlyBSD )
            alias real c_long_double;
        else version( Solaris )
            alias real c_long_double;
        else version( Darwin )
            alias real c_long_double;
    }
}
else version( GNU )
    alias real c_long_double;
else version( LDC )
    alias real c_long_double;
else version( SDC )
{
    version( X86 )
        alias real c_long_double;
    else version( X86_64 )
        alias real c_long_double;
}

static assert(is(c_long_double), "c_long_double needs to be declared for this platform/architecture.");

version (Darwin)
{
    alias cpp_size_t = cpp_ulong;
    version (D_LP64)
        alias cpp_ptrdiff_t = cpp_long;
    else
        alias cpp_ptrdiff_t = ptrdiff_t;
}
else
{
    alias cpp_size_t = size_t;
    alias cpp_ptrdiff_t = ptrdiff_t;
}
}<|MERGE_RESOLUTION|>--- conflicted
+++ resolved
@@ -15,8 +15,6 @@
 
 version (StdDdoc)
 {
-<<<<<<< HEAD
-=======
     private
     {
         version (Posix)
@@ -35,26 +33,17 @@
         }
     }
 
->>>>>>> 52aed032
     /***
      * Used for a signed integer type that corresponds in size to the associated
      * C compiler's `long` type.
      */
-<<<<<<< HEAD
-    alias c_long = int;
-=======
     alias c_long = ddoc_long;
->>>>>>> 52aed032
 
     /***
      * Used for an unsigned integer type that corresponds in size to the associated
      * C compiler's `unsigned long` type.
      */
-<<<<<<< HEAD
-    alias c_ulong = uint;
-=======
     alias c_ulong = ddoc_ulong;
->>>>>>> 52aed032
 
     /***
      * Used for a signed integer type that corresponds in size and mangling to the associated
@@ -69,8 +58,6 @@
     alias cpp_ulong = c_ulong;
 
     /***
-<<<<<<< HEAD
-=======
      * Used for a signed integer type that corresponds in size and mangling to the associated
      * C++ compiler's `long long` type.
      */
@@ -83,7 +70,6 @@
     alias cpp_ulonglong = ulong;
 
     /***
->>>>>>> 52aed032
      * Used for a floating point type that corresponds in size and mangling to the associated
      * C++ compiler's `long double` type.
      */
@@ -124,79 +110,42 @@
     alias int   c_long;
     alias uint  c_ulong;
 
-<<<<<<< HEAD
-    version (LDC)
-    {
-        alias long  cpp_longlong;
-        alias ulong cpp_ulonglong;
-
-        alias long  c_longlong;
-        alias ulong c_ulonglong;
-    }
-=======
     alias long  cpp_longlong;
     alias ulong cpp_ulonglong;
->>>>>>> 52aed032
 }
 else version( Posix )
 {
   static if( (void*).sizeof > int.sizeof )
   {
-<<<<<<< HEAD
+    enum __c_long  : long;
+    enum __c_ulong : ulong;
+
+    enum __c_longlong  : long;
+    enum __c_ulonglong : ulong;
+
     /**
      * Special case 64-bit OS X:
      * - DMD mangles D `long` as C++ `long long` since v2.079.
      * - LDC keeps on mangling it as C++ `long`, for backwards compatibility
      *   and natural size_t interop. There's no need for cpp_{size,ptrdiff}_t
      *   this way (except for 32-bit OS X).
-     *   For less frequently used C++ `long long` (not representable with DMD
-     *   on 64-bit non-Apple POSIX systems), LDC defines cpp_(u)longlong here,
-     *   and the front-end supports additional magic __c_(u)longlong enums.
      */
     version (LDC)
     {
-        enum __c_longlong : long;
-        enum __c_ulonglong : ulong;
-
         alias long  cpp_long;
         alias ulong cpp_ulong;
-
-        alias long  c_long;
-        alias ulong c_ulong;
-
-        alias __c_longlong  cpp_longlong;
-        alias __c_ulonglong cpp_ulonglong;
-
-        alias long  c_longlong;
-        alias ulong c_ulonglong;
     }
     else
     {
-        enum __c_long  : long;
-        enum __c_ulong : ulong;
-
         alias __c_long   cpp_long;
         alias __c_ulong  cpp_ulong;
-
-        alias long  c_long;
-        alias ulong c_ulong;
-    }
-=======
-    enum __c_long  : long;
-    enum __c_ulong : ulong;
-
-    enum __c_longlong  : long;
-    enum __c_ulonglong : ulong;
-
-    alias __c_long   cpp_long;
-    alias __c_ulong  cpp_ulong;
+    }
 
     alias long  c_long;
     alias ulong c_ulong;
 
     alias __c_longlong  cpp_longlong;
     alias __c_ulonglong cpp_ulonglong;
->>>>>>> 52aed032
   }
   else
   {
@@ -209,19 +158,8 @@
     alias int   c_long;
     alias uint  c_ulong;
 
-<<<<<<< HEAD
-    version (LDC)
-    {
-        alias long  cpp_longlong;
-        alias ulong cpp_ulonglong;
-
-        alias long  c_longlong;
-        alias ulong c_ulonglong;
-    }
-=======
     alias long  cpp_longlong;
     alias ulong cpp_ulonglong;
->>>>>>> 52aed032
   }
 }
 
