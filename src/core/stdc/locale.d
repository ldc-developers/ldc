/**
 * D header file for C99.
 *
 * $(C_HEADER_DESCRIPTION pubs.opengroup.org/onlinepubs/009695399/basedefs/_locale.h.html, _locale.h)
 *
 * Copyright: Copyright Sean Kelly 2005 - 2009.
 * License: Distributed under the
 *      $(LINK2 http://www.boost.org/LICENSE_1_0.txt, Boost Software License 1.0).
 *    (See accompanying file LICENSE)
 * Authors:   Sean Kelly
 * Source:    $(DRUNTIMESRC core/stdc/_locale.d)
 * Standards: ISO/IEC 9899:1999 (E)
 */

module core.stdc.locale;

extern (C):
@trusted: // Only setlocale operates on C strings.
nothrow:
@nogc:

///
struct lconv
{
    char* decimal_point;
    char* thousands_sep;
    char* grouping;
    char* int_curr_symbol;
    char* currency_symbol;
    char* mon_decimal_point;
    char* mon_thousands_sep;
    char* mon_grouping;
    char* positive_sign;
    char* negative_sign;
    byte  int_frac_digits;
    byte  frac_digits;
    byte  p_cs_precedes;
    byte  p_sep_by_space;
    byte  n_cs_precedes;
    byte  n_sep_by_space;
    byte  p_sign_posn;
    byte  n_sign_posn;
    byte  int_p_cs_precedes;
    byte  int_p_sep_by_space;
    byte  int_n_cs_precedes;
    byte  int_n_sep_by_space;
    byte  int_p_sign_posn;
    byte  int_n_sign_posn;
}

version(CRuntime_Glibc)
{
    ///
    enum LC_CTYPE          = 0;
    ///
    enum LC_NUMERIC        = 1;
    ///
    enum LC_TIME           = 2;
    ///
    enum LC_COLLATE        = 3;
    ///
    enum LC_MONETARY       = 4;
    ///
    enum LC_MESSAGES       = 5;
    ///
    enum LC_ALL            = 6;
    ///
    enum LC_PAPER          = 7;  // non-standard
    ///
    enum LC_NAME           = 8;  // non-standard
    ///
    enum LC_ADDRESS        = 9;  // non-standard
    ///
    enum LC_TELEPHONE      = 10; // non-standard
    ///
    enum LC_MEASUREMENT    = 11; // non-standard
    ///
    enum LC_IDENTIFICATION = 12; // non-standard
}
else version(Windows)
{
    ///
    enum LC_ALL            = 0;
    ///
    enum LC_COLLATE        = 1;
    ///
    enum LC_CTYPE          = 2;
    ///
    enum LC_MONETARY       = 3;
    ///
    enum LC_NUMERIC        = 4;
    ///
    enum LC_TIME           = 5;
}
else version(OSX)
{
    ///
    enum LC_ALL            = 0;
    ///
    enum LC_COLLATE        = 1;
    ///
    enum LC_CTYPE          = 2;
    ///
    enum LC_MONETARY       = 3;
    ///
    enum LC_NUMERIC        = 4;
    ///
    enum LC_TIME           = 5;
    ///
    enum LC_MESSAGES       = 6;
}
else version(FreeBSD)
{
    ///
    enum LC_ALL            = 0;
    ///
    enum LC_COLLATE        = 1;
    ///
    enum LC_CTYPE          = 2;
    ///
    enum LC_MONETARY       = 3;
    ///
    enum LC_NUMERIC        = 4;
    ///
    enum LC_TIME           = 5;
    ///
    enum LC_MESSAGES       = 6;
}
<<<<<<< HEAD
else version(Solaris)
{
    enum LC_CTYPE          = 0;
    enum LC_NUMERIC        = 1;
    enum LC_TIME           = 2;
    enum LC_COLLATE        = 3;
    enum LC_MONETARY       = 4;
    enum LC_MESSAGES       = 5;
    enum LC_ALL            = 6;
}
else version(Android)
=======
else version(CRuntime_Bionic)
>>>>>>> c433826c
{
    enum
    {
        ///
        LC_CTYPE          = 0,
        ///
        LC_NUMERIC        = 1,
        ///
        LC_TIME           = 2,
        ///
        LC_COLLATE        = 3,
        ///
        LC_MONETARY       = 4,
        ///
        LC_MESSAGES       = 5,
        ///
        LC_ALL            = 6,
        ///
        LC_PAPER          = 7,
        ///
        LC_NAME           = 8,
        ///
        LC_ADDRESS        = 9,
        ///
        LC_TELEPHONE      = 10,
        ///
        LC_MEASUREMENT    = 11,
        ///
        LC_IDENTIFICATION = 12,
    }
}
else version(Solaris)
{
    ///
    enum LC_CTYPE       = 0;
    ///
    enum LC_NUMERIC     = 1;
    ///
    enum LC_TIME        = 2;
    ///
    enum LC_COLLATE     = 3;
    ///
    enum LC_MONETARY    = 4;
    ///
    enum LC_MESSAGES    = 5;
    ///
    enum LC_ALL         = 6;
}
else
{
    static assert(false, "Unsupported platform");
}

///
@system char*  setlocale(int category, in char* locale);
///
lconv* localeconv();<|MERGE_RESOLUTION|>--- conflicted
+++ resolved
@@ -126,7 +126,6 @@
     ///
     enum LC_MESSAGES       = 6;
 }
-<<<<<<< HEAD
 else version(Solaris)
 {
     enum LC_CTYPE          = 0;
@@ -137,10 +136,7 @@
     enum LC_MESSAGES       = 5;
     enum LC_ALL            = 6;
 }
-else version(Android)
-=======
 else version(CRuntime_Bionic)
->>>>>>> c433826c
 {
     enum
     {
