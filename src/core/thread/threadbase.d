--- conflicted
+++ resolved
@@ -767,16 +767,7 @@
     // destruct manually as object.destroy is not @nogc
     (cast(ThreadT) cast(void*) ThreadBase.sm_main).__dtor();
     _d_monitordelete_nogc(ThreadBase.sm_main);
-<<<<<<< HEAD
-    version (LDC)
-        _mainThreadStore[] = __traits(initSymbol, ThreadT)[];
-    else if (typeid(ThreadT).initializer.ptr)
-        _mainThreadStore[] = typeid(ThreadT).initializer[];
-    else
-        (cast(ubyte[])_mainThreadStore)[] = 0;
-=======
     _mainThreadStore[] = __traits(initSymbol, ThreadT)[];
->>>>>>> 90e13fa4
     ThreadBase.sm_main = null;
 
     assert(ThreadBase.sm_tbeg && ThreadBase.sm_tlen == 1);
