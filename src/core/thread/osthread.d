--- conflicted
+++ resolved
@@ -176,12 +176,7 @@
  */
 class ThreadException : Exception
 {
-<<<<<<< HEAD
-    // LDC: +@nogc
-    @safe pure nothrow @nogc this(string msg, string file = __FILE__, size_t line = __LINE__, Throwable next = null)
-=======
     @nogc @safe pure nothrow this(string msg, string file = __FILE__, size_t line = __LINE__, Throwable next = null)
->>>>>>> 6ccfdae1
     {
         super(msg, file, line, next);
     }
@@ -2507,16 +2502,9 @@
 // Used for needLock below.
 private __gshared bool multiThreadedFlag = false;
 
-<<<<<<< HEAD
-version (LDC) {} else
-version (PPC64) version = ExternStackShell;
-
-version (ExternStackShell)
-=======
 // Calls the given delegate, passing the current thread's stack pointer to it.
 private void callWithStackShell(scope void delegate(void* sp) nothrow fn) nothrow
 in
->>>>>>> 6ccfdae1
 {
     assert(fn);
 }
@@ -2568,110 +2556,11 @@
 
             mov sp[RBP], RSP;
         }
-<<<<<<< HEAD
-        else version (AsmX86_64_Windows)
-        {
-            size_t[7] regs = void;
-            asm pure nothrow @nogc
-            {
-                mov [regs + 0 * 8], RBX;
-                mov [regs + 1 * 8], RSI;
-                mov [regs + 2 * 8], RDI;
-                mov [regs + 3 * 8], R12;
-                mov [regs + 4 * 8], R13;
-                mov [regs + 5 * 8], R14;
-                mov [regs + 6 * 8], R15;
-
-                mov sp[RBP], RSP;
-            }
-        }
-        else version (LDC)
-        {
-            version (PPC_Any)
-            {
-                // Nonvolatile registers, according to:
-                // System V Application Binary Interface
-                // PowerPC Processor Supplement, September 1995
-                // ELFv1: 64-bit PowerPC ELF ABI Supplement 1.9, July 2004
-                // ELFv2: Power Architecture, 64-Bit ELV V2 ABI Specification,
-                //        OpenPOWER ABI for Linux Supplement, July 2014
-                size_t[18] regs = void;
-                static foreach (i; 0 .. regs.length)
-                {{
-                    enum int j = 14 + i; // source register
-                    static if (j == 21)
-                    {
-                        // Work around LLVM bug 21443 (http://llvm.org/bugs/show_bug.cgi?id=21443)
-                        // Because we clobber r0 a different register is chosen
-                        asm pure nothrow @nogc { ("std "~j.stringof~", %0") : "=m" (regs[i]) : : "r0"; }
-                    }
-                    else
-                        asm pure nothrow @nogc { ("std "~j.stringof~", %0") : "=m" (regs[i]); }
-                }}
-
-                asm pure nothrow @nogc { "std 1, %0" : "=m" (sp); }
-            }
-            else version (AArch64)
-            {
-                // Callee-save registers, x19-x28 according to AAPCS64, section
-                // 5.1.1.  Include x29 fp because it optionally can be a callee
-                // saved reg
-                size_t[11] regs = void;
-                // store the registers in pairs
-                asm pure nothrow @nogc
-                {
-                    "stp x19, x20, %0" : "=m" (regs[ 0]), "=m" (regs[1]);
-                    "stp x21, x22, %0" : "=m" (regs[ 2]), "=m" (regs[3]);
-                    "stp x23, x24, %0" : "=m" (regs[ 4]), "=m" (regs[5]);
-                    "stp x25, x26, %0" : "=m" (regs[ 6]), "=m" (regs[7]);
-                    "stp x27, x28, %0" : "=m" (regs[ 8]), "=m" (regs[9]);
-                    "str x29, %0"      : "=m" (regs[10]);
-                    "mov %0, sp"       : "=r" (sp);
-                }
-            }
-            else version (ARM)
-            {
-                // Callee-save registers, according to AAPCS, section 5.1.1.
-                // arm and thumb2 instructions
-                size_t[8] regs = void;
-                asm pure nothrow @nogc
-                {
-                    "stm %0, {r4-r11}" : : "r" (regs.ptr) : "memory";
-                    "mov %0, sp"       : "=r" (sp);
-                }
-            }
-            else version (MIPS_Any)
-            {
-                version (MIPS32)      enum store = "sw";
-                else version (MIPS64) enum store = "sd";
-                else static assert(0);
-
-                // Callee-save registers, according to MIPS Calling Convention
-                // and MIPSpro N32 ABI Handbook, chapter 2, table 2-1.
-                // FIXME: Should $28 (gp) and $30 (s8) be saved, too?
-                size_t[8] regs = void;
-                asm pure nothrow @nogc { ".set noat"; }
-                static foreach (i; 0 .. regs.length)
-                {{
-                    enum int j = 16 + i; // source register
-                    asm pure nothrow @nogc { (store ~ " $"~j.stringof~", %0") : "=m" (regs[i]); }
-                }}
-                asm pure nothrow @nogc { (store ~ " $29, %0") : "=m" (sp); }
-                asm pure nothrow @nogc { ".set at"; }
-            }
-            else
-            {
-                static assert(false, "Architecture not supported.");
-            }
-        }
-        else
-=======
     }
     else version (AsmX86_64_Windows)
     {
         size_t[7] regs = void;
         asm pure nothrow @nogc
->>>>>>> 6ccfdae1
         {
             mov [regs + 0 * 8], RBX;
             mov [regs + 1 * 8], RSI;
@@ -2682,6 +2571,85 @@
             mov [regs + 6 * 8], R15;
 
             mov sp[RBP], RSP;
+        }
+    }
+    else version (LDC)
+    {
+        version (PPC_Any)
+        {
+            // Nonvolatile registers, according to:
+            // System V Application Binary Interface
+            // PowerPC Processor Supplement, September 1995
+            // ELFv1: 64-bit PowerPC ELF ABI Supplement 1.9, July 2004
+            // ELFv2: Power Architecture, 64-Bit ELV V2 ABI Specification,
+            //        OpenPOWER ABI for Linux Supplement, July 2014
+            size_t[18] regs = void;
+            static foreach (i; 0 .. regs.length)
+            {{
+                enum int j = 14 + i; // source register
+                static if (j == 21)
+                {
+                    // Work around LLVM bug 21443 (http://llvm.org/bugs/show_bug.cgi?id=21443)
+                    // Because we clobber r0 a different register is chosen
+                    asm pure nothrow @nogc { ("std "~j.stringof~", %0") : "=m" (regs[i]) : : "r0"; }
+                }
+                else
+                    asm pure nothrow @nogc { ("std "~j.stringof~", %0") : "=m" (regs[i]); }
+            }}
+
+            asm pure nothrow @nogc { "std 1, %0" : "=m" (sp); }
+        }
+        else version (AArch64)
+        {
+            // Callee-save registers, x19-x28 according to AAPCS64, section
+            // 5.1.1.  Include x29 fp because it optionally can be a callee
+            // saved reg
+            size_t[11] regs = void;
+            // store the registers in pairs
+            asm pure nothrow @nogc
+            {
+                "stp x19, x20, %0" : "=m" (regs[ 0]), "=m" (regs[1]);
+                "stp x21, x22, %0" : "=m" (regs[ 2]), "=m" (regs[3]);
+                "stp x23, x24, %0" : "=m" (regs[ 4]), "=m" (regs[5]);
+                "stp x25, x26, %0" : "=m" (regs[ 6]), "=m" (regs[7]);
+                "stp x27, x28, %0" : "=m" (regs[ 8]), "=m" (regs[9]);
+                "str x29, %0"      : "=m" (regs[10]);
+                "mov %0, sp"       : "=r" (sp);
+            }
+        }
+        else version (ARM)
+        {
+            // Callee-save registers, according to AAPCS, section 5.1.1.
+            // arm and thumb2 instructions
+            size_t[8] regs = void;
+            asm pure nothrow @nogc
+            {
+                "stm %0, {r4-r11}" : : "r" (regs.ptr) : "memory";
+                "mov %0, sp"       : "=r" (sp);
+            }
+        }
+        else version (MIPS_Any)
+        {
+            version (MIPS32)      enum store = "sw";
+            else version (MIPS64) enum store = "sd";
+            else static assert(0);
+
+            // Callee-save registers, according to MIPS Calling Convention
+            // and MIPSpro N32 ABI Handbook, chapter 2, table 2-1.
+            // FIXME: Should $28 (gp) and $30 (s8) be saved, too?
+            size_t[8] regs = void;
+            asm pure nothrow @nogc { ".set noat"; }
+            static foreach (i; 0 .. regs.length)
+            {{
+                enum int j = 16 + i; // source register
+                asm pure nothrow @nogc { (store ~ " $"~j.stringof~", %0") : "=m" (regs[i]); }
+            }}
+            asm pure nothrow @nogc { (store ~ " $29, %0") : "=m" (sp); }
+            asm pure nothrow @nogc { ".set at"; }
+        }
+        else
+        {
+            static assert(false, "Architecture not supported.");
         }
     }
     else
