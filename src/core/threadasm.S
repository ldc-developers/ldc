/**
 * Support code for mutithreading.
 *
 * Copyright: Copyright Mikola Lysenko 2005 - 2012.
 * License:   <a href="http://www.boost.org/LICENSE_1_0.txt">Boost License 1.0</a>.
 * Authors:   Mikola Lysenko, Martin Nowak, Kai Nacke
 */

/*
 *          Copyright Mikola Lysenko 2005 - 2012.
 * Distributed under the Boost Software License, Version 1.0.
 *    (See accompanying file LICENSE_1_0.txt or copy at
 *          http://www.boost.org/LICENSE_1_0.txt)
 */

<<<<<<< HEAD
#if (defined(__linux__) || defined(__FreeBSD__)) && defined(__ELF__)
=======
#if defined(__linux__)
>>>>>>> eec0a311
/*
 * Mark the resulting object file as not requiring execution permissions on
 * stack memory. The absence of this section would mark the whole resulting
 * library as requiring an executable stack, making it impossible to
 * dynamically load druntime on several Linux platforms where this is
 * forbidden due to security policies.
 */
<<<<<<< HEAD
.section .note.GNU-stack,"",%progbits
=======
.section .note.GNU-stack,"",@progbits
>>>>>>> eec0a311
#endif

/************************************************************************************
 * POWER PC ASM BITS
 ************************************************************************************/
#if defined( __PPC64__ )


    .text
    .globl  _D4core6thread18callWithStackShellFMDFPvZvZv
    .align  2
    .type _D4core6thread18callWithStackShellFMDFPvZvZv,@function
    .section  .opd,"aw",@progbits
_D4core6thread18callWithStackShellFMDFPvZvZv:
    .align  3
    .quad .L._D4core6thread18callWithStackShellFMDFPvZvZv
    .quad .TOC.@tocbase
    .quad 0
    .text
/*
 * Called with:
 * r3: pointer context
 * r4: pointer to function
 */
.L._D4core6thread18callWithStackShellFMDFPvZvZv:
    .cfi_startproc
    mflr    0
    std     0, 16(1)                    // save LR
    stdu    1, -256(1)                  // stack size: 18*8 + 112 = 256
    .cfi_def_cfa_offset 256
    .cfi_offset lr, 16

    /* Save r14-r31 in general register save area */
    std     14, (112 + 0 * 8)(1)
    std     15, (112 + 1 * 8)(1)
    std     16, (112 + 2 * 8)(1)
    std     17, (112 + 3 * 8)(1)
    std     18, (112 + 4 * 8)(1)
    std     19, (112 + 5 * 8)(1)
    std     20, (112 + 6 * 8)(1)
    std     21, (112 + 7 * 8)(1)
    std     22, (112 + 8 * 8)(1)
    std     23, (112 + 9 * 8)(1)
    std     24, (112 + 10 * 8)(1)
    std     25, (112 + 11 * 8)(1)
    std     26, (112 + 12 * 8)(1)
    std     27, (112 + 13 * 8)(1)
    std     28, (112 + 14 * 8)(1)
    std     29, (112 + 15 * 8)(1)
    std     30, (112 + 16 * 8)(1)
    std     31, (112 + 17 * 8)(1)

    /* Save r3-r10 in parameter save area of caller */
    std     3, (256 + 48 + 0 * 8)(1)
    std     4, (256 + 48 + 1 * 8)(1)
    std     5, (256 + 48 + 2 * 8)(1)
    std     6, (256 + 48 + 3 * 8)(1)
    std     7, (256 + 48 + 4 * 8)(1)
    std     8, (256 + 48 + 5 * 8)(1)
    std     9, (256 + 48 + 6 * 8)(1)
    std     10, (256 + 48 + 7 * 8)(1)

    /* Save r2 in TOC save area */
    std     2, 40(1)

    /* Do not save r11, r12 and r13. */

    /* Call delegate:
     * r3: pointer to context
     * r4: pointer to stack
     */
    mr      5, 4
    mr      4, 1
    ld      6, 0(5)
    ld      11, 16(5)
    ld      2, 8(5)
    mtctr   6
    bctrl
    nop

    /* Restore r2 from TOC save area */
    ld      2, 40(1)

    /* Restore r3-r10 from local variable space */
    ld      3, (256 + 48 + 0 * 8)(1)
    ld      4, (256 + 48 + 1 * 8)(1)
    ld      5, (256 + 48 + 2 * 8)(1)
    ld      6, (256 + 48 + 3 * 8)(1)
    ld      7, (256 + 48 + 4 * 8)(1)
    ld      8, (256 + 48 + 5 * 8)(1)
    ld      9, (256 + 48 + 6 * 8)(1)
    ld      10, (256 + 48 + 7 * 8)(1)

    /* Restore r14-r31 from general register save area */
    ld      14, (112 + 0 * 8)(1)
    ld      15, (112 + 1 * 8)(1)
    ld      16, (112 + 2 * 8)(1)
    ld      17, (112 + 3 * 8)(1)
    ld      18, (112 + 4 * 8)(1)
    ld      19, (112 + 5 * 8)(1)
    ld      20, (112 + 6 * 8)(1)
    ld      21, (112 + 7 * 8)(1)
    ld      22, (112 + 8 * 8)(1)
    ld      23, (112 + 9 * 8)(1)
    ld      24, (112 + 10 * 8)(1)
    ld      25, (112 + 11 * 8)(1)
    ld      26, (112 + 12 * 8)(1)
    ld      27, (112 + 13 * 8)(1)
    ld      28, (112 + 14 * 8)(1)
    ld      29, (112 + 15 * 8)(1)
    ld      30, (112 + 16 * 8)(1)
    ld      31, (112 + 17 * 8)(1)

    addi    1, 1, 256
    ld      0, 16(1)
    mtlr    0
    blr
    .long 0
    .quad 0
.Lend:
    .size _D4core6thread18callWithStackShellFMDFPvZvZv, .Lend-.L._D4core6thread18callWithStackShellFMDFPvZvZv
    .cfi_endproc

#elif defined( __ppc__ ) || defined( __PPC__ ) || defined( __powerpc__ )


/**
 * Performs a context switch.
 *
 * r3 - old context pointer
 * r4 - new context pointer
 *
 */
.text
.align 2
.globl _fiber_switchContext
_fiber_switchContext:

    /* Save linkage area */
    mflr        0
    mfcr        5
    stw     0, 8(1)
    stw     5, 4(1)

    /* Save GPRs */
    stw     11, (-1 * 4)(1)
    stw     13, (-2 * 4)(1)
    stw     14, (-3 * 4)(1)
    stw     15, (-4 * 4)(1)
    stw     16, (-5 * 4)(1)
    stw     17, (-6 * 4)(1)
    stw     18, (-7 * 4)(1)
    stw     19, (-8 * 4)(1)
    stw     20, (-9 * 4)(1)
    stw     21, (-10 * 4)(1)
    stw     22, (-11 * 4)(1)
    stw     23, (-12 * 4)(1)
    stw     24, (-13 * 4)(1)
    stw     25, (-14 * 4)(1)
    stw     26, (-15 * 4)(1)
    stw     27, (-16 * 4)(1)
    stw     28, (-17 * 4)(1)
    stw     29, (-18 * 4)(1)
    stw     30, (-19 * 4)(1)
    stwu    31, (-20 * 4)(1)

    /* We update the stack pointer here, since we do not want the GC to
       scan the floating point registers. */

    /* Save FPRs */
    stfd    14, (-1 * 8)(1)
    stfd    15, (-2 * 8)(1)
    stfd    16, (-3 * 8)(1)
    stfd    17, (-4 * 8)(1)
    stfd    18, (-5 * 8)(1)
    stfd    19, (-6 * 8)(1)
    stfd    20, (-7 * 8)(1)
    stfd    21, (-8 * 8)(1)
    stfd    22, (-9 * 8)(1)
    stfd    23, (-10 * 8)(1)
    stfd    24, (-11 * 8)(1)
    stfd    25, (-12 * 8)(1)
    stfd    26, (-13 * 8)(1)
    stfd    27, (-14 * 8)(1)
    stfd    28, (-15 * 8)(1)
    stfd    29, (-16 * 8)(1)
    stfd    30, (-17 * 8)(1)
    stfd    31, (-18 * 8)(1)

    /* Update the old stack pointer */
    stw     1, 0(3)

    /* Set new stack pointer */
    addi        1, 4, 20 * 4

    /* Restore linkage area */
    lwz     0, 8(1)
    lwz     5, 4(1)

    /* Restore GPRs */
    lwz     11, (-1 * 4)(1)
    lwz     13, (-2 * 4)(1)
    lwz     14, (-3 * 4)(1)
    lwz     15, (-4 * 4)(1)
    lwz     16, (-5 * 4)(1)
    lwz     17, (-6 * 4)(1)
    lwz     18, (-7 * 4)(1)
    lwz     19, (-8 * 4)(1)
    lwz     20, (-9 * 4)(1)
    lwz     21, (-10 * 4)(1)
    lwz     22, (-11 * 4)(1)
    lwz     23, (-12 * 4)(1)
    lwz     24, (-13 * 4)(1)
    lwz     25, (-14 * 4)(1)
    lwz     26, (-15 * 4)(1)
    lwz     27, (-16 * 4)(1)
    lwz     28, (-17 * 4)(1)
    lwz     29, (-18 * 4)(1)
    lwz     30, (-19 * 4)(1)
    lwz     31, (-20 * 4)(1)


    /* Restore FPRs */
    lfd     14, (-1 * 8)(4)
    lfd     15, (-2 * 8)(4)
    lfd     16, (-3 * 8)(4)
    lfd     17, (-4 * 8)(4)
    lfd     18, (-5 * 8)(4)
    lfd     19, (-6 * 8)(4)
    lfd     20, (-7 * 8)(4)
    lfd     21, (-8 * 8)(4)
    lfd     22, (-9 * 8)(4)
    lfd     23, (-10 * 8)(4)
    lfd     24, (-11 * 8)(4)
    lfd     25, (-12 * 8)(4)
    lfd     26, (-13 * 8)(4)
    lfd     27, (-14 * 8)(4)
    lfd     28, (-15 * 8)(4)
    lfd     29, (-16 * 8)(4)
    lfd     30, (-17 * 8)(4)
    lfd     31, (-18 * 8)(4)

    /* Set condition and link register */
    mtcr        5
    mtlr        0

    /* Return and switch context */
    blr

#elif defined(__mips__) && _MIPS_SIM == _ABIO32
/************************************************************************************
 * MIPS ASM BITS
 ************************************************************************************/

/**
 * Performs a context switch.
 *
 * $a0 - void** - ptr to old stack pointer
 * $a1 - void*  - new stack pointer
 *
 */
.text
.globl fiber_switchContext
fiber_switchContext:
    addiu $sp, $sp, -(10 * 4)

    // fp regs and return address are stored below the stack
    // because we don't want the GC to scan them.

#ifdef __mips_hard_float
#define ALIGN8(val) (val + (-val & 7))
#define BELOW (ALIGN8(6 * 8 + 4))
    sdcl $f20, (0 * 8 - BELOW)($sp)
    sdcl $f22, (1 * 8 - BELOW)($sp)
    sdcl $f24, (2 * 8 - BELOW)($sp)
    sdcl $f26, (3 * 8 - BELOW)($sp)
    sdcl $f28, (4 * 8 - BELOW)($sp)
    sdcl $f30, (5 * 8 - BELOW)($sp)
#endif
    sw $ra, -4($sp)

    sw $s0, (0 * 4)($sp)
    sw $s1, (1 * 4)($sp)
    sw $s2, (2 * 4)($sp)
    sw $s3, (3 * 4)($sp)
    sw $s4, (4 * 4)($sp)
    sw $s5, (5 * 4)($sp)
    sw $s6, (6 * 4)($sp)
    sw $s7, (7 * 4)($sp)
    sw $s8, (8 * 4)($sp)
    sw $gp, (9 * 4)($sp)

    // swap stack pointer
    sw $sp, 0($a0)
    move $sp, $a1

#ifdef __mips_hard_float
    ldcl $f20, (0 * 8 - BELOW)($sp)
    ldcl $f22, (1 * 8 - BELOW)($sp)
    ldcl $f24, (2 * 8 - BELOW)($sp)
    ldcl $f26, (3 * 8 - BELOW)($sp)
    ldcl $f28, (4 * 8 - BELOW)($sp)
    ldcl $f30, (5 * 8 - BELOW)($sp)
#endif
    lw $ra, -4($sp)

    lw $s0, (0 * 4)($sp)
    lw $s1, (1 * 4)($sp)
    lw $s2, (2 * 4)($sp)
    lw $s3, (3 * 4)($sp)
    lw $s4, (4 * 4)($sp)
    lw $s5, (5 * 4)($sp)
    lw $s6, (6 * 4)($sp)
    lw $s7, (7 * 4)($sp)
    lw $s8, (8 * 4)($sp)
    lw $gp, (9 * 4)($sp)

    addiu $sp, $sp, (10 * 4)

    jr $ra // return

#elif defined(__arm__) && defined(__ARM_EABI__)
/************************************************************************************
 * ARM ASM BITS
 ************************************************************************************/

/**
 * Performs a context switch.
 *
 * Parameters:
 * r0 - void** - ptr to old stack pointer
 * r1 - void*  - new stack pointer
 *
 * ARM EABI registers:
 * r0-r3   : argument/scratch registers
 * r4-r10  : callee-save registers
 * r11     : frame pointer (or a callee save register if fp isn't needed)
 * r12 =ip : inter procedure register. We can treat it like any other scratch register
 * r13 =sp : stack pointer
 * r14 =lr : link register, it contains the return address (belonging to the function which called us)
 * r15 =pc : program counter
 * 
 * For floating point registers:
 * According to AAPCS (version 2.09, section 5.1.2) only the d8-d15 registers need to be preserved
 * across method calls. This applies to all ARM FPU variants, whether they have 16 or 32 double registers
 * NEON support or not, half-float support or not and so on does not matter.
 *
 * Note: If this file was compiled with -mfloat-abi=soft but the code runs on a softfp system with fpu the d8-d15
 * registers won't be saved (we do not know that the system has got a fpu in that case) but the registers might actually
 * be used by other code if it was compiled with -mfloat-abi=softfp.
 *
 * Interworking is only supported on ARMv5+, not on ARM v4T as ARM v4t requires special stubs when changing
 * from thumb to arm mode or the other way round.
 */

.text
.align  2
.global fiber_switchContext
.type   fiber_switchContext, %function
fiber_switchContext:
    .fnstart
    push {r4-r11}
    // update the oldp pointer. Link register and floating point registers stored later to prevent the GC from
    // scanning them.
    str sp, [r0]
    // push r0 (or any other register) as well to keep stack 8byte aligned
    push {r0, lr}

    #if defined(__ARM_PCS_VFP) || (defined(__ARM_PCS) && !defined(__SOFTFP__)) // ARM_HardFloat  || ARM_SoftFP
      vpush {d8-d15}
      // now switch over to the new stack. Need to subtract (8*8[d8-d15]+2*4[r0, lr]) to position stack pointer
      // below the last saved register. Remember we saved the SP before pushing [r0, lr, d8-d15]
      sub sp, r1, #72
      vpop {d8-d15}
    #else
      sub sp, r1, #8
    #endif

    // we don't really care about r0, we only used that for padding.
    // r1 is now what used to be in the link register when saving.
    pop {r0, r1, r4-r11}
    /**
     * The link register for the initial jump to fiber_entryPoint must be zero: The jump actually
     * looks like a normal method call as we jump to the start of the fiber_entryPoint function.
     * Although fiber_entryPoint never returns and therefore never accesses lr, it saves lr to the stack.
     * ARM unwinding will then look at the stack, find lr and think that fiber_entryPoint was called by
     * the function in lr! So if we have some address in lr the unwinder will try to continue stack unwinding,
     * although it's already at the stack base and crash.
     * In all other cases the content of lr doesn't matter.
     * Note: If we simply loaded into lr above and then moved lr into pc, the initial method call
     * to fiber_entryPoint would look as if it was called from fiber_entryPoint itself, as the fiber_entryPoint
     * address is in lr on the initial context switch.
     */
    mov lr, #0
    // return by writing lr into pc
    mov pc, r1
    .fnend
#endif<|MERGE_RESOLUTION|>--- conflicted
+++ resolved
@@ -13,11 +13,7 @@
  *          http://www.boost.org/LICENSE_1_0.txt)
  */
 
-<<<<<<< HEAD
 #if (defined(__linux__) || defined(__FreeBSD__)) && defined(__ELF__)
-=======
-#if defined(__linux__)
->>>>>>> eec0a311
 /*
  * Mark the resulting object file as not requiring execution permissions on
  * stack memory. The absence of this section would mark the whole resulting
@@ -25,11 +21,7 @@
  * dynamically load druntime on several Linux platforms where this is
  * forbidden due to security policies.
  */
-<<<<<<< HEAD
-.section .note.GNU-stack,"",%progbits
-=======
 .section .note.GNU-stack,"",@progbits
->>>>>>> eec0a311
 #endif
 
 /************************************************************************************
