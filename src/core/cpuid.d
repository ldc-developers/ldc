--- conflicted
+++ resolved
@@ -843,25 +843,8 @@
 {
     version(D_InlineAsm_X86_64)
         return true;
-<<<<<<< HEAD
-    else version(LDC) {
-        size_t flags;
-        asm {
-            pushf;
-            pop EAX;
-            mov flags, EAX;
-            xor EAX, 0x0020_0000;
-            push EAX;
-            popf;
-            pushf;
-            pop EAX;
-            xor flags, EAX;
-        }
-    } else {
-=======
     else version(D_InlineAsm_X86)
     {
->>>>>>> c433826c
         uint flags;
         asm nothrow @nogc {
             pushfd;
