--- conflicted
+++ resolved
@@ -657,10 +657,7 @@
                             break;
                         case "safe":
                             global.params.vsafe = true;
-<<<<<<< HEAD
                             global.params.useDIP25 = true;
-=======
->>>>>>> 6950be8a
                             break;
                         case "tls":
                             global.params.vtls = true;
