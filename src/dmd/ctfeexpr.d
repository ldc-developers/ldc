/**
 * Compiler implementation of the
 * $(LINK2 http://www.dlang.org, D programming language).
 *
 * Copyright:   Copyright (C) 1999-2018 by The D Language Foundation, All Rights Reserved
 * Authors:     $(LINK2 http://www.digitalmars.com, Walter Bright)
 * License:     $(LINK2 http://www.boost.org/LICENSE_1_0.txt, Boost License 1.0)
 * Source:      $(LINK2 https://github.com/dlang/dmd/blob/master/src/dmd/ctfeexpr.d, _ctfeexpr.d)
 * Documentation:  https://dlang.org/phobos/dmd_ctfeexpr.html
 * Coverage:    https://codecov.io/gh/dlang/dmd/src/master/src/dmd/ctfeexpr.d
 */

module dmd.ctfeexpr;

import core.stdc.stdio;
import core.stdc.string;
import dmd.arraytypes;
import dmd.complex;
import dmd.constfold;
import dmd.compiler;
import dmd.dclass;
import dmd.declaration;
import dmd.dinterpret;
import dmd.dstruct;
import dmd.dtemplate;
import dmd.errors;
import dmd.expression;
import dmd.func;
import dmd.globals;
import dmd.mtype;
import dmd.root.ctfloat;
import dmd.root.port;
import dmd.root.rmem;
import dmd.tokens;
import dmd.visitor;

/***********************************************************
 * Global status of the CTFE engine. Mostly used for performance diagnostics
 */
struct CtfeStatus
{
    __gshared int callDepth = 0;        // current number of recursive calls

    // When printing a stack trace, suppress this number of calls
    __gshared int stackTraceCallsToSuppress = 0;

    __gshared int maxCallDepth = 0;     // highest number of recursive calls
    __gshared int numArrayAllocs = 0;   // Number of allocated arrays
    __gshared int numAssignments = 0;   // total number of assignments executed
}

/***********************************************************
 * A reference to a class, or an interface. We need this when we
 * point to a base class (we must record what the type is).
 */
extern (C++) final class ClassReferenceExp : Expression
{
    StructLiteralExp value;

    extern (D) this(const ref Loc loc, StructLiteralExp lit, Type type)
    {
        super(loc, TOK.classReference, __traits(classInstanceSize, ClassReferenceExp));
        assert(lit && lit.sd && lit.sd.isClassDeclaration());
        this.value = lit;
        this.type = type;
    }

    ClassDeclaration originalClass()
    {
        return value.sd.isClassDeclaration();
    }

    // Return index of the field, or -1 if not found
    private int getFieldIndex(Type fieldtype, uint fieldoffset)
    {
        ClassDeclaration cd = originalClass();
        uint fieldsSoFar = 0;
        for (size_t j = 0; j < value.elements.dim; j++)
        {
            while (j - fieldsSoFar >= cd.fields.dim)
            {
                fieldsSoFar += cd.fields.dim;
                cd = cd.baseClass;
            }
            VarDeclaration v2 = cd.fields[j - fieldsSoFar];
            if (fieldoffset == v2.offset && fieldtype.size() == v2.type.size())
            {
                return cast(int)(value.elements.dim - fieldsSoFar - cd.fields.dim + (j - fieldsSoFar));
            }
        }
        return -1;
    }

    // Return index of the field, or -1 if not found
    // Same as getFieldIndex, but checks for a direct match with the VarDeclaration
    int findFieldIndexByName(VarDeclaration v)
    {
        ClassDeclaration cd = originalClass();
        size_t fieldsSoFar = 0;
        for (size_t j = 0; j < value.elements.dim; j++)
        {
            while (j - fieldsSoFar >= cd.fields.dim)
            {
                fieldsSoFar += cd.fields.dim;
                cd = cd.baseClass;
            }
            VarDeclaration v2 = cd.fields[j - fieldsSoFar];
            if (v == v2)
            {
                return cast(int)(value.elements.dim - fieldsSoFar - cd.fields.dim + (j - fieldsSoFar));
            }
        }
        return -1;
    }

    override void accept(Visitor v)
    {
        v.visit(this);
    }
}

/*************************
 * Same as getFieldIndex, but checks for a direct match with the VarDeclaration
 * Returns:
 *    index of the field, or -1 if not found
 */
int findFieldIndexByName(const StructDeclaration sd, const VarDeclaration v) pure
{
    foreach (i, field; sd.fields)
    {
        if (field == v)
            return cast(int)i;
    }
    return -1;
}

/***********************************************************
 * Fake class which holds the thrown exception.
 * Used for implementing exception handling.
 */
extern (C++) final class ThrownExceptionExp : Expression
{
    ClassReferenceExp thrown;   // the thing being tossed

    extern (D) this(const ref Loc loc, ClassReferenceExp victim)
    {
        super(loc, TOK.thrownException, __traits(classInstanceSize, ThrownExceptionExp));
        this.thrown = victim;
        this.type = victim.type;
    }

    override const(char)* toChars() const
    {
        return "CTFE ThrownException";
    }

    // Generate an error message when this exception is not caught
    void generateUncaughtError()
    {
        UnionExp ue = void;
        Expression e = resolveSlice((*thrown.value.elements)[0], &ue);
        StringExp se = e.toStringExp();
        thrown.error("uncaught CTFE exception `%s(%s)`", thrown.type.toChars(), se ? se.toChars() : e.toChars());
        /* Also give the line where the throw statement was. We won't have it
         * in the case where the ThrowStatement is generated internally
         * (eg, in ScopeStatement)
         */
        if (loc.isValid() && !loc.equals(thrown.loc))
            .errorSupplemental(loc, "thrown from here");
    }

    override void accept(Visitor v)
    {
        v.visit(this);
    }
}

/***********************************************************
 * This type is only used by the interpreter.
 */
extern (C++) final class CTFEExp : Expression
{
    extern (D) this(TOK tok)
    {
        super(Loc.initial, tok, __traits(classInstanceSize, CTFEExp));
        type = Type.tvoid;
    }

    override const(char)* toChars() const
    {
        switch (op)
        {
        case TOK.cantExpression:
            return "<cant>";
        case TOK.voidExpression:
            return "<void>";
        case TOK.showCtfeContext:
            return "<error>";
        case TOK.break_:
            return "<break>";
        case TOK.continue_:
            return "<continue>";
        case TOK.goto_:
            return "<goto>";
        default:
            assert(0);
        }
    }

    extern (D) __gshared CTFEExp cantexp;
    extern (D) __gshared CTFEExp voidexp;
    extern (D) __gshared CTFEExp breakexp;
    extern (D) __gshared CTFEExp continueexp;
    extern (D) __gshared CTFEExp gotoexp;
    /* Used when additional information is needed regarding
     * a ctfe error.
     */
    extern (D) __gshared CTFEExp showcontext;

    extern (D) static bool isCantExp(const Expression e)
    {
        return e && e.op == TOK.cantExpression;
    }

    extern (D) static bool isGotoExp(const Expression e)
    {
        return e && e.op == TOK.goto_;
    }
}

// True if 'e' is CTFEExp::cantexp, or an exception
bool exceptionOrCantInterpret(const Expression e)
{
    return e && (e.op == TOK.cantExpression || e.op == TOK.thrownException || e.op == TOK.showCtfeContext);
}

/************** Aggregate literals (AA/string/array/struct) ******************/
// Given expr, which evaluates to an array/AA/string literal,
// return true if it needs to be copied
bool needToCopyLiteral(const Expression expr)
{
    Expression e = cast()expr;
    for (;;)
    {
        switch (e.op)
        {
        case TOK.arrayLiteral:
            return (cast(ArrayLiteralExp)e).ownedByCtfe == OwnedBy.code;
        case TOK.assocArrayLiteral:
            return (cast(AssocArrayLiteralExp)e).ownedByCtfe == OwnedBy.code;
        case TOK.structLiteral:
            return (cast(StructLiteralExp)e).ownedByCtfe == OwnedBy.code;
        case TOK.string_:
        case TOK.this_:
        case TOK.variable:
            return false;
        case TOK.assign:
            return false;
        case TOK.index:
        case TOK.dotVariable:
        case TOK.slice:
        case TOK.cast_:
            e = (cast(UnaExp)e).e1;
            continue;
        case TOK.concatenate:
            return needToCopyLiteral((cast(BinExp)e).e1) || needToCopyLiteral((cast(BinExp)e).e2);
        case TOK.concatenateAssign:
        case TOK.concatenateElemAssign:
        case TOK.concatenateDcharAssign:
            e = (cast(BinExp)e).e2;
            continue;
        default:
            return false;
        }
    }
}

private Expressions* copyLiteralArray(Expressions* oldelems, Expression basis = null)
{
    if (!oldelems)
        return oldelems;
    CtfeStatus.numArrayAllocs++;
    auto newelems = new Expressions(oldelems.dim);
    foreach (i, el; *oldelems)
    {
        (*newelems)[i] = copyLiteral(el ? el : basis).copy();
    }
    return newelems;
}

// Make a copy of the ArrayLiteral, AALiteral, String, or StructLiteral.
// This value will be used for in-place modification.
UnionExp copyLiteral(Expression e)
{
    UnionExp ue;
    if (e.op == TOK.string_) // syntaxCopy doesn't make a copy for StringExp!
    {
        StringExp se = cast(StringExp)e;
        char* s = cast(char*)mem.xcalloc(se.len + 1, se.sz);
        memcpy(s, se.string, se.len * se.sz);
        emplaceExp!(StringExp)(&ue, se.loc, s, se.len);
        StringExp se2 = cast(StringExp)ue.exp();
        se2.committed = se.committed;
        se2.postfix = se.postfix;
        se2.type = se.type;
        se2.sz = se.sz;
        se2.ownedByCtfe = OwnedBy.ctfe;
        return ue;
    }
    if (e.op == TOK.arrayLiteral)
    {
        auto ale = cast(ArrayLiteralExp)e;
        auto elements = copyLiteralArray(ale.elements, ale.basis);

        emplaceExp!(ArrayLiteralExp)(&ue, e.loc, e.type, elements);

        ArrayLiteralExp r = cast(ArrayLiteralExp)ue.exp();
        r.ownedByCtfe = OwnedBy.ctfe;
        return ue;
    }
    if (e.op == TOK.assocArrayLiteral)
    {
        AssocArrayLiteralExp aae = cast(AssocArrayLiteralExp)e;
        emplaceExp!(AssocArrayLiteralExp)(&ue, e.loc, copyLiteralArray(aae.keys), copyLiteralArray(aae.values));
        AssocArrayLiteralExp r = cast(AssocArrayLiteralExp)ue.exp();
        r.type = e.type;
        r.ownedByCtfe = OwnedBy.ctfe;
        return ue;
    }
    if (e.op == TOK.structLiteral)
    {
        /* syntaxCopy doesn't work for struct literals, because of a nasty special
         * case: block assignment is permitted inside struct literals, eg,
         * an int[4] array can be initialized with a single int.
         */
        auto sle = cast(StructLiteralExp)e;
        auto oldelems = sle.elements;
        auto newelems = new Expressions(oldelems.dim);
        foreach (i, ref el; *newelems)
        {
            // We need the struct definition to detect block assignment
            auto v = sle.sd.fields[i];
            auto m = (*oldelems)[i];

            // If it is a void assignment, use the default initializer
            if (!m)
                m = voidInitLiteral(v.type, v).copy();

            if (v.type.ty == Tarray || v.type.ty == Taarray)
            {
                // Don't have to copy array references
            }
            else
            {
                // Buzilla 15681: Copy the source element always.
                m = copyLiteral(m).copy();

                // Block assignment from inside struct literals
                if (v.type.ty != m.type.ty && v.type.ty == Tsarray)
                {
                    auto tsa = cast(TypeSArray)v.type;
                    auto len = cast(size_t)tsa.dim.toInteger();
                    m = createBlockDuplicatedArrayLiteral(e.loc, v.type, m, len);
                }
            }
            el = m;
        }
        emplaceExp!(StructLiteralExp)(&ue, e.loc, sle.sd, newelems, sle.stype);
        auto r = cast(StructLiteralExp)ue.exp();
        r.type = e.type;
        r.ownedByCtfe = OwnedBy.ctfe;
        r.origin = (cast(StructLiteralExp)e).origin;
        return ue;
    }
    if (e.op == TOK.function_ || e.op == TOK.delegate_ || e.op == TOK.symbolOffset || e.op == TOK.null_ || e.op == TOK.variable || e.op == TOK.dotVariable || e.op == TOK.int64 || e.op == TOK.float64 || e.op == TOK.char_ || e.op == TOK.complex80 || e.op == TOK.void_ || e.op == TOK.vector || e.op == TOK.typeid_)
    {
        // Simple value types
        // Keep e1 for DelegateExp and DotVarExp
        emplaceExp!(UnionExp)(&ue, e);
        Expression r = ue.exp();
        r.type = e.type;
        return ue;
    }
    if (e.op == TOK.slice)
    {
        SliceExp se = cast(SliceExp)e;
        if (se.type.toBasetype().ty == Tsarray)
        {
            // same with resolveSlice()
            if (se.e1.op == TOK.null_)
            {
                emplaceExp!(NullExp)(&ue, se.loc, se.type);
                return ue;
            }
            ue = Slice(se.type, se.e1, se.lwr, se.upr);
            assert(ue.exp().op == TOK.arrayLiteral);
            ArrayLiteralExp r = cast(ArrayLiteralExp)ue.exp();
            r.elements = copyLiteralArray(r.elements);
            r.ownedByCtfe = OwnedBy.ctfe;
            return ue;
        }
        else
        {
            // Array slices only do a shallow copy
            emplaceExp!(SliceExp)(&ue, e.loc, se.e1, se.lwr, se.upr);
            Expression r = ue.exp();
            r.type = e.type;
            return ue;
        }
    }
    if (isPointer(e.type))
    {
        // For pointers, we only do a shallow copy.
        if (e.op == TOK.address)
            emplaceExp!(AddrExp)(&ue, e.loc, (cast(AddrExp)e).e1);
        else if (e.op == TOK.index)
            emplaceExp!(IndexExp)(&ue, e.loc, (cast(IndexExp)e).e1, (cast(IndexExp)e).e2);
        else if (e.op == TOK.dotVariable)
        {
            emplaceExp!(DotVarExp)(&ue, e.loc, (cast(DotVarExp)e).e1, (cast(DotVarExp)e).var, (cast(DotVarExp)e).hasOverloads);
        }
        else
            assert(0);

        Expression r = ue.exp();
        r.type = e.type;
        return ue;
    }
    if (e.op == TOK.classReference)
    {
        emplaceExp!(ClassReferenceExp)(&ue, e.loc, (cast(ClassReferenceExp)e).value, e.type);
        return ue;
    }
    if (e.op == TOK.error)
    {
        emplaceExp!(UnionExp)(&ue, e);
        return ue;
    }
    e.error("CTFE internal error: literal `%s`", e.toChars());
    assert(0);
}

/* Deal with type painting.
 * Type painting is a major nuisance: we can't just set
 * e.type = type, because that would change the original literal.
 * But, we can't simply copy the literal either, because that would change
 * the values of any pointers.
 */
Expression paintTypeOntoLiteral(Type type, Expression lit)
{
    if (lit.type.equals(type))
        return lit;
    return paintTypeOntoLiteralCopy(type, lit).copy();
}

private UnionExp paintTypeOntoLiteralCopy(Type type, Expression lit)
{
    UnionExp ue;
    if (lit.type.equals(type))
    {
        emplaceExp!(UnionExp)(&ue, lit);
        return ue;
    }
    // If it is a cast to inout, retain the original type of the referenced part.
    if (type.hasWild() && type.hasPointers())
    {
        emplaceExp!(UnionExp)(&ue, lit);
        ue.exp().type = type;
        return ue;
    }
    if (lit.op == TOK.slice)
    {
        SliceExp se = cast(SliceExp)lit;
        emplaceExp!(SliceExp)(&ue, lit.loc, se.e1, se.lwr, se.upr);
    }
    else if (lit.op == TOK.index)
    {
        IndexExp ie = cast(IndexExp)lit;
        emplaceExp!(IndexExp)(&ue, lit.loc, ie.e1, ie.e2);
    }
    else if (lit.op == TOK.arrayLiteral)
    {
        emplaceExp!(SliceExp)(&ue, lit.loc, lit, new IntegerExp(Loc.initial, 0, Type.tsize_t), ArrayLength(Type.tsize_t, lit).copy());
    }
    else if (lit.op == TOK.string_)
    {
        // For strings, we need to introduce another level of indirection
        emplaceExp!(SliceExp)(&ue, lit.loc, lit, new IntegerExp(Loc.initial, 0, Type.tsize_t), ArrayLength(Type.tsize_t, lit).copy());
    }
    else if (lit.op == TOK.assocArrayLiteral)
    {
        AssocArrayLiteralExp aae = cast(AssocArrayLiteralExp)lit;
        // TODO: we should be creating a reference to this AAExp, not
        // just a ref to the keys and values.
        OwnedBy wasOwned = aae.ownedByCtfe;
        emplaceExp!(AssocArrayLiteralExp)(&ue, lit.loc, aae.keys, aae.values);
        aae = cast(AssocArrayLiteralExp)ue.exp();
        aae.ownedByCtfe = wasOwned;
    }
    else
    {
        // Can't type paint from struct to struct*; this needs another
        // level of indirection
        if (lit.op == TOK.structLiteral && isPointer(type))
            lit.error("CTFE internal error: painting `%s`", type.toChars());
        ue = copyLiteral(lit);
    }
    ue.exp().type = type;
    return ue;
}

/*************************************
 * If e is a SliceExp, constant fold it.
 * Params:
 *      e = expression to resolve
 *      pue = if not null, store resulting expression here
 * Returns:
 *      resulting expression
 */
Expression resolveSlice(Expression e, UnionExp* pue = null)
{
    if (e.op != TOK.slice)
        return e;
    SliceExp se = cast(SliceExp)e;
    if (se.e1.op == TOK.null_)
        return se.e1;
    if (pue)
    {
        *pue = Slice(e.type, se.e1, se.lwr, se.upr);
        return pue.exp();
    }
    else
        return Slice(e.type, se.e1, se.lwr, se.upr).copy();
}

/* Determine the array length, without interpreting it.
 * e must be an array literal, or a slice
 * It's very wasteful to resolve the slice when we only
 * need the length.
 */
uinteger_t resolveArrayLength(const Expression e)
{
    switch (e.op)
    {
        case TOK.vector:
            return resolveArrayLength((cast(VectorExp)e).e1);

        case TOK.null_:
            return 0;

        case TOK.slice:
        {
            const ilo = (cast(SliceExp)e).lwr.toInteger();
            const iup = (cast(SliceExp)e).upr.toInteger();
            return iup - ilo;
        }

        case TOK.string_:
            return (cast(StringExp)e).len;

        case TOK.arrayLiteral:
        {
            const ale = cast(ArrayLiteralExp)e;
            return ale.elements ? ale.elements.dim : 0;
        }

        case TOK.assocArrayLiteral:
        {
            const ale = cast(AssocArrayLiteralExp)e;
            return ale.keys.dim;
        }

        default:
            assert(0);
    }
}

/******************************
 * Helper for NewExp
 * Create an array literal consisting of 'elem' duplicated 'dim' times.
 * Params:
 *      loc = source location where the interpretation occurs
 *      type = target type of the result
 *      elem = the source of array element, it will be owned by the result
 *      dim = element number of the result
 * Returns:
 *      Constructed ArrayLiteralExp
 */
ArrayLiteralExp createBlockDuplicatedArrayLiteral(const ref Loc loc, Type type, Expression elem, size_t dim)
{
    if (type.ty == Tsarray && type.nextOf().ty == Tsarray && elem.type.ty != Tsarray)
    {
        // If it is a multidimensional array literal, do it recursively
        auto tsa = cast(TypeSArray)type.nextOf();
        const len = cast(size_t)tsa.dim.toInteger();
        elem = createBlockDuplicatedArrayLiteral(loc, type.nextOf(), elem, len);
    }

    // Buzilla 15681
    const tb = elem.type.toBasetype();
    const mustCopy = tb.ty == Tstruct || tb.ty == Tsarray;

    auto elements = new Expressions(dim);
    foreach (i, ref el; *elements)
    {
        el = mustCopy && i ? copyLiteral(elem).copy() : elem;
    }
    auto ale = new ArrayLiteralExp(loc, type, elements);
    ale.ownedByCtfe = OwnedBy.ctfe;
    return ale;
}

/******************************
 * Helper for NewExp
 * Create a string literal consisting of 'value' duplicated 'dim' times.
 */
StringExp createBlockDuplicatedStringLiteral(const ref Loc loc, Type type, dchar value, size_t dim, ubyte sz)
{
    auto s = cast(char*)mem.xcalloc(dim, sz);
    foreach (elemi; 0 .. dim)
    {
        switch (sz)
        {
        case 1:
            s[elemi] = cast(char)value;
            break;
        case 2:
            (cast(wchar*)s)[elemi] = cast(wchar)value;
            break;
        case 4:
            (cast(dchar*)s)[elemi] = value;
            break;
        default:
            assert(0);
        }
    }
    auto se = new StringExp(loc, s, dim);
    se.type = type;
    se.sz = sz;
    se.committed = true;
    se.ownedByCtfe = OwnedBy.ctfe;
    return se;
}

// Return true if t is an AA
bool isAssocArray(Type t)
{
    t = t.toBasetype();
    if (t.ty == Taarray)
        return true;
    return false;
}

// Given a template AA type, extract the corresponding built-in AA type
TypeAArray toBuiltinAAType(Type t)
{
    t = t.toBasetype();
    if (t.ty == Taarray)
        return cast(TypeAArray)t;
    assert(0);
}

/************** TypeInfo operations ************************************/
// Return true if type is TypeInfo_Class
bool isTypeInfo_Class(const Type type)
{
    return type.ty == Tclass && (Type.dtypeinfo == (cast(TypeClass)type).sym || Type.dtypeinfo.isBaseOf((cast(TypeClass)type).sym, null));
}

/************** Pointer operations ************************************/
// Return true if t is a pointer (not a function pointer)
bool isPointer(Type t)
{
    Type tb = t.toBasetype();
    return tb.ty == Tpointer && tb.nextOf().ty != Tfunction;
}

// For CTFE only. Returns true if 'e' is true or a non-null pointer.
bool isTrueBool(Expression e)
{
    return e.isBool(true) || ((e.type.ty == Tpointer || e.type.ty == Tclass) && e.op != TOK.null_);
}

/* Is it safe to convert from srcPointee* to destPointee* ?
 * srcPointee is the genuine type (never void).
 * destPointee may be void.
 */
bool isSafePointerCast(Type srcPointee, Type destPointee)
{
    // It's safe to cast S** to D** if it's OK to cast S* to D*
    while (srcPointee.ty == Tpointer && destPointee.ty == Tpointer)
    {
        srcPointee = srcPointee.nextOf();
        destPointee = destPointee.nextOf();
    }
    // It's OK if both are the same (modulo const)
    if (srcPointee.constConv(destPointee))
        return true;
    // It's OK if function pointers differ only in safe/pure/nothrow
    if (srcPointee.ty == Tfunction && destPointee.ty == Tfunction)
        return srcPointee.covariant(destPointee) == 1;
    // it's OK to cast to void*
    if (destPointee.ty == Tvoid)
        return true;
    // It's OK to cast from V[K] to void*
    if (srcPointee.ty == Taarray && destPointee == Type.tvoidptr)
        return true;
    // It's OK if they are the same size (static array of) integers, eg:
    //     int*     --> uint*
    //     int[5][] --> uint[5][]
    if (srcPointee.ty == Tsarray && destPointee.ty == Tsarray)
    {
        if (srcPointee.size() != destPointee.size())
            return false;
        srcPointee = srcPointee.baseElemOf();
        destPointee = destPointee.baseElemOf();
    }
    return srcPointee.isintegral() && destPointee.isintegral() && srcPointee.size() == destPointee.size();
}

Expression getAggregateFromPointer(Expression e, dinteger_t* ofs)
{
    *ofs = 0;
    if (e.op == TOK.address)
        e = (cast(AddrExp)e).e1;
    if (e.op == TOK.symbolOffset)
        *ofs = (cast(SymOffExp)e).offset;
    if (e.op == TOK.dotVariable)
    {
        const ex = (cast(DotVarExp)e).e1;
        const v = (cast(DotVarExp)e).var.isVarDeclaration();
        assert(v);
        StructLiteralExp se = (ex.op == TOK.classReference)
            ? (cast(ClassReferenceExp)ex).value
            : cast(StructLiteralExp)ex;

        // We can't use getField, because it makes a copy
        const i = (ex.op == TOK.classReference)
            ? (cast(ClassReferenceExp)ex).getFieldIndex(e.type, v.offset)
            : se.getFieldIndex(e.type, v.offset);
        e = (*se.elements)[i];
    }
    if (e.op == TOK.index)
    {
        IndexExp ie = cast(IndexExp)e;
        // Note that each AA element is part of its own memory block
        if ((ie.e1.type.ty == Tarray || ie.e1.type.ty == Tsarray || ie.e1.op == TOK.string_ || ie.e1.op == TOK.arrayLiteral) && ie.e2.op == TOK.int64)
        {
            *ofs = ie.e2.toInteger();
            return ie.e1;
        }
    }
    if (e.op == TOK.slice && e.type.toBasetype().ty == Tsarray)
    {
        SliceExp se = cast(SliceExp)e;
        if ((se.e1.type.ty == Tarray || se.e1.type.ty == Tsarray || se.e1.op == TOK.string_ || se.e1.op == TOK.arrayLiteral) && se.lwr.op == TOK.int64)
        {
            *ofs = se.lwr.toInteger();
            return se.e1;
        }
    }
    return e;
}

/** Return true if agg1 and agg2 are pointers to the same memory block
 */
bool pointToSameMemoryBlock(Expression agg1, Expression agg2)
{
    if (agg1 == agg2)
        return true;
    // For integers cast to pointers, we regard them as non-comparable
    // unless they are identical. (This may be overly strict).
    if (agg1.op == TOK.int64 && agg2.op == TOK.int64 && agg1.toInteger() == agg2.toInteger())
    {
        return true;
    }
    // Note that type painting can occur with VarExp, so we
    // must compare the variables being pointed to.
    if (agg1.op == TOK.variable && agg2.op == TOK.variable && (cast(VarExp)agg1).var == (cast(VarExp)agg2).var)
    {
        return true;
    }
    if (agg1.op == TOK.symbolOffset && agg2.op == TOK.symbolOffset && (cast(SymOffExp)agg1).var == (cast(SymOffExp)agg2).var)
    {
        return true;
    }
    return false;
}

// return e1 - e2 as an integer, or error if not possible
UnionExp pointerDifference(const ref Loc loc, Type type, Expression e1, Expression e2)
{
    UnionExp ue = void;
    dinteger_t ofs1, ofs2;
    Expression agg1 = getAggregateFromPointer(e1, &ofs1);
    Expression agg2 = getAggregateFromPointer(e2, &ofs2);
    if (agg1 == agg2)
    {
        Type pointee = (cast(TypePointer)agg1.type).next;
        const sz = pointee.size();
        emplaceExp!(IntegerExp)(&ue, loc, (ofs1 - ofs2) * sz, type);
    }
    else if (agg1.op == TOK.string_ && agg2.op == TOK.string_ &&
             (cast(StringExp)agg1).string == (cast(StringExp)agg2).string)
    {
        Type pointee = (cast(TypePointer)agg1.type).next;
        const sz = pointee.size();
        emplaceExp!(IntegerExp)(&ue, loc, (ofs1 - ofs2) * sz, type);
    }
    else if (agg1.op == TOK.symbolOffset && agg2.op == TOK.symbolOffset &&
             (cast(SymOffExp)agg1).var == (cast(SymOffExp)agg2).var)
    {
        emplaceExp!(IntegerExp)(&ue, loc, ofs1 - ofs2, type);
    }
    else
    {
        error(loc, "`%s - %s` cannot be interpreted at compile time: cannot subtract pointers to two different memory blocks", e1.toChars(), e2.toChars());
        emplaceExp!(CTFEExp)(&ue, TOK.cantExpression);
    }
    return ue;
}

// Return eptr op e2, where eptr is a pointer, e2 is an integer,
// and op is TOK.add or TOK.min
UnionExp pointerArithmetic(const ref Loc loc, TOK op, Type type, Expression eptr, Expression e2)
{
    UnionExp ue;
    if (eptr.type.nextOf().ty == Tvoid)
    {
        error(loc, "cannot perform arithmetic on `void*` pointers at compile time");
    Lcant:
        emplaceExp!(CTFEExp)(&ue, TOK.cantExpression);
        return ue;
    }
    if (eptr.op == TOK.address)
        eptr = (cast(AddrExp)eptr).e1;
    dinteger_t ofs1;
    Expression agg1 = getAggregateFromPointer(eptr, &ofs1);
    if (agg1.op == TOK.symbolOffset)
    {
        if ((cast(SymOffExp)agg1).var.type.ty != Tsarray)
        {
            error(loc, "cannot perform pointer arithmetic on arrays of unknown length at compile time");
            goto Lcant;
        }
    }
    else if (agg1.op != TOK.string_ && agg1.op != TOK.arrayLiteral)
    {
        error(loc, "cannot perform pointer arithmetic on non-arrays at compile time");
        goto Lcant;
    }
    dinteger_t ofs2 = e2.toInteger();
    Type pointee = (cast(TypeNext)agg1.type.toBasetype()).next;
    dinteger_t sz = pointee.size();
    sinteger_t indx;
    dinteger_t len;
    if (agg1.op == TOK.symbolOffset)
    {
        indx = ofs1 / sz;
        len = (cast(TypeSArray)(cast(SymOffExp)agg1).var.type).dim.toInteger();
    }
    else
    {
        Expression dollar = ArrayLength(Type.tsize_t, agg1).copy();
        assert(!CTFEExp.isCantExp(dollar));
        indx = ofs1;
        len = dollar.toInteger();
    }
    if (op == TOK.add || op == TOK.addAssign || op == TOK.plusPlus)
        indx += ofs2 / sz;
    else if (op == TOK.min || op == TOK.minAssign || op == TOK.minusMinus)
        indx -= ofs2 / sz;
    else
    {
        error(loc, "CTFE internal error: bad pointer operation");
        goto Lcant;
    }
    if (indx < 0 || len < indx)
    {
        error(loc, "cannot assign pointer to index %lld inside memory block `[0..%lld]`", indx, len);
        goto Lcant;
    }
    if (agg1.op == TOK.symbolOffset)
    {
        emplaceExp!(SymOffExp)(&ue, loc, (cast(SymOffExp)agg1).var, indx * sz);
        SymOffExp se = cast(SymOffExp)ue.exp();
        se.type = type;
        return ue;
    }
    if (agg1.op != TOK.arrayLiteral && agg1.op != TOK.string_)
    {
        error(loc, "CTFE internal error: pointer arithmetic `%s`", agg1.toChars());
        goto Lcant;
    }
    if (eptr.type.toBasetype().ty == Tsarray)
    {
        dinteger_t dim = (cast(TypeSArray)eptr.type.toBasetype()).dim.toInteger();
        // Create a CTFE pointer &agg1[indx .. indx+dim]
        auto se = new SliceExp(loc, agg1, new IntegerExp(loc, indx, Type.tsize_t), new IntegerExp(loc, indx + dim, Type.tsize_t));
        se.type = type.toBasetype().nextOf();
        emplaceExp!(AddrExp)(&ue, loc, se);
        ue.exp().type = type;
        return ue;
    }
    // Create a CTFE pointer &agg1[indx]
    auto ofs = new IntegerExp(loc, indx, Type.tsize_t);
    Expression ie = new IndexExp(loc, agg1, ofs);
    ie.type = type.toBasetype().nextOf(); // https://issues.dlang.org/show_bug.cgi?id=13992
    emplaceExp!(AddrExp)(&ue, loc, ie);
    ue.exp().type = type;
    return ue;
}

// Return 1 if true, 0 if false
// -1 if comparison is illegal because they point to non-comparable memory blocks
int comparePointers(TOK op, Expression agg1, dinteger_t ofs1, Expression agg2, dinteger_t ofs2)
{
    if (pointToSameMemoryBlock(agg1, agg2))
    {
        int n;
        switch (op)
        {
        case TOK.lessThan:
            n = (ofs1 < ofs2);
            break;
        case TOK.lessOrEqual:
            n = (ofs1 <= ofs2);
            break;
        case TOK.greaterThan:
            n = (ofs1 > ofs2);
            break;
        case TOK.greaterOrEqual:
            n = (ofs1 >= ofs2);
            break;
        case TOK.identity:
        case TOK.equal:
            n = (ofs1 == ofs2);
            break;
        case TOK.notIdentity:
        case TOK.notEqual:
            n = (ofs1 != ofs2);
            break;
        default:
            assert(0);
        }
        return n;
    }
    const null1 = (agg1.op == TOK.null_);
    const null2 = (agg2.op == TOK.null_);
    int cmp;
    if (null1 || null2)
    {
        switch (op)
        {
        case TOK.lessThan:
            cmp = null1 && !null2;
            break;
        case TOK.greaterThan:
            cmp = !null1 && null2;
            break;
        case TOK.lessOrEqual:
            cmp = null1;
            break;
        case TOK.greaterOrEqual:
            cmp = null2;
            break;
        case TOK.identity:
        case TOK.equal:
        case TOK.notIdentity: // 'cmp' gets inverted below
        case TOK.notEqual:
            cmp = (null1 == null2);
            break;
        default:
            assert(0);
        }
    }
    else
    {
        switch (op)
        {
        case TOK.identity:
        case TOK.equal:
        case TOK.notIdentity: // 'cmp' gets inverted below
        case TOK.notEqual:
            cmp = 0;
            break;
        default:
            return -1; // memory blocks are different
        }
    }
    if (op == TOK.notIdentity || op == TOK.notEqual)
        cmp ^= 1;
    return cmp;
}

// True if conversion from type 'from' to 'to' involves a reinterpret_cast
// floating point -> integer or integer -> floating point
bool isFloatIntPaint(Type to, Type from)
{
    return from.size() == to.size() && (from.isintegral() && to.isfloating() || from.isfloating() && to.isintegral());
}

// Reinterpret float/int value 'fromVal' as a float/integer of type 'to'.
Expression paintFloatInt(Expression fromVal, Type to)
{
    if (exceptionOrCantInterpret(fromVal))
        return fromVal;
    assert(to.size() == 4 || to.size() == 8);
    return Compiler.paintAsType(fromVal, to);
}

/******** Constant folding, with support for CTFE ***************************/
/// Return true if non-pointer expression e can be compared
/// with >,is, ==, etc, using ctfeCmp, ctfeEqual, ctfeIdentity
bool isCtfeComparable(Expression e)
{
    if (e.op == TOK.slice)
        e = (cast(SliceExp)e).e1;
    if (e.isConst() != 1)
    {
        if (e.op == TOK.null_ || e.op == TOK.string_ || e.op == TOK.function_ || e.op == TOK.delegate_ || e.op == TOK.arrayLiteral || e.op == TOK.structLiteral || e.op == TOK.assocArrayLiteral || e.op == TOK.classReference)
        {
            return true;
        }
        // https://issues.dlang.org/show_bug.cgi?id=14123
        // TypeInfo object is comparable in CTFE
        if (e.op == TOK.typeid_)
            return true;
        return false;
    }
    return true;
}

/// Map TOK comparison ops
private bool numCmp(N)(TOK op, N n1, N n2)
{
    switch (op)
    {
    case TOK.lessThan:
        return n1 < n2;
    case TOK.lessOrEqual:
        return n1 <= n2;
    case TOK.greaterThan:
        return n1 > n2;
    case TOK.greaterOrEqual:
        return n1 >= n2;

    default:
        assert(0);
    }
}

/// Returns cmp OP 0; where OP is ==, !=, <, >=, etc. Result is 0 or 1
int specificCmp(TOK op, int rawCmp)
{
    return numCmp!int(op, rawCmp, 0);
}

/// Returns e1 OP e2; where OP is ==, !=, <, >=, etc. Result is 0 or 1
int intUnsignedCmp(TOK op, dinteger_t n1, dinteger_t n2)
{
    return numCmp!dinteger_t(op, n1, n2);
}

/// Returns e1 OP e2; where OP is ==, !=, <, >=, etc. Result is 0 or 1
int intSignedCmp(TOK op, sinteger_t n1, sinteger_t n2)
{
    return numCmp!sinteger_t(op, n1, n2);
}

/// Returns e1 OP e2; where OP is ==, !=, <, >=, etc. Result is 0 or 1
int realCmp(TOK op, real_t r1, real_t r2)
{
    // Don't rely on compiler, handle NAN arguments separately
    if (CTFloat.isNaN(r1) || CTFloat.isNaN(r2)) // if unordered
    {
        switch (op)
        {
        case TOK.lessThan:
        case TOK.lessOrEqual:
        case TOK.greaterThan:
        case TOK.greaterOrEqual:
            return 0;

        default:
            assert(0);
        }
    }
    else
    {
        return numCmp!real_t(op, r1, r2);
    }
}

/* Conceptually the same as memcmp(e1, e2).
 * e1 and e2 may be strings, arrayliterals, or slices.
 * For string types, return <0 if e1 < e2, 0 if e1==e2, >0 if e1 > e2.
 * For all other types, return 0 if e1 == e2, !=0 if e1 != e2.
 */
private int ctfeCmpArrays(const ref Loc loc, Expression e1, Expression e2, uinteger_t len)
{
    // Resolve slices, if necessary
    uinteger_t lo1 = 0;
    uinteger_t lo2 = 0;
    Expression x = e1;
    if (x.op == TOK.slice)
    {
        lo1 = (cast(SliceExp)x).lwr.toInteger();
        x = (cast(SliceExp)x).e1;
    }
    StringExp se1 = (x.op == TOK.string_) ? cast(StringExp)x : null;
    ArrayLiteralExp ae1 = (x.op == TOK.arrayLiteral) ? cast(ArrayLiteralExp)x : null;
    x = e2;
    if (x.op == TOK.slice)
    {
        lo2 = (cast(SliceExp)x).lwr.toInteger();
        x = (cast(SliceExp)x).e1;
    }
    StringExp se2 = (x.op == TOK.string_) ? cast(StringExp)x : null;
    ArrayLiteralExp ae2 = (x.op == TOK.arrayLiteral) ? cast(ArrayLiteralExp)x : null;
    // Now both must be either TOK.arrayLiteral or TOK.string_
    if (se1 && se2)
        return sliceCmpStringWithString(se1, se2, cast(size_t)lo1, cast(size_t)lo2, cast(size_t)len);
    if (se1 && ae2)
        return sliceCmpStringWithArray(se1, ae2, cast(size_t)lo1, cast(size_t)lo2, cast(size_t)len);
    if (se2 && ae1)
        return -sliceCmpStringWithArray(se2, ae1, cast(size_t)lo2, cast(size_t)lo1, cast(size_t)len);
    assert(ae1 && ae2);
    // Comparing two array literals. This case is potentially recursive.
    // If they aren't strings, we just need an equality check rather than
    // a full cmp.
    const bool needCmp = ae1.type.nextOf().isintegral();
    foreach (size_t i; 0 .. cast(size_t)len)
    {
        Expression ee1 = (*ae1.elements)[cast(size_t)(lo1 + i)];
        Expression ee2 = (*ae2.elements)[cast(size_t)(lo2 + i)];
        if (needCmp)
        {
            const sinteger_t c = ee1.toInteger() - ee2.toInteger();
            if (c > 0)
                return 1;
            if (c < 0)
                return -1;
        }
        else
        {
            if (ctfeRawCmp(loc, ee1, ee2))
                return 1;
        }
    }
    return 0;
}

/* Given a delegate expression e, return .funcptr.
 * If e is NullExp, return NULL.
 */
private FuncDeclaration funcptrOf(Expression e)
{
    assert(e.type.ty == Tdelegate);
    if (e.op == TOK.delegate_)
        return (cast(DelegateExp)e).func;
    if (e.op == TOK.function_)
        return (cast(FuncExp)e).fd;
    assert(e.op == TOK.null_);
    return null;
}

private bool isArray(const Expression e)
{
    return e.op == TOK.arrayLiteral || e.op == TOK.string_ || e.op == TOK.slice || e.op == TOK.null_;
}

/*****
 * Params:
 *      loc = source file location
 *      e1 = left operand
 *      e2 = right operand
 *      identity = true for `is` identity comparisons
 * Returns:
 * For strings, return <0 if e1 < e2, 0 if e1==e2, >0 if e1 > e2.
 * For all other types, return 0 if e1 == e2, !=0 if e1 != e2.
 */
private int ctfeRawCmp(const ref Loc loc, Expression e1, Expression e2, bool identity = false)
{
    if (e1.op == TOK.classReference || e2.op == TOK.classReference)
    {
        if (e1.op == TOK.classReference && e2.op == TOK.classReference && (cast(ClassReferenceExp)e1).value == (cast(ClassReferenceExp)e2).value)
            return 0;
        return 1;
    }
    if (e1.op == TOK.typeid_ && e2.op == TOK.typeid_)
    {
        // printf("e1: %s\n", e1.toChars());
        // printf("e2: %s\n", e2.toChars());
        Type t1 = isType((cast(TypeidExp)e1).obj);
        Type t2 = isType((cast(TypeidExp)e2).obj);
        assert(t1);
        assert(t2);
        return t1 != t2;
    }
    // null == null, regardless of type
    if (e1.op == TOK.null_ && e2.op == TOK.null_)
        return 0;
    if (e1.type.ty == Tpointer && e2.type.ty == Tpointer)
    {
        // Can only be an equality test.
        dinteger_t ofs1, ofs2;
        Expression agg1 = getAggregateFromPointer(e1, &ofs1);
        Expression agg2 = getAggregateFromPointer(e2, &ofs2);
        if ((agg1 == agg2) || (agg1.op == TOK.variable && agg2.op == TOK.variable && (cast(VarExp)agg1).var == (cast(VarExp)agg2).var))
        {
            if (ofs1 == ofs2)
                return 0;
        }
        return 1;
    }
    if (e1.type.ty == Tdelegate && e2.type.ty == Tdelegate)
    {
        // If .funcptr isn't the same, they are not equal
        if (funcptrOf(e1) != funcptrOf(e2))
            return 1;
        // If both are delegate literals, assume they have the
        // same closure pointer. TODO: We don't support closures yet!
        if (e1.op == TOK.function_ && e2.op == TOK.function_)
            return 0;
        assert(e1.op == TOK.delegate_ && e2.op == TOK.delegate_);
        // Same .funcptr. Do they have the same .ptr?
        Expression ptr1 = (cast(DelegateExp)e1).e1;
        Expression ptr2 = (cast(DelegateExp)e2).e1;
        dinteger_t ofs1, ofs2;
        Expression agg1 = getAggregateFromPointer(ptr1, &ofs1);
        Expression agg2 = getAggregateFromPointer(ptr2, &ofs2);
        // If they are TOK.variable, it means they are FuncDeclarations
        if ((agg1 == agg2 && ofs1 == ofs2) || (agg1.op == TOK.variable && agg2.op == TOK.variable && (cast(VarExp)agg1).var == (cast(VarExp)agg2).var))
        {
            return 0;
        }
        return 1;
    }
    if (isArray(e1) && isArray(e2))
    {
        const uinteger_t len1 = resolveArrayLength(e1);
        const uinteger_t len2 = resolveArrayLength(e2);
        // workaround for dmc optimizer bug calculating wrong len for
        // uinteger_t len = (len1 < len2 ? len1 : len2);
        // if (len == 0) ...
        if (len1 > 0 && len2 > 0)
        {
            const uinteger_t len = (len1 < len2 ? len1 : len2);
            const int res = ctfeCmpArrays(loc, e1, e2, len);
            if (res != 0)
                return res;
        }
        return cast(int)(len1 - len2);
    }
    if (e1.type.isintegral())
    {
        return e1.toInteger() != e2.toInteger();
    }
    if (e1.type.isreal() || e1.type.isimaginary())
    {
        real_t r1 = e1.type.isreal() ? e1.toReal() : e1.toImaginary();
        real_t r2 = e1.type.isreal() ? e2.toReal() : e2.toImaginary();
        if (identity)
            return !RealEquals(r1, r2);
        if (CTFloat.isNaN(r1) || CTFloat.isNaN(r2)) // if unordered
        {
            return 1;   // they are not equal
        }
        else
        {
            return (r1 != r2);
        }
    }
    else if (e1.type.iscomplex())
    {
        auto c1 = e1.toComplex();
        auto c2 = e2.toComplex();
        if (identity)
        {
            return !RealEquals(c1.re, c2.re) && !RealEquals(c1.im, c2.im);
        }
        return c1 != c2;
    }
    if (e1.op == TOK.structLiteral && e2.op == TOK.structLiteral)
    {
        StructLiteralExp es1 = cast(StructLiteralExp)e1;
        StructLiteralExp es2 = cast(StructLiteralExp)e2;
        // For structs, we only need to return 0 or 1 (< and > aren't legal).
        if (es1.sd != es2.sd)
            return 1;
        else if ((!es1.elements || !es1.elements.dim) && (!es2.elements || !es2.elements.dim))
            return 0; // both arrays are empty
        else if (!es1.elements || !es2.elements)
            return 1;
        else if (es1.elements.dim != es2.elements.dim)
            return 1;
        else
        {
            foreach (size_t i; 0 .. es1.elements.dim)
            {
                Expression ee1 = (*es1.elements)[i];
                Expression ee2 = (*es2.elements)[i];
                if (ee1 == ee2)
                    continue;
                if (!ee1 || !ee2)
                    return 1;
<<<<<<< HEAD
                const int cmp = ctfeRawCmp(loc, ee1, ee2, identity);
=======
                const int cmp = ctfeRawCmp(loc, ee1, ee2);
>>>>>>> c1aea4da
                if (cmp)
                    return 1;
            }
            return 0; // All elements are equal
        }
    }
    if (e1.op == TOK.assocArrayLiteral && e2.op == TOK.assocArrayLiteral)
    {
        AssocArrayLiteralExp es1 = cast(AssocArrayLiteralExp)e1;
        AssocArrayLiteralExp es2 = cast(AssocArrayLiteralExp)e2;
        size_t dim = es1.keys.dim;
        if (es2.keys.dim != dim)
            return 1;
        bool* used = cast(bool*)mem.xmalloc(bool.sizeof * dim);
        memset(used, 0, bool.sizeof * dim);
        foreach (size_t i; 0 .. dim)
        {
            Expression k1 = (*es1.keys)[i];
            Expression v1 = (*es1.values)[i];
            Expression v2 = null;
            foreach (size_t j; 0 .. dim)
            {
                if (used[j])
                    continue;
                Expression k2 = (*es2.keys)[j];
                if (ctfeRawCmp(loc, k1, k2, identity))
                    continue;
                used[j] = true;
                v2 = (*es2.values)[j];
                break;
            }
            if (!v2 || ctfeRawCmp(loc, v1, v2, identity))
            {
                mem.xfree(used);
                return 1;
            }
        }
        mem.xfree(used);
        return 0;
    }
    error(loc, "CTFE internal error: bad compare of `%s` and `%s`", e1.toChars(), e2.toChars());
    assert(0);
}

/// Evaluate ==, !=.  Resolves slices before comparing. Returns 0 or 1
int ctfeEqual(const ref Loc loc, TOK op, Expression e1, Expression e2)
{
    return !ctfeRawCmp(loc, e1, e2) ^ (op == TOK.notEqual);
}

/// Evaluate is, !is.  Resolves slices before comparing. Returns 0 or 1
int ctfeIdentity(const ref Loc loc, TOK op, Expression e1, Expression e2)
{
    //printf("ctfeIdentity %s %s\n", e1.toChars(), e2.toChars());
    //printf("ctfeIdentity op = '%s', e1 = %s %s, e2 = %s %s\n", Token::toChars(op),
    //    Token::toChars(e1.op), e1.toChars(), Token::toChars(e2.op), e1.toChars());
    int cmp;
    if (e1.op == TOK.null_)
    {
        cmp = (e2.op == TOK.null_);
    }
    else if (e2.op == TOK.null_)
    {
        cmp = 0;
    }
    else if (e1.op == TOK.symbolOffset && e2.op == TOK.symbolOffset)
    {
        SymOffExp es1 = cast(SymOffExp)e1;
        SymOffExp es2 = cast(SymOffExp)e2;
        cmp = (es1.var == es2.var && es1.offset == es2.offset);
    }
    else if (e1.type.isreal())
        cmp = RealEquals(e1.toReal(), e2.toReal());
    else if (e1.type.isimaginary())
        cmp = RealEquals(e1.toImaginary(), e2.toImaginary());
    else if (e1.type.iscomplex())
    {
        complex_t v1 = e1.toComplex();
        complex_t v2 = e2.toComplex();
        cmp = RealEquals(creall(v1), creall(v2)) && RealEquals(cimagl(v1), cimagl(v1));
    }
    else
    {
        cmp = !ctfeRawCmp(loc, e1, e2, true);
    }
    if (op == TOK.notIdentity || op == TOK.notEqual)
        cmp ^= 1;
    return cmp;
}

/// Evaluate >,<=, etc. Resolves slices before comparing. Returns 0 or 1
int ctfeCmp(const ref Loc loc, TOK op, Expression e1, Expression e2)
{
    Type t1 = e1.type.toBasetype();
    Type t2 = e2.type.toBasetype();

    if (t1.isString() && t2.isString())
        return specificCmp(op, ctfeRawCmp(loc, e1, e2));
    else if (t1.isreal())
        return realCmp(op, e1.toReal(), e2.toReal());
    else if (t1.isimaginary())
        return realCmp(op, e1.toImaginary(), e2.toImaginary());
    else if (t1.isunsigned() || t2.isunsigned())
        return intUnsignedCmp(op, e1.toInteger(), e2.toInteger());
    else
        return intSignedCmp(op, e1.toInteger(), e2.toInteger());
}

UnionExp ctfeCat(const ref Loc loc, Type type, Expression e1, Expression e2)
{
    Type t1 = e1.type.toBasetype();
    Type t2 = e2.type.toBasetype();
    UnionExp ue;
    if (e2.op == TOK.string_ && e1.op == TOK.arrayLiteral && t1.nextOf().isintegral())
    {
        // [chars] ~ string => string (only valid for CTFE)
        StringExp es1 = cast(StringExp)e2;
        ArrayLiteralExp es2 = cast(ArrayLiteralExp)e1;
        const len = es1.len + es2.elements.dim;
        const sz = es1.sz;
        void* s = mem.xmalloc((len + 1) * sz);
        memcpy(cast(char*)s + sz * es2.elements.dim, es1.string, es1.len * sz);
        foreach (size_t i; 0 .. es2.elements.dim)
        {
            Expression es2e = (*es2.elements)[i];
            if (es2e.op != TOK.int64)
            {
                emplaceExp!(CTFEExp)(&ue, TOK.cantExpression);
                return ue;
            }
            dinteger_t v = es2e.toInteger();
            Port.valcpy(cast(char*)s + i * sz, v, sz);
        }
        // Add terminating 0
        memset(cast(char*)s + len * sz, 0, sz);
        emplaceExp!(StringExp)(&ue, loc, s, len);
        StringExp es = cast(StringExp)ue.exp();
        es.sz = sz;
        es.committed = 0;
        es.type = type;
        return ue;
    }
    if (e1.op == TOK.string_ && e2.op == TOK.arrayLiteral && t2.nextOf().isintegral())
    {
        // string ~ [chars] => string (only valid for CTFE)
        // Concatenate the strings
        StringExp es1 = cast(StringExp)e1;
        ArrayLiteralExp es2 = cast(ArrayLiteralExp)e2;
        const len = es1.len + es2.elements.dim;
        const sz = es1.sz;
        void* s = mem.xmalloc((len + 1) * sz);
        memcpy(s, es1.string, es1.len * sz);
        foreach (size_t i; 0 .. es2.elements.dim)
        {
            Expression es2e = (*es2.elements)[i];
            if (es2e.op != TOK.int64)
            {
                emplaceExp!(CTFEExp)(&ue, TOK.cantExpression);
                return ue;
            }
            const v = es2e.toInteger();
            Port.valcpy(cast(char*)s + (es1.len + i) * sz, v, sz);
        }
        // Add terminating 0
        memset(cast(char*)s + len * sz, 0, sz);
        emplaceExp!(StringExp)(&ue, loc, s, len);
        StringExp es = cast(StringExp)ue.exp();
        es.sz = sz;
        es.committed = 0; //es1.committed;
        es.type = type;
        return ue;
    }
    if (e1.op == TOK.arrayLiteral && e2.op == TOK.arrayLiteral && t1.nextOf().equals(t2.nextOf()))
    {
        //  [ e1 ] ~ [ e2 ] ---> [ e1, e2 ]
        ArrayLiteralExp es1 = cast(ArrayLiteralExp)e1;
        ArrayLiteralExp es2 = cast(ArrayLiteralExp)e2;
        emplaceExp!(ArrayLiteralExp)(&ue, es1.loc, type, copyLiteralArray(es1.elements));
        es1 = cast(ArrayLiteralExp)ue.exp();
        es1.elements.insert(es1.elements.dim, copyLiteralArray(es2.elements));
        return ue;
    }
    if (e1.op == TOK.arrayLiteral && e2.op == TOK.null_ && t1.nextOf().equals(t2.nextOf()))
    {
        //  [ e1 ] ~ null ----> [ e1 ].dup
        ue = paintTypeOntoLiteralCopy(type, copyLiteral(e1).copy());
        return ue;
    }
    if (e1.op == TOK.null_ && e2.op == TOK.arrayLiteral && t1.nextOf().equals(t2.nextOf()))
    {
        //  null ~ [ e2 ] ----> [ e2 ].dup
        ue = paintTypeOntoLiteralCopy(type, copyLiteral(e2).copy());
        return ue;
    }
    ue = Cat(type, e1, e2);
    return ue;
}

/*  Given an AA literal 'ae', and a key 'e2':
 *  Return ae[e2] if present, or NULL if not found.
 */
Expression findKeyInAA(const ref Loc loc, AssocArrayLiteralExp ae, Expression e2)
{
    /* Search the keys backwards, in case there are duplicate keys
     */
    for (size_t i = ae.keys.dim; i;)
    {
        --i;
        Expression ekey = (*ae.keys)[i];
        const int eq = ctfeEqual(loc, TOK.equal, ekey, e2);
        if (eq)
        {
            return (*ae.values)[i];
        }
    }
    return null;
}

/* Same as for constfold.Index, except that it only works for static arrays,
 * dynamic arrays, and strings. We know that e1 is an
 * interpreted CTFE expression, so it cannot have side-effects.
 */
Expression ctfeIndex(const ref Loc loc, Type type, Expression e1, uinteger_t indx)
{
    //printf("ctfeIndex(e1 = %s)\n", e1.toChars());
    assert(e1.type);
    if (e1.op == TOK.string_)
    {
        StringExp es1 = cast(StringExp)e1;
        if (indx >= es1.len)
        {
            error(loc, "string index %llu is out of bounds `[0 .. %llu]`", indx, cast(ulong)es1.len);
            return CTFEExp.cantexp;
        }
        return new IntegerExp(loc, es1.charAt(indx), type);
    }
    assert(e1.op == TOK.arrayLiteral);
    {
        ArrayLiteralExp ale = cast(ArrayLiteralExp)e1;
        if (indx >= ale.elements.dim)
        {
            error(loc, "array index %llu is out of bounds `%s[0 .. %llu]`", indx, e1.toChars(), cast(ulong)ale.elements.dim);
            return CTFEExp.cantexp;
        }
        Expression e = (*ale.elements)[cast(size_t)indx];
        return paintTypeOntoLiteral(type, e);
    }
}

Expression ctfeCast(const ref Loc loc, Type type, Type to, Expression e)
{
    if (e.op == TOK.null_)
        return paintTypeOntoLiteral(to, e);
    if (e.op == TOK.classReference)
    {
        // Disallow reinterpreting class casts. Do this by ensuring that
        // the original class can implicitly convert to the target class
        ClassDeclaration originalClass = (cast(ClassReferenceExp)e).originalClass();
        if (originalClass.type.implicitConvTo(to.mutableOf()))
            return paintTypeOntoLiteral(to, e);
        else
            return new NullExp(loc, to);
    }
    // Allow TypeInfo type painting
    if (isTypeInfo_Class(e.type) && e.type.implicitConvTo(to))
        return paintTypeOntoLiteral(to, e);
    // Allow casting away const for struct literals
    if (e.op == TOK.structLiteral && e.type.toBasetype().castMod(0) == to.toBasetype().castMod(0))
    {
        return paintTypeOntoLiteral(to, e);
    }
    Expression r;
    if (e.type.equals(type) && type.equals(to))
    {
        // necessary not to change e's address for pointer comparisons
        r = e;
    }
    else if (to.toBasetype().ty == Tarray && type.toBasetype().ty == Tarray && to.toBasetype().nextOf().size() == type.toBasetype().nextOf().size())
    {
        // https://issues.dlang.org/show_bug.cgi?id=12495
        // Array reinterpret casts: eg. string to immutable(ubyte)[]
        return paintTypeOntoLiteral(to, e);
    }
    else
    {
        r = Cast(loc, type, to, e).copy();
    }
    if (CTFEExp.isCantExp(r))
        error(loc, "cannot cast `%s` to `%s` at compile time", e.toChars(), to.toChars());
    if (e.op == TOK.arrayLiteral)
        (cast(ArrayLiteralExp)e).ownedByCtfe = OwnedBy.ctfe;
    if (e.op == TOK.string_)
        (cast(StringExp)e).ownedByCtfe = OwnedBy.ctfe;
    return r;
}

/******** Assignment helper functions ***************************/
/* Set dest = src, where both dest and src are container value literals
 * (ie, struct literals, or static arrays (can be an array literal or a string))
 * Assignment is recursively in-place.
 * Purpose: any reference to a member of 'dest' will remain valid after the
 * assignment.
 */
void assignInPlace(Expression dest, Expression src)
{
    assert(dest.op == TOK.structLiteral || dest.op == TOK.arrayLiteral || dest.op == TOK.string_);
    Expressions* oldelems;
    Expressions* newelems;
    if (dest.op == TOK.structLiteral)
    {
        assert(dest.op == src.op);
        oldelems = (cast(StructLiteralExp)dest).elements;
        newelems = (cast(StructLiteralExp)src).elements;
        if ((cast(StructLiteralExp)dest).sd.isNested() && oldelems.dim == newelems.dim - 1)
            oldelems.push(null);
    }
    else if (dest.op == TOK.arrayLiteral && src.op == TOK.arrayLiteral)
    {
        oldelems = (cast(ArrayLiteralExp)dest).elements;
        newelems = (cast(ArrayLiteralExp)src).elements;
    }
    else if (dest.op == TOK.string_ && src.op == TOK.string_)
    {
        sliceAssignStringFromString(cast(StringExp)dest, cast(StringExp)src, 0);
        return;
    }
    else if (dest.op == TOK.arrayLiteral && src.op == TOK.string_)
    {
        sliceAssignArrayLiteralFromString(cast(ArrayLiteralExp)dest, cast(StringExp)src, 0);
        return;
    }
    else if (src.op == TOK.arrayLiteral && dest.op == TOK.string_)
    {
        sliceAssignStringFromArrayLiteral(cast(StringExp)dest, cast(ArrayLiteralExp)src, 0);
        return;
    }
    else
        assert(0);
    assert(oldelems.dim == newelems.dim);
    foreach (size_t i; 0 .. oldelems.dim)
    {
        Expression e = (*newelems)[i];
        Expression o = (*oldelems)[i];
        if (e.op == TOK.structLiteral)
        {
            assert(o.op == e.op);
            assignInPlace(o, e);
        }
        else if (e.type.ty == Tsarray && e.op != TOK.void_ && o.type.ty == Tsarray)
        {
            assignInPlace(o, e);
        }
        else
        {
            (*oldelems)[i] = (*newelems)[i];
        }
    }
}

// Given an AA literal aae,  set aae[index] = newval and return newval.
Expression assignAssocArrayElement(const ref Loc loc, AssocArrayLiteralExp aae, Expression index, Expression newval)
{
    /* Create new associative array literal reflecting updated key/value
     */
    Expressions* keysx = aae.keys;
    Expressions* valuesx = aae.values;
    int updated = 0;
    for (size_t j = valuesx.dim; j;)
    {
        j--;
        Expression ekey = (*aae.keys)[j];
        int eq = ctfeEqual(loc, TOK.equal, ekey, index);
        if (eq)
        {
            (*valuesx)[j] = newval;
            updated = 1;
        }
    }
    if (!updated)
    {
        // Append index/newval to keysx[]/valuesx[]
        valuesx.push(newval);
        keysx.push(index);
    }
    return newval;
}

/// Given array literal oldval of type ArrayLiteralExp or StringExp, of length
/// oldlen, change its length to newlen. If the newlen is longer than oldlen,
/// all new elements will be set to the default initializer for the element type.
UnionExp changeArrayLiteralLength(const ref Loc loc, TypeArray arrayType, Expression oldval, size_t oldlen, size_t newlen)
{
    UnionExp ue;
    Type elemType = arrayType.next;
    assert(elemType);
    Expression defaultElem = elemType.defaultInitLiteral(loc);
    auto elements = new Expressions(newlen);
    // Resolve slices
    size_t indxlo = 0;
    if (oldval.op == TOK.slice)
    {
        indxlo = cast(size_t)(cast(SliceExp)oldval).lwr.toInteger();
        oldval = (cast(SliceExp)oldval).e1;
    }
    size_t copylen = oldlen < newlen ? oldlen : newlen;
    if (oldval.op == TOK.string_)
    {
        StringExp oldse = cast(StringExp)oldval;
        void* s = mem.xcalloc(newlen + 1, oldse.sz);
        memcpy(s, oldse.string, copylen * oldse.sz);
        const defaultValue = cast(uint)defaultElem.toInteger();
        foreach (size_t elemi; copylen .. newlen)
        {
            switch (oldse.sz)
            {
            case 1:
                (cast(char*)s)[cast(size_t)(indxlo + elemi)] = cast(char)defaultValue;
                break;
            case 2:
                (cast(wchar*)s)[cast(size_t)(indxlo + elemi)] = cast(wchar)defaultValue;
                break;
            case 4:
                (cast(dchar*)s)[cast(size_t)(indxlo + elemi)] = cast(dchar)defaultValue;
                break;
            default:
                assert(0);
            }
        }
        emplaceExp!(StringExp)(&ue, loc, s, newlen);
        StringExp se = cast(StringExp)ue.exp();
        se.type = arrayType;
        se.sz = oldse.sz;
        se.committed = oldse.committed;
        se.ownedByCtfe = OwnedBy.ctfe;
    }
    else
    {
        if (oldlen != 0)
        {
            assert(oldval.op == TOK.arrayLiteral);
            ArrayLiteralExp ae = cast(ArrayLiteralExp)oldval;
            foreach (size_t i; 0 .. copylen)
                (*elements)[i] = (*ae.elements)[indxlo + i];
        }
        if (elemType.ty == Tstruct || elemType.ty == Tsarray)
        {
            /* If it is an aggregate literal representing a value type,
             * we need to create a unique copy for each element
             */
            foreach (size_t i; copylen .. newlen)
                (*elements)[i] = copyLiteral(defaultElem).copy();
        }
        else
        {
            foreach (size_t i; copylen .. newlen)
                (*elements)[i] = defaultElem;
        }
        emplaceExp!(ArrayLiteralExp)(&ue, loc, arrayType, elements);
        ArrayLiteralExp aae = cast(ArrayLiteralExp)ue.exp();
        aae.ownedByCtfe = OwnedBy.ctfe;
    }
    return ue;
}

/*************************** CTFE Sanity Checks ***************************/
bool isCtfeValueValid(Expression newval)
{
    Type tb = newval.type.toBasetype();
    if (newval.op == TOK.int64 || newval.op == TOK.float64 || newval.op == TOK.char_ || newval.op == TOK.complex80)
    {
        return tb.isscalar();
    }
    if (newval.op == TOK.null_)
    {
        return tb.ty == Tnull || tb.ty == Tpointer || tb.ty == Tarray || tb.ty == Taarray || tb.ty == Tclass || tb.ty == Tdelegate;
    }
    if (newval.op == TOK.string_)
        return true; // CTFE would directly use the StringExp in AST.
    if (newval.op == TOK.arrayLiteral)
        return true; //((ArrayLiteralExp *)newval)->ownedByCtfe;
    if (newval.op == TOK.assocArrayLiteral)
        return true; //((AssocArrayLiteralExp *)newval)->ownedByCtfe;
    if (newval.op == TOK.structLiteral)
        return true; //((StructLiteralExp *)newval)->ownedByCtfe;
    if (newval.op == TOK.classReference)
        return true;
    if (newval.op == TOK.vector)
        return true; // vector literal
    if (newval.op == TOK.function_)
        return true; // function literal or delegate literal
    if (newval.op == TOK.delegate_)
    {
        // &struct.func or &clasinst.func
        // &nestedfunc
        Expression ethis = (cast(DelegateExp)newval).e1;
        return (ethis.op == TOK.structLiteral || ethis.op == TOK.classReference || ethis.op == TOK.variable && (cast(VarExp)ethis).var == (cast(DelegateExp)newval).func);
    }
    if (newval.op == TOK.symbolOffset)
    {
        // function pointer, or pointer to static variable
        Declaration d = (cast(SymOffExp)newval).var;
        return d.isFuncDeclaration() || d.isDataseg();
    }
    if (newval.op == TOK.typeid_)
    {
        // always valid
        return true;
    }
    if (newval.op == TOK.address)
    {
        // e1 should be a CTFE reference
        Expression e1 = (cast(AddrExp)newval).e1;
        return tb.ty == Tpointer && (e1.op == TOK.structLiteral && isCtfeValueValid(e1) || e1.op == TOK.variable || e1.op == TOK.dotVariable && isCtfeReferenceValid(e1) || e1.op == TOK.index && isCtfeReferenceValid(e1) || e1.op == TOK.slice && e1.type.toBasetype().ty == Tsarray);
    }
    if (newval.op == TOK.slice)
    {
        // e1 should be an array aggregate
        const SliceExp se = cast(SliceExp)newval;
        assert(se.lwr && se.lwr.op == TOK.int64);
        assert(se.upr && se.upr.op == TOK.int64);
        return (tb.ty == Tarray || tb.ty == Tsarray) && (se.e1.op == TOK.string_ || se.e1.op == TOK.arrayLiteral);
    }
    if (newval.op == TOK.void_)
        return true; // uninitialized value
    newval.error("CTFE internal error: illegal CTFE value `%s`", newval.toChars());
    return false;
}

bool isCtfeReferenceValid(Expression newval)
{
    if (newval.op == TOK.this_)
        return true;
    if (newval.op == TOK.variable)
    {
        const VarDeclaration v = (cast(VarExp)newval).var.isVarDeclaration();
        assert(v);
        // Must not be a reference to a reference
        return true;
    }
    if (newval.op == TOK.index)
    {
        const Expression eagg = (cast(IndexExp)newval).e1;
        return eagg.op == TOK.string_ || eagg.op == TOK.arrayLiteral || eagg.op == TOK.assocArrayLiteral;
    }
    if (newval.op == TOK.dotVariable)
    {
        Expression eagg = (cast(DotVarExp)newval).e1;
        return (eagg.op == TOK.structLiteral || eagg.op == TOK.classReference) && isCtfeValueValid(eagg);
    }
    // Internally a ref variable may directly point a stack memory.
    // e.g. ref int v = 1;
    return isCtfeValueValid(newval);
}

// Used for debugging only
void showCtfeExpr(Expression e, int level = 0)
{
    for (int i = level; i > 0; --i)
        printf(" ");
    Expressions* elements = null;
    // We need the struct definition to detect block assignment
    StructDeclaration sd = null;
    ClassDeclaration cd = null;
    if (e.op == TOK.structLiteral)
    {
        elements = (cast(StructLiteralExp)e).elements;
        sd = (cast(StructLiteralExp)e).sd;
        printf("STRUCT type = %s %p:\n", e.type.toChars(), e);
    }
    else if (e.op == TOK.classReference)
    {
        elements = (cast(ClassReferenceExp)e).value.elements;
        cd = (cast(ClassReferenceExp)e).originalClass();
        printf("CLASS type = %s %p:\n", e.type.toChars(), (cast(ClassReferenceExp)e).value);
    }
    else if (e.op == TOK.arrayLiteral)
    {
        elements = (cast(ArrayLiteralExp)e).elements;
        printf("ARRAY LITERAL type=%s %p:\n", e.type.toChars(), e);
    }
    else if (e.op == TOK.assocArrayLiteral)
    {
        printf("AA LITERAL type=%s %p:\n", e.type.toChars(), e);
    }
    else if (e.op == TOK.string_)
    {
        printf("STRING %s %p\n", e.toChars(), (cast(StringExp)e).string);
    }
    else if (e.op == TOK.slice)
    {
        printf("SLICE %p: %s\n", e, e.toChars());
        showCtfeExpr((cast(SliceExp)e).e1, level + 1);
    }
    else if (e.op == TOK.variable)
    {
        printf("VAR %p %s\n", e, e.toChars());
        VarDeclaration v = (cast(VarExp)e).var.isVarDeclaration();
        if (v && getValue(v))
            showCtfeExpr(getValue(v), level + 1);
    }
    else if (e.op == TOK.address)
    {
        // This is potentially recursive. We mustn't try to print the thing we're pointing to.
        printf("POINTER %p to %p: %s\n", e, (cast(AddrExp)e).e1, e.toChars());
    }
    else
        printf("VALUE %p: %s\n", e, e.toChars());
    if (elements)
    {
        size_t fieldsSoFar = 0;
        for (size_t i = 0; i < elements.dim; i++)
        {
            Expression z = null;
            VarDeclaration v = null;
            if (i > 15)
            {
                printf("...(total %d elements)\n", cast(int)elements.dim);
                return;
            }
            if (sd)
            {
                v = sd.fields[i];
                z = (*elements)[i];
            }
            else if (cd)
            {
                while (i - fieldsSoFar >= cd.fields.dim)
                {
                    fieldsSoFar += cd.fields.dim;
                    cd = cd.baseClass;
                    for (int j = level; j > 0; --j)
                        printf(" ");
                    printf(" BASE CLASS: %s\n", cd.toChars());
                }
                v = cd.fields[i - fieldsSoFar];
                assert((elements.dim + i) >= (fieldsSoFar + cd.fields.dim));
                size_t indx = (elements.dim - fieldsSoFar) - cd.fields.dim + i;
                assert(indx < elements.dim);
                z = (*elements)[indx];
            }
            if (!z)
            {
                for (int j = level; j > 0; --j)
                    printf(" ");
                printf(" void\n");
                continue;
            }
            if (v)
            {
                // If it is a void assignment, use the default initializer
                if ((v.type.ty != z.type.ty) && v.type.ty == Tsarray)
                {
                    for (int j = level; --j;)
                        printf(" ");
                    printf(" field: block initialized static array\n");
                    continue;
                }
            }
            showCtfeExpr(z, level + 1);
        }
    }
}

/*************************** Void initialization ***************************/
UnionExp voidInitLiteral(Type t, VarDeclaration var)
{
    UnionExp ue;
    if (t.ty == Tsarray)
    {
        TypeSArray tsa = cast(TypeSArray)t;
        Expression elem = voidInitLiteral(tsa.next, var).copy();
        // For aggregate value types (structs, static arrays) we must
        // create an a separate copy for each element.
        const mustCopy = (elem.op == TOK.arrayLiteral || elem.op == TOK.structLiteral);
        const d = cast(size_t)tsa.dim.toInteger();
        auto elements = new Expressions(d);
        foreach (i; 0 .. d)
        {
            if (mustCopy && i > 0)
                elem = copyLiteral(elem).copy();
            (*elements)[i] = elem;
        }
        emplaceExp!(ArrayLiteralExp)(&ue, var.loc, tsa, elements);
        ArrayLiteralExp ae = cast(ArrayLiteralExp)ue.exp();
        ae.ownedByCtfe = OwnedBy.ctfe;
    }
    else if (t.ty == Tstruct)
    {
        TypeStruct ts = cast(TypeStruct)t;
        auto exps = new Expressions(ts.sym.fields.dim);
        foreach (size_t i;  0 .. ts.sym.fields.dim)
        {
            (*exps)[i] = voidInitLiteral(ts.sym.fields[i].type, ts.sym.fields[i]).copy();
        }
        emplaceExp!(StructLiteralExp)(&ue, var.loc, ts.sym, exps);
        StructLiteralExp se = cast(StructLiteralExp)ue.exp();
        se.type = ts;
        se.ownedByCtfe = OwnedBy.ctfe;
    }
    else
        emplaceExp!(VoidInitExp)(&ue, var);
    return ue;
}<|MERGE_RESOLUTION|>--- conflicted
+++ resolved
@@ -1305,11 +1305,7 @@
                     continue;
                 if (!ee1 || !ee2)
                     return 1;
-<<<<<<< HEAD
                 const int cmp = ctfeRawCmp(loc, ee1, ee2, identity);
-=======
-                const int cmp = ctfeRawCmp(loc, ee1, ee2);
->>>>>>> c1aea4da
                 if (cmp)
                     return 1;
             }
