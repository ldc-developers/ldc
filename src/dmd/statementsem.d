--- conflicted
+++ resolved
@@ -2483,20 +2483,12 @@
                 Expression e = cs.exp;
                 // Remove all the casts the user and/or implicitCastTo may introduce
                 // otherwise we'd sometimes fail the check below.
-<<<<<<< HEAD
                 while (e.op == EXP.cast_)
-=======
-                while (e.op == TOK.cast_)
->>>>>>> ca076f83
                     e = (cast(CastExp)e).e1;
 
                 /* This is where variables are allowed as case expressions.
                 */
-<<<<<<< HEAD
                 if (e.op == EXP.variable)
-=======
-                if (e.op == TOK.variable)
->>>>>>> ca076f83
                 {
                     VarExp ve = cast(VarExp)e;
                     VarDeclaration v = ve.var.isVarDeclaration();
