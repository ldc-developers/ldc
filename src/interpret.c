--- conflicted
+++ resolved
@@ -3470,11 +3470,8 @@
                 dim, lowerbound, upperbound);
             return EXP_CANT_INTERPRET;
         }
-<<<<<<< HEAD
-=======
         if (upperbound == lowerbound)
             return newval;
->>>>>>> ac152559
 
         Expression *aggregate = resolveReferences(((SliceExp *)e1)->e1, istate->localThis);
         int firstIndex = lowerbound;
