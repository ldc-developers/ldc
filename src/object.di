--- conflicted
+++ resolved
@@ -562,13 +562,8 @@
 
 private
 {
-<<<<<<< HEAD
-    extern (C) void _d_arrayshrinkfit(TypeInfo ti, void[] arr);
+    extern (C) void _d_arrayshrinkfit(TypeInfo ti, void[] arr) nothrow;
     extern (C) size_t _d_arraysetcapacity(TypeInfo ti, size_t newcapacity, void[]* arrptr) pure nothrow;
-=======
-    extern (C) void _d_arrayshrinkfit(TypeInfo ti, void[] arr) nothrow;
-    extern (C) size_t _d_arraysetcapacity(TypeInfo ti, size_t newcapacity, void *arrptr) pure nothrow;
->>>>>>> eec0a311
 }
 
 @property size_t capacity(T)(T[] arr) pure nothrow
