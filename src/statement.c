--- conflicted
+++ resolved
@@ -3233,14 +3233,13 @@
         else
             fd->nrvo_can = 0;
 
-<<<<<<< HEAD
-        if (fd->inferRetType)
-=======
+#if 0
         if (fd->returnLabel && tbret && tbret->ty != Tvoid)
         {
         }
-        else if (fd->inferRetType)
->>>>>>> 718ba8dd
+        else
+#endif
+        if (fd->inferRetType)
         {
             Type *tfret = fd->type->nextOf();
             if (tfret)
