
// Compiler implementation of the D programming language
// Copyright (c) 1999-2011 by Digital Mars
// All Rights Reserved
// written by Walter Bright
// http://www.digitalmars.com
// License for redistribution is by either the Artistic License
// in artistic.txt, or the GNU General Public License in gnu.txt.
// See the included readme.txt for details.

#ifndef DMD_DECLARATION_H
#define DMD_DECLARATION_H

#ifdef __DMC__
#pragma once
#endif /* __DMC__ */

#include "dsymbol.h"
#include "lexer.h"
#include "mtype.h"

struct Expression;
struct Statement;
struct LabelDsymbol;
struct Initializer;
struct Module;
struct InlineScanState;
struct ForeachStatement;
struct FuncDeclaration;
struct ExpInitializer;
struct StructDeclaration;
struct TupleType;
struct InterState;
struct IRState;

enum PROT;
enum LINK;
enum TOK;
enum MATCH;

enum STC
{
    STCundefined    = 0,
    STCstatic       = 1,
    STCextern       = 2,
    STCconst        = 4,
    STCfinal        = 8,
    STCabstract     = 0x10,
    STCparameter    = 0x20,
    STCfield        = 0x40,
    STCoverride     = 0x80,
    STCauto         = 0x100,
    STCsynchronized = 0x200,
    STCdeprecated   = 0x400,
    STCin           = 0x800,            // in parameter
    STCout          = 0x1000,           // out parameter
    STClazy         = 0x2000,           // lazy parameter
    STCforeach      = 0x4000,           // variable for foreach loop
    STCcomdat       = 0x8000,           // should go into COMDAT record
    STCvariadic     = 0x10000,          // variadic function argument
    STCctorinit     = 0x20000,          // can only be set inside constructor
    STCtemplateparameter = 0x40000,     // template parameter
    STCscope        = 0x80000,          // template parameter
    STCimmutable    = 0x100000,
    STCref          = 0x200000,
    STCinit         = 0x400000,         // has explicit initializer
    STCmanifest     = 0x800000,         // manifest constant
    STCnodtor       = 0x1000000,        // don't run destructor
    STCnothrow      = 0x2000000,        // never throws exceptions
    STCpure         = 0x4000000,        // pure function
    STCtls          = 0x8000000,        // thread local
    STCalias        = 0x10000000,       // alias parameter
    STCshared       = 0x20000000,       // accessible from multiple threads
    STCgshared      = 0x40000000,       // accessible from multiple threads
                                        // but not typed as "shared"
    STCwild         = 0x80000000,       // for "wild" type constructor
    STC_TYPECTOR    = (STCconst | STCimmutable | STCshared | STCwild),
};

#define STCproperty     0x100000000LL
#define STCsafe         0x200000000LL
#define STCtrusted      0x400000000LL
#define STCsystem       0x800000000LL
#define STCctfe         0x1000000000LL  // can be used in CTFE, even if it is static
#define STCdisable      0x2000000000LL  // for functions that are not callable
#define STCresult       0x4000000000LL  // for result variables passed to out contracts

struct Match
{
    int count;                  // number of matches found
    MATCH last;                 // match level of lastf
    FuncDeclaration *lastf;     // last matching function we found
    FuncDeclaration *nextf;     // current matching function
    FuncDeclaration *anyf;      // pick a func, any func, to use for error recovery
};

void overloadResolveX(Match *m, FuncDeclaration *f,
        Expression *ethis, Expressions *arguments);
int overloadApply(FuncDeclaration *fstart,
        int (*fp)(void *, FuncDeclaration *),
        void *param);

enum Semantic
{
    SemanticStart,      // semantic has not been run
    SemanticIn,         // semantic() is in progress
    SemanticDone,       // semantic() has been run
    Semantic2Done,      // semantic2() has been run
};

/**************************************************************/

struct Declaration : Dsymbol
{
    Type *type;
    Type *originalType;         // before semantic analysis
    StorageClass storage_class;
    enum PROT protection;
    enum LINK linkage;
    int inuse;                  // used to detect cycles

    Declaration(Identifier *id);
    void semantic(Scope *sc);
    const char *kind();
    unsigned size(Loc loc);
    void checkModify(Loc loc, Scope *sc, Type *t);

    void emitComment(Scope *sc);
    void toJsonBuffer(OutBuffer *buf);
    void toDocBuffer(OutBuffer *buf);

    char *mangle();
    int isStatic() { return storage_class & STCstatic; }
    virtual int isStaticConstructor();
    virtual int isStaticDestructor();
    virtual int isDelete();
    virtual int isDataseg();
    virtual int isThreadlocal();
    virtual int isCodeseg();
    int isCtorinit()     { return storage_class & STCctorinit; }
    int isFinal()        { return storage_class & STCfinal; }
    int isAbstract()     { return storage_class & STCabstract; }
    int isConst()        { return storage_class & STCconst; }
    int isImmutable()    { return storage_class & STCimmutable; }
    int isAuto()         { return storage_class & STCauto; }
    int isScope()        { return storage_class & STCscope; }
    int isSynchronized() { return storage_class & STCsynchronized; }
    int isParameter()    { return storage_class & STCparameter; }
    int isDeprecated()   { return storage_class & STCdeprecated; }
    int isOverride()     { return storage_class & STCoverride; }

    int isIn()    { return storage_class & STCin; }
    int isOut()   { return storage_class & STCout; }
    int isRef()   { return storage_class & STCref; }

    enum PROT prot();

    Declaration *isDeclaration() { return this; }
};

/**************************************************************/

struct TupleDeclaration : Declaration
{
    Objects *objects;
    int isexp;                  // 1: expression tuple

    TypeTuple *tupletype;       // !=NULL if this is a type tuple

    TupleDeclaration(Loc loc, Identifier *ident, Objects *objects);
    Dsymbol *syntaxCopy(Dsymbol *);
    const char *kind();
    Type *getType();
    int needThis();

    TupleDeclaration *isTupleDeclaration() { return this; }
};

/**************************************************************/

struct TypedefDeclaration : Declaration
{
    Type *basetype;
    Initializer *init;
    int sem;                    // 0: semantic() has not been run
                                // 1: semantic() is in progress
                                // 2: semantic() has been run
                                // 3: semantic2() has been run

    TypedefDeclaration(Loc loc, Identifier *ident, Type *basetype, Initializer *init);
    Dsymbol *syntaxCopy(Dsymbol *);
    void semantic(Scope *sc);
    void semantic2(Scope *sc);
    char *mangle();
    const char *kind();
    Type *getType();
    void toCBuffer(OutBuffer *buf, HdrGenState *hgs);
    Type *htype;
    Type *hbasetype;

    void toDocBuffer(OutBuffer *buf);

    void toObjFile(int multiobj);                       // compile to .obj file
    void toDebug();
    int cvMember(unsigned char *p);

    TypedefDeclaration *isTypedefDeclaration() { return this; }

    Symbol *sinit;
    Symbol *toInitializer();
};

/**************************************************************/

struct AliasDeclaration : Declaration
{
    Dsymbol *aliassym;
    Dsymbol *overnext;          // next in overload list
    int inSemantic;

    AliasDeclaration(Loc loc, Identifier *ident, Type *type);
    AliasDeclaration(Loc loc, Identifier *ident, Dsymbol *s);
    Dsymbol *syntaxCopy(Dsymbol *);
    void semantic(Scope *sc);
    int overloadInsert(Dsymbol *s);
    const char *kind();
    Type *getType();
    Dsymbol *toAlias();
    void toCBuffer(OutBuffer *buf, HdrGenState *hgs);
    Type *htype;
    Dsymbol *haliassym;

    void toDocBuffer(OutBuffer *buf);

    AliasDeclaration *isAliasDeclaration() { return this; }
};

/**************************************************************/

struct VarDeclaration : Declaration
{
    Initializer *init;
    unsigned offset;
    int noscope;                 // no auto semantics
#if DMDV2
    FuncDeclarations nestedrefs; // referenced by these lexically nested functions
    bool isargptr;              // if parameter that _argptr points to
#else
    int nestedref;              // referenced by a lexically nested function
#endif
    unsigned short alignment;
    int ctorinit;               // it has been initialized in a ctor
    int onstack;                // 1: it has been allocated on the stack
                                // 2: on stack, run destructor anyway
    int canassign;              // it can be assigned to
    Dsymbol *aliassym;          // if redone as alias to another symbol

    // When interpreting, these point to the value (NULL if value not determinable)
    // The index of this variable on the CTFE stack, -1 if not allocated
    size_t ctfeAdrOnStack;
    // The various functions are used only to detect compiler CTFE bugs
    Expression *getValue();
    bool hasValue();
    void setValueNull();
    void setValueWithoutChecking(Expression *newval);
    void setValue(Expression *newval);

#if DMDV2
    VarDeclaration *rundtor;    // if !NULL, rundtor is tested at runtime to see
                                // if the destructor should be run. Used to prevent
                                // dtor calls on postblitted vars
    Expression *edtor;          // if !=NULL, does the destruction of the variable
#endif

    VarDeclaration(Loc loc, Type *t, Identifier *id, Initializer *init);
    Dsymbol *syntaxCopy(Dsymbol *);
    void semantic(Scope *sc);
    void setFieldOffset(AggregateDeclaration *ad, unsigned *poffset, bool isunion);
    void semantic2(Scope *sc);
    const char *kind();
    void toCBuffer(OutBuffer *buf, HdrGenState *hgs);
    Type *htype;
    Initializer *hinit;
    AggregateDeclaration *isThis();
    int needThis();
    int isImportedSymbol();
    int isDataseg();
    int isThreadlocal();
    int isCTFE();
    int hasPointers();
#if DMDV2
    int canTakeAddressOf();
    int needsAutoDtor();
#endif
    Expression *callScopeDtor(Scope *sc);
    ExpInitializer *getExpInitializer();
    Expression *getConstInitializer();
    void checkCtorConstInit();
    void checkNestedReference(Scope *sc, Loc loc);
    Dsymbol *toAlias();

    Symbol *toSymbol();
    void toObjFile(int multiobj);                       // compile to .obj file
    int cvMember(unsigned char *p);

    // Eliminate need for dynamic_cast
    VarDeclaration *isVarDeclaration() { return (VarDeclaration *)this; }
};

/**************************************************************/

// This is a shell around a back end symbol

struct SymbolDeclaration : Declaration
{
    Symbol *sym;
    StructDeclaration *dsym;

    SymbolDeclaration(Loc loc, Symbol *s, StructDeclaration *dsym);

    Symbol *toSymbol();

    // Eliminate need for dynamic_cast
    SymbolDeclaration *isSymbolDeclaration() { return (SymbolDeclaration *)this; }
};

struct ClassInfoDeclaration : VarDeclaration
{
    ClassDeclaration *cd;

    ClassInfoDeclaration(ClassDeclaration *cd);
    Dsymbol *syntaxCopy(Dsymbol *);
    void semantic(Scope *sc);

    void emitComment(Scope *sc);
    void toJsonBuffer(OutBuffer *buf);

    Symbol *toSymbol();
};

struct ModuleInfoDeclaration : VarDeclaration
{
    Module *mod;

    ModuleInfoDeclaration(Module *mod);
    Dsymbol *syntaxCopy(Dsymbol *);
    void semantic(Scope *sc);

    void emitComment(Scope *sc);
    void toJsonBuffer(OutBuffer *buf);

    Symbol *toSymbol();
};

struct TypeInfoDeclaration : VarDeclaration
{
    Type *tinfo;

    TypeInfoDeclaration(Type *tinfo, int internal);
    Dsymbol *syntaxCopy(Dsymbol *);
    void semantic(Scope *sc);

    void emitComment(Scope *sc);
    void toJsonBuffer(OutBuffer *buf);

    Symbol *toSymbol();
    void toObjFile(int multiobj);                       // compile to .obj file
    virtual void toDt(dt_t **pdt);
};

struct TypeInfoStructDeclaration : TypeInfoDeclaration
{
    TypeInfoStructDeclaration(Type *tinfo);

    void toDt(dt_t **pdt);
};

struct TypeInfoClassDeclaration : TypeInfoDeclaration
{
    TypeInfoClassDeclaration(Type *tinfo);

    void toDt(dt_t **pdt);
};

struct TypeInfoInterfaceDeclaration : TypeInfoDeclaration
{
    TypeInfoInterfaceDeclaration(Type *tinfo);

    void toDt(dt_t **pdt);
};

struct TypeInfoTypedefDeclaration : TypeInfoDeclaration
{
    TypeInfoTypedefDeclaration(Type *tinfo);

    void toDt(dt_t **pdt);
};

struct TypeInfoPointerDeclaration : TypeInfoDeclaration
{
    TypeInfoPointerDeclaration(Type *tinfo);

    void toDt(dt_t **pdt);
};

struct TypeInfoArrayDeclaration : TypeInfoDeclaration
{
    TypeInfoArrayDeclaration(Type *tinfo);

    void toDt(dt_t **pdt);
};

struct TypeInfoStaticArrayDeclaration : TypeInfoDeclaration
{
    TypeInfoStaticArrayDeclaration(Type *tinfo);

    void toDt(dt_t **pdt);
};

struct TypeInfoAssociativeArrayDeclaration : TypeInfoDeclaration
{
    TypeInfoAssociativeArrayDeclaration(Type *tinfo);

    void toDt(dt_t **pdt);
};

struct TypeInfoEnumDeclaration : TypeInfoDeclaration
{
    TypeInfoEnumDeclaration(Type *tinfo);

    void toDt(dt_t **pdt);
};

struct TypeInfoFunctionDeclaration : TypeInfoDeclaration
{
    TypeInfoFunctionDeclaration(Type *tinfo);

    void toDt(dt_t **pdt);
};

struct TypeInfoDelegateDeclaration : TypeInfoDeclaration
{
    TypeInfoDelegateDeclaration(Type *tinfo);

    void toDt(dt_t **pdt);
};

struct TypeInfoTupleDeclaration : TypeInfoDeclaration
{
    TypeInfoTupleDeclaration(Type *tinfo);

    void toDt(dt_t **pdt);
};

#if DMDV2
struct TypeInfoConstDeclaration : TypeInfoDeclaration
{
    TypeInfoConstDeclaration(Type *tinfo);

    void toDt(dt_t **pdt);
};

struct TypeInfoInvariantDeclaration : TypeInfoDeclaration
{
    TypeInfoInvariantDeclaration(Type *tinfo);

    void toDt(dt_t **pdt);
};

struct TypeInfoSharedDeclaration : TypeInfoDeclaration
{
    TypeInfoSharedDeclaration(Type *tinfo);

    void toDt(dt_t **pdt);
};

struct TypeInfoWildDeclaration : TypeInfoDeclaration
{
    TypeInfoWildDeclaration(Type *tinfo);

    void toDt(dt_t **pdt);
};
#endif

/**************************************************************/

struct ThisDeclaration : VarDeclaration
{
    ThisDeclaration(Loc loc, Type *t);
    Dsymbol *syntaxCopy(Dsymbol *);
    ThisDeclaration *isThisDeclaration() { return this; }
};

enum ILS
{
    ILSuninitialized,   // not computed yet
    ILSno,              // cannot inline
    ILSyes,             // can inline
};

/**************************************************************/
#if DMDV2

enum BUILTIN
{
    BUILTINunknown = -1,        // not known if this is a builtin
    BUILTINnot,                 // this is not a builtin
    BUILTINsin,                 // std.math.sin
    BUILTINcos,                 // std.math.cos
    BUILTINtan,                 // std.math.tan
    BUILTINsqrt,                // std.math.sqrt
    BUILTINfabs,                // std.math.fabs
    BUILTINatan2,               // std.math.atan2
    BUILTINrndtol,              // std.math.rndtol
    BUILTINexpm1,               // std.math.expm1
    BUILTINexp2,                // std.math.exp2
    BUILTINyl2x,                // std.math.yl2x
    BUILTINyl2xp1,              // std.math.yl2xp1
    BUILTINbsr,                 // core.bitop.bsr
    BUILTINbsf,                 // core.bitop.bsf
    BUILTINbswap,               // core.bitop.bswap
};

Expression *eval_builtin(Loc loc, enum BUILTIN builtin, Expressions *arguments);

#else
enum BUILTIN { };
#endif

struct FuncDeclaration : Declaration
{
    Types *fthrows;                     // Array of Type's of exceptions (not used)
    Statement *frequire;
    Statement *fensure;
    Statement *fbody;

    FuncDeclarations foverrides;        // functions this function overrides
    FuncDeclaration *fdrequire;         // function that does the in contract
    FuncDeclaration *fdensure;          // function that does the out contract

    Identifier *outId;                  // identifier for out statement
    VarDeclaration *vresult;            // variable corresponding to outId
    LabelDsymbol *returnLabel;          // where the return goes
    Scope *scout;                       // out contract scope for vresult->semantic

    DsymbolTable *localsymtab;          // used to prevent symbols in different
                                        // scopes from having the same name
    VarDeclaration *vthis;              // 'this' parameter (member and nested)
    VarDeclaration *v_arguments;        // '_arguments' parameter
#if IN_GCC
    VarDeclaration *v_argptr;           // '_argptr' variable
#endif
    VarDeclaration *v_argsave;          // save area for args passed in registers for variadic functions
    VarDeclarations *parameters;        // Array of VarDeclaration's for parameters
    DsymbolTable *labtab;               // statement label symbol table
    Declaration *overnext;              // next in overload list
    Loc endloc;                         // location of closing curly bracket
    int vtblIndex;                      // for member functions, index into vtbl[]
    int naked;                          // !=0 if naked
    int inlineAsm;                      // !=0 if has inline assembler
    ILS inlineStatusStmt;
    ILS inlineStatusExp;
    int inlineNest;                     // !=0 if nested inline
    int isArrayOp;                      // !=0 if array operation
    int semanticRun;                    // 1 semantic() run
                                        // 2 semantic2() run
                                        // 3 semantic3() started
                                        // 4 semantic3() done
                                        // 5 toObjFile() run
                                        // this function's frame ptr
    int semantic3Errors;                // !=0 if errors in semantic3
    ForeachStatement *fes;              // if foreach body, this is the foreach
    int introducing;                    // !=0 if 'introducing' function
    Type *tintro;                       // if !=NULL, then this is the type
                                        // of the 'introducing' function
                                        // this one is overriding
    int inferRetType;                   // !=0 if return type is to be inferred

    // Things that should really go into Scope
    int hasReturnExp;                   // 1 if there's a return exp; statement
                                        // 2 if there's a throw statement
                                        // 4 if there's an assert(0)
                                        // 8 if there's inline asm

    // Support for NRVO (named return value optimization)
    int nrvo_can;                       // !=0 means we can do it
    VarDeclaration *nrvo_var;           // variable to replace with shidden
    Symbol *shidden;                    // hidden pointer passed to function

#if DMDV2
    enum BUILTIN builtin;               // set if this is a known, builtin
                                        // function we can evaluate at compile
                                        // time

    int tookAddressOf;                  // set if someone took the address of
                                        // this function
    VarDeclarations closureVars;        // local variables in this function
                                        // which are referenced by nested
                                        // functions

    unsigned flags;
    #define FUNCFLAGpurityInprocess 1   // working on determining purity
    #define FUNCFLAGsafetyInprocess 2   // working on determining safety
    #define FUNCFLAGnothrowInprocess 4  // working on determining nothrow
#else
    int nestedFrameRef;                 // !=0 if nested variables referenced
#endif

    FuncDeclaration(Loc loc, Loc endloc, Identifier *id, StorageClass storage_class, Type *type);
    Dsymbol *syntaxCopy(Dsymbol *);
    void semantic(Scope *sc);
    void semantic2(Scope *sc);
    void semantic3(Scope *sc);
    // called from semantic3
    void varArgs(Scope *sc, TypeFunction*, VarDeclaration *&, VarDeclaration *&);

    void toCBuffer(OutBuffer *buf, HdrGenState *hgs);
    void bodyToCBuffer(OutBuffer *buf, HdrGenState *hgs);
    int overrides(FuncDeclaration *fd);
    int findVtblIndex(Array *vtbl, int dim);
    int overloadInsert(Dsymbol *s);
    FuncDeclaration *overloadExactMatch(Type *t);
    FuncDeclaration *overloadResolve(Loc loc, Expression *ethis, Expressions *arguments, int flags = 0);
    MATCH leastAsSpecialized(FuncDeclaration *g);
    LabelDsymbol *searchLabel(Identifier *ident);
    AggregateDeclaration *isThis();
    AggregateDeclaration *isMember2();
    int getLevel(Loc loc, FuncDeclaration *fd); // lexical nesting level difference
    void appendExp(Expression *e);
    void appendState(Statement *s);
    char *mangle();
    const char *toPrettyChars();
    int isMain();
    int isWinMain();
    int isDllMain();
    enum BUILTIN isBuiltin();
    int isExport();
    int isImportedSymbol();
    int isAbstract();
    int isCodeseg();
    int isOverloadable();
    int hasOverloads();
    int isPure();
    int isSafe();
    int isTrusted();
    virtual int isNested();
    int needThis();
    int isVirtualMethod();
    virtual int isVirtual();
    virtual int isFinal();
    virtual int addPreInvariant();
    virtual int addPostInvariant();
    Expression *interpret(InterState *istate, Expressions *arguments, Expression *thisexp = NULL);
    void inlineScan();
    int canInline(int hasthis, int hdrscan, int statementsToo);
    Expression *expandInline(InlineScanState *iss, Expression *ethis, Expressions *arguments, Statement **ps);
    const char *kind();
    void toDocBuffer(OutBuffer *buf);
    FuncDeclaration *isUnique();
    int needsClosure();
<<<<<<< HEAD
    int hasNestedFrameRefs();
=======
    void buildResultVar();
>>>>>>> 718ba8dd
    Statement *mergeFrequire(Statement *);
    Statement *mergeFensure(Statement *);
    Parameters *getParameters(int *pvarargs);

    static FuncDeclaration *genCfunc(Type *treturn, const char *name);
    static FuncDeclaration *genCfunc(Type *treturn, Identifier *id);

    Symbol *toSymbol();
    Symbol *toThunkSymbol(int offset);  // thunk version
    void toObjFile(int multiobj);                       // compile to .obj file
    int cvMember(unsigned char *p);
    void buildClosure(IRState *irs);

    FuncDeclaration *isFuncDeclaration() { return this; }
};

#if DMDV2
FuncDeclaration *resolveFuncCall(Scope *sc, Loc loc, Dsymbol *s,
        Objects *tiargs,
        Expression *ethis,
        Expressions *arguments,
        int flags);
#endif

struct FuncAliasDeclaration : FuncDeclaration
{
    FuncDeclaration *funcalias;

    FuncAliasDeclaration(FuncDeclaration *funcalias);

    FuncAliasDeclaration *isFuncAliasDeclaration() { return this; }
    const char *kind();
    Symbol *toSymbol();
};

struct FuncLiteralDeclaration : FuncDeclaration
{
    enum TOK tok;                       // TOKfunction or TOKdelegate

    FuncLiteralDeclaration(Loc loc, Loc endloc, Type *type, enum TOK tok,
        ForeachStatement *fes);
    void toCBuffer(OutBuffer *buf, HdrGenState *hgs);
    Dsymbol *syntaxCopy(Dsymbol *);
    int isNested();
    int isVirtual();

    FuncLiteralDeclaration *isFuncLiteralDeclaration() { return this; }
    const char *kind();
};

struct CtorDeclaration : FuncDeclaration
{   Parameters *arguments;
    int varargs;

    CtorDeclaration(Loc loc, Loc endloc, Parameters *arguments, int varargs);
    Dsymbol *syntaxCopy(Dsymbol *);
    void semantic(Scope *sc);
    void toCBuffer(OutBuffer *buf, HdrGenState *hgs);
    const char *kind();
    char *toChars();
    int isVirtual();
    int addPreInvariant();
    int addPostInvariant();
    void toDocBuffer(OutBuffer *buf);

    CtorDeclaration *isCtorDeclaration() { return this; }
};

#if DMDV2
struct PostBlitDeclaration : FuncDeclaration
{
    PostBlitDeclaration(Loc loc, Loc endloc);
    PostBlitDeclaration(Loc loc, Loc endloc, Identifier *id);
    Dsymbol *syntaxCopy(Dsymbol *);
    void semantic(Scope *sc);
    void toCBuffer(OutBuffer *buf, HdrGenState *hgs);
    int isVirtual();
    int addPreInvariant();
    int addPostInvariant();
    int overloadInsert(Dsymbol *s);
    void emitComment(Scope *sc);
    void toJsonBuffer(OutBuffer *buf);

    PostBlitDeclaration *isPostBlitDeclaration() { return this; }
};
#endif

struct DtorDeclaration : FuncDeclaration
{
    DtorDeclaration(Loc loc, Loc endloc);
    DtorDeclaration(Loc loc, Loc endloc, Identifier *id);
    Dsymbol *syntaxCopy(Dsymbol *);
    void semantic(Scope *sc);
    void toCBuffer(OutBuffer *buf, HdrGenState *hgs);
    const char *kind();
    char *toChars();
    int isVirtual();
    int addPreInvariant();
    int addPostInvariant();
    int overloadInsert(Dsymbol *s);
    void emitComment(Scope *sc);
    void toJsonBuffer(OutBuffer *buf);

    DtorDeclaration *isDtorDeclaration() { return this; }
};

struct StaticCtorDeclaration : FuncDeclaration
{
    StaticCtorDeclaration(Loc loc, Loc endloc);
    Dsymbol *syntaxCopy(Dsymbol *);
    void semantic(Scope *sc);
    AggregateDeclaration *isThis();
    int isStaticConstructor();
    int isVirtual();
    int addPreInvariant();
    int addPostInvariant();
    bool hasStaticCtorOrDtor();
    void emitComment(Scope *sc);
    void toJsonBuffer(OutBuffer *buf);
    void toCBuffer(OutBuffer *buf, HdrGenState *hgs);

    StaticCtorDeclaration *isStaticCtorDeclaration() { return this; }
};

#if DMDV2
struct SharedStaticCtorDeclaration : StaticCtorDeclaration
{
    SharedStaticCtorDeclaration(Loc loc, Loc endloc);
    Dsymbol *syntaxCopy(Dsymbol *);
    void toCBuffer(OutBuffer *buf, HdrGenState *hgs);

    SharedStaticCtorDeclaration *isSharedStaticCtorDeclaration() { return this; }
};
#endif

struct StaticDtorDeclaration : FuncDeclaration
{   VarDeclaration *vgate;      // 'gate' variable

    StaticDtorDeclaration(Loc loc, Loc endloc);
    Dsymbol *syntaxCopy(Dsymbol *);
    void semantic(Scope *sc);
    AggregateDeclaration *isThis();
    int isStaticDestructor();
    int isVirtual();
    bool hasStaticCtorOrDtor();
    int addPreInvariant();
    int addPostInvariant();
    void emitComment(Scope *sc);
    void toJsonBuffer(OutBuffer *buf);
    void toCBuffer(OutBuffer *buf, HdrGenState *hgs);

    StaticDtorDeclaration *isStaticDtorDeclaration() { return this; }
};

#if DMDV2
struct SharedStaticDtorDeclaration : StaticDtorDeclaration
{
    SharedStaticDtorDeclaration(Loc loc, Loc endloc);
    Dsymbol *syntaxCopy(Dsymbol *);
    void toCBuffer(OutBuffer *buf, HdrGenState *hgs);

    SharedStaticDtorDeclaration *isSharedStaticDtorDeclaration() { return this; }
};
#endif

struct InvariantDeclaration : FuncDeclaration
{
    InvariantDeclaration(Loc loc, Loc endloc);
    Dsymbol *syntaxCopy(Dsymbol *);
    void semantic(Scope *sc);
    int isVirtual();
    int addPreInvariant();
    int addPostInvariant();
    void emitComment(Scope *sc);
    void toJsonBuffer(OutBuffer *buf);
    void toCBuffer(OutBuffer *buf, HdrGenState *hgs);

    InvariantDeclaration *isInvariantDeclaration() { return this; }
};

struct UnitTestDeclaration : FuncDeclaration
{
    UnitTestDeclaration(Loc loc, Loc endloc);
    Dsymbol *syntaxCopy(Dsymbol *);
    void semantic(Scope *sc);
    AggregateDeclaration *isThis();
    int isVirtual();
    int addPreInvariant();
    int addPostInvariant();
    void toCBuffer(OutBuffer *buf, HdrGenState *hgs);
    void toJsonBuffer(OutBuffer *buf);

    UnitTestDeclaration *isUnitTestDeclaration() { return this; }
};

struct NewDeclaration : FuncDeclaration
{   Parameters *arguments;
    int varargs;

    NewDeclaration(Loc loc, Loc endloc, Parameters *arguments, int varargs);
    Dsymbol *syntaxCopy(Dsymbol *);
    void semantic(Scope *sc);
    void toCBuffer(OutBuffer *buf, HdrGenState *hgs);
    const char *kind();
    int isVirtual();
    int addPreInvariant();
    int addPostInvariant();

    NewDeclaration *isNewDeclaration() { return this; }
};


struct DeleteDeclaration : FuncDeclaration
{   Parameters *arguments;

    DeleteDeclaration(Loc loc, Loc endloc, Parameters *arguments);
    Dsymbol *syntaxCopy(Dsymbol *);
    void semantic(Scope *sc);
    void toCBuffer(OutBuffer *buf, HdrGenState *hgs);
    const char *kind();
    int isDelete();
    int isVirtual();
    int addPreInvariant();
    int addPostInvariant();
    DeleteDeclaration *isDeleteDeclaration() { return this; }
};

#endif /* DMD_DECLARATION_H */<|MERGE_RESOLUTION|>--- conflicted
+++ resolved
@@ -658,11 +658,8 @@
     void toDocBuffer(OutBuffer *buf);
     FuncDeclaration *isUnique();
     int needsClosure();
-<<<<<<< HEAD
     int hasNestedFrameRefs();
-=======
     void buildResultVar();
->>>>>>> 718ba8dd
     Statement *mergeFrequire(Statement *);
     Statement *mergeFensure(Statement *);
     Parameters *getParameters(int *pvarargs);
