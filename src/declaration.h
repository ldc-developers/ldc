
/* Compiler implementation of the D programming language
 * Copyright (c) 1999-2015 by Digital Mars
 * All Rights Reserved
 * written by Walter Bright
 * http://www.digitalmars.com
 * Distributed under the Boost Software License, Version 1.0.
 * http://www.boost.org/LICENSE_1_0.txt
 * https://github.com/D-Programming-Language/dmd/blob/master/src/declaration.h
 */

#ifndef DMD_DECLARATION_H
#define DMD_DECLARATION_H

#ifdef __DMC__
#pragma once
#endif /* __DMC__ */

#include "dsymbol.h"
#include "mtype.h"
#include "objc.h"

class Expression;
class Statement;
class LabelDsymbol;
class Initializer;
class Module;
class ForeachStatement;
class FuncDeclaration;
class ExpInitializer;
class StructDeclaration;
struct InterState;
struct CompiledCtfeFunction;

enum LINK;
enum TOK;
enum MATCH;
enum PURE;
enum PINLINE;

#define STCundefined    0LL
#define STCstatic       1LL
#define STCextern       2LL
#define STCconst        4LL
#define STCfinal        8LL
#define STCabstract     0x10LL
#define STCparameter    0x20LL
#define STCfield        0x40LL
#define STCoverride     0x80LL
#define STCauto         0x100LL
#define STCsynchronized 0x200LL
#define STCdeprecated   0x400LL
#define STCin           0x800LL         // in parameter
#define STCout          0x1000LL        // out parameter
#define STClazy         0x2000LL        // lazy parameter
#define STCforeach      0x4000LL        // variable for foreach loop
#define STCvariadic     0x10000LL       // variadic function argument
#define STCctorinit     0x20000LL       // can only be set inside constructor
#define STCtemplateparameter  0x40000LL // template parameter
#define STCscope        0x80000LL
#define STCimmutable    0x100000LL
#define STCref          0x200000LL
#define STCinit         0x400000LL      // has explicit initializer
#define STCmanifest     0x800000LL      // manifest constant
#define STCnodtor       0x1000000LL     // don't run destructor
#define STCnothrow      0x2000000LL     // never throws exceptions
#define STCpure         0x4000000LL     // pure function
#define STCtls          0x8000000LL     // thread local
#define STCalias        0x10000000LL    // alias parameter
#define STCshared       0x20000000LL    // accessible from multiple threads
// accessible from multiple threads
// but not typed as "shared"
#define STCgshared      0x40000000LL
#define STCwild         0x80000000LL    // for "wild" type constructor
#define STC_TYPECTOR    (STCconst | STCimmutable | STCshared | STCwild)
#define STC_FUNCATTR    (STCref | STCnothrow | STCnogc | STCpure | STCproperty | STCsafe | STCtrusted | STCsystem)

#define STCproperty      0x100000000LL
#define STCsafe          0x200000000LL
#define STCtrusted       0x400000000LL
#define STCsystem        0x800000000LL
#define STCctfe          0x1000000000LL  // can be used in CTFE, even if it is static
#define STCdisable       0x2000000000LL  // for functions that are not callable
#define STCresult        0x4000000000LL  // for result variables passed to out contracts
#define STCnodefaultctor 0x8000000000LL  // must be set inside constructor
#define STCtemp          0x10000000000LL // temporary variable
#define STCrvalue        0x20000000000LL // force rvalue for variables
#define STCnogc          0x40000000000LL // @nogc
#define STCvolatile      0x80000000000LL // destined for volatile in the back end
#define STCreturn        0x100000000000LL // 'return ref' for function parameters
<<<<<<< HEAD
#define STCautoref       0x200000000000LL // Mark for the already deduced 'auto ref' parameter
=======
#define STCinference     0x200000000000LL // do attribute inference
>>>>>>> dc3b82b8

const StorageClass STCStorageClass = (STCauto | STCscope | STCstatic | STCextern | STCconst | STCfinal |
    STCabstract | STCsynchronized | STCdeprecated | STCoverride | STClazy | STCalias |
    STCout | STCin |
    STCmanifest | STCimmutable | STCshared | STCwild | STCnothrow | STCnogc | STCpure | STCref | STCtls |
    STCgshared | STCproperty | STCsafe | STCtrusted | STCsystem | STCdisable);

struct Match
{
    int count;                  // number of matches found
    MATCH last;                 // match level of lastf
    FuncDeclaration *lastf;     // last matching function we found
    FuncDeclaration *nextf;     // current matching function
    FuncDeclaration *anyf;      // pick a func, any func, to use for error recovery
};

void functionResolve(Match *m, Dsymbol *fd, Loc loc, Scope *sc, Objects *tiargs, Type *tthis, Expressions *fargs);
int overloadApply(Dsymbol *fstart, void *param, int (*fp)(void *, Dsymbol *));

void ObjectNotFound(Identifier *id);

enum Semantic
{
    SemanticStart,      // semantic has not been run
    SemanticIn,         // semantic() is in progress
    SemanticDone,       // semantic() has been run
    Semantic2Done,      // semantic2() has been run
};

/**************************************************************/

class Declaration : public Dsymbol
{
public:
    Type *type;
    Type *originalType;         // before semantic analysis
    StorageClass storage_class;
    Prot protection;
    LINK linkage;
    int inuse;                  // used to detect cycles
    const char *mangleOverride;      // overridden symbol with pragma(mangle, "...")
    Semantic sem;

    Declaration(Identifier *id);
    void semantic(Scope *sc);
    const char *kind();
    unsigned size(Loc loc);
    int checkModify(Loc loc, Scope *sc, Type *t, Expression *e1, int flag);

    Dsymbol *search(Loc loc, Identifier *ident, int flags = IgnoreNone);

    bool isStatic() { return (storage_class & STCstatic) != 0; }
    virtual bool isDelete();
    virtual bool isDataseg();
    virtual bool isThreadlocal();
    virtual bool isCodeseg();
    bool isCtorinit()     { return (storage_class & STCctorinit) != 0; }
    bool isFinal()        { return (storage_class & STCfinal) != 0; }
    bool isAbstract()     { return (storage_class & STCabstract) != 0; }
    bool isConst()        { return (storage_class & STCconst) != 0; }
    bool isImmutable()    { return (storage_class & STCimmutable) != 0; }
    bool isWild()         { return (storage_class & STCwild) != 0; }
    bool isAuto()         { return (storage_class & STCauto) != 0; }
    bool isScope()        { return (storage_class & STCscope) != 0; }
    bool isSynchronized() { return (storage_class & STCsynchronized) != 0; }
    bool isParameter()    { return (storage_class & STCparameter) != 0; }
    bool isDeprecated()   { return (storage_class & STCdeprecated) != 0; }
    bool isOverride()     { return (storage_class & STCoverride) != 0; }
    bool isResult()       { return (storage_class & STCresult) != 0; }
    bool isField()        { return (storage_class & STCfield) != 0; }

    bool isIn()    { return (storage_class & STCin) != 0; }
    bool isOut()   { return (storage_class & STCout) != 0; }
    bool isRef()   { return (storage_class & STCref) != 0; }

    Prot prot();

    Declaration *isDeclaration() { return this; }
    void accept(Visitor *v) { v->visit(this); }
};

/**************************************************************/

class TupleDeclaration : public Declaration
{
public:
    Objects *objects;
    bool isexp;                 // true: expression tuple

    TypeTuple *tupletype;       // !=NULL if this is a type tuple

    TupleDeclaration(Loc loc, Identifier *ident, Objects *objects);
    Dsymbol *syntaxCopy(Dsymbol *);
    const char *kind();
    Type *getType();
    Dsymbol *toAlias2();
    bool needThis();

    TupleDeclaration *isTupleDeclaration() { return this; }
    void accept(Visitor *v) { v->visit(this); }
};

/**************************************************************/

class AliasDeclaration : public Declaration
{
public:
    Dsymbol *aliassym;
    Dsymbol *overnext;          // next in overload list
    Dsymbol *import;            // !=NULL if unresolved internal alias for selective import

    AliasDeclaration(Loc loc, Identifier *ident, Type *type);
    AliasDeclaration(Loc loc, Identifier *ident, Dsymbol *s);
    Dsymbol *syntaxCopy(Dsymbol *);
    void semantic(Scope *sc);
    bool overloadInsert(Dsymbol *s);
    const char *kind();
    Type *getType();
    Dsymbol *toAlias();
    Dsymbol *toAlias2();

    AliasDeclaration *isAliasDeclaration() { return this; }
    void accept(Visitor *v) { v->visit(this); }
};

/**************************************************************/

class OverDeclaration : public Declaration
{
public:
    Dsymbol *overnext;          // next in overload list
    Dsymbol *aliassym;
    bool hasOverloads;

    OverDeclaration(Identifier *ident, Dsymbol *s, bool hasOverloads = true);
    const char *kind();
    void semantic(Scope *sc);
    bool equals(RootObject *o);
    bool overloadInsert(Dsymbol *s);

    Dsymbol *toAlias();
    Dsymbol *isUnique();

    OverDeclaration *isOverDeclaration() { return this; }
    void accept(Visitor *v) { v->visit(this); }
};

/**************************************************************/

class VarDeclaration : public Declaration
{
public:
    Initializer *_init;
    unsigned offset;
    bool noscope;                // no auto semantics
    FuncDeclarations nestedrefs; // referenced by these lexically nested functions
    bool isargptr;              // if parameter that _argptr points to
    structalign_t alignment;
    bool ctorinit;              // it has been initialized in a ctor
    short onstack;              // 1: it has been allocated on the stack
                                // 2: on stack, run destructor anyway
    int canassign;              // it can be assigned to
    bool overlapped;            // if it is a field and has overlapping
    Dsymbol *aliassym;          // if redone as alias to another symbol
    VarDeclaration *lastVar;    // Linked list of variables for goto-skips-init detection

    // When interpreting, these point to the value (NULL if value not determinable)
    // The index of this variable on the CTFE stack, -1 if not allocated
    int ctfeAdrOnStack;
    // if !NULL, rundtor is tested at runtime to see
    // if the destructor should be run. Used to prevent
    // dtor calls on postblitted vars
    VarDeclaration *rundtor;
    Expression *edtor;          // if !=NULL, does the destruction of the variable
    IntRange *range;            // if !NULL, the variable is known to be within the range

    VarDeclaration(Loc loc, Type *t, Identifier *id, Initializer *init);
    Dsymbol *syntaxCopy(Dsymbol *);
    void semantic(Scope *sc);
    void setFieldOffset(AggregateDeclaration *ad, unsigned *poffset, bool isunion);
    void semantic2(Scope *sc);
    const char *kind();
    AggregateDeclaration *isThis();
    bool needThis();
    bool isExport();
    bool isImportedSymbol();
    bool isDataseg();
    bool isThreadlocal();
    bool isCTFE();
    bool isOverlappedWith(VarDeclaration *v);
    bool hasPointers();
    bool canTakeAddressOf();
    bool needsAutoDtor();
    Expression *callScopeDtor(Scope *sc);
    ExpInitializer *getExpInitializer();
    Expression *getConstInitializer(bool needFullType = true);
    void checkCtorConstInit();
    bool checkNestedReference(Scope *sc, Loc loc);
    Dsymbol *toAlias();
    // Eliminate need for dynamic_cast
    VarDeclaration *isVarDeclaration() { return (VarDeclaration *)this; }
    void accept(Visitor *v) { v->visit(this); }
};

/**************************************************************/

// This is a shell around a back end symbol

class SymbolDeclaration : public Declaration
{
public:
    StructDeclaration *dsym;

    SymbolDeclaration(Loc loc, StructDeclaration *dsym);

    // Eliminate need for dynamic_cast
    SymbolDeclaration *isSymbolDeclaration() { return (SymbolDeclaration *)this; }
    void accept(Visitor *v) { v->visit(this); }
};

class TypeInfoDeclaration : public VarDeclaration
{
public:
    Type *tinfo;

    TypeInfoDeclaration(Type *tinfo, int internal);
    static TypeInfoDeclaration *create(Type *tinfo, int internal);
    Dsymbol *syntaxCopy(Dsymbol *);
    void semantic(Scope *sc);
    char *toChars();

    TypeInfoDeclaration *isTypeInfoDeclaration() { return this; }
    void accept(Visitor *v) { v->visit(this); }
};

class TypeInfoStructDeclaration : public TypeInfoDeclaration
{
public:
    TypeInfoStructDeclaration(Type *tinfo);
    static TypeInfoStructDeclaration *create(Type *tinfo);

    void accept(Visitor *v) { v->visit(this); }
};

class TypeInfoClassDeclaration : public TypeInfoDeclaration
{
public:
    TypeInfoClassDeclaration(Type *tinfo);
    static TypeInfoClassDeclaration *create(Type *tinfo);

    void accept(Visitor *v) { v->visit(this); }
};

class TypeInfoInterfaceDeclaration : public TypeInfoDeclaration
{
public:
    TypeInfoInterfaceDeclaration(Type *tinfo);
    static TypeInfoInterfaceDeclaration *create(Type *tinfo);

    void accept(Visitor *v) { v->visit(this); }
};

class TypeInfoPointerDeclaration : public TypeInfoDeclaration
{
public:
    TypeInfoPointerDeclaration(Type *tinfo);
    static TypeInfoPointerDeclaration *create(Type *tinfo);

    void accept(Visitor *v) { v->visit(this); }
};

class TypeInfoArrayDeclaration : public TypeInfoDeclaration
{
public:
    TypeInfoArrayDeclaration(Type *tinfo);
    static TypeInfoArrayDeclaration *create(Type *tinfo);

    void accept(Visitor *v) { v->visit(this); }
};

class TypeInfoStaticArrayDeclaration : public TypeInfoDeclaration
{
public:
    TypeInfoStaticArrayDeclaration(Type *tinfo);
    static TypeInfoStaticArrayDeclaration *create(Type *tinfo);

    void accept(Visitor *v) { v->visit(this); }
};

class TypeInfoAssociativeArrayDeclaration : public TypeInfoDeclaration
{
public:
    TypeInfoAssociativeArrayDeclaration(Type *tinfo);
    static TypeInfoAssociativeArrayDeclaration *create(Type *tinfo);

    void accept(Visitor *v) { v->visit(this); }
};

class TypeInfoEnumDeclaration : public TypeInfoDeclaration
{
public:
    TypeInfoEnumDeclaration(Type *tinfo);
    static TypeInfoEnumDeclaration *create(Type *tinfo);

    void accept(Visitor *v) { v->visit(this); }
};

class TypeInfoFunctionDeclaration : public TypeInfoDeclaration
{
public:
    TypeInfoFunctionDeclaration(Type *tinfo);
    static TypeInfoFunctionDeclaration *create(Type *tinfo);

    void accept(Visitor *v) { v->visit(this); }
};

class TypeInfoDelegateDeclaration : public TypeInfoDeclaration
{
public:
    TypeInfoDelegateDeclaration(Type *tinfo);
    static TypeInfoDelegateDeclaration *create(Type *tinfo);

    void accept(Visitor *v) { v->visit(this); }
};

class TypeInfoTupleDeclaration : public TypeInfoDeclaration
{
public:
    TypeInfoTupleDeclaration(Type *tinfo);
    static TypeInfoTupleDeclaration *create(Type *tinfo);

    void accept(Visitor *v) { v->visit(this); }
};

class TypeInfoConstDeclaration : public TypeInfoDeclaration
{
public:
    TypeInfoConstDeclaration(Type *tinfo);
    static TypeInfoConstDeclaration *create(Type *tinfo);

    void accept(Visitor *v) { v->visit(this); }
};

class TypeInfoInvariantDeclaration : public TypeInfoDeclaration
{
public:
    TypeInfoInvariantDeclaration(Type *tinfo);
    static TypeInfoInvariantDeclaration *create(Type *tinfo);

    void accept(Visitor *v) { v->visit(this); }
};

class TypeInfoSharedDeclaration : public TypeInfoDeclaration
{
public:
    TypeInfoSharedDeclaration(Type *tinfo);
    static TypeInfoSharedDeclaration *create(Type *tinfo);

    void accept(Visitor *v) { v->visit(this); }
};

class TypeInfoWildDeclaration : public TypeInfoDeclaration
{
public:
    TypeInfoWildDeclaration(Type *tinfo);
    static TypeInfoWildDeclaration *create(Type *tinfo);

    void accept(Visitor *v) { v->visit(this); }
};

class TypeInfoVectorDeclaration : public TypeInfoDeclaration
{
public:
    TypeInfoVectorDeclaration(Type *tinfo);
    static TypeInfoVectorDeclaration *create(Type *tinfo);

    void accept(Visitor *v) { v->visit(this); }
};

/**************************************************************/

class ThisDeclaration : public VarDeclaration
{
public:
    ThisDeclaration(Loc loc, Type *t);
    Dsymbol *syntaxCopy(Dsymbol *);
    ThisDeclaration *isThisDeclaration() { return this; }
    void accept(Visitor *v) { v->visit(this); }
};

enum ILS
{
    ILSuninitialized,   // not computed yet
    ILSno,              // cannot inline
    ILSyes,             // can inline
};

/**************************************************************/

enum BUILTIN
{
    BUILTINunknown = -1,        // not known if this is a builtin
    BUILTINno,                  // this is not a builtin
    BUILTINyes,                 // this is a builtin
};

Expression *eval_builtin(Loc loc, FuncDeclaration *fd, Expressions *arguments);
BUILTIN isBuiltin(FuncDeclaration *fd);

typedef Expression *(*builtin_fp)(Loc loc, FuncDeclaration *fd, Expressions *arguments);
void add_builtin(const char *mangle, builtin_fp fp);
void builtin_init();

#define FUNCFLAGpurityInprocess    1    // working on determining purity
#define FUNCFLAGsafetyInprocess    2    // working on determining safety
#define FUNCFLAGnothrowInprocess   4    // working on determining nothrow
#define FUNCFLAGnogcInprocess      8    // working on determining @nogc
#define FUNCFLAGreturnInprocess 0x10    // working on inferring 'return' for parameters

class FuncDeclaration : public Declaration
{
public:
    Types *fthrows;                     // Array of Type's of exceptions (not used)
    Statement *frequire;
    Statement *fensure;
    Statement *fbody;

    FuncDeclarations foverrides;        // functions this function overrides
    FuncDeclaration *fdrequire;         // function that does the in contract
    FuncDeclaration *fdensure;          // function that does the out contract

    const char *mangleString;           // mangled symbol created from mangleExact()

    Identifier *outId;                  // identifier for out statement
    VarDeclaration *vresult;            // variable corresponding to outId
    LabelDsymbol *returnLabel;          // where the return goes

    // used to prevent symbols in different
    // scopes from having the same name
    DsymbolTable *localsymtab;
    VarDeclaration *vthis;              // 'this' parameter (member and nested)
    VarDeclaration *v_arguments;        // '_arguments' parameter
    Objc_FuncDeclaration objc;
#ifdef IN_GCC
    VarDeclaration *v_argptr;           // '_argptr' variable
#endif
    VarDeclaration *v_argsave;          // save area for args passed in registers for variadic functions
    VarDeclarations *parameters;        // Array of VarDeclaration's for parameters
    DsymbolTable *labtab;               // statement label symbol table
    Dsymbol *overnext;                  // next in overload list
    FuncDeclaration *overnext0;         // next in overload list (only used during IFTI)
    Loc endloc;                         // location of closing curly bracket
    int vtblIndex;                      // for member functions, index into vtbl[]
    bool naked;                         // true if naked
    ILS inlineStatusStmt;
    ILS inlineStatusExp;
    PINLINE inlining;

    CompiledCtfeFunction *ctfeCode;     // Compiled code for interpreter
    int inlineNest;                     // !=0 if nested inline
    bool isArrayOp;                     // true if array operation
    // true if errors in semantic3 this function's frame ptr
    bool semantic3Errors;
    ForeachStatement *fes;              // if foreach body, this is the foreach
    bool introducing;                   // true if 'introducing' function
    // if !=NULL, then this is the type
    // of the 'introducing' function
    // this one is overriding
    Type *tintro;
    bool inferRetType;                  // true if return type is to be inferred
    StorageClass storage_class2;        // storage class for template onemember's

    // Things that should really go into Scope

    // 1 if there's a return exp; statement
    // 2 if there's a throw statement
    // 4 if there's an assert(0)
    // 8 if there's inline asm
    int hasReturnExp;

    // Support for NRVO (named return value optimization)
    bool nrvo_can;                      // true means we can do it
    VarDeclaration *nrvo_var;           // variable to replace with shidden
    Symbol *shidden;                    // hidden pointer passed to function

    ReturnStatements *returns;

    GotoStatements *gotos;              // Gotos with forward references

    // set if this is a known, builtin function we can evaluate at compile time
    BUILTIN builtin;

    // set if someone took the address of this function
    int tookAddressOf;
    bool requiresClosure;               // this function needs a closure

    // local variables in this function which are referenced by nested functions
    VarDeclarations closureVars;
    // Sibling nested functions which called this one
    FuncDeclarations siblingCallers;

    unsigned flags;                     // FUNCFLAGxxxxx

    FuncDeclaration(Loc loc, Loc endloc, Identifier *id, StorageClass storage_class, Type *type);
    Dsymbol *syntaxCopy(Dsymbol *);
    void semantic(Scope *sc);
    void semantic2(Scope *sc);
    void semantic3(Scope *sc);
    bool functionSemantic();
    bool functionSemantic3();
    // called from semantic3
    VarDeclaration *declareThis(Scope *sc, AggregateDeclaration *ad);
    bool equals(RootObject *o);

    int overrides(FuncDeclaration *fd);
    int findVtblIndex(Dsymbols *vtbl, int dim);
    bool overloadInsert(Dsymbol *s);
    FuncDeclaration *overloadExactMatch(Type *t);
    FuncDeclaration *overloadModMatch(Loc loc, Type *tthis, Type *&t);
    TemplateDeclaration *findTemplateDeclRoot();
    bool inUnittest();
    MATCH leastAsSpecialized(FuncDeclaration *g);
    LabelDsymbol *searchLabel(Identifier *ident);
    AggregateDeclaration *isThis();
    AggregateDeclaration *isMember2();
    int getLevel(Loc loc, Scope *sc, FuncDeclaration *fd); // lexical nesting level difference
    const char *toPrettyChars(bool QualifyTypes = false);
    const char *toFullSignature();  // for diagnostics, e.g. 'int foo(int x, int y) pure'
    bool isMain();
    bool isCMain();
    bool isWinMain();
    bool isDllMain();
    bool isExport();
    bool isImportedSymbol();
    bool isCodeseg();
    bool isOverloadable();
    bool hasOverloads();
    PURE isPure();
    PURE isPureBypassingInference();
    bool setImpure();
    bool isSafe();
    bool isSafeBypassingInference();
    bool isTrusted();
    bool setUnsafe();

    bool isNogc();
    bool isNogcBypassingInference();
    bool setGC();

    void printGCUsage(Loc loc, const char *warn);
    bool isolateReturn();
    bool parametersIntersect(Type *t);
    virtual bool isNested();
    bool needThis();
    bool isVirtualMethod();
    virtual bool isVirtual();
    virtual bool isFinalFunc();
    virtual bool addPreInvariant();
    virtual bool addPostInvariant();
    const char *kind();
    FuncDeclaration *isUnique();
    bool checkNestedReference(Scope *sc, Loc loc);
    bool needsClosure();
    bool hasNestedFrameRefs();
    void buildResultVar(Scope *sc, Type *tret);
    Statement *mergeFrequire(Statement *);
    Statement *mergeFensure(Statement *, Identifier *oid);
    Parameters *getParameters(int *pvarargs);

    static FuncDeclaration *genCfunc(Parameters *args, Type *treturn, const char *name, StorageClass stc=0);
    static FuncDeclaration *genCfunc(Parameters *args, Type *treturn, Identifier *id, StorageClass stc=0);

    FuncDeclaration *isFuncDeclaration() { return this; }

    virtual FuncDeclaration *toAliasFunc() { return this; }
    void accept(Visitor *v) { v->visit(this); }
};

FuncDeclaration *resolveFuncCall(Loc loc, Scope *sc, Dsymbol *s,
        Objects *tiargs,
        Type *tthis,
        Expressions *arguments,
        int flags = 0);

class FuncAliasDeclaration : public FuncDeclaration
{
public:
    FuncDeclaration *funcalias;
    bool hasOverloads;

    FuncAliasDeclaration(Identifier *ident, FuncDeclaration *funcalias, bool hasOverloads = true);

    FuncAliasDeclaration *isFuncAliasDeclaration() { return this; }
    const char *kind();

    FuncDeclaration *toAliasFunc();
    void accept(Visitor *v) { v->visit(this); }
};

class FuncLiteralDeclaration : public FuncDeclaration
{
public:
    TOK tok;                       // TOKfunction or TOKdelegate
    Type *treq;                         // target of return type inference

    FuncLiteralDeclaration(Loc loc, Loc endloc, Type *type, TOK tok,
        ForeachStatement *fes, Identifier *id = NULL);
    Dsymbol *syntaxCopy(Dsymbol *);
    bool isNested();
    bool isVirtual();
    bool addPreInvariant();
    bool addPostInvariant();

    void modifyReturns(Scope *sc, Type *tret);

    FuncLiteralDeclaration *isFuncLiteralDeclaration() { return this; }
    const char *kind();
    const char *toPrettyChars(bool QualifyTypes = false);
    void accept(Visitor *v) { v->visit(this); }
};

class CtorDeclaration : public FuncDeclaration
{
public:
    CtorDeclaration(Loc loc, Loc endloc, StorageClass stc, Type *type);
    Dsymbol *syntaxCopy(Dsymbol *);
    void semantic(Scope *sc);
    const char *kind();
    char *toChars();
    bool isVirtual();
    bool addPreInvariant();
    bool addPostInvariant();

    CtorDeclaration *isCtorDeclaration() { return this; }
    void accept(Visitor *v) { v->visit(this); }
};

class PostBlitDeclaration : public FuncDeclaration
{
public:
    PostBlitDeclaration(Loc loc, Loc endloc, StorageClass stc, Identifier *id);
    Dsymbol *syntaxCopy(Dsymbol *);
    void semantic(Scope *sc);
    bool isVirtual();
    bool addPreInvariant();
    bool addPostInvariant();
    bool overloadInsert(Dsymbol *s);

    PostBlitDeclaration *isPostBlitDeclaration() { return this; }
    void accept(Visitor *v) { v->visit(this); }
};

class DtorDeclaration : public FuncDeclaration
{
public:
    DtorDeclaration(Loc loc, Loc endloc);
    DtorDeclaration(Loc loc, Loc endloc, StorageClass stc, Identifier *id);
    Dsymbol *syntaxCopy(Dsymbol *);
    void semantic(Scope *sc);
    const char *kind();
    char *toChars();
    bool isVirtual();
    bool addPreInvariant();
    bool addPostInvariant();
    bool overloadInsert(Dsymbol *s);

    DtorDeclaration *isDtorDeclaration() { return this; }
    void accept(Visitor *v) { v->visit(this); }
};

class StaticCtorDeclaration : public FuncDeclaration
{
public:
    StaticCtorDeclaration(Loc loc, Loc endloc, StorageClass stc);
    StaticCtorDeclaration(Loc loc, Loc endloc, const char *name, StorageClass stc);
    Dsymbol *syntaxCopy(Dsymbol *);
    void semantic(Scope *sc);
    AggregateDeclaration *isThis();
    bool isVirtual();
    bool addPreInvariant();
    bool addPostInvariant();
    bool hasStaticCtorOrDtor();

    StaticCtorDeclaration *isStaticCtorDeclaration() { return this; }
    void accept(Visitor *v) { v->visit(this); }
};

class SharedStaticCtorDeclaration : public StaticCtorDeclaration
{
public:
    SharedStaticCtorDeclaration(Loc loc, Loc endloc, StorageClass stc);
    Dsymbol *syntaxCopy(Dsymbol *);

    SharedStaticCtorDeclaration *isSharedStaticCtorDeclaration() { return this; }
    void accept(Visitor *v) { v->visit(this); }
};

class StaticDtorDeclaration : public FuncDeclaration
{
public:
    VarDeclaration *vgate;      // 'gate' variable

    StaticDtorDeclaration(Loc loc, Loc endloc, StorageClass stc);
    StaticDtorDeclaration(Loc loc, Loc endloc, const char *name, StorageClass stc);
    Dsymbol *syntaxCopy(Dsymbol *);
    void semantic(Scope *sc);
    AggregateDeclaration *isThis();
    bool isVirtual();
    bool hasStaticCtorOrDtor();
    bool addPreInvariant();
    bool addPostInvariant();

    StaticDtorDeclaration *isStaticDtorDeclaration() { return this; }
    void accept(Visitor *v) { v->visit(this); }
};

class SharedStaticDtorDeclaration : public StaticDtorDeclaration
{
public:
    SharedStaticDtorDeclaration(Loc loc, Loc endloc, StorageClass stc);
    Dsymbol *syntaxCopy(Dsymbol *);

    SharedStaticDtorDeclaration *isSharedStaticDtorDeclaration() { return this; }
    void accept(Visitor *v) { v->visit(this); }
};

class InvariantDeclaration : public FuncDeclaration
{
public:
    InvariantDeclaration(Loc loc, Loc endloc, StorageClass stc, Identifier *id = NULL);
    Dsymbol *syntaxCopy(Dsymbol *);
    void semantic(Scope *sc);
    bool isVirtual();
    bool addPreInvariant();
    bool addPostInvariant();

    InvariantDeclaration *isInvariantDeclaration() { return this; }
    void accept(Visitor *v) { v->visit(this); }
};

class UnitTestDeclaration : public FuncDeclaration
{
public:
    char *codedoc; /** For documented unittest. */

    // toObjFile() these nested functions after this one
    FuncDeclarations deferredNested;

    UnitTestDeclaration(Loc loc, Loc endloc, StorageClass stc, char *codedoc);
    Dsymbol *syntaxCopy(Dsymbol *);
    void semantic(Scope *sc);
    AggregateDeclaration *isThis();
    bool isVirtual();
    bool addPreInvariant();
    bool addPostInvariant();

    UnitTestDeclaration *isUnitTestDeclaration() { return this; }
    void accept(Visitor *v) { v->visit(this); }
};

class NewDeclaration : public FuncDeclaration
{
public:
    Parameters *parameters;
    int varargs;

    NewDeclaration(Loc loc, Loc endloc, StorageClass stc, Parameters *arguments, int varargs);
    Dsymbol *syntaxCopy(Dsymbol *);
    void semantic(Scope *sc);
    const char *kind();
    bool isVirtual();
    bool addPreInvariant();
    bool addPostInvariant();

    NewDeclaration *isNewDeclaration() { return this; }
    void accept(Visitor *v) { v->visit(this); }
};


class DeleteDeclaration : public FuncDeclaration
{
public:
    Parameters *parameters;

    DeleteDeclaration(Loc loc, Loc endloc, StorageClass stc, Parameters *arguments);
    Dsymbol *syntaxCopy(Dsymbol *);
    void semantic(Scope *sc);
    const char *kind();
    bool isDelete();
    bool isVirtual();
    bool addPreInvariant();
    bool addPostInvariant();

    DeleteDeclaration *isDeleteDeclaration() { return this; }
    void accept(Visitor *v) { v->visit(this); }
};

#endif /* DMD_DECLARATION_H */<|MERGE_RESOLUTION|>--- conflicted
+++ resolved
@@ -88,11 +88,8 @@
 #define STCnogc          0x40000000000LL // @nogc
 #define STCvolatile      0x80000000000LL // destined for volatile in the back end
 #define STCreturn        0x100000000000LL // 'return ref' for function parameters
-<<<<<<< HEAD
 #define STCautoref       0x200000000000LL // Mark for the already deduced 'auto ref' parameter
-=======
-#define STCinference     0x200000000000LL // do attribute inference
->>>>>>> dc3b82b8
+#define STCinference     0x400000000000LL // do attribute inference
 
 const StorageClass STCStorageClass = (STCauto | STCscope | STCstatic | STCextern | STCconst | STCfinal |
     STCabstract | STCsynchronized | STCdeprecated | STCoverride | STClazy | STCalias |
