--- conflicted
+++ resolved
@@ -235,17 +235,10 @@
   @cmdfile       read arguments from cmdfile\n\
   -c             do not link\n\
   -color[=on|off]   force colored console output on or off\n\
-<<<<<<< HEAD
-  -conf=path     use config file at path (NOT YET IMPLEMENTED)\n"
-#if 0
-"  -cov           do code coverage analysis\n"
-#endif
-"  -D             generate documentation\n\
-=======
+  -conf=path     use config file at path (NOT YET IMPLEMENTED)\n
   -cov           do code coverage analysis\n\
   -cov=nnn       require at least nnn%% code coverage\n\
   -D             generate documentation\n\
->>>>>>> 1dacce4e
   -Dddocdir      write documentation file to docdir directory\n\
   -Dffilename    write documentation file to filename\n\
   -d             allow deprecated features\n\
