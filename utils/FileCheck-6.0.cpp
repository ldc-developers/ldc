--- conflicted
+++ resolved
@@ -39,47 +39,6 @@
     CheckFilename(cl::Positional, cl::desc("<check-file>"), cl::Required);
 
 static cl::opt<std::string>
-<<<<<<< HEAD
-InputFilename("input-file", cl::desc("File to check (defaults to stdin)"),
-              cl::init("-"), cl::value_desc("filename"));
-
-static cl::list<std::string> CheckPrefixes(
-                                           "check-prefix",
-                                           cl::desc("Prefix to use from check file (defaults to 'CHECK')"));
-static cl::alias CheckPrefixesAlias(
-                                    "check-prefixes", cl::aliasopt(CheckPrefixes), cl::CommaSeparated,
-                                    cl::NotHidden,
-                                    cl::desc(
-                                             "Alias for -check-prefix permitting multiple comma separated values"));
-
-static cl::opt<bool> NoCanonicalizeWhiteSpace(
-                                              "strict-whitespace",
-                                              cl::desc("Do not treat all horizontal whitespace as equivalent"));
-
-static cl::list<std::string> ImplicitCheckNot(
-                                              "implicit-check-not",
-                                              cl::desc("Add an implicit negative check with this pattern to every\n"
-                                                       "positive check. This can be used to ensure that no instances of\n"
-                                                       "this pattern occur which are not matched by a positive pattern"),
-                                              cl::value_desc("pattern"));
-
-static cl::opt<bool> AllowEmptyInput(
-                                     "allow-empty", cl::init(false),
-                                     cl::desc("Allow the input file to be empty. This is useful when making\n"
-                                              "checks that some error message does not occur, for example."));
-
-static cl::opt<bool> MatchFullLines(
-                                    "match-full-lines", cl::init(false),
-                                    cl::desc("Require all positive matches to cover an entire input line.\n"
-                                             "Allows leading and trailing whitespace if --strict-whitespace\n"
-                                             "is not also passed."));
-
-static cl::opt<bool> EnableVarScope(
-                                    "enable-var-scope", cl::init(false),
-                                    cl::desc("Enables scope for regex variables. Variables with names that\n"
-                                             "do not start with '$' will be reset at the beginning of\n"
-                                             "each CHECK-LABEL block."));
-=======
     InputFilename("input-file", cl::desc("File to check (defaults to stdin)"),
                   cl::init("-"), cl::value_desc("filename"));
 
@@ -119,7 +78,6 @@
     cl::desc("Enables scope for regex variables. Variables with names that\n"
              "do not start with '$' will be reset at the beginning of\n"
              "each CHECK-LABEL block."));
->>>>>>> 2d6f946e
 
 typedef cl::list<std::string>::const_iterator prefix_iterator;
 
@@ -128,81 +86,6 @@
 //===----------------------------------------------------------------------===//
 
 namespace Check {
-<<<<<<< HEAD
-    enum CheckType {
-        CheckNone = 0,
-        CheckPlain,
-        CheckNext,
-        CheckSame,
-        CheckNot,
-        CheckDAG,
-        CheckLabel,
-        
-        /// Indicates the pattern only matches the end of file. This is used for
-        /// trailing CHECK-NOTs.
-        CheckEOF,
-        
-        /// Marks when parsing found a -NOT check combined with another CHECK suffix.
-        CheckBadNot
-    };
-}
-
-class Pattern {
-    SMLoc PatternLoc;
-    
-    /// A fixed string to match as the pattern or empty if this pattern requires
-    /// a regex match.
-    StringRef FixedStr;
-    
-    /// A regex string to match as the pattern or empty if this pattern requires
-    /// a fixed string to match.
-    std::string RegExStr;
-    
-    /// Entries in this vector map to uses of a variable in the pattern, e.g.
-    /// "foo[[bar]]baz".  In this case, the RegExStr will contain "foobaz" and
-    /// we'll get an entry in this vector that tells us to insert the value of
-    /// bar at offset 3.
-    std::vector<std::pair<StringRef, unsigned>> VariableUses;
-    
-    /// Maps definitions of variables to their parenthesized capture numbers.
-    ///
-    /// E.g. for the pattern "foo[[bar:.*]]baz", VariableDefs will map "bar" to
-    /// 1.
-    std::map<StringRef, unsigned> VariableDefs;
-    
-    Check::CheckType CheckTy;
-    
-    /// Contains the number of line this pattern is in.
-    unsigned LineNumber;
-    
-public:
-    explicit Pattern(Check::CheckType Ty) : CheckTy(Ty) {}
-    
-    /// Returns the location in source code.
-    SMLoc getLoc() const { return PatternLoc; }
-    
-    bool ParsePattern(StringRef PatternStr, StringRef Prefix, SourceMgr &SM,
-                      unsigned LineNumber);
-    size_t Match(StringRef Buffer, size_t &MatchLen,
-                 StringMap<StringRef> &VariableTable) const;
-    void PrintFailureInfo(const SourceMgr &SM, StringRef Buffer,
-                          const StringMap<StringRef> &VariableTable) const;
-    
-    bool hasVariable() const {
-        return !(VariableUses.empty() && VariableDefs.empty());
-    }
-    
-    Check::CheckType getCheckTy() const { return CheckTy; }
-    
-private:
-    bool AddRegExToRegEx(StringRef RS, unsigned &CurParen, SourceMgr &SM);
-    void AddBackrefToRegEx(unsigned BackrefNum);
-    unsigned
-    ComputeMatchDistance(StringRef Buffer,
-                         const StringMap<StringRef> &VariableTable) const;
-    bool EvaluateExpression(StringRef Expr, std::string &Value) const;
-    size_t FindRegexVarEnd(StringRef Str, SourceMgr &SM);
-=======
 enum CheckType {
   CheckNone = 0,
   CheckPlain,
@@ -276,7 +159,6 @@
                        const StringMap<StringRef> &VariableTable) const;
   bool EvaluateExpression(StringRef Expr, std::string &Value) const;
   size_t FindRegexVarEnd(StringRef Str, SourceMgr &SM);
->>>>>>> 2d6f946e
 };
 
 /// Parses the given string into the Pattern.
@@ -287,202 +169,6 @@
 /// case of an error, false otherwise.
 bool Pattern::ParsePattern(StringRef PatternStr, StringRef Prefix,
                            SourceMgr &SM, unsigned LineNumber) {
-<<<<<<< HEAD
-    bool MatchFullLinesHere = MatchFullLines && CheckTy != Check::CheckNot;
-    
-    this->LineNumber = LineNumber;
-    PatternLoc = SMLoc::getFromPointer(PatternStr.data());
-    
-    if (!(NoCanonicalizeWhiteSpace && MatchFullLines))
-        // Ignore trailing whitespace.
-        while (!PatternStr.empty() &&
-               (PatternStr.back() == ' ' || PatternStr.back() == '\t'))
-            PatternStr = PatternStr.substr(0, PatternStr.size() - 1);
-    
-    // Check that there is something on the line.
-    if (PatternStr.empty()) {
-        SM.PrintMessage(PatternLoc, SourceMgr::DK_Error,
-                        "found empty check string with prefix '" + Prefix + ":'");
-        return true;
-    }
-    
-    // Check to see if this is a fixed string, or if it has regex pieces.
-    if (!MatchFullLinesHere &&
-        (PatternStr.size() < 2 || (PatternStr.find("{{") == StringRef::npos &&
-                                   PatternStr.find("[[") == StringRef::npos))) {
-        FixedStr = PatternStr;
-        return false;
-    }
-    
-    if (MatchFullLinesHere) {
-        RegExStr += '^';
-        if (!NoCanonicalizeWhiteSpace)
-            RegExStr += " *";
-    }
-    
-    // Paren value #0 is for the fully matched string.  Any new parenthesized
-    // values add from there.
-    unsigned CurParen = 1;
-    
-    // Otherwise, there is at least one regex piece.  Build up the regex pattern
-    // by escaping scary characters in fixed strings, building up one big regex.
-    while (!PatternStr.empty()) {
-        // RegEx matches.
-        if (PatternStr.startswith("{{")) {
-            // This is the start of a regex match.  Scan for the }}.
-            size_t End = PatternStr.find("}}");
-            if (End == StringRef::npos) {
-                SM.PrintMessage(SMLoc::getFromPointer(PatternStr.data()),
-                                SourceMgr::DK_Error,
-                                "found start of regex string with no end '}}'");
-                return true;
-            }
-            
-            // Enclose {{}} patterns in parens just like [[]] even though we're not
-            // capturing the result for any purpose.  This is required in case the
-            // expression contains an alternation like: CHECK:  abc{{x|z}}def.  We
-            // want this to turn into: "abc(x|z)def" not "abcx|zdef".
-            RegExStr += '(';
-            ++CurParen;
-            
-            if (AddRegExToRegEx(PatternStr.substr(2, End - 2), CurParen, SM))
-                return true;
-            RegExStr += ')';
-            
-            PatternStr = PatternStr.substr(End + 2);
-            continue;
-        }
-        
-        // Named RegEx matches.  These are of two forms: [[foo:.*]] which matches .*
-        // (or some other regex) and assigns it to the FileCheck variable 'foo'. The
-        // second form is [[foo]] which is a reference to foo.  The variable name
-        // itself must be of the form "[a-zA-Z_][0-9a-zA-Z_]*", otherwise we reject
-        // it.  This is to catch some common errors.
-        if (PatternStr.startswith("[[")) {
-            // Find the closing bracket pair ending the match.  End is going to be an
-            // offset relative to the beginning of the match string.
-            size_t End = FindRegexVarEnd(PatternStr.substr(2), SM);
-            
-            if (End == StringRef::npos) {
-                SM.PrintMessage(SMLoc::getFromPointer(PatternStr.data()),
-                                SourceMgr::DK_Error,
-                                "invalid named regex reference, no ]] found");
-                return true;
-            }
-            
-            StringRef MatchStr = PatternStr.substr(2, End);
-            PatternStr = PatternStr.substr(End + 4);
-            
-            // Get the regex name (e.g. "foo").
-            size_t NameEnd = MatchStr.find(':');
-            StringRef Name = MatchStr.substr(0, NameEnd);
-            
-            if (Name.empty()) {
-                SM.PrintMessage(SMLoc::getFromPointer(Name.data()), SourceMgr::DK_Error,
-                                "invalid name in named regex: empty name");
-                return true;
-            }
-            
-            // Verify that the name/expression is well formed. FileCheck currently
-            // supports @LINE, @LINE+number, @LINE-number expressions. The check here
-            // is relaxed, more strict check is performed in \c EvaluateExpression.
-            bool IsExpression = false;
-            for (unsigned i = 0, e = Name.size(); i != e; ++i) {
-                if (i == 0) {
-                    if (Name[i] == '$')  // Global vars start with '$'
-                        continue;
-                    if (Name[i] == '@') {
-                        if (NameEnd != StringRef::npos) {
-                            SM.PrintMessage(SMLoc::getFromPointer(Name.data()),
-                                            SourceMgr::DK_Error,
-                                            "invalid name in named regex definition");
-                            return true;
-                        }
-                        IsExpression = true;
-                        continue;
-                    }
-                }
-                if (Name[i] != '_' && !isalnum(Name[i]) &&
-                    (!IsExpression || (Name[i] != '+' && Name[i] != '-'))) {
-                    SM.PrintMessage(SMLoc::getFromPointer(Name.data() + i),
-                                    SourceMgr::DK_Error, "invalid name in named regex");
-                    return true;
-                }
-            }
-            
-            // Name can't start with a digit.
-            if (isdigit(static_cast<unsigned char>(Name[0]))) {
-                SM.PrintMessage(SMLoc::getFromPointer(Name.data()), SourceMgr::DK_Error,
-                                "invalid name in named regex");
-                return true;
-            }
-            
-            // Handle [[foo]].
-            if (NameEnd == StringRef::npos) {
-                // Handle variables that were defined earlier on the same line by
-                // emitting a backreference.
-                if (VariableDefs.find(Name) != VariableDefs.end()) {
-                    unsigned VarParenNum = VariableDefs[Name];
-                    if (VarParenNum < 1 || VarParenNum > 9) {
-                        SM.PrintMessage(SMLoc::getFromPointer(Name.data()),
-                                        SourceMgr::DK_Error,
-                                        "Can't back-reference more than 9 variables");
-                        return true;
-                    }
-                    AddBackrefToRegEx(VarParenNum);
-                } else {
-                    VariableUses.push_back(std::make_pair(Name, RegExStr.size()));
-                }
-                continue;
-            }
-            
-            // Handle [[foo:.*]].
-            VariableDefs[Name] = CurParen;
-            RegExStr += '(';
-            ++CurParen;
-            
-            if (AddRegExToRegEx(MatchStr.substr(NameEnd + 1), CurParen, SM))
-                return true;
-            
-            RegExStr += ')';
-        }
-        
-        // Handle fixed string matches.
-        // Find the end, which is the start of the next regex.
-        size_t FixedMatchEnd = PatternStr.find("{{");
-        FixedMatchEnd = std::min(FixedMatchEnd, PatternStr.find("[["));
-        RegExStr += Regex::escape(PatternStr.substr(0, FixedMatchEnd));
-        PatternStr = PatternStr.substr(FixedMatchEnd);
-    }
-    
-    if (MatchFullLinesHere) {
-        if (!NoCanonicalizeWhiteSpace)
-            RegExStr += " *";
-        RegExStr += '$';
-    }
-    
-    return false;
-}
-
-bool Pattern::AddRegExToRegEx(StringRef RS, unsigned &CurParen, SourceMgr &SM) {
-    Regex R(RS);
-    std::string Error;
-    if (!R.isValid(Error)) {
-        SM.PrintMessage(SMLoc::getFromPointer(RS.data()), SourceMgr::DK_Error,
-                        "invalid regex: " + Error);
-        return true;
-    }
-    
-    RegExStr += RS.str();
-    CurParen += R.getNumMatches();
-    return false;
-}
-
-void Pattern::AddBackrefToRegEx(unsigned BackrefNum) {
-    assert(BackrefNum >= 1 && BackrefNum <= 9 && "Invalid backref number");
-    std::string Backref = std::string("\\") + std::string(1, '0' + BackrefNum);
-    RegExStr += Backref;
-=======
   bool MatchFullLinesHere = MatchFullLines && CheckTy != Check::CheckNot;
 
   this->LineNumber = LineNumber;
@@ -677,28 +363,27 @@
   assert(BackrefNum >= 1 && BackrefNum <= 9 && "Invalid backref number");
   std::string Backref = std::string("\\") + std::string(1, '0' + BackrefNum);
   RegExStr += Backref;
->>>>>>> 2d6f946e
 }
 
 /// Evaluates expression and stores the result to \p Value.
 ///
 /// Returns true on success and false when the expression has invalid syntax.
 bool Pattern::EvaluateExpression(StringRef Expr, std::string &Value) const {
-    // The only supported expression is @LINE([\+-]\d+)?
-    if (!Expr.startswith("@LINE"))
-        return false;
-    Expr = Expr.substr(StringRef("@LINE").size());
-    int Offset = 0;
-    if (!Expr.empty()) {
-        if (Expr[0] == '+')
-            Expr = Expr.substr(1);
-        else if (Expr[0] != '-')
-            return false;
-        if (Expr.getAsInteger(10, Offset))
-            return false;
-    }
-    Value = llvm::itostr(LineNumber + Offset);
-    return true;
+  // The only supported expression is @LINE([\+-]\d+)?
+  if (!Expr.startswith("@LINE"))
+    return false;
+  Expr = Expr.substr(StringRef("@LINE").size());
+  int Offset = 0;
+  if (!Expr.empty()) {
+    if (Expr[0] == '+')
+      Expr = Expr.substr(1);
+    else if (Expr[0] != '-')
+      return false;
+    if (Expr.getAsInteger(10, Offset))
+      return false;
+  }
+  Value = llvm::itostr(LineNumber + Offset);
+  return true;
 }
 
 /// Matches the pattern string against the input buffer \p Buffer
@@ -711,75 +396,6 @@
 /// variables and is updated if this match defines new values.
 size_t Pattern::Match(StringRef Buffer, size_t &MatchLen,
                       StringMap<StringRef> &VariableTable) const {
-<<<<<<< HEAD
-    // If this is the EOF pattern, match it immediately.
-    if (CheckTy == Check::CheckEOF) {
-        MatchLen = 0;
-        return Buffer.size();
-    }
-    
-    // If this is a fixed string pattern, just match it now.
-    if (!FixedStr.empty()) {
-        MatchLen = FixedStr.size();
-        return Buffer.find(FixedStr);
-    }
-    
-    // Regex match.
-    
-    // If there are variable uses, we need to create a temporary string with the
-    // actual value.
-    StringRef RegExToMatch = RegExStr;
-    std::string TmpStr;
-    if (!VariableUses.empty()) {
-        TmpStr = RegExStr;
-        
-        unsigned InsertOffset = 0;
-        for (const auto &VariableUse : VariableUses) {
-            std::string Value;
-            
-            if (VariableUse.first[0] == '@') {
-                if (!EvaluateExpression(VariableUse.first, Value))
-                    return StringRef::npos;
-            } else {
-                StringMap<StringRef>::iterator it =
-                VariableTable.find(VariableUse.first);
-                // If the variable is undefined, return an error.
-                if (it == VariableTable.end())
-                    return StringRef::npos;
-                
-                // Look up the value and escape it so that we can put it into the regex.
-                Value += Regex::escape(it->second);
-            }
-            
-            // Plop it into the regex at the adjusted offset.
-            TmpStr.insert(TmpStr.begin() + VariableUse.second + InsertOffset,
-                          Value.begin(), Value.end());
-            InsertOffset += Value.size();
-        }
-        
-        // Match the newly constructed regex.
-        RegExToMatch = TmpStr;
-    }
-    
-    SmallVector<StringRef, 4> MatchInfo;
-    if (!Regex(RegExToMatch, Regex::Newline).match(Buffer, &MatchInfo))
-        return StringRef::npos;
-    
-    // Successful regex match.
-    assert(!MatchInfo.empty() && "Didn't get any match");
-    StringRef FullMatch = MatchInfo[0];
-    
-    // If this defines any variables, remember their values.
-    for (const auto &VariableDef : VariableDefs) {
-        assert(VariableDef.second < MatchInfo.size() && "Internal paren error");
-        VariableTable[VariableDef.first] = MatchInfo[VariableDef.second];
-    }
-    
-    MatchLen = FullMatch.size();
-    return FullMatch.data() - Buffer.data();
-}
-
-=======
   // If this is the EOF pattern, match it immediately.
   if (CheckTy == Check::CheckEOF) {
     MatchLen = 0;
@@ -863,70 +479,16 @@
   StringRef ExampleString(FixedStr);
   if (ExampleString.empty())
     ExampleString = RegExStr;
->>>>>>> 2d6f946e
-
-/// Computes an arbitrary estimate for the quality of matching this pattern at
-/// the start of \p Buffer; a distance of zero should correspond to a perfect
-/// match.
-unsigned
-Pattern::ComputeMatchDistance(StringRef Buffer,
-                              const StringMap<StringRef> &VariableTable) const {
-    // Just compute the number of matching characters. For regular expressions, we
-    // just compare against the regex itself and hope for the best.
-    //
-    // FIXME: One easy improvement here is have the regex lib generate a single
-    // example regular expression which matches, and use that as the example
-    // string.
-    StringRef ExampleString(FixedStr);
-    if (ExampleString.empty())
-        ExampleString = RegExStr;
-    
-    // Only compare up to the first line in the buffer, or the string size.
-    StringRef BufferPrefix = Buffer.substr(0, ExampleString.size());
-    BufferPrefix = BufferPrefix.split('\n').first;
-    return BufferPrefix.edit_distance(ExampleString);
+
+  // Only compare up to the first line in the buffer, or the string size.
+  StringRef BufferPrefix = Buffer.substr(0, ExampleString.size());
+  BufferPrefix = BufferPrefix.split('\n').first;
+  return BufferPrefix.edit_distance(ExampleString);
 }
 
 /// Prints additional information about a failure to match involving this
 /// pattern.
 void Pattern::PrintFailureInfo(
-<<<<<<< HEAD
-                               const SourceMgr &SM, StringRef Buffer,
-                               const StringMap<StringRef> &VariableTable) const {
-    // If this was a regular expression using variables, print the current
-    // variable values.
-    if (!VariableUses.empty()) {
-        for (const auto &VariableUse : VariableUses) {
-            SmallString<256> Msg;
-            raw_svector_ostream OS(Msg);
-            StringRef Var = VariableUse.first;
-            if (Var[0] == '@') {
-                std::string Value;
-                if (EvaluateExpression(Var, Value)) {
-                    OS << "with expression \"";
-                    OS.write_escaped(Var) << "\" equal to \"";
-                    OS.write_escaped(Value) << "\"";
-                } else {
-                    OS << "uses incorrect expression \"";
-                    OS.write_escaped(Var) << "\"";
-                }
-            } else {
-                StringMap<StringRef>::const_iterator it = VariableTable.find(Var);
-                
-                // Check for undefined variable references.
-                if (it == VariableTable.end()) {
-                    OS << "uses undefined variable \"";
-                    OS.write_escaped(Var) << "\"";
-                } else {
-                    OS << "with variable \"";
-                    OS.write_escaped(Var) << "\" equal to \"";
-                    OS.write_escaped(it->second) << "\"";
-                }
-            }
-            
-            SM.PrintMessage(SMLoc::getFromPointer(Buffer.data()), SourceMgr::DK_Note,
-                            OS.str());
-=======
     const SourceMgr &SM, StringRef Buffer,
     const StringMap<StringRef> &VariableTable) const {
   // If this was a regular expression using variables, print the current
@@ -945,51 +507,53 @@
         } else {
           OS << "uses incorrect expression \"";
           OS.write_escaped(Var) << "\"";
->>>>>>> 2d6f946e
         }
-    }
-    
-    // Attempt to find the closest/best fuzzy match.  Usually an error happens
-    // because some string in the output didn't exactly match. In these cases, we
-    // would like to show the user a best guess at what "should have" matched, to
-    // save them having to actually check the input manually.
-    size_t NumLinesForward = 0;
-    size_t Best = StringRef::npos;
-    double BestQuality = 0;
-    
-    // Use an arbitrary 4k limit on how far we will search.
-    for (size_t i = 0, e = std::min(size_t(4096), Buffer.size()); i != e; ++i) {
-        if (Buffer[i] == '\n')
-            ++NumLinesForward;
-        
-        // Patterns have leading whitespace stripped, so skip whitespace when
-        // looking for something which looks like a pattern.
-        if (Buffer[i] == ' ' || Buffer[i] == '\t')
-            continue;
-        
-        // Compute the "quality" of this match as an arbitrary combination of the
-        // match distance and the number of lines skipped to get to this match.
-        unsigned Distance = ComputeMatchDistance(Buffer.substr(i), VariableTable);
-        double Quality = Distance + (NumLinesForward / 100.);
-        
-        if (Quality < BestQuality || Best == StringRef::npos) {
-            Best = i;
-            BestQuality = Quality;
+      } else {
+        StringMap<StringRef>::const_iterator it = VariableTable.find(Var);
+
+        // Check for undefined variable references.
+        if (it == VariableTable.end()) {
+          OS << "uses undefined variable \"";
+          OS.write_escaped(Var) << "\"";
+        } else {
+          OS << "with variable \"";
+          OS.write_escaped(Var) << "\" equal to \"";
+          OS.write_escaped(it->second) << "\"";
         }
-    }
-    
-    // Print the "possible intended match here" line if we found something
-    // reasonable and not equal to what we showed in the "scanning from here"
-    // line.
-    if (Best && Best != StringRef::npos && BestQuality < 50) {
-        SM.PrintMessage(SMLoc::getFromPointer(Buffer.data() + Best),
-                        SourceMgr::DK_Note, "possible intended match here");
-        
-        // FIXME: If we wanted to be really friendly we would show why the match
-        // failed, as it can be hard to spot simple one character differences.
-    }
-<<<<<<< HEAD
-=======
+      }
+
+      SM.PrintMessage(SMLoc::getFromPointer(Buffer.data()), SourceMgr::DK_Note,
+                      OS.str());
+    }
+  }
+
+  // Attempt to find the closest/best fuzzy match.  Usually an error happens
+  // because some string in the output didn't exactly match. In these cases, we
+  // would like to show the user a best guess at what "should have" matched, to
+  // save them having to actually check the input manually.
+  size_t NumLinesForward = 0;
+  size_t Best = StringRef::npos;
+  double BestQuality = 0;
+
+  // Use an arbitrary 4k limit on how far we will search.
+  for (size_t i = 0, e = std::min(size_t(4096), Buffer.size()); i != e; ++i) {
+    if (Buffer[i] == '\n')
+      ++NumLinesForward;
+
+    // Patterns have leading whitespace stripped, so skip whitespace when
+    // looking for something which looks like a pattern.
+    if (Buffer[i] == ' ' || Buffer[i] == '\t')
+      continue;
+
+    // Compute the "quality" of this match as an arbitrary combination of the
+    // match distance and the number of lines skipped to get to this match.
+    unsigned Distance = ComputeMatchDistance(Buffer.substr(i), VariableTable);
+    double Quality = Distance + (NumLinesForward / 100.);
+
+    if (Quality < BestQuality || Best == StringRef::npos) {
+      Best = i;
+      BestQuality = Quality;
+    }
   }
 
   // Print the "possible intended match here" line if we found something
@@ -1002,7 +566,6 @@
     // FIXME: If we wanted to be really friendly we would show why the match
     // failed, as it can be hard to spot simple one character differences.
   }
->>>>>>> 2d6f946e
 }
 
 /// Finds the closing sequence of a regex variable usage or definition.
@@ -1011,40 +574,6 @@
 /// opening sequence). Returns the offset of the closing sequence within Str,
 /// or npos if it was not found.
 size_t Pattern::FindRegexVarEnd(StringRef Str, SourceMgr &SM) {
-<<<<<<< HEAD
-    // Offset keeps track of the current offset within the input Str
-    size_t Offset = 0;
-    // [...] Nesting depth
-    size_t BracketDepth = 0;
-    
-    while (!Str.empty()) {
-        if (Str.startswith("]]") && BracketDepth == 0)
-            return Offset;
-        if (Str[0] == '\\') {
-            // Backslash escapes the next char within regexes, so skip them both.
-            Str = Str.substr(2);
-            Offset += 2;
-        } else {
-            switch (Str[0]) {
-                default:
-                    break;
-                case '[':
-                    BracketDepth++;
-                    break;
-                case ']':
-                    if (BracketDepth == 0) {
-                        SM.PrintMessage(SMLoc::getFromPointer(Str.data()),
-                                        SourceMgr::DK_Error,
-                                        "missing closing \"]\" for regex variable");
-                        exit(1);
-                    }
-                    BracketDepth--;
-                    break;
-            }
-            Str = Str.substr(1);
-            Offset++;
-        }
-=======
   // Offset keeps track of the current offset within the input Str
   size_t Offset = 0;
   // [...] Nesting depth
@@ -1076,10 +605,10 @@
       }
       Str = Str.substr(1);
       Offset++;
->>>>>>> 2d6f946e
-    }
-    
-    return StringRef::npos;
+    }
+  }
+
+  return StringRef::npos;
 }
 
 //===----------------------------------------------------------------------===//
@@ -1088,31 +617,6 @@
 
 /// A check that we found in the input file.
 struct CheckString {
-<<<<<<< HEAD
-    /// The pattern to match.
-    Pattern Pat;
-    
-    /// Which prefix name this check matched.
-    StringRef Prefix;
-    
-    /// The location in the match file that the check string was specified.
-    SMLoc Loc;
-    
-    /// All of the strings that are disallowed from occurring between this match
-    /// string and the previous one (or start of file).
-    std::vector<Pattern> DagNotStrings;
-    
-    CheckString(const Pattern &P, StringRef S, SMLoc L)
-    : Pat(P), Prefix(S), Loc(L) {}
-    
-    size_t Check(const SourceMgr &SM, StringRef Buffer, bool IsLabelScanMode,
-                 size_t &MatchLen, StringMap<StringRef> &VariableTable) const;
-    
-    bool CheckNext(const SourceMgr &SM, StringRef Buffer) const;
-    bool CheckSame(const SourceMgr &SM, StringRef Buffer) const;
-    bool CheckNot(const SourceMgr &SM, StringRef Buffer,
-                  const std::vector<const Pattern *> &NotStrings,
-=======
   /// The pattern to match.
   Pattern Pat;
 
@@ -1139,44 +643,13 @@
                 StringMap<StringRef> &VariableTable) const;
   size_t CheckDag(const SourceMgr &SM, StringRef Buffer,
                   std::vector<const Pattern *> &NotStrings,
->>>>>>> 2d6f946e
                   StringMap<StringRef> &VariableTable) const;
-    size_t CheckDag(const SourceMgr &SM, StringRef Buffer,
-                    std::vector<const Pattern *> &NotStrings,
-                    StringMap<StringRef> &VariableTable) const;
 };
 
 /// Canonicalize whitespaces in the file. Line endings are replaced with
 /// UNIX-style '\n'.
 static StringRef CanonicalizeFile(MemoryBuffer &MB,
                                   SmallVectorImpl<char> &OutputBuffer) {
-<<<<<<< HEAD
-    OutputBuffer.reserve(MB.getBufferSize());
-    
-    for (const char *Ptr = MB.getBufferStart(), *End = MB.getBufferEnd();
-         Ptr != End; ++Ptr) {
-        // Eliminate trailing dosish \r.
-        if (Ptr <= End - 2 && Ptr[0] == '\r' && Ptr[1] == '\n') {
-            continue;
-        }
-        
-        // If current char is not a horizontal whitespace or if horizontal
-        // whitespace canonicalization is disabled, dump it to output as is.
-        if (NoCanonicalizeWhiteSpace || (*Ptr != ' ' && *Ptr != '\t')) {
-            OutputBuffer.push_back(*Ptr);
-            continue;
-        }
-        
-        // Otherwise, add one space and advance over neighboring space.
-        OutputBuffer.push_back(' ');
-        while (Ptr + 1 != End && (Ptr[1] == ' ' || Ptr[1] == '\t'))
-            ++Ptr;
-    }
-    
-    // Add a null byte and then return all but that byte.
-    OutputBuffer.push_back('\0');
-    return StringRef(OutputBuffer.data(), OutputBuffer.size() - 1);
-=======
   OutputBuffer.reserve(MB.getBufferSize());
 
   for (const char *Ptr = MB.getBufferStart(), *End = MB.getBufferEnd();
@@ -1202,45 +675,14 @@
   // Add a null byte and then return all but that byte.
   OutputBuffer.push_back('\0');
   return StringRef(OutputBuffer.data(), OutputBuffer.size() - 1);
->>>>>>> 2d6f946e
 }
 
 static bool IsPartOfWord(char c) {
-    return (isalnum(c) || c == '-' || c == '_');
+  return (isalnum(c) || c == '-' || c == '_');
 }
 
 // Get the size of the prefix extension.
 static size_t CheckTypeSize(Check::CheckType Ty) {
-<<<<<<< HEAD
-    switch (Ty) {
-        case Check::CheckNone:
-        case Check::CheckBadNot:
-            return 0;
-            
-        case Check::CheckPlain:
-            return sizeof(":") - 1;
-            
-        case Check::CheckNext:
-            return sizeof("-NEXT:") - 1;
-            
-        case Check::CheckSame:
-            return sizeof("-SAME:") - 1;
-            
-        case Check::CheckNot:
-            return sizeof("-NOT:") - 1;
-            
-        case Check::CheckDAG:
-            return sizeof("-DAG:") - 1;
-            
-        case Check::CheckLabel:
-            return sizeof("-LABEL:") - 1;
-            
-        case Check::CheckEOF:
-            llvm_unreachable("Should not be using EOF size");
-    }
-    
-    llvm_unreachable("Bad check type");
-=======
   switch (Ty) {
   case Check::CheckNone:
   case Check::CheckBadNot:
@@ -1269,44 +711,17 @@
   }
 
   llvm_unreachable("Bad check type");
->>>>>>> 2d6f946e
 }
 
 static Check::CheckType FindCheckType(StringRef Buffer, StringRef Prefix) {
-    char NextChar = Buffer[Prefix.size()];
-    
-    // Verify that the : is present after the prefix.
-    if (NextChar == ':')
-        return Check::CheckPlain;
-    
-    if (NextChar != '-')
-        return Check::CheckNone;
-    
-    StringRef Rest = Buffer.drop_front(Prefix.size() + 1);
-    if (Rest.startswith("NEXT:"))
-        return Check::CheckNext;
-    
-    if (Rest.startswith("SAME:"))
-        return Check::CheckSame;
-    
-    if (Rest.startswith("NOT:"))
-        return Check::CheckNot;
-    
-    if (Rest.startswith("DAG:"))
-        return Check::CheckDAG;
-    
-    if (Rest.startswith("LABEL:"))
-        return Check::CheckLabel;
-    
-    // You can't combine -NOT with another suffix.
-    if (Rest.startswith("DAG-NOT:") || Rest.startswith("NOT-DAG:") ||
-        Rest.startswith("NEXT-NOT:") || Rest.startswith("NOT-NEXT:") ||
-        Rest.startswith("SAME-NOT:") || Rest.startswith("NOT-SAME:"))
-        return Check::CheckBadNot;
-    
+  char NextChar = Buffer[Prefix.size()];
+
+  // Verify that the : is present after the prefix.
+  if (NextChar == ':')
+    return Check::CheckPlain;
+
+  if (NextChar != '-')
     return Check::CheckNone;
-<<<<<<< HEAD
-=======
 
   StringRef Rest = Buffer.drop_front(Prefix.size() + 1);
   if (Rest.startswith("NEXT:"))
@@ -1331,14 +746,13 @@
     return Check::CheckBadNot;
 
   return Check::CheckNone;
->>>>>>> 2d6f946e
 }
 
 // From the given position, find the next character after the word.
 static size_t SkipWord(StringRef Str, size_t Loc) {
-    while (Loc < Str.size() && IsPartOfWord(Str[Loc]))
-        ++Loc;
-    return Loc;
+  while (Loc < Str.size() && IsPartOfWord(Str[Loc]))
+    ++Loc;
+  return Loc;
 }
 
 /// Search the buffer for the first prefix in the prefix regular expression.
@@ -1363,49 +777,6 @@
 static StringRef FindFirstMatchingPrefix(Regex &PrefixRE, StringRef &Buffer,
                                          unsigned &LineNumber,
                                          Check::CheckType &CheckTy) {
-<<<<<<< HEAD
-    SmallVector<StringRef, 2> Matches;
-    
-    while (!Buffer.empty()) {
-        // Find the first (longest) match using the RE.
-        if (!PrefixRE.match(Buffer, &Matches))
-            // No match at all, bail.
-            return StringRef();
-        
-        StringRef Prefix = Matches[0];
-        Matches.clear();
-        
-        assert(Prefix.data() >= Buffer.data() &&
-               Prefix.data() < Buffer.data() + Buffer.size() &&
-               "Prefix doesn't start inside of buffer!");
-        size_t Loc = Prefix.data() - Buffer.data();
-        StringRef Skipped = Buffer.substr(0, Loc);
-        Buffer = Buffer.drop_front(Loc);
-        LineNumber += Skipped.count('\n');
-        
-        // Check that the matched prefix isn't a suffix of some other check-like
-        // word.
-        // FIXME: This is a very ad-hoc check. it would be better handled in some
-        // other way. Among other things it seems hard to distinguish between
-        // intentional and unintentional uses of this feature.
-        if (Skipped.empty() || !IsPartOfWord(Skipped.back())) {
-            // Now extract the type.
-            CheckTy = FindCheckType(Buffer, Prefix);
-            
-            // If we've found a valid check type for this prefix, we're done.
-            if (CheckTy != Check::CheckNone)
-                return Prefix;
-        }
-        
-        // If we didn't successfully find a prefix, we need to skip this invalid
-        // prefix and continue scanning. We directly skip the prefix that was
-        // matched and any additional parts of that check-like word.
-        Buffer = Buffer.drop_front(SkipWord(Buffer, Prefix.size()));
-    }
-    
-    // We ran out of buffer while skipping partial matches so give up.
-    return StringRef();
-=======
   SmallVector<StringRef, 2> Matches;
 
   while (!Buffer.empty()) {
@@ -1447,7 +818,6 @@
 
   // We ran out of buffer while skipping partial matches so give up.
   return StringRef();
->>>>>>> 2d6f946e
 }
 
 /// Read the check file, which specifies the sequence of expected strings.
@@ -1456,105 +826,6 @@
 /// an error, false otherwise.
 static bool ReadCheckFile(SourceMgr &SM, StringRef Buffer, Regex &PrefixRE,
                           std::vector<CheckString> &CheckStrings) {
-<<<<<<< HEAD
-    std::vector<Pattern> ImplicitNegativeChecks;
-    for (const auto &PatternString : ImplicitCheckNot) {
-        // Create a buffer with fake command line content in order to display the
-        // command line option responsible for the specific implicit CHECK-NOT.
-        std::string Prefix = (Twine("-") + ImplicitCheckNot.ArgStr + "='").str();
-        std::string Suffix = "'";
-        std::unique_ptr<MemoryBuffer> CmdLine = MemoryBuffer::getMemBufferCopy(
-                                                                               Prefix + PatternString + Suffix, "command line");
-        
-        StringRef PatternInBuffer =
-        CmdLine->getBuffer().substr(Prefix.size(), PatternString.size());
-        SM.AddNewSourceBuffer(std::move(CmdLine), SMLoc());
-        
-        ImplicitNegativeChecks.push_back(Pattern(Check::CheckNot));
-        ImplicitNegativeChecks.back().ParsePattern(PatternInBuffer,
-                                                   "IMPLICIT-CHECK", SM, 0);
-    }
-    
-    std::vector<Pattern> DagNotMatches = ImplicitNegativeChecks;
-    
-    // LineNumber keeps track of the line on which CheckPrefix instances are
-    // found.
-    unsigned LineNumber = 1;
-    
-    while (1) {
-        Check::CheckType CheckTy;
-        
-        // See if a prefix occurs in the memory buffer.
-        StringRef UsedPrefix = FindFirstMatchingPrefix(PrefixRE, Buffer, LineNumber,
-                                                       CheckTy);
-        if (UsedPrefix.empty())
-            break;
-        assert(UsedPrefix.data() == Buffer.data() &&
-               "Failed to move Buffer's start forward, or pointed prefix outside "
-               "of the buffer!");
-        
-        // Location to use for error messages.
-        const char *UsedPrefixStart = UsedPrefix.data();
-        
-        // Skip the buffer to the end.
-        Buffer = Buffer.drop_front(UsedPrefix.size() + CheckTypeSize(CheckTy));
-        
-        // Complain about useful-looking but unsupported suffixes.
-        if (CheckTy == Check::CheckBadNot) {
-            SM.PrintMessage(SMLoc::getFromPointer(Buffer.data()), SourceMgr::DK_Error,
-                            "unsupported -NOT combo on prefix '" + UsedPrefix + "'");
-            return true;
-        }
-        
-        // Okay, we found the prefix, yay. Remember the rest of the line, but ignore
-        // leading whitespace.
-        if (!(NoCanonicalizeWhiteSpace && MatchFullLines))
-            Buffer = Buffer.substr(Buffer.find_first_not_of(" \t"));
-        
-        // Scan ahead to the end of line.
-        size_t EOL = Buffer.find_first_of("\n\r");
-        
-        // Remember the location of the start of the pattern, for diagnostics.
-        SMLoc PatternLoc = SMLoc::getFromPointer(Buffer.data());
-        
-        // Parse the pattern.
-        Pattern P(CheckTy);
-        if (P.ParsePattern(Buffer.substr(0, EOL), UsedPrefix, SM, LineNumber))
-            return true;
-        
-        // Verify that CHECK-LABEL lines do not define or use variables
-        if ((CheckTy == Check::CheckLabel) && P.hasVariable()) {
-            SM.PrintMessage(
-                            SMLoc::getFromPointer(UsedPrefixStart), SourceMgr::DK_Error,
-                            "found '" + UsedPrefix + "-LABEL:'"
-                            " with variable definition or use");
-            return true;
-        }
-        
-        Buffer = Buffer.substr(EOL);
-        
-        // Verify that CHECK-NEXT lines have at least one CHECK line before them.
-        if ((CheckTy == Check::CheckNext || CheckTy == Check::CheckSame) &&
-            CheckStrings.empty()) {
-            StringRef Type = CheckTy == Check::CheckNext ? "NEXT" : "SAME";
-            SM.PrintMessage(SMLoc::getFromPointer(UsedPrefixStart),
-                            SourceMgr::DK_Error,
-                            "found '" + UsedPrefix + "-" + Type +
-                            "' without previous '" + UsedPrefix + ": line");
-            return true;
-        }
-        
-        // Handle CHECK-DAG/-NOT.
-        if (CheckTy == Check::CheckDAG || CheckTy == Check::CheckNot) {
-            DagNotMatches.push_back(P);
-            continue;
-        }
-        
-        // Okay, add the string we captured to the output vector and move on.
-        CheckStrings.emplace_back(P, UsedPrefix, PatternLoc);
-        std::swap(DagNotMatches, CheckStrings.back().DagNotStrings);
-        DagNotMatches = ImplicitNegativeChecks;
-=======
   std::vector<Pattern> ImplicitNegativeChecks;
   for (const auto &PatternString : ImplicitCheckNot) {
     // Create a buffer with fake command line content in order to display the
@@ -1640,36 +911,13 @@
                       "found '" + UsedPrefix + "-" + Type +
                           "' without previous '" + UsedPrefix + ": line");
       return true;
->>>>>>> 2d6f946e
-    }
-    
-    // Add an EOF pattern for any trailing CHECK-DAG/-NOTs, and use the first
-    // prefix as a filler for the error message.
-    if (!DagNotMatches.empty()) {
-        CheckStrings.emplace_back(Pattern(Check::CheckEOF), *CheckPrefixes.begin(),
-                                  SMLoc::getFromPointer(Buffer.data()));
-        std::swap(DagNotMatches, CheckStrings.back().DagNotStrings);
-    }
-<<<<<<< HEAD
-    
-    if (CheckStrings.empty()) {
-        errs() << "error: no check strings found with prefix"
-        << (CheckPrefixes.size() > 1 ? "es " : " ");
-        prefix_iterator I = CheckPrefixes.begin();
-        prefix_iterator E = CheckPrefixes.end();
-        if (I != E) {
-            errs() << "\'" << *I << ":'";
-            ++I;
-        }
-        for (; I != E; ++I)
-            errs() << ", \'" << *I << ":'";
-        
-        errs() << '\n';
-        return true;
-    }
-    
-    return false;
-=======
+    }
+
+    // Handle CHECK-DAG/-NOT.
+    if (CheckTy == Check::CheckDAG || CheckTy == Check::CheckNot) {
+      DagNotMatches.push_back(P);
+      continue;
+    }
 
     // Okay, add the string we captured to the output vector and move on.
     CheckStrings.emplace_back(P, UsedPrefix, PatternLoc);
@@ -1702,56 +950,35 @@
   }
 
   return false;
->>>>>>> 2d6f946e
 }
 
 static void PrintCheckFailed(const SourceMgr &SM, SMLoc Loc, const Pattern &Pat,
                              StringRef Buffer,
                              StringMap<StringRef> &VariableTable) {
-    // Otherwise, we have an error, emit an error message.
-    SM.PrintMessage(Loc, SourceMgr::DK_Error,
-                    "expected string not found in input");
-    
-    // Print the "scanning from here" line.  If the current position is at the
-    // end of a line, advance to the start of the next line.
-    Buffer = Buffer.substr(Buffer.find_first_not_of(" \t\n\r"));
-    
-    SM.PrintMessage(SMLoc::getFromPointer(Buffer.data()), SourceMgr::DK_Note,
-                    "scanning from here");
-    
-    // Allow the pattern to print additional information if desired.
-    Pat.PrintFailureInfo(SM, Buffer, VariableTable);
+  // Otherwise, we have an error, emit an error message.
+  SM.PrintMessage(Loc, SourceMgr::DK_Error,
+                  "expected string not found in input");
+
+  // Print the "scanning from here" line.  If the current position is at the
+  // end of a line, advance to the start of the next line.
+  Buffer = Buffer.substr(Buffer.find_first_not_of(" \t\n\r"));
+
+  SM.PrintMessage(SMLoc::getFromPointer(Buffer.data()), SourceMgr::DK_Note,
+                  "scanning from here");
+
+  // Allow the pattern to print additional information if desired.
+  Pat.PrintFailureInfo(SM, Buffer, VariableTable);
 }
 
 static void PrintCheckFailed(const SourceMgr &SM, const CheckString &CheckStr,
                              StringRef Buffer,
                              StringMap<StringRef> &VariableTable) {
-    PrintCheckFailed(SM, CheckStr.Loc, CheckStr.Pat, Buffer, VariableTable);
+  PrintCheckFailed(SM, CheckStr.Loc, CheckStr.Pat, Buffer, VariableTable);
 }
 
 /// Count the number of newlines in the specified range.
 static unsigned CountNumNewlinesBetween(StringRef Range,
                                         const char *&FirstNewLine) {
-<<<<<<< HEAD
-    unsigned NumNewLines = 0;
-    while (1) {
-        // Scan for newline.
-        Range = Range.substr(Range.find_first_of("\n\r"));
-        if (Range.empty())
-            return NumNewLines;
-        
-        ++NumNewLines;
-        
-        // Handle \n\r and \r\n as a single newline.
-        if (Range.size() > 1 && (Range[1] == '\n' || Range[1] == '\r') &&
-            (Range[0] != Range[1]))
-            Range = Range.substr(1);
-        Range = Range.substr(1);
-        
-        if (NumNewLines == 1)
-            FirstNewLine = Range.begin();
-    }
-=======
   unsigned NumNewLines = 0;
   while (1) {
     // Scan for newline.
@@ -1770,59 +997,12 @@
     if (NumNewLines == 1)
       FirstNewLine = Range.begin();
   }
->>>>>>> 2d6f946e
 }
 
 /// Match check string and its "not strings" and/or "dag strings".
 size_t CheckString::Check(const SourceMgr &SM, StringRef Buffer,
                           bool IsLabelScanMode, size_t &MatchLen,
                           StringMap<StringRef> &VariableTable) const {
-<<<<<<< HEAD
-    size_t LastPos = 0;
-    std::vector<const Pattern *> NotStrings;
-    
-    // IsLabelScanMode is true when we are scanning forward to find CHECK-LABEL
-    // bounds; we have not processed variable definitions within the bounded block
-    // yet so cannot handle any final CHECK-DAG yet; this is handled when going
-    // over the block again (including the last CHECK-LABEL) in normal mode.
-    if (!IsLabelScanMode) {
-        // Match "dag strings" (with mixed "not strings" if any).
-        LastPos = CheckDag(SM, Buffer, NotStrings, VariableTable);
-        if (LastPos == StringRef::npos)
-            return StringRef::npos;
-    }
-    
-    // Match itself from the last position after matching CHECK-DAG.
-    StringRef MatchBuffer = Buffer.substr(LastPos);
-    size_t MatchPos = Pat.Match(MatchBuffer, MatchLen, VariableTable);
-    if (MatchPos == StringRef::npos) {
-        PrintCheckFailed(SM, *this, MatchBuffer, VariableTable);
-        return StringRef::npos;
-    }
-    
-    // Similar to the above, in "label-scan mode" we can't yet handle CHECK-NEXT
-    // or CHECK-NOT
-    if (!IsLabelScanMode) {
-        StringRef SkippedRegion = Buffer.substr(LastPos, MatchPos);
-        
-        // If this check is a "CHECK-NEXT", verify that the previous match was on
-        // the previous line (i.e. that there is one newline between them).
-        if (CheckNext(SM, SkippedRegion))
-            return StringRef::npos;
-        
-        // If this check is a "CHECK-SAME", verify that the previous match was on
-        // the same line (i.e. that there is no newline between them).
-        if (CheckSame(SM, SkippedRegion))
-            return StringRef::npos;
-        
-        // If this match had "not strings", verify that they don't exist in the
-        // skipped region.
-        if (CheckNot(SM, SkippedRegion, NotStrings, VariableTable))
-            return StringRef::npos;
-    }
-    
-    return LastPos + MatchPos;
-=======
   size_t LastPos = 0;
   std::vector<const Pattern *> NotStrings;
 
@@ -1867,83 +1047,13 @@
   }
 
   return LastPos + MatchPos;
->>>>>>> 2d6f946e
 }
 
 /// Verify there is a single line in the given buffer.
 bool CheckString::CheckNext(const SourceMgr &SM, StringRef Buffer) const {
-<<<<<<< HEAD
-    if (Pat.getCheckTy() != Check::CheckNext)
-        return false;
-    
-    // Count the number of newlines between the previous match and this one.
-    assert(Buffer.data() !=
-           SM.getMemoryBuffer(SM.FindBufferContainingLoc(
-                                                         SMLoc::getFromPointer(Buffer.data())))
-           ->getBufferStart() &&
-           "CHECK-NEXT can't be the first check in a file");
-    
-    const char *FirstNewLine = nullptr;
-    unsigned NumNewLines = CountNumNewlinesBetween(Buffer, FirstNewLine);
-    
-    if (NumNewLines == 0) {
-        SM.PrintMessage(Loc, SourceMgr::DK_Error,
-                        Prefix + "-NEXT: is on the same line as previous match");
-        SM.PrintMessage(SMLoc::getFromPointer(Buffer.end()), SourceMgr::DK_Note,
-                        "'next' match was here");
-        SM.PrintMessage(SMLoc::getFromPointer(Buffer.data()), SourceMgr::DK_Note,
-                        "previous match ended here");
-        return true;
-    }
-    
-    if (NumNewLines != 1) {
-        SM.PrintMessage(Loc, SourceMgr::DK_Error,
-                        Prefix +
-                        "-NEXT: is not on the line after the previous match");
-        SM.PrintMessage(SMLoc::getFromPointer(Buffer.end()), SourceMgr::DK_Note,
-                        "'next' match was here");
-        SM.PrintMessage(SMLoc::getFromPointer(Buffer.data()), SourceMgr::DK_Note,
-                        "previous match ended here");
-        SM.PrintMessage(SMLoc::getFromPointer(FirstNewLine), SourceMgr::DK_Note,
-                        "non-matching line after previous match is here");
-        return true;
-    }
-    
-=======
   if (Pat.getCheckTy() != Check::CheckNext)
->>>>>>> 2d6f946e
     return false;
-}
-
-<<<<<<< HEAD
-/// Verify there is no newline in the given buffer.
-bool CheckString::CheckSame(const SourceMgr &SM, StringRef Buffer) const {
-    if (Pat.getCheckTy() != Check::CheckSame)
-        return false;
-    
-    // Count the number of newlines between the previous match and this one.
-    assert(Buffer.data() !=
-           SM.getMemoryBuffer(SM.FindBufferContainingLoc(
-                                                         SMLoc::getFromPointer(Buffer.data())))
-           ->getBufferStart() &&
-           "CHECK-SAME can't be the first check in a file");
-    
-    const char *FirstNewLine = nullptr;
-    unsigned NumNewLines = CountNumNewlinesBetween(Buffer, FirstNewLine);
-    
-    if (NumNewLines != 0) {
-        SM.PrintMessage(Loc, SourceMgr::DK_Error,
-                        Prefix +
-                        "-SAME: is not on the same line as the previous match");
-        SM.PrintMessage(SMLoc::getFromPointer(Buffer.end()), SourceMgr::DK_Note,
-                        "'next' match was here");
-        SM.PrintMessage(SMLoc::getFromPointer(Buffer.data()), SourceMgr::DK_Note,
-                        "previous match ended here");
-        return true;
-    }
-    
-    return false;
-=======
+
   // Count the number of newlines between the previous match and this one.
   assert(Buffer.data() !=
              SM.getMemoryBuffer(SM.FindBufferContainingLoc(
@@ -2007,32 +1117,12 @@
   }
 
   return false;
->>>>>>> 2d6f946e
 }
 
 /// Verify there's no "not strings" in the given buffer.
 bool CheckString::CheckNot(const SourceMgr &SM, StringRef Buffer,
                            const std::vector<const Pattern *> &NotStrings,
                            StringMap<StringRef> &VariableTable) const {
-<<<<<<< HEAD
-    for (const Pattern *Pat : NotStrings) {
-        assert((Pat->getCheckTy() == Check::CheckNot) && "Expect CHECK-NOT!");
-        
-        size_t MatchLen = 0;
-        size_t Pos = Pat->Match(Buffer, MatchLen, VariableTable);
-        
-        if (Pos == StringRef::npos)
-            continue;
-        
-        SM.PrintMessage(SMLoc::getFromPointer(Buffer.data() + Pos),
-                        SourceMgr::DK_Error, Prefix + "-NOT: string occurred!");
-        SM.PrintMessage(Pat->getLoc(), SourceMgr::DK_Note,
-                        Prefix + "-NOT: pattern specified here");
-        return true;
-    }
-    
-    return false;
-=======
   for (const Pattern *Pat : NotStrings) {
     assert((Pat->getCheckTy() == Check::CheckNot) && "Expect CHECK-NOT!");
 
@@ -2050,81 +1140,12 @@
   }
 
   return false;
->>>>>>> 2d6f946e
 }
 
 /// Match "dag strings" and their mixed "not strings".
 size_t CheckString::CheckDag(const SourceMgr &SM, StringRef Buffer,
                              std::vector<const Pattern *> &NotStrings,
                              StringMap<StringRef> &VariableTable) const {
-<<<<<<< HEAD
-    if (DagNotStrings.empty())
-        return 0;
-    
-    size_t LastPos = 0;
-    size_t StartPos = LastPos;
-    
-    for (const Pattern &Pat : DagNotStrings) {
-        assert((Pat.getCheckTy() == Check::CheckDAG ||
-                Pat.getCheckTy() == Check::CheckNot) &&
-               "Invalid CHECK-DAG or CHECK-NOT!");
-        
-        if (Pat.getCheckTy() == Check::CheckNot) {
-            NotStrings.push_back(&Pat);
-            continue;
-        }
-        
-        assert((Pat.getCheckTy() == Check::CheckDAG) && "Expect CHECK-DAG!");
-        
-        size_t MatchLen = 0, MatchPos;
-        
-        // CHECK-DAG always matches from the start.
-        StringRef MatchBuffer = Buffer.substr(StartPos);
-        MatchPos = Pat.Match(MatchBuffer, MatchLen, VariableTable);
-        // With a group of CHECK-DAGs, a single mismatching means the match on
-        // that group of CHECK-DAGs fails immediately.
-        if (MatchPos == StringRef::npos) {
-            PrintCheckFailed(SM, Pat.getLoc(), Pat, MatchBuffer, VariableTable);
-            return StringRef::npos;
-        }
-        // Re-calc it as the offset relative to the start of the original string.
-        MatchPos += StartPos;
-        
-        if (!NotStrings.empty()) {
-            if (MatchPos < LastPos) {
-                // Reordered?
-                SM.PrintMessage(SMLoc::getFromPointer(Buffer.data() + MatchPos),
-                                SourceMgr::DK_Error,
-                                Prefix + "-DAG: found a match of CHECK-DAG"
-                                " reordering across a CHECK-NOT");
-                SM.PrintMessage(SMLoc::getFromPointer(Buffer.data() + LastPos),
-                                SourceMgr::DK_Note,
-                                Prefix + "-DAG: the farthest match of CHECK-DAG"
-                                " is found here");
-                SM.PrintMessage(NotStrings[0]->getLoc(), SourceMgr::DK_Note,
-                                Prefix + "-NOT: the crossed pattern specified"
-                                " here");
-                SM.PrintMessage(Pat.getLoc(), SourceMgr::DK_Note,
-                                Prefix + "-DAG: the reordered pattern specified"
-                                " here");
-                return StringRef::npos;
-            }
-            // All subsequent CHECK-DAGs should be matched from the farthest
-            // position of all precedent CHECK-DAGs (including this one.)
-            StartPos = LastPos;
-            // If there's CHECK-NOTs between two CHECK-DAGs or from CHECK to
-            // CHECK-DAG, verify that there's no 'not' strings occurred in that
-            // region.
-            StringRef SkippedRegion = Buffer.slice(LastPos, MatchPos);
-            if (CheckNot(SM, SkippedRegion, NotStrings, VariableTable))
-                return StringRef::npos;
-            // Clear "not strings".
-            NotStrings.clear();
-        }
-        
-        // Update the last position with CHECK-DAG matches.
-        LastPos = std::max(MatchPos + MatchLen, LastPos);
-=======
   if (DagNotStrings.empty())
     return 0;
 
@@ -2187,61 +1208,22 @@
         return StringRef::npos;
       // Clear "not strings".
       NotStrings.clear();
->>>>>>> 2d6f946e
-    }
-    
-    return LastPos;
+    }
+
+    // Update the last position with CHECK-DAG matches.
+    LastPos = std::max(MatchPos + MatchLen, LastPos);
+  }
+
+  return LastPos;
 }
 
 // A check prefix must contain only alphanumeric, hyphens and underscores.
 static bool ValidateCheckPrefix(StringRef CheckPrefix) {
-    Regex Validator("^[a-zA-Z0-9_-]*$");
-    return Validator.match(CheckPrefix);
+  Regex Validator("^[a-zA-Z0-9_-]*$");
+  return Validator.match(CheckPrefix);
 }
 
 static bool ValidateCheckPrefixes() {
-<<<<<<< HEAD
-    StringSet<> PrefixSet;
-    
-    for (StringRef Prefix : CheckPrefixes) {
-        // Reject empty prefixes.
-        if (Prefix == "")
-            return false;
-        
-        if (!PrefixSet.insert(Prefix).second)
-            return false;
-        
-        if (!ValidateCheckPrefix(Prefix))
-            return false;
-    }
-    
-    return true;
-}
-
-// Combines the check prefixes into a single regex so that we can efficiently
-// scan for any of the set.
-//
-// The semantics are that the longest-match wins which matches our regex
-// library.
-static Regex buildCheckPrefixRegex() {
-    // I don't think there's a way to specify an initial value for cl::list,
-    // so if nothing was specified, add the default
-    if (CheckPrefixes.empty())
-        CheckPrefixes.push_back("CHECK");
-    
-    // We already validated the contents of CheckPrefixes so just concatenate
-    // them as alternatives.
-    SmallString<32> PrefixRegexStr;
-    for (StringRef Prefix : CheckPrefixes) {
-        if (Prefix != CheckPrefixes.front())
-            PrefixRegexStr.push_back('|');
-        
-        PrefixRegexStr.append(Prefix);
-    }
-    
-    return Regex(PrefixRegexStr);
-}
-=======
   StringSet<> PrefixSet;
 
   for (StringRef Prefix : CheckPrefixes) {
@@ -2251,164 +1233,14 @@
 
     if (!PrefixSet.insert(Prefix).second)
       return false;
->>>>>>> 2d6f946e
-
-static void DumpCommandLine(int argc, char **argv) {
-    errs() << "FileCheck command line: ";
-    for (int I = 0; I < argc; I++)
-        errs() << " " << argv[I];
-    errs() << "\n";
-}
-
-// Remove local variables from \p VariableTable. Global variables
-// (start with '$') are preserved.
-static void ClearLocalVars(StringMap<StringRef> &VariableTable) {
-    SmallVector<StringRef, 16> LocalVars;
-    for (const auto &Var : VariableTable)
-        if (Var.first()[0] != '$')
-            LocalVars.push_back(Var.first());
-    
-    for (const auto &Var : LocalVars)
-        VariableTable.erase(Var);
-}
-
-<<<<<<< HEAD
-/// Check the input to FileCheck provided in the \p Buffer against the \p
-/// CheckStrings read from the check file.
-///
-/// Returns false if the input fails to satisfy the checks.
-bool CheckInput(SourceMgr &SM, StringRef Buffer,
-                ArrayRef<CheckString> CheckStrings) {
-    bool ChecksFailed = false;
-    
-    /// VariableTable - This holds all the current filecheck variables.
-    StringMap<StringRef> VariableTable;
-    
-    unsigned i = 0, j = 0, e = CheckStrings.size();
-    while (true) {
-        StringRef CheckRegion;
-        if (j == e) {
-            CheckRegion = Buffer;
-        } else {
-            const CheckString &CheckLabelStr = CheckStrings[j];
-            if (CheckLabelStr.Pat.getCheckTy() != Check::CheckLabel) {
-                ++j;
-                continue;
-            }
-            
-            // Scan to next CHECK-LABEL match, ignoring CHECK-NOT and CHECK-DAG
-            size_t MatchLabelLen = 0;
-            size_t MatchLabelPos =
-            CheckLabelStr.Check(SM, Buffer, true, MatchLabelLen, VariableTable);
-            if (MatchLabelPos == StringRef::npos)
-                // Immediately bail of CHECK-LABEL fails, nothing else we can do.
-                return false;
-            
-            CheckRegion = Buffer.substr(0, MatchLabelPos + MatchLabelLen);
-            Buffer = Buffer.substr(MatchLabelPos + MatchLabelLen);
-            ++j;
-        }
-        
-        if (EnableVarScope)
-            ClearLocalVars(VariableTable);
-        
-        for (; i != j; ++i) {
-            const CheckString &CheckStr = CheckStrings[i];
-            
-            // Check each string within the scanned region, including a second check
-            // of any final CHECK-LABEL (to verify CHECK-NOT and CHECK-DAG)
-            size_t MatchLen = 0;
-            size_t MatchPos =
-            CheckStr.Check(SM, CheckRegion, false, MatchLen, VariableTable);
-            
-            if (MatchPos == StringRef::npos) {
-                ChecksFailed = true;
-                i = j;
-                break;
-            }
-            
-            CheckRegion = CheckRegion.substr(MatchPos + MatchLen);
-        }
-        
-        if (j == e)
-            break;
-    }
-    
-    // Success if no checks failed.
-    return !ChecksFailed;
-}
-
-int main(int argc, char **argv) {
-    sys::PrintStackTraceOnErrorSignal(argv[0]);
-    PrettyStackTraceProgram X(argc, argv);
-    cl::ParseCommandLineOptions(argc, argv);
-    
-    if (!ValidateCheckPrefixes()) {
-        errs() << "Supplied check-prefix is invalid! Prefixes must be unique and "
-        "start with a letter and contain only alphanumeric characters, "
-        "hyphens and underscores\n";
-        return 2;
-    }
-    
-    Regex PrefixRE = buildCheckPrefixRegex();
-    std::string REError;
-    if (!PrefixRE.isValid(REError)) {
-        errs() << "Unable to combine check-prefix strings into a prefix regular "
-        "expression! This is likely a bug in FileCheck's verification of "
-        "the check-prefix strings. Regular expression parsing failed "
-        "with the following error: "
-        << REError << "\n";
-        return 2;
-    }
-    
-    SourceMgr SM;
-    
-    // Read the expected strings from the check file.
-    ErrorOr<std::unique_ptr<MemoryBuffer>> CheckFileOrErr =
-    MemoryBuffer::getFileOrSTDIN(CheckFilename);
-    if (std::error_code EC = CheckFileOrErr.getError()) {
-        errs() << "Could not open check file '" << CheckFilename
-        << "': " << EC.message() << '\n';
-        return 2;
-    }
-    MemoryBuffer &CheckFile = *CheckFileOrErr.get();
-    
-    SmallString<4096> CheckFileBuffer;
-    StringRef CheckFileText = CanonicalizeFile(CheckFile, CheckFileBuffer);
-    
-    SM.AddNewSourceBuffer(MemoryBuffer::getMemBuffer(
-                                                     CheckFileText, CheckFile.getBufferIdentifier()),
-                          SMLoc());
-    
-    std::vector<CheckString> CheckStrings;
-    if (ReadCheckFile(SM, CheckFileText, PrefixRE, CheckStrings))
-        return 2;
-    
-    // Open the file to check and add it to SourceMgr.
-    ErrorOr<std::unique_ptr<MemoryBuffer>> InputFileOrErr =
-    MemoryBuffer::getFileOrSTDIN(InputFilename);
-    if (std::error_code EC = InputFileOrErr.getError()) {
-        errs() << "Could not open input file '" << InputFilename
-        << "': " << EC.message() << '\n';
-        return 2;
-    }
-    MemoryBuffer &InputFile = *InputFileOrErr.get();
-    
-    if (InputFile.getBufferSize() == 0 && !AllowEmptyInput) {
-        errs() << "FileCheck error: '" << InputFilename << "' is empty.\n";
-        DumpCommandLine(argc, argv);
-        return 2;
-    }
-    
-    SmallString<4096> InputFileBuffer;
-    StringRef InputFileText = CanonicalizeFile(InputFile, InputFileBuffer);
-    
-    SM.AddNewSourceBuffer(MemoryBuffer::getMemBuffer(
-                                                     InputFileText, InputFile.getBufferIdentifier()),
-                          SMLoc());
-    
-    return CheckInput(SM, InputFileText, CheckStrings) ? EXIT_SUCCESS : 1;
-=======
+
+    if (!ValidateCheckPrefix(Prefix))
+      return false;
+  }
+
+  return true;
+}
+
 // Combines the check prefixes into a single regex so that we can efficiently
 // scan for any of the set.
 //
@@ -2587,5 +1419,4 @@
                         SMLoc());
 
   return CheckInput(SM, InputFileText, CheckStrings) ? EXIT_SUCCESS : 1;
->>>>>>> 2d6f946e
 }