--- conflicted
+++ resolved
@@ -42,8 +42,8 @@
         # ldc2.conf:
 
         # 1) x86_64 iOS: already present (55-target-ios-x86_64.conf)
-        # 2) arm64 iOS config
-        cp ../ldc2-arm64/etc/ldc2.conf/55-target-ios-arm64.conf etc/ldc2.conf/
+        # 2) arm64 iOS and iOS-simulator
+        cp ../ldc2-arm64/etc/ldc2.conf/55-target-ios*-arm64.conf etc/ldc2.conf/
         # 3) x86_64 & arm64 macOS
         rm etc/ldc2.conf/50-target-default.conf # the original x86_64 config
         for arch in x86_64 arm64; do
@@ -55,55 +55,6 @@
             ];
             rpath = "%%ldcbinarypath%%/../lib-${arch}";
         };
-<<<<<<< HEAD
-
-        "arm64-apple-":
-        {
-            lib-dirs = [
-                "%%ldcbinarypath%%/../lib-arm64",
-            ];
-            rpath = "%%ldcbinarypath%%/../lib-arm64";
-        };
-
-        // iOS:
-
-        "x86_64-apple-ios":
-        {
-            switches ~= [
-                "-Xcc=-isysroot",
-                "-Xcc=/Applications/Xcode.app/Contents/Developer/Platforms/iPhoneSimulator.platform/Developer/SDKs/iPhoneSimulator.sdk",
-            ];
-            lib-dirs = [
-                "%%ldcbinarypath%%/../lib-ios-x86_64",
-            ];
-            rpath = "%%ldcbinarypath%%/../lib-ios-x86_64";
-        };
-        "arm64-apple-ios":
-        {
-            switches ~= [
-                "-Xcc=-isysroot",
-                "-Xcc=/Applications/Xcode.app/Contents/Developer/Platforms/iPhoneOS.platform/Developer/SDKs/iPhoneOS.sdk",
-            ];
-            lib-dirs = [
-                "%%ldcbinarypath%%/../lib-ios-arm64",
-            ];
-            rpath = "%%ldcbinarypath%%/../lib-ios-arm64";
-        };
-        "arm64-apple-ios.*-simulator":
-        {
-            switches ~= [
-                "-Xcc=-isysroot",
-                "-Xcc=/Applications/Xcode.app/Contents/Developer/Platforms/iPhoneSimulator.platform/Developer/SDKs/iPhoneSimulator.sdk",
-            ],
-            lib-dirs = [
-                "%%ldcbinarypath%%/../lib-ios-arm64-simulator",
-            ],
-            rpath = "%%ldcbinarypath%%/../lib-ios-arm64-simulator";
-        };
-
-        // WebAssembly
-=======
->>>>>>> 789efab9
         EOF
         done
 
