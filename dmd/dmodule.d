/**
 * Defines a package and module.
 *
 * Specification: $(LINK2 https://dlang.org/spec/module.html, Modules)
 *
 * Copyright:   Copyright (C) 1999-2025 by The D Language Foundation, All Rights Reserved
 * Authors:     $(LINK2 https://www.digitalmars.com, Walter Bright)
 * License:     $(LINK2 https://www.boost.org/LICENSE_1_0.txt, Boost License 1.0)
 * Source:      $(LINK2 https://github.com/dlang/dmd/blob/master/compiler/src/dmd/dmodule.d, _dmodule.d)
 * Documentation:  https://dlang.org/phobos/dmd_dmodule.html
 * Coverage:    https://codecov.io/gh/dlang/dmd/src/master/compiler/src/dmd/dmodule.d
 */

module dmd.dmodule;

import core.stdc.stdio;
import core.stdc.stdlib;
import core.stdc.string;

import dmd.aggregate;
import dmd.arraytypes;
import dmd.astcodegen;
import dmd.astenums;
import dmd.common.outbuffer;
import dmd.compiler;
import dmd.cparse;
import dmd.declaration;
import dmd.dimport;
import dmd.dmacro;
import dmd.doc;
import dmd.dscope;
import dmd.dsymbol;
import dmd.errors;
import dmd.errorsink;
import dmd.expression;
import dmd.file_manager;
import dmd.func;
import dmd.globals;
import dmd.id;
import dmd.identifier;
import dmd.location;
import dmd.parse;
import dmd.root.array;
import dmd.root.file;
import dmd.root.filename;
import dmd.root.port;
import dmd.root.rmem;
import dmd.root.string;
import dmd.rootobject;
import dmd.semantic2;
import dmd.semantic3;
import dmd.target;
import dmd.utils;
import dmd.visitor;

version (Windows)
{
    enum PathSeparator = '\\';
}
else version (Posix)
{
    enum PathSeparator = '/';
}
else
    static assert(0);

<<<<<<< HEAD
version (IN_LLVM)
{
    // in driver/main.cpp
    extern (C++) const(char)* createTempObjectsDir();
}

version (IN_GCC) {}
else version (IN_LLVM) {}
else version = MARS;

// function used to call semantic3 on a module's dependencies
void semantic3OnDependencies(Module m)
{
    if (!m)
        return;

    if (m.semanticRun > PASS.semantic3)
        return;

    m.semantic3(null);

    foreach (i; 1 .. m.aimports.length)
        semantic3OnDependencies(m.aimports[i]);
}

=======
>>>>>>> 0cf2de50
/**
 * Remove generated .di files on error and exit
 */
void removeHdrFilesAndFail(ref Param params, ref Modules modules) nothrow
{
    if (params.dihdr.doOutput)
    {
        foreach (m; modules)
        {
            if (m.filetype == FileType.dhdr)
                continue;
            File.remove(m.hdrfile.toChars());
        }
    }

    fatal();
}

/**
 * Converts a chain of identifiers to the filename of the module
 *
 * Params:
 *  packages = the names of the "parent" packages
 *  ident = the name of the child package or module
 *
 * Returns:
 *  the filename of the child package or module
 */
private const(char)[] getFilename(Identifier[] packages, Identifier ident) nothrow
{
    const(char)[] filename = ident.toString();

    OutBuffer buf;
    OutBuffer dotmods;
    auto modAliases = &global.params.modFileAliasStrings;

    if (packages.length == 0 && modAliases.length == 0)
        return filename;

    void checkModFileAlias(const(char)[] p)
    {
        /* Check and replace the contents of buf[] with
        * an alias string from global.params.modFileAliasStrings[]
        */
        dotmods.writestring(p);
        foreach_reverse (const m; *modAliases)
        {
            const q = strchr(m, '=');
            assert(q);
            if (dotmods.length == q - m && memcmp(dotmods.peekChars(), m, q - m) == 0)
            {
                buf.setsize(0);
                auto rhs = q[1 .. strlen(q)];
                if (rhs.length > 0 && (rhs[$ - 1] == '/' || rhs[$ - 1] == '\\'))
                    rhs = rhs[0 .. $ - 1]; // remove trailing separator
                buf.writestring(rhs);
                break; // last matching entry in ms[] wins
            }
        }
        dotmods.writeByte('.');
    }

    foreach (pid; packages)
    {
        const p = pid.toString();
        buf.writestring(p);
        if (modAliases.length)
            checkModFileAlias(p);
        buf.writeByte(PathSeparator);
    }
    buf.writestring(filename);
    if (modAliases.length)
        checkModFileAlias(filename);
    buf.writeByte(0);
    filename = buf.extractSlice()[0 .. $ - 1];

    return filename;
}

/***********************************************************
 */
extern (C++) class Package : ScopeDsymbol
{
    PKG isPkgMod = PKG.unknown;
    uint tag;        // auto incremented tag, used to mask package tree in scopes
    Module mod;     // !=null if isPkgMod == PKG.module_

    final extern (D) this(Loc loc, Identifier ident) nothrow
    {
        super(loc, ident);
        __gshared uint packageTag;
        this.tag = packageTag++;
        this.dsym = DSYM.package_;
    }

    override const(char)* kind() const nothrow
    {
        return "package";
    }

    /****************************************************
     * Input:
     *      packages[]      the pkg1.pkg2 of pkg1.pkg2.mod
     * Returns:
     *      the symbol table that mod should be inserted into
     * Output:
     *      *pparent        the rightmost package, i.e. pkg2, or NULL if no packages
     *      *ppkg           the leftmost package, i.e. pkg1, or NULL if no packages
     */
    extern (D) static DsymbolTable resolve(Identifier[] packages, Dsymbol* pparent, Package* ppkg)
    {
        DsymbolTable dst = Module.modules;
        Dsymbol parent = null;
        //printf("Package::resolve()\n");
        if (ppkg)
            *ppkg = null;
        foreach (pid; packages)
        {
            Package pkg;
            Dsymbol p = dst.lookup(pid);
            if (!p)
            {
                pkg = new Package(Loc.initial, pid);
                dst.insert(pkg);
                pkg.parent = parent;
                pkg.symtab = new DsymbolTable();
            }
            else
            {
                pkg = p.isPackage();
                assert(pkg);
                // It might already be a module, not a package, but that needs
                // to be checked at a higher level, where a nice error message
                // can be generated.
                // dot net needs modules and packages with same name
                // But we still need a symbol table for it
                if (!pkg.symtab)
                    pkg.symtab = new DsymbolTable();
            }
            parent = pkg;
            dst = pkg.symtab;
            if (ppkg && !*ppkg)
                *ppkg = pkg;
            if (pkg.isModule())
            {
                // Return the module so that a nice error message can be generated
                if (ppkg)
                    *ppkg = cast(Package)p;
                break;
            }
        }

        if (pparent)
            *pparent = parent;
        return dst;
    }

    /**
     * Checks if pkg is a sub-package of this
     *
     * For example, if this qualifies to 'a1.a2' and pkg - to 'a1.a2.a3',
     * this function returns 'true'. If it is other way around or qualified
     * package paths conflict function returns 'false'.
     *
     * Params:
     *  pkg = possible subpackage
     *
     * Returns:
     *  see description
     */
    final bool isAncestorPackageOf(const Package pkg) const
    {
        if (this == pkg)
            return true;
        if (!pkg || !pkg.parent)
            return false;
        return isAncestorPackageOf(pkg.parent.isPackage());
    }

    override void accept(Visitor v)
    {
        v.visit(this);
    }

    final Module isPackageMod()
    {
        if (isPkgMod == PKG.module_)
        {
            return mod;
        }
        return null;
    }

    /**
     * Checks for the existence of a package.d to set isPkgMod appropriately
     * if isPkgMod == PKG.unknown
     */
    final void resolvePKGunknown()
    {
        if (isModule())
            return;
        if (isPkgMod != PKG.unknown)
            return;

        Identifier[] packages;
        for (Dsymbol s = this.parent; s; s = s.parent)
            packages ~= s.ident;
        reverse(packages);

        ImportPathInfo pathThatFoundThis;
        if (Module.find(getFilename(packages, ident), pathThatFoundThis))
            Module.load(Loc.initial, packages, this.ident, pathThatFoundThis);
        else
            isPkgMod = PKG.package_;
    }
}

/***********************************************************
 */
extern (C++) final class Module : Package
{
    extern (C++) __gshared Module rootModule;
    extern (C++) __gshared DsymbolTable modules; // symbol table of all modules
    extern (C++) __gshared Modules amodules;     // array of all modules
    extern (C++) __gshared Dsymbols deferred;    // deferred Dsymbol's needing semantic() run on them
    extern (C++) __gshared Dsymbols deferred2;   // deferred Dsymbol's needing semantic2() run on them
    extern (C++) __gshared Dsymbols deferred3;   // deferred Dsymbol's needing semantic3() run on them

    static void _init()
    {
        modules = new DsymbolTable();
    }

    /**
     * Deinitializes the global state of the compiler.
     *
     * This can be used to restore the state set by `_init` to its original
     * state.
     */
    static void deinitialize()
    {
        modules = modules.init;
    }

    extern (C++) __gshared AggregateDeclaration moduleinfo;

    const(char)[] arg;           // original argument name
    ModuleDeclaration* md;      // if !=null, the contents of the ModuleDeclaration declaration
    const FileName srcfile;     // input source file
    FileName objfile;           // output .obj file
    FileName hdrfile;           // 'header' file
    FileName docfile;           // output documentation file
    const(ubyte)[] src;         /// Raw content of the file
    uint errors;                // if any errors in file
    uint numlines;              // number of lines in source file
    FileType filetype;          // source file type
    bool hasAlwaysInlines;      // contains references to functions that must be inlined
    bool isPackageFile;         // if it is a package.d
    Edition edition;            // language edition that this module is compiled with
    Package pkg;                // if isPackageFile is true, the Package that contains this package.d
    Strings contentImportedFiles; // array of files whose content was imported
    int needmoduleinfo;
    private ThreeState selfimports;
    private ThreeState rootimports;
    Dsymbol[void*] tagSymTab;   /// ImportC: tag symbols that conflict with other symbols used as the index

    private OutBuffer defines;  // collect all the #define lines here


    /*************************************
     * Return true if module imports itself.
     */
    bool selfImports()
    {
        //printf("Module::selfImports() %s\n", toChars());
        if (selfimports == ThreeState.none)
        {
            foreach (Module m; amodules)
                m.insearch = false;
            selfimports = imports(this) ? ThreeState.yes : ThreeState.no;
            foreach (Module m; amodules)
                m.insearch = false;
        }
        return selfimports == ThreeState.yes;
    }

    /*************************************
     * Return true if module imports root module.
     */
    bool rootImports()
    {
        //printf("Module::rootImports() %s\n", toChars());
        if (rootimports == ThreeState.none)
        {
            foreach (Module m; amodules)
                m.insearch = false;
            rootimports = ThreeState.no;
            foreach (Module m; amodules)
            {
                if (m.isRoot() && imports(m))
                {
                    rootimports = ThreeState.yes;
                    break;
                }
            }
            foreach (Module m; amodules)
                m.insearch = false;
        }
        return rootimports == ThreeState.yes;
    }

    Identifier searchCacheIdent;
    Dsymbol searchCacheSymbol;  // cached value of search
    SearchOptFlags searchCacheFlags;       // cached flags
    bool insearch;

    bool isExplicitlyOutOfBinary; // Is this module known to be out of binary, and must be DllImport'd?

    /**
     * A root module is one that will be compiled all the way to
     * object code.  This field holds the root module that caused
     * this module to be loaded.  If this module is a root module,
     * then it will be set to `this`.  This is used to determine
     * ownership of template instantiation.
     */
    Module importedFrom;

    Dsymbols* decldefs;         // top level declarations for this Module

    Modules aimports;           // all imported modules

    Identifiers* debugids;      // debug identifiers
    Identifiers* debugidsNot;   // forward referenced debug identifiers

    Identifiers* versionids;    // version identifiers
    Identifiers* versionidsNot; // forward referenced version identifiers

    MacroTable macrotable;      // document comment macros
    Escape* _escapetable;       // document comment escapes

    size_t nameoffset;          // offset of module name from start of ModuleInfo
    size_t namelen;             // length of module name in characters

    extern (D) this(Loc loc, const(char)[] filename, Identifier ident, int doDocComment, int doHdrGen)
    {
        super(loc, ident);
        this.dsym = DSYM.module_;
        const(char)[] srcfilename;
        //printf("Module::Module(filename = '%.*s', ident = '%s')\n", cast(int)filename.length, filename.ptr, ident.toChars());
        this.arg = filename;
        srcfilename = FileName.defaultExt(filename, mars_ext);
        if (target.run_noext && global.params.run &&
            !FileName.ext(filename) &&
            FileName.exists(srcfilename) == 0 &&
            FileName.exists(filename) == 1)
        {
            FileName.free(srcfilename.ptr);
            srcfilename = FileName.sansExt(filename);
        }
        else if (!FileName.equalsExt(srcfilename, mars_ext) &&
                 !FileName.equalsExt(srcfilename, hdr_ext) &&
                 !FileName.equalsExt(srcfilename, c_ext) &&
                 !FileName.equalsExt(srcfilename, h_ext) &&
                 !FileName.equalsExt(srcfilename, i_ext) &&
                 !FileName.equalsExt(srcfilename, dd_ext))
        {

            error(loc, "%s `%s` source file name '%.*s' must have .%.*s extension",
                  kind, toPrettyChars,
                  cast(int)srcfilename.length, srcfilename.ptr,
                  cast(int)mars_ext.length, mars_ext.ptr);
            fatal();
        }

        srcfile = FileName(srcfilename);
version (IN_LLVM)
{
        const(char)[] objExt;
        if (global.params.output_o)
            objExt = target.obj_ext;
        else if (global.params.output_bc)
            objExt = bc_ext;
        else if (global.params.output_ll)
            objExt = ll_ext;
        else if (global.params.output_s)
            objExt = s_ext;
        else if (global.params.output_mlir)
            objExt = mlir_ext;

        if (objExt)
            objfile = setOutfilename(global.params.objname, global.params.objdir, filename, objExt);
}
else
{
        objfile = setOutfilename(global.params.objname, global.params.objdir, filename, target.obj_ext);
}
        if (doDocComment)
            setDocfile();
        if (doHdrGen)
            hdrfile = setOutfilename(global.params.dihdr.name, global.params.dihdr.dir, arg, hdr_ext);

        this.edition = Edition.min;
    }

    extern (D) this(const(char)[] filename, Identifier ident, int doDocComment, int doHdrGen)
    {
        this(Loc.initial, filename, ident, doDocComment, doHdrGen);
    }

    static Module create(const(char)* filename, Identifier ident, int doDocComment, int doHdrGen)
    {
        return create(filename.toDString, ident, doDocComment, doHdrGen);
    }

    extern (D) static Module create(const(char)[] filename, Identifier ident, int doDocComment, int doHdrGen)
    {
        return new Module(Loc.initial, filename, ident, doDocComment, doHdrGen);
    }

    extern (D) static const(char)[] find(const(char)[] filename, out ImportPathInfo pathThatFoundThis)
    {
        ptrdiff_t whichPathFoundThis;
        const(char)[] ret = global.fileManager.lookForSourceFile(filename, global.path[], whichPathFoundThis);

        if (whichPathFoundThis >= 0)
            pathThatFoundThis = global.path[whichPathFoundThis];
        return ret;
    }

    extern (C++) static Module load(Loc loc, Identifiers* packages, Identifier ident)
    {
        return load(loc, packages ? (*packages)[] : null, ident);
    }

    extern (D) static Module load(Loc loc, Identifier[] packages, Identifier ident, ImportPathInfo pathInfo = ImportPathInfo.init)
    {
        //printf("Module::load(ident = '%s')\n", ident.toChars());
        // Build module filename by turning:
        //  foo.bar.baz
        // into:
        //  foo\bar\baz
        const(char)[] filename = getFilename(packages, ident);
        // Look for the source file
        ImportPathInfo importPathThatFindUs;
        if (const result = find(filename, importPathThatFindUs))
        {
            filename = result; // leaks
            pathInfo = importPathThatFindUs;
        }

        auto m = new Module(loc, filename, ident, 0, 0);

        // TODO: apply import path information (pathInfo) on to module
        m.isExplicitlyOutOfBinary = importPathThatFindUs.isOutOfBinary;

        if (!m.read(loc))
            return null;
        if (global.params.v.verbose)
        {
            OutBuffer buf;
            foreach (pid; packages)
            {
                buf.writestring(pid.toString());
                buf.writeByte('.');
            }
            buf.printf("%s\t(%s)", ident.toChars(), m.srcfile.toChars());
            message("import    %s", buf.peekChars());
            if (loc != Loc.initial)
                message("(imported from %s)", loc.toChars());
        }
        if((m = m.parse()) is null) return null;

        return m;
    }

    override const(char)* kind() const
    {
        return "module";
    }

    /*********************************************
     * Combines things into output file name for .html and .di files.
     * Input:
     *      name    Command line name given for the file, NULL if none
     *      dir     Command line directory given for the file, NULL if none
     *      arg     Name of the source file
     *      ext     File name extension to use if 'name' is NULL
     *      global.params.preservePaths     get output path from arg
     *      srcfile Input file - output file name must not match input file
     */
    extern(D) FileName setOutfilename(const(char)[] name, const(char)[] dir, const(char)[] arg, const(char)[] ext)
    {
        const(char)[] docfilename;
        if (name)
        {
            docfilename = name;
        }
        else
        {
            const(char)[] argdoc;
            if (global.params.preservePaths)
                argdoc = arg;
            else
                argdoc = FileName.name(arg);

            if (global.params.fullyQualifiedObjectFiles)
            {
                const fqn = md ? md.toString() : toString();
                argdoc = FileName.replaceName(argdoc, fqn);

                // add ext, otherwise forceExt will make nested.module into nested.<ext>
                const bufferLength = argdoc.length + 1 + ext.length + /* null terminator */ 1;
                char[] s = new char[bufferLength];
                s[0 .. argdoc.length] = argdoc[];
                s[argdoc.length] = '.';
                s[$-1-ext.length .. $-1] = ext[];
                s[$-1] = 0;
                argdoc = s;
            }
            // If argdoc doesn't have an absolute path, make it relative to dir
            if (!FileName.absolute(argdoc))
            {
version (IN_LLVM)
{
                if (!dir.length && global.params.cleanupObjectFiles)
                {
                    __gshared const(char)[] tempObjectsDir;
                    if (!tempObjectsDir.length)
                        tempObjectsDir = createTempObjectsDir().toDString;

                    dir = tempObjectsDir;
                }
}
                //FileName::ensurePathExists(dir);
                argdoc = FileName.combine(dir, argdoc);
            }
            docfilename = FileName.forceExt(argdoc, ext);
        }
        if (FileName.equals(docfilename, srcfile.toString()))
        {
            error(loc, "%s `%s` source file and output file have same name '%s'",
                kind, toPrettyChars, srcfile.toChars());
            fatal();
        }
        return FileName(docfilename);
    }

    extern (D) void setDocfile()
    {
        docfile = setOutfilename(global.params.ddoc.name, global.params.ddoc.dir, arg, doc_ext);
    }

    /**
     * Trigger the relevant semantic error when a file cannot be read
     *
     * We special case `object.d` as a failure is likely to be a rare
     * but difficult to diagnose case for the user. Packages also require
     * special handling to avoid exposing the compiler's internals.
     *
     * Params:
     *  loc = The location at which the file read originated (e.g. import)
     */
    private void onFileReadError(Loc loc)
    {
        const name = srcfile.toString();
        if (FileName.equals(name, "object.d"))
        {
            ObjectNotFound(Loc.initial, ident);
        }
        else if (FileName.ext(this.arg) || !loc.isValid())
        {
            // Modules whose original argument name has an extension, or do not
            // have a valid location come from the command-line.
            // Error that their file cannot be found and return early.
            .error(loc, "cannot find input file `%.*s`", cast(int)name.length, name.ptr);
        }
        else
        {
            // if module is not named 'package' but we're trying to read 'package.d', we're looking for a package module
            bool isPackageMod = (strcmp(toChars(), "package") != 0) && isPackageFileName(srcfile);
            if (isPackageMod)
                .error(loc, "importing package '%s' requires a 'package.d' file which cannot be found in '%.*s'", toChars(), cast(int)name.length, name.ptr);
            else
            {
                .error(loc, "unable to read module `%s`", toChars());
                const pkgfile = FileName.combine(FileName.sansExt(name), package_d);
                .errorSupplemental(loc, "Expected '%.*s' or '%.*s' in one of the following import paths:",
                    cast(int)name.length, name.ptr, cast(int)pkgfile.length, pkgfile.ptr);
            }
        }
        if (!global.gag)
        {
            /* Print path
             */
            if (global.path.length)
            {
                foreach (i, p; global.path[])
                    fprintf(stderr, "import path[%llu] = %s\n", cast(ulong)i, p.path);
            }
            else
            {
                fprintf(stderr, "Specify path to file '%.*s' with -I switch\n", cast(int)name.length, name.ptr);
            }

            removeHdrFilesAndFail(global.params, Module.amodules);
        }
    }

    /**
     * Reads the file from `srcfile` and loads the source buffer.
     *
     * If makefile module dependency is requested, we add this module
     * to the list of dependencies from here.
     *
     * Params:
     *  loc = the location
     *
     * Returns: `true` if successful
     */
    bool read(Loc loc)
    {
        if (this.src)
            return true; // already read

        //printf("Module::read('%s') file '%s'\n", toChars(), srcfile.toChars());

        /* Preprocess the file if it's a .c file
         */
        FileName filename = srcfile;

        const(ubyte)[] srctext;
        if (global.preprocess &&
            (FileName.equalsExt(srcfile.toString(), c_ext) ||
             FileName.equalsExt(srcfile.toString(), h_ext)) &&
            FileName.exists(srcfile.toString()))
        {
            /* Apply C preprocessor to the .c file, returning the contents
             * after preprocessing
             */
version (IN_LLVM)
{
            const ipath = global.preprocess(srcfile, loc, defines);
            srctext = global.fileManager.getFileContents(ipath);

            // remove temp file and parent directory
            File.remove(ipath.toChars());
            File.removeDirectory(FileName.path(ipath.toChars()));
}
else
{
            srctext = global.preprocess(srcfile, loc, defines).data;
}
        }
        else
            srctext = global.fileManager.getFileContents(filename);
        this.src = srctext;

        if (srctext)
        {
            if (global.params.makeDeps.doOutput)
                global.params.makeDeps.files.push(srcfile.toChars());
            return true;
        }

        this.onFileReadError(loc);
        return false;
    }

    /// syntactic parse
    Module parse()
    {
        return parseModule!ASTCodegen();
    }

    /// ditto
    extern (D) Module parseModule(AST)()
    {
        const(char)* srcname = srcfile.toChars();
        //printf("Module::parse(srcname = '%s')\n", srcname);

        import dmd.timetrace;
        timeTraceBeginEvent(TimeTraceEventType.parse);
        scope (exit) timeTraceEndEvent(TimeTraceEventType.parse, this);

        isPackageFile = isPackageFileName(srcfile);
        const(char)[] buf = processSource(src, this);
        // an error happened on UTF conversion
        if (buf is null) return null;

        /* If it starts with the string "Ddoc", then it's a documentation
         * source file.
         */
        if (buf.length>= 4 && buf[0..4] == "Ddoc")
        {
            comment = buf.ptr + 4;
            filetype = FileType.ddoc;
            if (!docfile)
                setDocfile();
            return this;
        }
        /* If it has the extension ".dd", it is also a documentation
         * source file. Documentation source files may begin with "Ddoc"
         * but do not have to if they have the .dd extension.
         * https://issues.dlang.org/show_bug.cgi?id=15465
         */
        if (FileName.equalsExt(arg, dd_ext))
        {
            comment = buf.ptr; // the optional Ddoc, if present, is handled above.
            filetype = FileType.ddoc;
            if (!docfile)
                setDocfile();
            return this;
        }
        /* If it has the extension ".di", it is a "header" file.
         */
        if (FileName.equalsExt(arg, hdr_ext))
            filetype = FileType.dhdr;

        /// Promote `this` to a root module if requested via `-i`
        void checkCompiledImport()
        {
            if (!this.isRoot() && Compiler.onImport(this))
                this.importedFrom = this;
        }

        DsymbolTable dst;
        Package ppack = null;

        /* If it has the extension ".c" or ".h", it is a "C" file.
         * If it has the extension ".i", it is a preprocessed "C" file.
         */
        if (FileName.equalsExt(arg, c_ext) ||
            FileName.equalsExt(arg, h_ext) ||
            FileName.equalsExt(arg, i_ext))
        {
            filetype = FileType.c;

            global.compileEnv.masm = target.os == Target.OS.Windows; // Microsoft inline assembler format
            scope p = new CParser!AST(this, buf, cast(bool) docfile, global.errorSink, target.c, &defines, &global.compileEnv);
            global.compileEnv.masm = false;
            p.nextToken();
            checkCompiledImport();
            members = p.parseModule();
            assert(!p.md); // C doesn't have module declarations
            numlines = p.linnum;
        }
        else
        {
            const bool doUnittests = global.params.parsingUnittestsRequired();
            scope p = new Parser!AST(this, buf, cast(bool) docfile, global.errorSink, &global.compileEnv, doUnittests);
            p.nextToken();
            p.parseModuleDeclaration();
            md = p.md;

            if (md)
            {
                /* A ModuleDeclaration, md, was provided.
                * The ModuleDeclaration sets the packages this module appears in, and
                * the name of this module.
                */
                this.ident = md.id;
                dst = Package.resolve(md.packages, &this.parent, &ppack);
            }

            // Done after parsing the module header because `module x.y.z` may override the file name
            checkCompiledImport();

            members = p.parseModuleContent();
            numlines = p.linnum;
        }

        /* The symbol table into which the module is to be inserted.
         */

        if (md)
        {
            // Mark the package path as accessible from the current module
            // https://issues.dlang.org/show_bug.cgi?id=21661
            // Code taken from Import.addPackageAccess()
            if (md.packages.length > 0)
            {
                // module a.b.c.d;
                auto p = ppack; // a
                addAccessiblePackage(p, Visibility(Visibility.Kind.private_));
                foreach (id; md.packages[1 .. $]) // [b, c]
                {
                    p = cast(Package) p.symtab.lookup(id);
                    if (p is null)
                        break;
                    addAccessiblePackage(p, Visibility(Visibility.Kind.private_));
                }
            }
            assert(dst);
            Module m = ppack ? ppack.isModule() : null;
            if (m && !isPackageFileName(m.srcfile))
            {
                .error(md.loc, "package name '%s' conflicts with usage as a module name in file %s", ppack.toPrettyChars(), m.srcfile.toChars());
            }
        }
        else
        {
            /* The name of the module is set to the source file name.
             * There are no packages.
             */
            dst = modules; // and so this module goes into global module symbol table
            /* Check to see if module name is a valid identifier
             */
            if (!Identifier.isValidIdentifier(this.ident.toChars()))
                error(loc, "%s `%s` has non-identifier characters in filename, use module declaration instead", kind, toPrettyChars);
        }
        // Insert module into the symbol table
        Dsymbol s = this;
        if (isPackageFile)
        {
            /* If the source tree is as follows:
             *     pkg/
             *     +- package.d
             *     +- common.d
             * the 'pkg' will be incorporated to the internal package tree in two ways:
             *     import pkg;
             * and:
             *     import pkg.common;
             *
             * If both are used in one compilation, 'pkg' as a module (== pkg/package.d)
             * and a package name 'pkg' will conflict each other.
             *
             * To avoid the conflict:
             * 1. If preceding package name insertion had occurred by Package::resolve,
             *    reuse the previous wrapping 'Package' if it exists
             * 2. Otherwise, 'package.d' wrapped by 'Package' is inserted to the internal tree in here.
             *
             * Then change Package::isPkgMod to PKG.module_ and set Package::mod.
             *
             * Note that the 'wrapping Package' is the Package that contains package.d and other submodules,
             * the one inserted to the symbol table.
             */
            auto ps = dst.lookup(ident);
            Package p = ps ? ps.isPackage() : null;
            if (p is null)
            {
                p = new Package(Loc.initial, ident);
                p.tag = this.tag; // reuse the same package tag
                p.symtab = new DsymbolTable();
            }
            this.tag = p.tag; // reuse the 'older' package tag
            this.pkg = p;
            p.parent = this.parent;
            p.isPkgMod = PKG.module_;
            p.mod = this;
            s = p;
        }
        if (!dst.insert(s))
        {
            /* It conflicts with a name that is already in the symbol table.
             * Figure out what went wrong, and issue error message.
             */
            Dsymbol prev = dst.lookup(ident);
            assert(prev);
            if (Module mprev = prev.isModule())
            {
                if (!FileName.equals(srcname, mprev.srcfile.toChars()))
                    error(loc, "%s `%s` from file %s conflicts with another module %s from file %s", kind, toPrettyChars, srcname, mprev.toChars(), mprev.srcfile.toChars());
                else if (isRoot() && mprev.isRoot())
                    error(loc, "%s `%s` from file %s is specified twice on the command line", kind, toPrettyChars, srcname);
                else
                    error(loc, "%s `%s` from file %s must be imported with 'import %s;'", kind, toPrettyChars, srcname, toPrettyChars());
                // https://issues.dlang.org/show_bug.cgi?id=14446
                // Return previously parsed module to avoid AST duplication ICE.
                return mprev;
            }
            else if (Package pkg = prev.isPackage())
            {
                // 'package.d' loaded after a previous 'Package' insertion
                if (isPackageFile)
                    amodules.push(this); // Add to global array of all modules
                else
                    error(md ? md.loc : loc, "%s `%s` from file %s conflicts with package name %s", kind, toPrettyChars, srcname, pkg.toChars());
            }
            else
                assert(global.errors);
        }
        else
        {
            // Add to global array of all modules
            amodules.push(this);
        }
        Compiler.onParseModule(this);
        return this;
    }

    /**********************************
     * Determine if we need to generate an instance of ModuleInfo
     * for this Module.
     */
    int needModuleInfo()
    {
        //printf("needModuleInfo() %s, %d, %d\n", toChars(), needmoduleinfo, global.params.cov);
        return needmoduleinfo || (!IN_LLVM && global.params.cov);
    }

    override bool isPackageAccessible(Package p, Visibility visibility, SearchOptFlags flags = SearchOpt.all)
    {
        if (insearch) // don't follow import cycles
            return false;
        insearch = true;
        scope (exit)
            insearch = false;
        if (flags & SearchOpt.ignorePrivateImports)
            visibility = Visibility(Visibility.Kind.public_); // only consider public imports
        return super.isPackageAccessible(p, visibility);
    }

    override Dsymbol symtabInsert(Dsymbol s)
    {
        searchCacheIdent = null; // symbol is inserted, so invalidate cache
        return Package.symtabInsert(s);
    }

    extern (D) void deleteObjFile()
    {
        if (global.params.obj)
            File.remove(objfile.toChars());
        if (docfile)
            File.remove(docfile.toChars());
    }

    extern (D) static void clearCache() nothrow
    {
        foreach (Module m; amodules)
            m.searchCacheIdent = null;
    }

    /************************************
     * Recursively look at every module this module imports,
     * return true if it imports m.
     * Can be used to detect circular imports.
     */
    int imports(Module m) nothrow
    {
        //printf("%s Module::imports(%s)\n", toChars(), m.toChars());
        version (none)
        {
            foreach (i, Module mi; aimports)
                printf("\t[%d] %s\n", cast(int) i, mi.toChars());
        }
        foreach (Module mi; aimports)
        {
            if (mi == m)
                return true;
            if (!mi.insearch)
            {
                mi.insearch = true;
                int r = mi.imports(m);
                if (r)
                    return r;
            }
        }
        return false;
    }

    bool isRoot() nothrow
    {
        return this.importedFrom == this;
    }

    /// Returns: Whether this module is in the `core` package and has name `ident`
    bool isCoreModule(Identifier ident) nothrow
    {
        return this.ident == ident && parent && parent.ident == Id.core && !parent.parent;
    }

    // Back end
<<<<<<< HEAD
version (IN_LLVM)
{
    //llvm::Module* genLLVMModule(llvm::LLVMContext& context);
    void checkAndAddOutputFile(const ref FileName file);

    bool llvmForceLogging;
    bool noModuleInfo; /// Do not emit any module metadata.

    // Coverage analysis
    void* d_cover_valid;  // llvm::GlobalVariable* --> private immutable size_t[] _d_cover_valid;
    void* d_cover_data;   // llvm::GlobalVariable* --> private uint[] _d_cover_data;
    Array!size_t d_cover_valid_init; // initializer for _d_cover_valid

    void initCoverageDataWithCtfeCoverage(uint* data) const
    {
        assert(ctfe_cov, "Don't call if there's no CTFE data");
        foreach (line, count; ctfe_cov)
            if (line) // 1-based
                data[line - 1] = count;
    }
}
else
{
    int doppelganger; // sub-module
    Symbol* cov; // private uint[] __coverage;
    uint[] covb; // bit array of valid code line numbers
    Symbol* sictor; // module order independent constructor
    Symbol* sctor; // module constructor
    Symbol* sdtor; // module destructor
    Symbol* ssharedctor; // module shared constructor
    Symbol* sshareddtor; // module shared destructor
    Symbol* stest; // module unit test
    Symbol* sfilename; // symbol for filename
}
=======
    void* cov; // private uint[] __coverage;
    uint[] covb; // bit array of valid code line numbers
    void* sfilename; // symbol for filename
    bool hasCDtor; // this module has a (shared) module constructor or destructor and we are codegenning it
>>>>>>> 0cf2de50

    uint[uint] ctfe_cov; /// coverage information from ctfe execution_count[line]

    override void accept(Visitor v)
    {
        v.visit(this);
    }

    /***********************************************
     * Writes this module's fully-qualified name to buf
     * Params:
     *    buf = The buffer to write to
     */
    void fullyQualifiedName(ref OutBuffer buf) nothrow
    {
        buf.writestring(ident.toString());

        for (auto package_ = parent; package_ !is null; package_ = package_.parent)
        {
            buf.prependstring(".");
            buf.prependstring(package_.ident.toChars());
        }
    }

    /** Lazily initializes and returns the escape table.
    Turns out it eats a lot of memory.
    */
    extern(D) Escape* escapetable() nothrow
    {
        if (!_escapetable)
            _escapetable = new Escape();
        return _escapetable;
    }
}

/***********************************************************
 */
extern (C++) struct ModuleDeclaration
{
    Loc loc;
    Identifier id;
    Identifier[] packages;  // array of Identifier's representing packages
    bool isdeprecated;      // if it is a deprecated module
    Expression msg;

    extern (D) this(Loc loc, Identifier[] packages, Identifier id, Expression msg, bool isdeprecated) @safe
    {
        this.loc = loc;
        this.packages = packages;
        this.id = id;
        this.msg = msg;
        this.isdeprecated = isdeprecated;
    }

    extern (C++) const(char)* toChars() const @safe
    {
        OutBuffer buf;
        foreach (pid; packages)
        {
            buf.writestring(pid.toString());
            buf.writeByte('.');
        }
        buf.writestring(id.toString());
        return buf.extractChars();
    }

    /// Provide a human readable representation
    extern (D) const(char)[] toString() const
    {
        return this.toChars().toDString;
    }
}

alias ForeachDg = int delegate(size_t idx, Dsymbol s);

/**
 * Process the content of a source file
 *
 * Attempts to find which encoding it is using, if it has BOM,
 * and then normalize the source to UTF-8. If no encoding is required,
 * a slice of `src` will be returned without extra allocation.
 *
 * Params:
 *  src = Content of the source file to process
 *  mod = Module matching `src`, used for error handling
 *
 * Returns:
 *   UTF-8 encoded variant of `src`, stripped of any BOM,
 *   or `null` if an error happened.
 */
private const(char)[] processSource (const(ubyte)[] src, Module mod)
{
    enum SourceEncoding { utf16, utf32}
    enum Endian { little, big}
    immutable loc = mod.loc;

    /*
     * Convert a buffer from UTF32 to UTF8
     * Params:
     *    Endian = is the buffer big/little endian
     *    buf = buffer of UTF32 data
     * Returns:
     *    input buffer reencoded as UTF8
     */

    char[] UTF32ToUTF8(Endian endian)(const(char)[] buf)
    {
        static if (endian == Endian.little)
            alias readNext = Port.readlongLE;
        else
            alias readNext = Port.readlongBE;

        if (buf.length & 3)
        {
            .error(loc, "%s `%s` odd length of UTF-32 char source %llu",
                mod.kind, mod.toPrettyChars, cast(ulong) buf.length);
            return null;
        }

        const (uint)[] eBuf = cast(const(uint)[])buf;

        OutBuffer dbuf;
        dbuf.reserve(eBuf.length);

        foreach (i; 0 .. eBuf.length)
        {
            const u = readNext(&eBuf[i]);
            if (u & ~0x7F)
            {
                if (u > 0x10FFFF)
                {
                    .error(loc, "%s `%s` UTF-32 value %08x greater than 0x10FFFF", mod.kind, mod.toPrettyChars, u);
                    return null;
                }
                dbuf.writeUTF8(u);
            }
            else
                dbuf.writeByte(cast(ubyte)u);
        }
        dbuf.writeByte(0); //add null terminator
        return dbuf.extractSlice();
    }

    /*
     * Convert a buffer from UTF16 to UTF8
     * Params:
     *    Endian = is the buffer big/little endian
     *    buf = buffer of UTF16 data
     * Returns:
     *    input buffer reencoded as UTF8
     */

    char[] UTF16ToUTF8(Endian endian)(const(char)[] buf)
    {
        static if (endian == Endian.little)
            alias readNext = Port.readwordLE;
        else
            alias readNext = Port.readwordBE;

        if (buf.length & 1)
        {
            .error(loc, "%s `%s` odd length of UTF-16 char source %llu", mod.kind, mod.toPrettyChars, cast(ulong) buf.length);
            return null;
        }

        const (ushort)[] eBuf = cast(const(ushort)[])buf;

        OutBuffer dbuf;
        dbuf.reserve(eBuf.length);

        //i will be incremented in the loop for high codepoints
        foreach (ref i; 0 .. eBuf.length)
        {
            uint u = readNext(&eBuf[i]);
            if (u & ~0x7F)
            {
                if (0xD800 <= u && u < 0xDC00)
                {
                    i++;
                    if (i >= eBuf.length)
                    {
                        .error(loc, "%s `%s` surrogate UTF-16 high value %04x at end of file", mod.kind, mod.toPrettyChars, u);
                        return null;
                    }
                    const u2 = readNext(&eBuf[i]);
                    if (u2 < 0xDC00 || 0xE000 <= u2)
                    {
                        .error(loc, "%s `%s` surrogate UTF-16 low value %04x out of range", mod.kind, mod.toPrettyChars, u2);
                        return null;
                    }
                    u = (u - 0xD7C0) << 10;
                    u |= (u2 - 0xDC00);
                }
                else if (u >= 0xDC00 && u <= 0xDFFF)
                {
                    .error(loc, "%s `%s` unpaired surrogate UTF-16 value %04x", mod.kind, mod.toPrettyChars, u);
                    return null;
                }
                else if (u == 0xFFFE || u == 0xFFFF)
                {
                    .error(loc, "%s `%s` illegal UTF-16 value %04x", mod.kind, mod.toPrettyChars, u);
                    return null;
                }
                dbuf.writeUTF8(u);
            }
            else
                dbuf.writeByte(cast(ubyte)u);
        }
        dbuf.writeByte(0); //add a terminating null byte
        return dbuf.extractSlice();
    }

    const(char)[] buf = cast(const(char)[]) src;

    // Assume the buffer is from memory and has not be read from disk. Assume UTF-8.
    if (buf.length < 2)
        return buf;

    /* Convert all non-UTF-8 formats to UTF-8.
     * BOM : https://www.unicode.org/faq/utf_bom.html
     * 00 00 FE FF  UTF-32BE, big-endian
     * FF FE 00 00  UTF-32LE, little-endian
     * FE FF        UTF-16BE, big-endian
     * FF FE        UTF-16LE, little-endian
     * EF BB BF     UTF-8
     */
    if (buf[0] == 0xFF && buf[1] == 0xFE)
    {
        if (buf.length >= 4 && buf[2] == 0 && buf[3] == 0)
            return UTF32ToUTF8!(Endian.little)(buf[4 .. $]);
        return UTF16ToUTF8!(Endian.little)(buf[2 .. $]);
    }

    if (buf[0] == 0xFE && buf[1] == 0xFF)
        return UTF16ToUTF8!(Endian.big)(buf[2 .. $]);

    if (buf.length >= 4 && buf[0] == 0 && buf[1] == 0 && buf[2] == 0xFE && buf[3] == 0xFF)
        return UTF32ToUTF8!(Endian.big)(buf[4 .. $]);

    if (buf.length >= 3 && buf[0] == 0xEF && buf[1] == 0xBB && buf[2] == 0xBF)
        return buf[3 .. $];

    /* There is no BOM. Make use of Arcane Jill's insight that
     * the first char of D source must be ASCII to
     * figure out the encoding.
     */
    if (buf.length >= 4 && buf[1] == 0 && buf[2] == 0 && buf[3] == 0)
        return UTF32ToUTF8!(Endian.little)(buf);
    if (buf.length >= 4 && buf[0] == 0 && buf[1] == 0 && buf[2] == 0)
        return UTF32ToUTF8!(Endian.big)(buf);
    // try to check for UTF-16
    if (buf.length >= 2 && buf[1] == 0)
        return UTF16ToUTF8!(Endian.little)(buf);
    if (buf[0] == 0)
        return UTF16ToUTF8!(Endian.big)(buf);

    // It's UTF-8
    if (buf[0] >= 0x80)
    {
        .error(loc, "%s `%s` source file must start with BOM or ASCII character, not \\x%02X", mod.kind, mod.toPrettyChars, buf[0]);
        return null;
    }

    return buf;
}

/*******************************************
 * Look for member of the form:
 *      const(MemberInfo)[] getMembers(string);
 * Returns NULL if not found
 */
FuncDeclaration findGetMembers(ScopeDsymbol dsym)
{
    import dmd.opover : search_function;
    Dsymbol s = search_function(dsym, Id.getmembers);
    FuncDeclaration fdx = s ? s.isFuncDeclaration() : null;
    version (none)
    {
        // Finish
        __gshared TypeFunction tfgetmembers;
        if (!tfgetmembers)
        {
            Scope sc;
            sc.eSink = global.errorSink;
            Parameters* p = new Parameter(STC.in_, Type.tchar.constOf().arrayOf(), null, null);
            auto parameters = new Parameters(p);
            Type tret = null;
            TypeFunction tf = new TypeFunction(parameters, tret, VarArg.none, LINK.d);
            tfgetmembers = tf.dsymbolSemantic(Loc.initial, &sc).isTypeFunction();
        }
        if (fdx)
            fdx = fdx.overloadExactMatch(tfgetmembers);
    }
    if (fdx && fdx.isVirtual())
        fdx = null;
    return fdx;
}<|MERGE_RESOLUTION|>--- conflicted
+++ resolved
@@ -64,34 +64,12 @@
 else
     static assert(0);
 
-<<<<<<< HEAD
 version (IN_LLVM)
 {
     // in driver/main.cpp
     extern (C++) const(char)* createTempObjectsDir();
 }
 
-version (IN_GCC) {}
-else version (IN_LLVM) {}
-else version = MARS;
-
-// function used to call semantic3 on a module's dependencies
-void semantic3OnDependencies(Module m)
-{
-    if (!m)
-        return;
-
-    if (m.semanticRun > PASS.semantic3)
-        return;
-
-    m.semantic3(null);
-
-    foreach (i; 1 .. m.aimports.length)
-        semantic3OnDependencies(m.aimports[i]);
-}
-
-=======
->>>>>>> 0cf2de50
 /**
  * Remove generated .di files on error and exit
  */
@@ -1064,7 +1042,6 @@
     }
 
     // Back end
-<<<<<<< HEAD
 version (IN_LLVM)
 {
     //llvm::Module* genLLVMModule(llvm::LLVMContext& context);
@@ -1088,23 +1065,11 @@
 }
 else
 {
-    int doppelganger; // sub-module
-    Symbol* cov; // private uint[] __coverage;
-    uint[] covb; // bit array of valid code line numbers
-    Symbol* sictor; // module order independent constructor
-    Symbol* sctor; // module constructor
-    Symbol* sdtor; // module destructor
-    Symbol* ssharedctor; // module shared constructor
-    Symbol* sshareddtor; // module shared destructor
-    Symbol* stest; // module unit test
-    Symbol* sfilename; // symbol for filename
-}
-=======
     void* cov; // private uint[] __coverage;
     uint[] covb; // bit array of valid code line numbers
     void* sfilename; // symbol for filename
     bool hasCDtor; // this module has a (shared) module constructor or destructor and we are codegenning it
->>>>>>> 0cf2de50
+}
 
     uint[uint] ctfe_cov; /// coverage information from ctfe execution_count[line]
 
