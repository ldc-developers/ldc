#   osmodel.mak
#
# Detects and sets the macros:
#
#   OS         = one of {windows,osx,linux,freebsd,openbsd,netbsd,dragonflybsd,solaris}
#   MODEL      = one of { 32, 64 }
#   MODEL_FLAG = one of { -m32, -m64 }
#   ARCH       = one of { x86, x86_64, aarch64 }
#
# On Windows, also sets up a bash shell.


ifeq (,$(OS))
  ifneq (,$(LOCALAPPDATA))
    # assume Windows
    OS:=windows
  else
    uname_S:=$(shell uname -s)
    ifeq (Darwin,$(uname_S))
      OS:=osx
    endif
    ifeq (Linux,$(uname_S))
      OS:=linux
    endif
    ifeq (FreeBSD,$(uname_S))
      OS:=freebsd
    endif
    ifeq (OpenBSD,$(uname_S))
      OS:=openbsd
    endif
    ifeq (NetBSD,$(uname_S))
      OS:=netbsd
    endif
    ifeq (DragonFly,$(uname_S))
      OS:=dragonflybsd
    endif
    ifeq (Solaris,$(uname_S))
      OS:=solaris
    endif
    ifeq (SunOS,$(uname_S))
      OS:=solaris
    endif
    ifeq (,$(OS))
      $(error Unrecognized or unsupported OS for uname: $(uname_S))
    endif
  endif
endif

# When running make from XCode it may set environment var OS=MACOS.
# Adjust it here:
ifeq (MACOS,$(OS))
  OS:=osx
endif

# Windows predefines OS to e.g. `Windows_NT`
ifneq (,$(findstring Win,$(OS)))
  OS:=windows
endif

# set up bash shell on Windows
ifeq (windows,$(OS))
  # Note: setting SHELL to an absolute path to bash.exe does NOT suffice.
  # The GNU tools like {rm,cp,mkdir}.exe need to be in PATH.
  ifeq (,$(findstring C:\Program Files\Git\usr\bin,$(PATH)))
    export PATH:=C:\Program Files\Git\usr\bin;$(PATH)
  endif
  # setting SHELL is very special on Windows: https://www.gnu.org/software/make/manual/html_node/Choosing-the-Shell.html#Choosing-a-Shell-in-DOS-and-Windows
  SHELL=bash.exe
  $(info Using make SHELL "$(SHELL)", should be bash.)
endif

ifeq (,$(MODEL))
  ifeq (windows,$(OS))
    MODEL:=64
    ARCH:=x86_64
<<<<<<< HEAD
  endif
  ifneq (,$(findstring $(uname_M),aarch64 arm64))
    # LDC: don't set MODEL
    #MODEL:=64
    ARCH:=aarch64
  endif
  ifneq (,$(findstring $(uname_M),i386 i586 i686))
    MODEL:=32
    ARCH:=x86
  endif
  ifeq (,$(MODEL))
    # LDC: only warn
    $(warning Cannot figure 32/64 model and arch from uname -m: $(uname_M))
=======
  else
    ifeq ($(OS), solaris)
      uname_M:=$(shell isainfo -n)
    else
      uname_M:=$(shell uname -m)
    endif
    ifneq (,$(findstring $(uname_M),x86_64 amd64))
      MODEL:=64
      ARCH:=x86_64
    endif
    ifneq (,$(findstring $(uname_M),aarch64 arm64))
      MODEL:=64
      ARCH:=aarch64
    endif
    ifneq (,$(findstring $(uname_M),i386 i586 i686))
      MODEL:=32
      ARCH:=x86
    endif
    ifeq (,$(MODEL))
      $(error Cannot figure 32/64 model and arch from uname -m: $(uname_M))
    endif
>>>>>>> c58f8a8a
  endif
endif

# LDC: only set MODEL_FLAG if need be
ifneq (,$(MODEL))
  ifneq (default,$(MODEL))
    MODEL_FLAG:=-m$(MODEL)
  endif
endif<|MERGE_RESOLUTION|>--- conflicted
+++ resolved
@@ -73,21 +73,6 @@
   ifeq (windows,$(OS))
     MODEL:=64
     ARCH:=x86_64
-<<<<<<< HEAD
-  endif
-  ifneq (,$(findstring $(uname_M),aarch64 arm64))
-    # LDC: don't set MODEL
-    #MODEL:=64
-    ARCH:=aarch64
-  endif
-  ifneq (,$(findstring $(uname_M),i386 i586 i686))
-    MODEL:=32
-    ARCH:=x86
-  endif
-  ifeq (,$(MODEL))
-    # LDC: only warn
-    $(warning Cannot figure 32/64 model and arch from uname -m: $(uname_M))
-=======
   else
     ifeq ($(OS), solaris)
       uname_M:=$(shell isainfo -n)
@@ -99,7 +84,8 @@
       ARCH:=x86_64
     endif
     ifneq (,$(findstring $(uname_M),aarch64 arm64))
-      MODEL:=64
+      # LDC: don't set MODEL
+      #MODEL:=64
       ARCH:=aarch64
     endif
     ifneq (,$(findstring $(uname_M),i386 i586 i686))
@@ -107,9 +93,9 @@
       ARCH:=x86
     endif
     ifeq (,$(MODEL))
-      $(error Cannot figure 32/64 model and arch from uname -m: $(uname_M))
+      # LDC: only warn
+      $(warning Cannot figure 32/64 model and arch from uname -m: $(uname_M))
     endif
->>>>>>> c58f8a8a
   endif
 endif
 
