--- conflicted
+++ resolved
@@ -1802,101 +1802,10 @@
                     }
                     else if (isAliasThisTuple(e))
                     {
-<<<<<<< HEAD
-                        ArrayInitializer ai = dsym._init.isArrayInitializer();
-                        Expression e;
-                        if (ai && tb.ty == Taarray)
-                            e = ai.toAssocArrayLiteral();
-                        else
-                            e = dsym._init.initializerToExpression(null, sc.inCfile);
-                        if (!e)
-                        {
-                            // Run semantic, but don't need to interpret
-                            dsym._init = dsym._init.initializerSemantic(sc, dsym.type, INITnointerpret);
-                            e = dsym._init.initializerToExpression(null, sc.inCfile);
-                            if (!e)
-                            {
-                                .error(dsym.loc, "%s `%s` is not a static and cannot have static initializer", dsym.kind, dsym.toPrettyChars);
-                                e = ErrorExp.get();
-                            }
-                        }
-                        ei = new ExpInitializer(dsym._init.loc, e);
-                        dsym._init = ei;
-                    }
-                    else if (sc.inCfile && dsym.type.isTypeSArray() &&
-                             dsym.type.isTypeSArray().isIncomplete())
-                    {
-                        // C11 6.7.9-22 determine the size of the incomplete array,
-                        // or issue an error that the initializer is invalid.
-                        dsym._init = dsym._init.initializerSemantic(sc, dsym.type, INITinterpret);
-                    }
-
-                    if (ei && dsym.isScope())
-                    {
-                        Expression ex = ei.exp.lastComma();
-                        if (ex.op == EXP.blit || ex.op == EXP.construct)
-                            ex = (cast(AssignExp)ex).e2;
-                        if (auto ne = ex.isNewExp())
-                        {
-                            if (ne.placement)
-                            {
-                            }
-                            /* See if initializer is a NewExp that can be allocated on the stack.
-                             */
-                            else if (dsym.type.toBasetype().ty == Tclass)
-                            {
-                                /* Unsafe to allocate on stack if constructor is not `scope` because the `this` can leak.
-                                 * https://issues.dlang.org/show_bug.cgi?id=23145
-                                 */
-                                if (ne.member && !(ne.member.storage_class & STC.scope_))
-                                {
-                                    import dmd.escape : setUnsafeDIP1000;
-                                    const inSafeFunc = sc.func && sc.func.isSafeBypassingInference();   // isSafeBypassingInference may call setUnsafe().
-                                    if (setUnsafeDIP1000(*sc, false, dsym.loc, "`scope` allocation of `%s` with a non-`scope` constructor", dsym))
-                                        errorSupplemental(ne.member.loc, "is the location of the constructor");
-                                }
-                                ne.onstack = 1;
-                                dsym.onstack = true;
-version (IN_LLVM)
-{
-                                auto tcStatic = dsym.type.toBasetype().isTypeClass();
-                                auto tcDynamic = ne.newtype.toBasetype().isTypeClass();
-                                if (!tcDynamic)
-                                {
-                                    //printf(".: resolving %s\n", ne.newtype.toPrettyChars());
-                                    ne.newtype = ne.newtype.typeSemantic(dsym.loc, sc);
-                                    tcDynamic = ne.newtype.toBasetype().isTypeClass();
-                                    assert(tcDynamic);
-                                }
-
-                                dsym.onstackWithMatchingDynType = tcStatic.sym is tcDynamic.sym;
-}
-                            }
-                        }
-                        else if (auto fe = ex.isFuncExp())
-                        {
-                            // or a delegate that doesn't escape a reference to the function
-                            FuncDeclaration f = fe.fd;
-                            if (f.tookAddressOf)
-                                f.tookAddressOf--;
-                        }
-                        else if (auto ale = ex.isArrayLiteralExp())
-                        {
-                            // or an array literal assigned to a `scope` variable
-                            if (sc.useDIP1000 == FeatureState.enabled
-                                && !dsym.type.nextOf().needsDestruction())
-                                ale.onstack = true;
-                        }
-                    }
-
-                    Expression exp = ei.exp;
-                    Expression e1 = new VarExp(dsym.loc, dsym);
-=======
                         auto v = copyToTemp(STC.none, "__tup", e);
                         v.dsymbolSemantic(sc);
                         auto ve = new VarExp(dsym.loc, v);
                         ve.type = e.type;
->>>>>>> 0cf2de50
 
                         exps.setDim(1);
                         (*exps)[0] = ve;
@@ -1934,198 +1843,8 @@
                         }
                     }
                 }
-<<<<<<< HEAD
-                else
-                {
-                    dsym._scope = scx ? scx : sc.copy();
-                    dsym._scope.setNoFree();
-                }
-            }
-            sc = sc.pop();
-        }
-
-    Ldtor:
-        /* Build code to execute destruction, if necessary
-         */
-        dsym.edtor = dsym.callScopeDtor(sc);
-        if (dsym.edtor)
-        {
-            if (sc.func && dsym.storage_class & (STC.static_ | STC.gshared))
-                dsym.edtor = dsym.edtor.expressionSemantic(sc._module._scope);
-            else
-                dsym.edtor = dsym.edtor.expressionSemantic(sc);
-
-            version (none)
-            {
-                // currently disabled because of std.stdio.stdin, stdout and stderr
-                if (dsym.isDataseg() && !(dsym.storage_class & STC.extern_))
-                    .error(dsym.loc, "%s `%s` static storage variables cannot have destructors", dsym.kind, dsym.toPrettyChars);
-            }
-        }
-
-        dsym.semanticRun = PASS.semanticdone;
-
-        if (dsym.type.toBasetype().ty == Terror)
-            dsym.errors = true;
-
-        if(sc.scopesym && !sc.scopesym.isAggregateDeclaration())
-        {
-            for (ScopeDsymbol sym = sc.scopesym; sym && dsym.endlinnum == 0;
-                 sym = sym.parent ? sym.parent.isScopeDsymbol() : null)
-                dsym.endlinnum = sym.endlinnum;
-        }
-    }
-
-    override void visit(TypeInfoDeclaration dsym)
-    {
-        assert(dsym._linkage == LINK.c);
-    }
-
-    override void visit(CAsmDeclaration dsym)
-    {
-        if (dsym.semanticRun >= PASS.semanticdone)
-            return;
-version (IN_LLVM)
-{
-        import dmd.iasm.gcc : gccAsmSemantic;
-        gccAsmSemantic(dsym, sc);
-}
-else
-{
-        import dmd.iasm : asmSemantic;
-        asmSemantic(dsym, sc);
-}
-        dsym.semanticRun = PASS.semanticdone;
-    }
-
-    override void visit(BitFieldDeclaration dsym)
-    {
-        //printf("BitField::semantic('%s')\n", dsym.toChars());
-        if (dsym.semanticRun >= PASS.semanticdone)
-            return;
-
-        visit(cast(VarDeclaration)dsym);
-        if (dsym.errors)
-            return;
-
-        if (!(sc.previews.bitfields || sc.inCfile))
-        {
-            version (IN_GCC)
-                .error(dsym.loc, "%s `%s` use `-fpreview=bitfields` for bitfield support", dsym.kind, dsym.toPrettyChars);
-            else
-                .error(dsym.loc, "%s `%s` use -preview=bitfields for bitfield support", dsym.kind, dsym.toPrettyChars);
-        }
-
-        if (!dsym.parent.isStructDeclaration() && !dsym.parent.isClassDeclaration())
-        {
-            .error(dsym.loc, "%s `%s` - bit-field must be member of struct, union, or class", dsym.kind, dsym.toPrettyChars);
-        }
-
-        sc = sc.startCTFE();
-        auto width = dsym.width.expressionSemantic(sc);
-        sc = sc.endCTFE();
-        width = width.ctfeInterpret();
-        if (!dsym.type.isIntegral())
-        {
-            // C11 6.7.2.1-5
-            error(width.loc, "bit-field type `%s` is not an integer type", dsym.type.toChars());
-            dsym.errors = true;
-        }
-        if (!width.isIntegerExp())
-        {
-            error(width.loc, "bit-field width `%s` is not an integer constant", dsym.width.toChars());
-            dsym.errors = true;
-        }
-        const uwidth = width.toInteger(); // uwidth is unsigned
-        if (uwidth == 0 && !dsym.isAnonymous())
-        {
-            error(width.loc, "bit-field `%s` has zero width", dsym.toChars());
-            dsym.errors = true;
-        }
-        const sz = dsym.type.size();
-        if (sz == SIZE_INVALID)
-            dsym.errors = true;
-        const max_width = sz * 8;
-        if (uwidth > max_width)
-        {
-            error(width.loc, "width `%lld` of bit-field `%s` does not fit in type `%s`", cast(long)uwidth, dsym.toChars(), dsym.type.toChars());
-            dsym.errors = true;
-        }
-        dsym.fieldWidth = cast(uint)uwidth;
-    }
-
-    override void visit(Import imp)
-    {
-        timeTraceBeginEvent(TimeTraceEventType.sema1Import);
-        scope (exit) timeTraceEndEvent(TimeTraceEventType.sema1Import, imp);
-        static if (LOG)
-        {
-            printf("Import::semantic('%s') %s\n", imp.toPrettyChars(), imp.id.toChars());
-            scope(exit)
-                printf("-Import::semantic('%s'), pkg = %p\n", imp.toChars(), imp.pkg);
-        }
-        if (imp.semanticRun > PASS.initial)
-            return;
-
-        if (imp._scope)
-        {
-            sc = imp._scope;
-            imp._scope = null;
-        }
-        if (!sc)
-            return;
-
-        imp.parent = sc.parent;
-
-        imp.semanticRun = PASS.semantic;
-
-        // Load if not already done so
-        if (!imp.mod)
-        {
-            // https://issues.dlang.org/show_bug.cgi?id=22857
-            // if parser errors occur when loading a module
-            // we should just stop compilation
-            if (imp.load(sc))
-            {
-                for (size_t i = 0; i < imp.aliasdecls.length; i++)
-                    imp.aliasdecls[i].type = Type.terror;
-                return;
-            }
-
-            if (imp.mod)
-            {
-                imp.mod.importAll(null);
-                imp.mod.checkImportDeprecation(imp.loc, sc);
-            }
-        }
-        if (!imp.mod)
-        {
-            imp.semanticRun = PASS.semanticdone;
-            addImportDep(global.params.moduleDeps, imp, sc._module);
-        }
-
-        // Modules need a list of each imported module
-
-        // if inside a template instantiation, the instantianting
-        // module gets the import.
-        // https://issues.dlang.org/show_bug.cgi?id=17181
-        Module importer = sc._module;
-        if (sc.minst && sc.tinst)
-        {
-            importer = sc.minst;
-            if (!sc.tinst.importedModules.contains(imp.mod))
-                sc.tinst.importedModules.push(imp.mod);
-        }
-        //printf("%s imports %s\n", importer.toChars(), imp.mod.toChars());
-        if (!importer.aimports.contains(imp.mod))
-            importer.aimports.push(imp.mod);
-
-        if (sc.explicitVisibility)
-            imp.visibility = sc.visibility;
-=======
                 if (iexps.length < nelems)
                     goto Lnomatch;
->>>>>>> 0cf2de50
 
                 ie = new TupleExp(dsym._init.loc, iexps);
             }
@@ -2590,6 +2309,20 @@
                                 }
                                 ne.onstack = 1;
                                 dsym.onstack = true;
+version (IN_LLVM)
+{
+                                auto tcStatic = dsym.type.toBasetype().isTypeClass();
+                                auto tcDynamic = ne.newtype.toBasetype().isTypeClass();
+                                if (!tcDynamic)
+                                {
+                                    //printf(".: resolving %s\n", ne.newtype.toPrettyChars());
+                                    ne.newtype = ne.newtype.typeSemantic(dsym.loc, sc);
+                                    tcDynamic = ne.newtype.toBasetype().isTypeClass();
+                                    assert(tcDynamic);
+                                }
+
+                                dsym.onstackWithMatchingDynType = tcStatic.sym is tcDynamic.sym;
+}
                             }
                         }
                         else if (auto fe = ex.isFuncExp())
@@ -2837,8 +2570,16 @@
     {
         if (dsym.semanticRun >= PASS.semanticdone)
             return;
+version (IN_LLVM)
+{
+        import dmd.iasm.gcc : gccAsmSemantic;
+        gccAsmSemantic(dsym, sc);
+}
+else
+{
         import dmd.iasm : asmSemantic;
         asmSemantic(dsym, sc);
+}
         dsym.semanticRun = PASS.semanticdone;
     }
 
@@ -5758,20 +5499,10 @@
         }
     }
 
-<<<<<<< HEAD
-        // LDC: the tnext linked list is only used by TemplateInstance.needsCodegen(),
-        //      which is skipped with -linkonce-templates-aggressive
-        if (!(IN_LLVM && global.params.linkonceTemplates == LinkonceTemplates.aggressive))
-        {
-            tempinst.tnext = tempinst.inst.tnext;
-            tempinst.inst.tnext = tempinst;
-        }
-=======
     override void visit(AttribDeclaration atb)
     {
        attribAddMember(atb, sc, sds);
     }
->>>>>>> 0cf2de50
 
     override void visit(StorageClassDeclaration stcd)
     {
@@ -5813,17 +5544,6 @@
         {
             Module m = sc._module;
 
-<<<<<<< HEAD
-            if (IN_LLVM && global.params.linkonceTemplates == LinkonceTemplates.aggressive)
-            {
-                // with -linkonce-templates-aggressive, an earlier speculative or non-root instance
-                // hasn't been appended to any module yet
-                assert(tempinst.inst.memberOf is null);
-                tempinst.inst.appendToModuleMember();
-            }
-            else if (!global.params.allInst &&
-                tempinst.minst) // if inst was not speculative...
-=======
             // https://issues.dlang.org/show_bug.cgi?id=17441
             // While isAncestorPackageOf does an equality check, the fix for the issue adds a check to see if
             // each package's .isModule() properites are equal.
@@ -5833,7 +5553,6 @@
             // the same package.d file, which _do_ have a module associated with them, and hence a non-null
             // isModule()
             if (!m.isPackage() || !visd.visibility.pkg.ident.equals(m.isPackage().ident))
->>>>>>> 0cf2de50
             {
                 Package pkg = m.parent ? m.parent.isPackage() : null;
                 if (!pkg || !visd.visibility.pkg.isAncestorPackageOf(pkg))
@@ -5896,21 +5615,6 @@
         }
         else
         {
-<<<<<<< HEAD
-            //printf("tempdecl.ident = %s, s = `%s %s`\n", tempdecl.ident.toChars(), s.kind(), s.toPrettyChars());
-            //printf("setting aliasdecl\n");
-            tempinst.aliasdecl = s;
-version (IN_LLVM)
-{
-            import gen.llvmhelpers : DtoSetFuncDeclIntrinsicName;
-            if (tempdecl.llvmInternal != 0)
-            {
-                s.llvmInternal = tempdecl.llvmInternal;
-                if (FuncDeclaration fd = s.isFuncDeclaration())
-                    DtoSetFuncDeclIntrinsicName(tempinst, tempdecl, fd);
-            }
-}
-=======
             if (m.debugidsNot && findCondition(*m.debugidsNot, ds.ident))
             {
                 .error(ds.loc, "%s `%s` defined after use", ds.kind, ds.toPrettyChars);
@@ -5919,7 +5623,6 @@
             if (!m.debugids)
                 m.debugids = new Identifiers();
             m.debugids.push(ds.ident);
->>>>>>> 0cf2de50
         }
     }
 
