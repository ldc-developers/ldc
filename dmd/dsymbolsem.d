/**
 * Does the semantic 1 pass on the AST, which looks at symbol declarations but not initializers
 * or function bodies.
 *
 * Copyright:   Copyright (C) 1999-2022 by The D Language Foundation, All Rights Reserved
 * Authors:     $(LINK2 https://www.digitalmars.com, Walter Bright)
 * License:     $(LINK2 https://www.boost.org/LICENSE_1_0.txt, Boost License 1.0)
 * Source:      $(LINK2 https://github.com/dlang/dmd/blob/master/src/dmd/dsymbolsem.d, _dsymbolsem.d)
 * Documentation:  https://dlang.org/phobos/dmd_dsymbolsem.html
 * Coverage:    https://codecov.io/gh/dlang/dmd/src/master/src/dmd/dsymbolsem.d
 */

module dmd.dsymbolsem;

import core.stdc.stdio;
import core.stdc.string;

import dmd.aggregate;
import dmd.aliasthis;
import dmd.apply;
import dmd.arraytypes;
import dmd.astcodegen;
import dmd.astenums;
import dmd.attrib;
import dmd.blockexit;
import dmd.clone;
import dmd.compiler;
import dmd.dcast;
import dmd.dclass;
import dmd.declaration;
import dmd.denum;
import dmd.dimport;
import dmd.dinterpret;
import dmd.dmangle;
import dmd.dmodule;
import dmd.dscope;
import dmd.dstruct;
import dmd.dsymbol;
import dmd.dtemplate;
import dmd.dversion;
import dmd.errors;
import dmd.escape;
import dmd.expression;
import dmd.expressionsem;
import dmd.func;
import dmd.globals;
import dmd.id;
import dmd.identifier;
import dmd.importc;
import dmd.init;
import dmd.initsem;
import dmd.intrange;
import dmd.hdrgen;
import dmd.mtype;
import dmd.mustuse;
import dmd.nogc;
import dmd.nspace;
import dmd.objc;
import dmd.opover;
import dmd.parse;
import dmd.root.array;
import dmd.root.filename;
import dmd.common.outbuffer;
import dmd.root.rmem;
import dmd.root.rootobject;
import dmd.root.utf;
import dmd.semantic2;
import dmd.semantic3;
import dmd.sideeffect;
import dmd.statementsem;
import dmd.staticassert;
import dmd.tokens;
import dmd.utils;
import dmd.statement;
import dmd.target;
import dmd.templateparamsem;
import dmd.typesem;
import dmd.visitor;

enum LOG = false;

private uint setMangleOverride(Dsymbol s, const(char)[] sym)
{
    if (s.isFuncDeclaration() || s.isVarDeclaration())
    {
        s.isDeclaration().mangleOverride = sym;
        return 1;
    }

    if (auto ad = s.isAttribDeclaration())
    {
        uint nestedCount = 0;

        ad.include(null).foreachDsymbol( (s) { nestedCount += setMangleOverride(s, sym); } );

        return nestedCount;
    }
    return 0;
}

/**
 * Apply pragma printf/scanf to FuncDeclarations under `s`,
 * poking through attribute declarations such as `extern(C)`
 * but not through aggregates or function bodies.
 *
 * Params:
 *    s = symbol to apply
 *    printf = `true` for printf, `false` for scanf
 */
private void setPragmaPrintf(Dsymbol s, bool printf)
{
    if (auto fd = s.isFuncDeclaration())
    {
        fd.printf = printf;
        fd.scanf = !printf;
    }

    if (auto ad = s.isAttribDeclaration())
    {
        ad.include(null).foreachDsymbol( (s) { setPragmaPrintf(s, printf); } );
    }
}

/*************************************
 * Does semantic analysis on the public face of declarations.
 */
extern(C++) void dsymbolSemantic(Dsymbol dsym, Scope* sc)
{
version (IN_LLVM)
{
    import driver.timetrace_sema;
    scope v = new DsymbolSemanticVisitor(sc);
    scope vtimetrace = new SemanticTimeTraceVisitor!DsymbolSemanticVisitor(v);
    dsym.accept(vtimetrace);
}
else
{
    scope v = new DsymbolSemanticVisitor(sc);
    dsym.accept(v);
}
}

/***************************************************
 * Determine the numerical value of the AlignmentDeclaration
 * Params:
 *      ad = AlignmentDeclaration
 *      sc = context
 * Returns:
 *      ad with alignment value determined
 */
AlignDeclaration getAlignment(AlignDeclaration ad, Scope* sc)
{
    if (!ad.salign.isUnknown())   // UNKNOWN is 0
        return ad;

    if (!ad.exps)
    {
        ad.salign.setDefault();
        return ad;
    }

    dinteger_t strictest = 0;   // strictest alignment
    bool errors;
    foreach (ref exp; (*ad.exps)[])
    {
        sc = sc.startCTFE();
        auto e = exp.expressionSemantic(sc);
        e = resolveProperties(sc, e);
        sc = sc.endCTFE();
        e = e.ctfeInterpret();
        exp = e;                // could be re-evaluated if exps are assigned to more than one AlignDeclaration by CParser.applySpecifier(),
                                // e.g. `_Alignas(8) int a, b;`
        if (e.op == EXP.error)
            errors = true;
        else
        {
            auto n = e.toInteger();
            if (sc.flags & SCOPE.Cfile && n == 0)       // C11 6.7.5-6 allows 0 for alignment
                continue;

            if (n < 1 || n & (n - 1) || ushort.max < n || !e.type.isintegral())
            {
                error(ad.loc, "alignment must be an integer positive power of 2, not 0x%llx", cast(ulong)n);
                errors = true;
            }
            if (n > strictest)  // C11 6.7.5-6
                strictest = n;
        }
    }

    if (errors || strictest == 0)  // C11 6.7.5-6 says alignment of 0 means no effect
        ad.salign.setDefault();
    else
        ad.salign.set(cast(uint) strictest);

    return ad;
}

const(char)* getMessage(DeprecatedDeclaration dd)
{
    if (auto sc = dd._scope)
    {
        dd._scope = null;

        sc = sc.startCTFE();
        dd.msg = dd.msg.expressionSemantic(sc);
        dd.msg = resolveProperties(sc, dd.msg);
        sc = sc.endCTFE();
        dd.msg = dd.msg.ctfeInterpret();

        if (auto se = dd.msg.toStringExp())
            dd.msgstr = se.toStringz().ptr;
        else
            dd.msg.error("compile time constant expected, not `%s`", dd.msg.toChars());
    }
    return dd.msgstr;
}


// Returns true if a contract can appear without a function body.
package bool allowsContractWithoutBody(FuncDeclaration funcdecl)
{
    assert(!funcdecl.fbody);

    /* Contracts can only appear without a body when they are virtual
     * interface functions or abstract.
     */
    Dsymbol parent = funcdecl.toParent();
    InterfaceDeclaration id = parent.isInterfaceDeclaration();

    if (!funcdecl.isAbstract() &&
        (funcdecl.fensures || funcdecl.frequires) &&
        !(id && funcdecl.isVirtual()))
    {
        auto cd = parent.isClassDeclaration();
        if (!(cd && cd.isAbstract()))
            return false;
    }
    return true;
}

private extern(C++) final class DsymbolSemanticVisitor : Visitor
{
    alias visit = Visitor.visit;

    Scope* sc;
    this(Scope* sc)
    {
        this.sc = sc;
    }

    // Save the scope and defer semantic analysis on the Dsymbol.
    private void deferDsymbolSemantic(Dsymbol s, Scope *scx)
    {
        s._scope = scx ? scx : sc.copy();
        s._scope.setNoFree();
        Module.addDeferredSemantic(s);
    }

    override void visit(Dsymbol dsym)
    {
        dsym.error("%p has no semantic routine", dsym);
    }

    override void visit(ScopeDsymbol) { }
    override void visit(Declaration) { }

    override void visit(AliasThis dsym)
    {
        if (dsym.semanticRun != PASS.initial)
            return;

        if (dsym._scope)
        {
            sc = dsym._scope;
            dsym._scope = null;
        }

        if (!sc)
            return;

        dsym.semanticRun = PASS.semantic;
        dsym.isDeprecated_ = !!(sc.stc & STC.deprecated_);

        Dsymbol p = sc.parent.pastMixin();
        AggregateDeclaration ad = p.isAggregateDeclaration();
        if (!ad)
        {
            error(dsym.loc, "alias this can only be a member of aggregate, not %s `%s`", p.kind(), p.toChars());
            return;
        }

        assert(ad.members);
        Dsymbol s = ad.search(dsym.loc, dsym.ident);
        if (!s)
        {
            s = sc.search(dsym.loc, dsym.ident, null);
            if (s)
                error(dsym.loc, "`%s` is not a member of `%s`", s.toChars(), ad.toChars());
            else
                error(dsym.loc, "undefined identifier `%s`", dsym.ident.toChars());
            return;
        }
        if (ad.aliasthis && s != ad.aliasthis)
        {
            error(dsym.loc, "there can be only one alias this");
            return;
        }

        /* disable the alias this conversion so the implicit conversion check
         * doesn't use it.
         */
        ad.aliasthis = null;

        Dsymbol sx = s;
        if (sx.isAliasDeclaration())
            sx = sx.toAlias();
        Declaration d = sx.isDeclaration();
        if (d && !d.isTupleDeclaration())
        {
            /* https://issues.dlang.org/show_bug.cgi?id=18429
             *
             * If the identifier in the AliasThis declaration
             * is defined later and is a voldemort type, we must
             * perform semantic on the declaration to deduce the type.
             */
            if (!d.type)
                d.dsymbolSemantic(sc);

            Type t = d.type;
            assert(t);
            if (ad.type.implicitConvTo(t) > MATCH.nomatch)
            {
                error(dsym.loc, "alias this is not reachable as `%s` already converts to `%s`", ad.toChars(), t.toChars());
            }
        }

        dsym.sym = s;
        // Restore alias this
        ad.aliasthis = dsym;
        dsym.semanticRun = PASS.semanticdone;
    }

    override void visit(AliasDeclaration dsym)
    {
        if (dsym.semanticRun >= PASS.semanticdone)
            return;
        assert(dsym.semanticRun <= PASS.semantic);

        dsym.storage_class |= sc.stc & STC.deprecated_;
        dsym.visibility = sc.visibility;
        dsym.userAttribDecl = sc.userAttribDecl;

        if (!sc.func && dsym.inNonRoot())
            return;

        aliasSemantic(dsym, sc);
    }

    override void visit(AliasAssign dsym)
    {
        //printf("visit(AliasAssign)\n");
        if (dsym.semanticRun >= PASS.semanticdone)
            return;
        assert(dsym.semanticRun <= PASS.semantic);

        if (!sc.func && dsym.inNonRoot())
            return;

        aliasAssignSemantic(dsym, sc);
    }

    override void visit(VarDeclaration dsym)
    {
        version (none)
        {
            printf("VarDeclaration::semantic('%s', parent = '%s') sem = %d\n",
                   dsym.toChars(), sc.parent ? sc.parent.toChars() : null, dsym.semanticRun);
            printf(" type = %s\n", dsym.type ? dsym.type.toChars() : "null");
            printf(" stc = x%llx\n", dsym.storage_class);
            printf(" storage_class = x%llx\n", dsym.storage_class);
            printf("linkage = %d\n", dsym.linkage);
            //if (strcmp(toChars(), "mul") == 0) assert(0);
        }
        //if (semanticRun > PASS.initial)
        //    return;
        //semanticRun = PSSsemantic;

        if (dsym.semanticRun >= PASS.semanticdone)
            return;

        if (sc && sc.inunion && sc.inunion.isAnonDeclaration())
            dsym.overlapped = true;

        dsym.sequenceNumber = global.varSequenceNumber++;
        if (!dsym.isScope())
            dsym.maybeScope = true;

        Scope* scx = null;
        if (dsym._scope)
        {
            sc = dsym._scope;
            scx = sc;
            dsym._scope = null;
        }

        if (!sc)
            return;

        dsym.semanticRun = PASS.semantic;

        // 'static foreach' variables should not inherit scope properties
        // https://issues.dlang.org/show_bug.cgi?id=19482
        if ((dsym.storage_class & (STC.foreach_ | STC.local)) == (STC.foreach_ | STC.local))
        {
            dsym._linkage = LINK.d;
            dsym.visibility = Visibility(Visibility.Kind.public_);
            dsym.overlapped = false; // unset because it is modified early on this function
            dsym.userAttribDecl = null; // unset because it is set by Dsymbol.setScope()
        }
        else
        {
            /* Pick up storage classes from context, but except synchronized,
             * override, abstract, and final.
             */
            dsym.storage_class |= (sc.stc & ~(STC.synchronized_ | STC.override_ | STC.abstract_ | STC.final_));
            dsym.userAttribDecl = sc.userAttribDecl;
            dsym.cppnamespace = sc.namespace;
            dsym._linkage = sc.linkage;
            dsym.visibility = sc.visibility;
            dsym.alignment = sc.alignment();
        }

        if (dsym.storage_class & STC.extern_ && dsym._init)
            dsym.error("extern symbols cannot have initializers");

        AggregateDeclaration ad = dsym.isThis();
        if (ad)
            dsym.storage_class |= ad.storage_class & STC.TYPECTOR;

        /* If auto type inference, do the inference
         */
        int inferred = 0;
        if (!dsym.type)
        {
            dsym.inuse++;

            // Infering the type requires running semantic,
            // so mark the scope as ctfe if required
            bool needctfe = (dsym.storage_class & (STC.manifest | STC.static_)) != 0;
            if (needctfe)
            {
                sc.flags |= SCOPE.condition;
                sc = sc.startCTFE();
            }
            //printf("inferring type for %s with init %s\n", dsym.toChars(), dsym._init.toChars());
            dsym._init = dsym._init.inferType(sc);
            dsym.type = dsym._init.initializerToExpression(null, (sc.flags & SCOPE.Cfile) != 0).type;
            if (needctfe)
                sc = sc.endCTFE();

            dsym.inuse--;
            inferred = 1;

            /* This is a kludge to support the existing syntax for RAII
             * declarations.
             */
            dsym.storage_class &= ~STC.auto_;
            dsym.originalType = dsym.type.syntaxCopy();
        }
        else
        {
            if (!dsym.originalType)
                dsym.originalType = dsym.type.syntaxCopy();

            /* Prefix function attributes of variable declaration can affect
             * its type:
             *      pure nothrow void function() fp;
             *      static assert(is(typeof(fp) == void function() pure nothrow));
             */
            Scope* sc2 = sc.push();
            sc2.stc |= (dsym.storage_class & STC.FUNCATTR);
            dsym.inuse++;
            dsym.type = dsym.type.typeSemantic(dsym.loc, sc2);
            dsym.inuse--;
            sc2.pop();
        }
        //printf(" semantic type = %s\n", dsym.type ? dsym.type.toChars() : "null");
        if (dsym.type.ty == Terror)
            dsym.errors = true;

        dsym.type.checkDeprecated(dsym.loc, sc);
        dsym.parent = sc.parent;
        //printf("this = %p, parent = %p, '%s'\n", dsym, dsym.parent, dsym.parent.toChars());

        /* If scope's alignment is the default, use the type's alignment,
         * otherwise the scope overrrides.
         */
        if (dsym.alignment.isDefault())
            dsym.alignment = dsym.type.alignment(); // use type's alignment

        //printf("sc.stc = %x\n", sc.stc);
        //printf("storage_class = x%x\n", storage_class);

        dsym.type.checkComplexTransition(dsym.loc, sc);

        // Calculate type size + safety checks
        if (dsym.storage_class & STC.gshared && !dsym.isMember())
        {
            sc.setUnsafe(false, dsym.loc, "__gshared not allowed in safe functions; use shared");
        }

        Dsymbol parent = dsym.toParent();

        Type tb = dsym.type.toBasetype();
        Type tbn = tb.baseElemOf();
        if (tb.ty == Tvoid && !(dsym.storage_class & STC.lazy_))
        {
            if (inferred)
            {
                dsym.error("type `%s` is inferred from initializer `%s`, and variables cannot be of type `void`", dsym.type.toChars(), dsym._init.toChars());
            }
            else
                dsym.error("variables cannot be of type `void`");
            dsym.type = Type.terror;
            tb = dsym.type;
        }
        if (tb.ty == Tfunction)
        {
            dsym.error("cannot be declared to be a function");
            dsym.type = Type.terror;
            tb = dsym.type;
        }
        if (auto ts = tb.isTypeStruct())
        {
            // Require declarations, except when it's just a reference (as done for pointers)
            // or when the variable is defined externally
            if (!ts.sym.members && !(dsym.storage_class & (STC.ref_ | STC.extern_)))
            {
                dsym.error("no definition of struct `%s`", ts.toChars());

                // Explain why the definition is required when it's part of another type
                if (!dsym.type.isTypeStruct())
                {
                    // Prefer Loc of the dependant type
                    const s = dsym.type.toDsymbol(sc);
                    const loc = (s ? s : dsym).loc;
                    loc.errorSupplemental("required by type `%s`", dsym.type.toChars());
                }

                // Flag variable as error to avoid invalid error messages due to unknown size
                dsym.type = Type.terror;
            }
        }
        if ((dsym.storage_class & STC.auto_) && !inferred)
            dsym.error("storage class `auto` has no effect if type is not inferred, did you mean `scope`?");

        if (auto tt = tb.isTypeTuple())
        {
            /* Instead, declare variables for each of the tuple elements
             * and add those.
             */
            size_t nelems = Parameter.dim(tt.arguments);
            Expression ie = (dsym._init && !dsym._init.isVoidInitializer()) ? dsym._init.initializerToExpression(null, (sc.flags & SCOPE.Cfile) != 0) : null;
            if (ie)
                ie = ie.expressionSemantic(sc);
            if (nelems > 0 && ie)
            {
                auto iexps = new Expressions();
                iexps.push(ie);
                auto exps = new Expressions();
                for (size_t pos = 0; pos < iexps.dim; pos++)
                {
                Lexpand1:
                    Expression e = (*iexps)[pos];
                    Parameter arg = Parameter.getNth(tt.arguments, pos);
                    arg.type = arg.type.typeSemantic(dsym.loc, sc);
                    //printf("[%d] iexps.dim = %d, ", pos, iexps.dim);
                    //printf("e = (%s %s, %s), ", Token.tochars[e.op], e.toChars(), e.type.toChars());
                    //printf("arg = (%s, %s)\n", arg.toChars(), arg.type.toChars());

                    if (e != ie)
                    {
                        if (iexps.dim > nelems)
                            goto Lnomatch;
                        if (e.type.implicitConvTo(arg.type))
                            continue;
                    }

                    if (auto te = e.isTupleExp())
                    {
                        if (iexps.dim - 1 + te.exps.dim > nelems)
                            goto Lnomatch;

                        iexps.remove(pos);
                        iexps.insert(pos, te.exps);
                        (*iexps)[pos] = Expression.combine(te.e0, (*iexps)[pos]);
                        goto Lexpand1;
                    }
                    else if (isAliasThisTuple(e))
                    {
                        auto v = copyToTemp(0, "__tup", e);
                        v.dsymbolSemantic(sc);
                        auto ve = new VarExp(dsym.loc, v);
                        ve.type = e.type;

                        exps.setDim(1);
                        (*exps)[0] = ve;
                        expandAliasThisTuples(exps, 0);

                        for (size_t u = 0; u < exps.dim; u++)
                        {
                        Lexpand2:
                            Expression ee = (*exps)[u];
                            arg = Parameter.getNth(tt.arguments, pos + u);
                            arg.type = arg.type.typeSemantic(dsym.loc, sc);
                            //printf("[%d+%d] exps.dim = %d, ", pos, u, exps.dim);
                            //printf("ee = (%s %s, %s), ", Token.tochars[ee.op], ee.toChars(), ee.type.toChars());
                            //printf("arg = (%s, %s)\n", arg.toChars(), arg.type.toChars());

                            size_t iexps_dim = iexps.dim - 1 + exps.dim;
                            if (iexps_dim > nelems)
                                goto Lnomatch;
                            if (ee.type.implicitConvTo(arg.type))
                                continue;

                            if (expandAliasThisTuples(exps, u) != -1)
                                goto Lexpand2;
                        }

                        if ((*exps)[0] != ve)
                        {
                            Expression e0 = (*exps)[0];
                            (*exps)[0] = new CommaExp(dsym.loc, new DeclarationExp(dsym.loc, v), e0);
                            (*exps)[0].type = e0.type;

                            iexps.remove(pos);
                            iexps.insert(pos, exps);
                            goto Lexpand1;
                        }
                    }
                }
                if (iexps.dim < nelems)
                    goto Lnomatch;

                ie = new TupleExp(dsym._init.loc, iexps);
            }
        Lnomatch:

            if (ie && ie.op == EXP.tuple)
            {
                auto te = ie.isTupleExp();
                size_t tedim = te.exps.dim;
                if (tedim != nelems)
                {
                    error(dsym.loc, "tuple of %d elements cannot be assigned to tuple of %d elements", cast(int)tedim, cast(int)nelems);
                    for (size_t u = tedim; u < nelems; u++) // fill dummy expression
                        te.exps.push(ErrorExp.get());
                }
            }

            auto exps = new Objects(nelems);
            for (size_t i = 0; i < nelems; i++)
            {
                Parameter arg = Parameter.getNth(tt.arguments, i);

                OutBuffer buf;
                buf.printf("__%s_field_%llu", dsym.ident.toChars(), cast(ulong)i);
                auto id = Identifier.idPool(buf[]);

                Initializer ti;
                if (ie)
                {
                    Expression einit = ie;
                    if (auto te = ie.isTupleExp())
                    {
                        einit = (*te.exps)[i];
                        if (i == 0)
                            einit = Expression.combine(te.e0, einit);
                    }
                    ti = new ExpInitializer(einit.loc, einit);
                }
                else
                    ti = dsym._init ? dsym._init.syntaxCopy() : null;

                StorageClass storage_class = STC.temp | dsym.storage_class;
                if ((dsym.storage_class & STC.parameter) && (arg.storageClass & STC.parameter))
                    storage_class |= arg.storageClass;
                auto v = new VarDeclaration(dsym.loc, arg.type, id, ti, storage_class);
                //printf("declaring field %s of type %s\n", v.toChars(), v.type.toChars());
                v.overlapped = dsym.overlapped;

                v.dsymbolSemantic(sc);

                Expression e = new VarExp(dsym.loc, v);
                (*exps)[i] = e;
            }
            auto v2 = new TupleDeclaration(dsym.loc, dsym.ident, exps);
            v2.parent = dsym.parent;
            v2.isexp = true;
            dsym.aliassym = v2;
            dsym.semanticRun = PASS.semanticdone;
            return;
        }

        /* Storage class can modify the type
         */
        dsym.type = dsym.type.addStorageClass(dsym.storage_class);

        /* Adjust storage class to reflect type
         */
        if (dsym.type.isConst())
        {
            dsym.storage_class |= STC.const_;
            if (dsym.type.isShared())
                dsym.storage_class |= STC.shared_;
        }
        else if (dsym.type.isImmutable())
            dsym.storage_class |= STC.immutable_;
        else if (dsym.type.isShared())
            dsym.storage_class |= STC.shared_;
        else if (dsym.type.isWild())
            dsym.storage_class |= STC.wild;

        if (StorageClass stc = dsym.storage_class & (STC.synchronized_ | STC.override_ | STC.abstract_ | STC.final_))
        {
            if (stc == STC.final_)
                dsym.error("cannot be `final`, perhaps you meant `const`?");
            else
            {
                OutBuffer buf;
                stcToBuffer(&buf, stc);
                dsym.error("cannot be `%s`", buf.peekChars());
            }
            dsym.storage_class &= ~stc; // strip off
        }

        // At this point we can add `scope` to the STC instead of `in`,
        // because we are never going to use this variable's STC for user messages
        if (dsym.storage_class & STC.in_ && global.params.previewIn)
            dsym.storage_class |= STC.scope_;

        if (dsym.storage_class & STC.scope_)
        {
            StorageClass stc = dsym.storage_class & (STC.static_ | STC.extern_ | STC.manifest | STC.gshared);
            if (stc)
            {
                OutBuffer buf;
                stcToBuffer(&buf, stc);
                dsym.error("cannot be `scope` and `%s`", buf.peekChars());
            }
            else if (dsym.isMember())
            {
                dsym.error("field cannot be `scope`");
            }
            else if (!dsym.type.hasPointers())
            {
                dsym.storage_class &= ~STC.scope_;     // silently ignore; may occur in generic code
                // https://issues.dlang.org/show_bug.cgi?id=23168
                if (dsym.storage_class & STC.returnScope)
                {
                    dsym.storage_class &= ~(STC.return_ | STC.returnScope);
                }
            }
        }

        if (dsym.storage_class & (STC.static_ | STC.extern_ | STC.manifest | STC.templateparameter | STC.gshared | STC.ctfe))
        {
        }
        else
        {
            AggregateDeclaration aad = parent.isAggregateDeclaration();
            if (aad)
            {
                if (global.params.vfield && dsym.storage_class & (STC.const_ | STC.immutable_) && dsym._init && !dsym._init.isVoidInitializer())
                {
                    const(char)* s = (dsym.storage_class & STC.immutable_) ? "immutable" : "const";
                    message(dsym.loc, "`%s.%s` is `%s` field", ad.toPrettyChars(), dsym.toChars(), s);
                }
                dsym.storage_class |= STC.field;
                if (auto ts = tbn.isTypeStruct())
                    if (ts.sym.noDefaultCtor)
                    {
                        if (!dsym.isThisDeclaration() && !dsym._init)
                            aad.noDefaultCtor = true;
                    }
            }

            InterfaceDeclaration id = parent.isInterfaceDeclaration();
            if (id)
            {
                dsym.error("field not allowed in interface");
            }
            else if (aad && aad.sizeok == Sizeok.done)
            {
                dsym.error("cannot be further field because it will change the determined %s size", aad.toChars());
            }

            /* Templates cannot add fields to aggregates
             */
            TemplateInstance ti = parent.isTemplateInstance();
            if (ti)
            {
                // Take care of nested templates
                while (1)
                {
                    TemplateInstance ti2 = ti.tempdecl.parent.isTemplateInstance();
                    if (!ti2)
                        break;
                    ti = ti2;
                }
                // If it's a member template
                AggregateDeclaration ad2 = ti.tempdecl.isMember();
                if (ad2 && dsym.storage_class != STC.undefined_)
                {
                    dsym.error("cannot use template to add field to aggregate `%s`", ad2.toChars());
                }
            }
        }

        if ((dsym.storage_class & (STC.ref_ | STC.parameter | STC.foreach_ | STC.temp | STC.result)) == STC.ref_ && dsym.ident != Id.This)
        {
            dsym.error("only parameters or `foreach` declarations can be `ref`");
        }

        if (dsym.type.hasWild())
        {
            if (dsym.storage_class & (STC.static_ | STC.extern_ | STC.gshared | STC.manifest | STC.field) || dsym.isDataseg())
            {
                dsym.error("only parameters or stack based variables can be `inout`");
            }
            FuncDeclaration func = sc.func;
            if (func)
            {
                if (func.fes)
                    func = func.fes.func;
                bool isWild = false;
                for (FuncDeclaration fd = func; fd; fd = fd.toParentDecl().isFuncDeclaration())
                {
                    if (fd.type.isTypeFunction().iswild)
                    {
                        isWild = true;
                        break;
                    }
                }
                if (!isWild)
                {
                    dsym.error("`inout` variables can only be declared inside `inout` functions");
                }
            }
        }

        if (!(dsym.storage_class & (STC.ctfe | STC.extern_ | STC.ref_ | STC.result)) &&
            tbn.ty == Tstruct && tbn.isTypeStruct().sym.noDefaultCtor)
        {
            if (!dsym._init)
            {
                if (dsym.isField())
                {
                    /* For fields, we'll check the constructor later to make sure it is initialized
                     */
                    dsym.storage_class |= STC.nodefaultctor;
                }
                else if (dsym.storage_class & STC.parameter)
                {
                }
                else
                    dsym.error("default construction is disabled for type `%s`", dsym.type.toChars());
            }
        }

        FuncDeclaration fd = parent.isFuncDeclaration();
        if (dsym.type.isscope() && !(dsym.storage_class & STC.nodtor))
        {
            if (dsym.storage_class & (STC.field | STC.out_ | STC.ref_ | STC.static_ | STC.manifest | STC.gshared) || !fd)
            {
                dsym.error("globals, statics, fields, manifest constants, ref and out parameters cannot be `scope`");
            }

            // @@@DEPRECATED_2.097@@@  https://dlang.org/deprecate.html#scope%20as%20a%20type%20constraint
            // Deprecated in 2.087
            // Remove this when the feature is removed from the language
            if (!(dsym.storage_class & STC.scope_))
            {
                if (!(dsym.storage_class & STC.parameter) && dsym.ident != Id.withSym)
                    dsym.error("reference to `scope class` must be `scope`");
            }
        }

        // Calculate type size + safety checks
        if (1)
        {
            if (dsym._init && dsym._init.isVoidInitializer() &&
                (dsym.type.hasPointers() || dsym.type.hasInvariant())) // also computes type size
            {
                if (dsym.type.hasPointers())
                    sc.setUnsafe(false, dsym.loc,
                        "`void` initializers for pointers not allowed in safe functions");
                else
                    sc.setUnsafe(false, dsym.loc,
                        "`void` initializers for structs with invariants are not allowed in safe functions");
            }
            else if (!dsym._init &&
                     !(dsym.storage_class & (STC.static_ | STC.extern_ | STC.gshared | STC.manifest | STC.field | STC.parameter)) &&
                     dsym.type.hasVoidInitPointers())
            {
                sc.setUnsafe(false, dsym.loc, "`void` initializers for pointers not allowed in safe functions");
            }
        }

        if ((!dsym._init || dsym._init.isVoidInitializer) && !fd)
        {
            // If not mutable, initializable by constructor only
            dsym.setInCtorOnly = true;
        }

        if (dsym._init)
        { } // remember we had an explicit initializer
        else if (dsym.storage_class & STC.manifest)
            dsym.error("manifest constants must have initializers");

        // Don't allow non-extern, non-__gshared variables to be interfaced with C++
        if (dsym._linkage == LINK.cpp && !(dsym.storage_class & (STC.ctfe | STC.extern_ | STC.gshared)) && dsym.isDataseg())
        {
            const char* p = (dsym.storage_class & STC.shared_) ? "shared" : "static";
            dsym.error("cannot have `extern(C++)` linkage because it is `%s`", p);
            errorSupplemental(dsym.loc, "perhaps declare it as `__gshared` instead");
            dsym.errors = true;
        }

        bool isBlit = false;
        uinteger_t sz;
        if (sc.flags & SCOPE.Cfile && !dsym._init)
        {
            addDefaultCInitializer(dsym);
        }
        if (!dsym._init &&
            !(dsym.storage_class & (STC.static_ | STC.gshared | STC.extern_)) &&
            fd &&
            (!(dsym.storage_class & (STC.field | STC.in_ | STC.foreach_ | STC.parameter | STC.result)) ||
             (dsym.storage_class & STC.out_)) &&
            (sz = dsym.type.size()) != 0)
        {
            // Provide a default initializer

            //printf("Providing default initializer for '%s'\n", dsym.toChars());
            if (sz == SIZE_INVALID && dsym.type.ty != Terror)
                dsym.error("size of type `%s` is invalid", dsym.type.toChars());

            Type tv = dsym.type;
            while (tv.ty == Tsarray)    // Don't skip Tenum
                tv = tv.nextOf();
            if (tv.needsNested())
            {
                /* Nested struct requires valid enclosing frame pointer.
                 * In StructLiteralExp::toElem(), it's calculated.
                 */
                assert(tbn.ty == Tstruct);
                checkFrameAccess(dsym.loc, sc, tbn.isTypeStruct().sym);

                Expression e = tv.defaultInitLiteral(dsym.loc);
                e = new BlitExp(dsym.loc, new VarExp(dsym.loc, dsym), e);
                e = e.expressionSemantic(sc);
                dsym._init = new ExpInitializer(dsym.loc, e);
                goto Ldtor;
            }
            if (tv.ty == Tstruct && tv.isTypeStruct().sym.zeroInit)
            {
                /* If a struct is all zeros, as a special case
                 * set its initializer to the integer 0.
                 * In AssignExp::toElem(), we check for this and issue
                 * a memset() to initialize the struct.
                 * Must do same check in interpreter.
                 */
                Expression e = IntegerExp.literal!0;
                e = new BlitExp(dsym.loc, new VarExp(dsym.loc, dsym), e);
                e.type = dsym.type;      // don't type check this, it would fail
                dsym._init = new ExpInitializer(dsym.loc, e);
                goto Ldtor;
            }
            if (dsym.type.baseElemOf().ty == Tvoid)
            {
                dsym.error("`%s` does not have a default initializer", dsym.type.toChars());
            }
            else if (auto e = dsym.type.defaultInit(dsym.loc))
            {
                dsym._init = new ExpInitializer(dsym.loc, e);
            }

            // Default initializer is always a blit
            isBlit = true;
        }
        if (dsym._init)
        {
            sc = sc.push();
            sc.stc &= ~(STC.TYPECTOR | STC.pure_ | STC.nothrow_ | STC.nogc | STC.ref_ | STC.disable);

            if (sc.flags & SCOPE.Cfile &&
                dsym.type.isTypeSArray() &&
                dsym.type.isTypeSArray().isIncomplete() &&
                dsym._init.isVoidInitializer() &&
                !(dsym.storage_class & STC.field))
            {
                dsym.error("incomplete array type must have initializer");
            }

            ExpInitializer ei = dsym._init.isExpInitializer();

            if (ei) // https://issues.dlang.org/show_bug.cgi?id=13424
                    // Preset the required type to fail in FuncLiteralDeclaration::semantic3
                ei.exp = inferType(ei.exp, dsym.type);

            // If inside function, there is no semantic3() call
            if (sc.func || sc.intypeof == 1)
            {
                // If local variable, use AssignExp to handle all the various
                // possibilities.
                if (fd && !(dsym.storage_class & (STC.manifest | STC.static_ | STC.gshared | STC.extern_)) && !dsym._init.isVoidInitializer())
                {
                    //printf("fd = '%s', var = '%s'\n", fd.toChars(), dsym.toChars());
                    if (!ei)
                    {
                        ArrayInitializer ai = dsym._init.isArrayInitializer();
                        Expression e;
                        if (ai && tb.ty == Taarray)
                            e = ai.toAssocArrayLiteral();
                        else
                            e = dsym._init.initializerToExpression(null, (sc.flags & SCOPE.Cfile) != 0);
                        if (!e)
                        {
                            // Run semantic, but don't need to interpret
                            dsym._init = dsym._init.initializerSemantic(sc, dsym.type, INITnointerpret);
                            e = dsym._init.initializerToExpression(null, (sc.flags & SCOPE.Cfile) != 0);
                            if (!e)
                            {
                                dsym.error("is not a static and cannot have static initializer");
                                e = ErrorExp.get();
                            }
                        }
                        ei = new ExpInitializer(dsym._init.loc, e);
                        dsym._init = ei;
                    }
                    else if (sc.flags & SCOPE.Cfile && dsym.type.isTypeSArray() &&
                             dsym.type.isTypeSArray().isIncomplete())
                    {
                        // C11 6.7.9-22 determine the size of the incomplete array,
                        // or issue an error that the initializer is invalid.
                        dsym._init = dsym._init.initializerSemantic(sc, dsym.type, INITinterpret);
                    }

                    if (ei && dsym.isScope())
                    {
                        Expression ex = ei.exp.lastComma();
                        if (ex.op == EXP.blit || ex.op == EXP.construct)
                            ex = (cast(AssignExp)ex).e2;
                        if (auto ne = ex.isNewExp())
                        {
                            // See if initializer is a NewExp that can be allocated on the stack
                            if (dsym.type.toBasetype().ty == Tclass)
                            {
                                ne.onstack = 1;
                                dsym.onstack = true;
version (IN_LLVM)
{
                                bool hasDtor = false;
                                auto cd = (cast(TypeClass) ne.newtype).sym;
                                for (; cd; cd = cd.baseClass)
                                {
                                    if (cd.dtor)
                                    {
                                        hasDtor = true;
                                        break;
                                    }
                                }
                                dsym.onstackWithDtor = hasDtor;
}
                            }
                        }
                        else if (auto fe = ex.isFuncExp())
                        {
                            // or a delegate that doesn't escape a reference to the function
                            FuncDeclaration f = fe.fd;
                            if (f.tookAddressOf)
                                f.tookAddressOf--;
                        }
                    }

                    Expression exp = ei.exp;
                    Expression e1 = new VarExp(dsym.loc, dsym);
                    if (isBlit)
                        exp = new BlitExp(dsym.loc, e1, exp);
                    else
                        exp = new ConstructExp(dsym.loc, e1, exp);
                    dsym.canassign++;
                    exp = exp.expressionSemantic(sc);
                    dsym.canassign--;
                    exp = exp.optimize(WANTvalue);
                    if (exp.op == EXP.error)
                    {
                        dsym._init = new ErrorInitializer();
                        ei = null;
                    }
                    else
                        ei.exp = exp;
                }
                else
                {
                    // https://issues.dlang.org/show_bug.cgi?id=14166
                    // Don't run CTFE for the temporary variables inside typeof
                    dsym._init = dsym._init.initializerSemantic(sc, dsym.type, sc.intypeof == 1 ? INITnointerpret : INITinterpret);
                    const init_err = dsym._init.isExpInitializer();
                    if (init_err && init_err.exp.op == EXP.showCtfeContext)
                    {
                         errorSupplemental(dsym.loc, "compile time context created here");
                    }
                }
            }
            else if (parent.isAggregateDeclaration())
            {
                dsym._scope = scx ? scx : sc.copy();
                dsym._scope.setNoFree();
            }
            else if (dsym.storage_class & (STC.const_ | STC.immutable_ | STC.manifest) ||
                     dsym.type.isConst() || dsym.type.isImmutable() ||
                     sc.flags & SCOPE.Cfile)
            {
                /* Because we may need the results of a const declaration in a
                 * subsequent type, such as an array dimension, before semantic2()
                 * gets ordinarily run, try to run semantic2() now.
                 * If a C array is of unknown size, the initializer can provide the size. Do this
                 * eagerly because C does it eagerly.
                 * Ignore failure.
                 */
                if (!inferred)
                {
                    uint errors = global.errors;
                    dsym.inuse++;
                    // Bug 20549. Don't try this on modules or packages, syntaxCopy
                    // could crash (inf. recursion) on a mod/pkg referencing itself
                    if (ei && (ei.exp.op != EXP.scope_ ? true : !ei.exp.isScopeExp().sds.isPackage()))
                    {
                        if (ei.exp.type)
                        {
                            // If exp is already resolved we are done, our original init exp
                            // could have a type painting that we need to respect
                            // e.g.  ['a'] typed as string, or [['z'], ""] as string[]
                            // See https://issues.dlang.org/show_bug.cgi?id=15711
                        }
                        else
                        {
                            Expression exp = ei.exp.syntaxCopy();

                            bool needctfe = dsym.isDataseg() || (dsym.storage_class & STC.manifest);
                            if (needctfe)
                                sc = sc.startCTFE();
                            exp = exp.expressionSemantic(sc);
                            exp = resolveProperties(sc, exp);
                            if (needctfe)
                                sc = sc.endCTFE();
                            ei.exp = exp;
                        }

                        Type tb2 = dsym.type.toBasetype();
                        Type ti = ei.exp.type.toBasetype();

                        /* The problem is the following code:
                         *  struct CopyTest {
                         *     double x;
                         *     this(double a) { x = a * 10.0;}
                         *     this(this) { x += 2.0; }
                         *  }
                         *  const CopyTest z = CopyTest(5.3);  // ok
                         *  const CopyTest w = z;              // not ok, postblit not run
                         *  static assert(w.x == 55.0);
                         * because the postblit doesn't get run on the initialization of w.
                         */
                        if (auto ts = ti.isTypeStruct())
                        {
                            StructDeclaration sd = ts.sym;
                            /* Look to see if initializer involves a copy constructor
                             * (which implies a postblit)
                             */
                            // there is a copy constructor
                            // and exp is the same struct
                            if (sd.postblit && tb2.toDsymbol(null) == sd)
                            {
                                // The only allowable initializer is a (non-copy) constructor
                                if (ei.exp.isLvalue())
                                    dsym.error("of type struct `%s` uses `this(this)`, which is not allowed in static initialization", tb2.toChars());
                            }
                        }
                    }

                    dsym._init = dsym._init.initializerSemantic(sc, dsym.type, INITinterpret);
                    dsym.inuse--;
                    if (global.errors > errors)
                    {
                        dsym._init = new ErrorInitializer();
                        dsym.type = Type.terror;
                    }
                }
                else
                {
                    dsym._scope = scx ? scx : sc.copy();
                    dsym._scope.setNoFree();
                }
            }
            sc = sc.pop();
        }

    Ldtor:
        /* Build code to execute destruction, if necessary
         */
        dsym.edtor = dsym.callScopeDtor(sc);
        if (dsym.edtor)
        {
            if (sc.func && dsym.storage_class & (STC.static_ | STC.gshared))
                dsym.edtor = dsym.edtor.expressionSemantic(sc._module._scope);
            else
                dsym.edtor = dsym.edtor.expressionSemantic(sc);

            version (none)
            {
                // currently disabled because of std.stdio.stdin, stdout and stderr
                if (dsym.isDataseg() && !(dsym.storage_class & STC.extern_))
                    dsym.error("static storage variables cannot have destructors");
            }
        }

        dsym.semanticRun = PASS.semanticdone;

        if (dsym.type.toBasetype().ty == Terror)
            dsym.errors = true;

        if(sc.scopesym && !sc.scopesym.isAggregateDeclaration())
        {
            for (ScopeDsymbol sym = sc.scopesym; sym && dsym.endlinnum == 0;
                 sym = sym.parent ? sym.parent.isScopeDsymbol() : null)
                dsym.endlinnum = sym.endlinnum;
        }
    }

    override void visit(TypeInfoDeclaration dsym)
    {
        assert(dsym._linkage == LINK.c);
    }

    override void visit(BitFieldDeclaration dsym)
    {
        //printf("BitField::semantic('%s')\n", dsym.toChars());
        if (dsym.semanticRun >= PASS.semanticdone)
            return;

        visit(cast(VarDeclaration)dsym);
        if (dsym.errors)
            return;

        if (!dsym.parent.isStructDeclaration() && !dsym.parent.isClassDeclaration())
        {
            dsym.error("bit-field must be member of struct, union, or class");
        }

        sc = sc.startCTFE();
        auto width = dsym.width.expressionSemantic(sc);
        sc = sc.endCTFE();
        width = width.ctfeInterpret();
        if (!dsym.type.isintegral())
        {
            // C11 6.7.2.1-5
            width.error("bit-field type `%s` is not an integer type", dsym.type.toChars());
            dsym.errors = true;
        }
        if (!width.isIntegerExp())
        {
            width.error("bit-field width `%s` is not an integer constant", dsym.width.toChars());
            dsym.errors = true;
        }
        const uwidth = width.toInteger(); // uwidth is unsigned
        if (uwidth == 0 && !dsym.isAnonymous())
        {
            width.error("bit-field `%s` has zero width", dsym.toChars());
            dsym.errors = true;
        }
        const sz = dsym.type.size();
        if (sz == SIZE_INVALID)
            dsym.errors = true;
        const max_width = sz * 8;
        if (uwidth > max_width)
        {
            width.error("width `%lld` of bit-field `%s` does not fit in type `%s`", cast(long)uwidth, dsym.toChars(), dsym.type.toChars());
            dsym.errors = true;
        }
        dsym.fieldWidth = cast(uint)uwidth;
    }

    override void visit(Import imp)
    {
        static if (LOG)
        {
            printf("Import::semantic('%s') %s\n", toPrettyChars(), id.toChars());
            scope(exit)
                printf("-Import::semantic('%s'), pkg = %p\n", toChars(), pkg);
        }
        if (imp.semanticRun > PASS.initial)
            return;

        if (imp._scope)
        {
            sc = imp._scope;
            imp._scope = null;
        }
        if (!sc)
            return;

        imp.parent = sc.parent;

        imp.semanticRun = PASS.semantic;

        // Load if not already done so
        bool loadErrored = false;
        if (!imp.mod)
        {
            loadErrored = imp.load(sc);
            if (imp.mod)
            {
                imp.mod.importAll(null);
                imp.mod.checkImportDeprecation(imp.loc, sc);
            }
        }
        if (imp.mod)
        {
            // Modules need a list of each imported module

            // if inside a template instantiation, the instantianting
            // module gets the import.
            // https://issues.dlang.org/show_bug.cgi?id=17181
            Module importer = sc._module;
            if (sc.minst && sc.tinst)
            {
                importer = sc.minst;
                if (!sc.tinst.importedModules.contains(imp.mod))
                    sc.tinst.importedModules.push(imp.mod);
            }
            //printf("%s imports %s\n", importer.toChars(), imp.mod.toChars());
            if (!importer.aimports.contains(imp.mod))
                importer.aimports.push(imp.mod);

            if (sc.explicitVisibility)
                imp.visibility = sc.visibility;

            if (!imp.aliasId && !imp.names.dim) // neither a selective nor a renamed import
            {
                ScopeDsymbol scopesym = sc.getScopesym();

                if (!imp.isstatic)
                {
                    scopesym.importScope(imp.mod, imp.visibility);
                }


                imp.addPackageAccess(scopesym);
            }

            if (!loadErrored)
            {
                imp.mod.dsymbolSemantic(null);
            }

            if (imp.mod.needmoduleinfo)
            {
                //printf("module4 %s because of %s\n", importer.toChars(), imp.mod.toChars());
                importer.needmoduleinfo = 1;
            }

            sc = sc.push(imp.mod);
            sc.visibility = imp.visibility;
            for (size_t i = 0; i < imp.aliasdecls.dim; i++)
            {
                AliasDeclaration ad = imp.aliasdecls[i];
                //printf("\tImport %s alias %s = %s, scope = %p\n", toPrettyChars(), aliases[i].toChars(), names[i].toChars(), ad._scope);
                Dsymbol sym = imp.mod.search(imp.loc, imp.names[i], IgnorePrivateImports);
                if (sym)
                {
                    import dmd.access : symbolIsVisible;
                    if (!symbolIsVisible(sc, sym))
                        imp.mod.error(imp.loc, "member `%s` is not visible from module `%s`",
                            imp.names[i].toChars(), sc._module.toChars());
                    ad.dsymbolSemantic(sc);
                    // If the import declaration is in non-root module,
                    // analysis of the aliased symbol is deferred.
                    // Therefore, don't see the ad.aliassym or ad.type here.
                }
                else
                {
                    Dsymbol s = imp.mod.search_correct(imp.names[i]);
                    if (s)
                        imp.mod.error(imp.loc, "import `%s` not found, did you mean %s `%s`?", imp.names[i].toChars(), s.kind(), s.toPrettyChars());
                    else
                        imp.mod.error(imp.loc, "import `%s` not found", imp.names[i].toChars());
                    ad.type = Type.terror;
                }
            }
            sc = sc.pop();
        }

        imp.semanticRun = PASS.semanticdone;

        // object self-imports itself, so skip that
        // https://issues.dlang.org/show_bug.cgi?id=7547
        // don't list pseudo modules __entrypoint.d, __main.d
        // https://issues.dlang.org/show_bug.cgi?id=11117
        // https://issues.dlang.org/show_bug.cgi?id=11164
        if (global.params.moduleDeps.buffer is null || (imp.id == Id.object && sc._module.ident == Id.object) ||
            strcmp(sc._module.ident.toChars(), "__main") == 0)
            return;

        /* The grammar of the file is:
         *      ImportDeclaration
         *          ::= BasicImportDeclaration [ " : " ImportBindList ] [ " -> "
         *      ModuleAliasIdentifier ] "\n"
         *
         *      BasicImportDeclaration
         *          ::= ModuleFullyQualifiedName " (" FilePath ") : " Protection|"string"
         *              " [ " static" ] : " ModuleFullyQualifiedName " (" FilePath ")"
         *
         *      FilePath
         *          - any string with '(', ')' and '\' escaped with the '\' character
         */
        OutBuffer* ob = global.params.moduleDeps.buffer;
        Module imod = sc._module;
        if (!global.params.moduleDeps.name)
            ob.writestring("depsImport ");
        ob.writestring(imod.toPrettyChars());
        ob.writestring(" (");
        escapePath(ob, imod.srcfile.toChars());
        ob.writestring(") : ");
        // use visibility instead of sc.visibility because it couldn't be
        // resolved yet, see the comment above
        visibilityToBuffer(ob, imp.visibility);
        ob.writeByte(' ');
        if (imp.isstatic)
        {
            stcToBuffer(ob, STC.static_);
            ob.writeByte(' ');
        }
        ob.writestring(": ");
        foreach (pid; imp.packages)
        {
            ob.printf("%s.", pid.toChars());
        }
        ob.writestring(imp.id.toString());
        ob.writestring(" (");
        if (imp.mod)
            escapePath(ob, imp.mod.srcfile.toChars());
        else
            ob.writestring("???");
        ob.writeByte(')');
        foreach (i, name; imp.names)
        {
            if (i == 0)
                ob.writeByte(':');
            else
                ob.writeByte(',');
            Identifier _alias = imp.aliases[i];
            if (!_alias)
            {
                ob.printf("%s", name.toChars());
                _alias = name;
            }
            else
                ob.printf("%s=%s", _alias.toChars(), name.toChars());
        }
        if (imp.aliasId)
            ob.printf(" -> %s", imp.aliasId.toChars());
        ob.writenl();
    }

    void attribSemantic(AttribDeclaration ad)
    {
        if (ad.semanticRun != PASS.initial)
            return;
        ad.semanticRun = PASS.semantic;
        Dsymbols* d = ad.include(sc);
        //printf("\tAttribDeclaration::semantic '%s', d = %p\n",toChars(), d);
        if (d)
        {
            Scope* sc2 = ad.newScope(sc);
            bool errors;
            for (size_t i = 0; i < d.dim; i++)
            {
                Dsymbol s = (*d)[i];
                s.dsymbolSemantic(sc2);
                errors |= s.errors;
            }
            ad.errors |= errors;
            if (sc2 != sc)
                sc2.pop();
        }
        ad.semanticRun = PASS.semanticdone;
    }

    override void visit(AttribDeclaration atd)
    {
        attribSemantic(atd);
    }

    override void visit(AnonDeclaration scd)
    {
        //printf("\tAnonDeclaration::semantic isunion:%d ptr:%p\n", scd.isunion, scd);
        assert(sc.parent);
        auto p = sc.parent.pastMixin();
        auto ad = p.isAggregateDeclaration();
        if (!ad)
        {
            error(scd.loc, "%s can only be a part of an aggregate, not %s `%s`", scd.kind(), p.kind(), p.toChars());
            scd.errors = true;
            return;
        }

        if (!scd.decl)
            return;

        sc = sc.push();
        sc.stc &= ~(STC.auto_ | STC.scope_ | STC.static_ | STC.gshared);
        sc.inunion = scd.isunion ? scd : null;
        sc.flags = 0;
        for (size_t i = 0; i < scd.decl.dim; i++)
        {
            Dsymbol s = (*scd.decl)[i];
            if (auto var = s.isVarDeclaration)
            {
                if (scd.isunion)
                    var.overlapped = true;
            }
            s.dsymbolSemantic(sc);
        }
        sc = sc.pop();
    }

    override void visit(PragmaDeclaration pd)
    {
version (IN_LLVM)
{
        import gen.dpragma : LDCPragma, DtoCheckPragma, DtoGetPragma;

        LDCPragma llvm_internal = LDCPragma.LLVMnone;
        const(char)* arg1str = null;
}

        StringExp verifyMangleString(ref Expression e)
        {
            auto se = semanticString(sc, e, "mangled name");
            if (!se)
                return null;
            e = se;
            if (!se.len)
            {
                pd.error("zero-length string not allowed for mangled name");
                return null;
            }
            if (se.sz != 1)
            {
                pd.error("mangled name characters can only be of type `char`");
                return null;
            }
            version (all)
            {
                /* Note: D language specification should not have any assumption about backend
                 * implementation. Ideally pragma(mangle) can accept a string of any content.
                 *
                 * Therefore, this validation is compiler implementation specific.
                 */
                auto slice = se.peekString();
                for (size_t i = 0; i < se.len;)
                {
                    dchar c = slice[i];
                    if (c < 0x80)
                    {
                        version (IN_LLVM)
                        {
                            // LDC: allow leading "\1" to prevent target-specific prefix
                            if (i == 0 && c == '\1')
                            {
                                ++i;
                                continue;
                            }
                        }
                        if (c.isValidMangling)
                        {
                            ++i;
                            continue;
                        }
                        else
                        {
                            pd.error("char 0x%02x not allowed in mangled name", c);
                            break;
                        }
                    }
                    if (const msg = utf_decodeChar(slice, i, c))
                    {
                        pd.error("%.*s", cast(int)msg.length, msg.ptr);
                        break;
                    }
                    if (!isUniAlpha(c))
                    {
                        pd.error("char `0x%04x` not allowed in mangled name", c);
                        break;
                    }
                }
            }
            return se;
        }
        void declarations()
        {
            if (!pd.decl)
                return;

            Scope* sc2 = pd.newScope(sc);
            scope(exit)
                if (sc2 != sc)
                    sc2.pop();

            foreach (s; (*pd.decl)[])
            {
                if (pd.ident == Id.printf || pd.ident == Id.scanf)
                {
                    s.setPragmaPrintf(pd.ident == Id.printf);
                    continue;
                }

                s.dsymbolSemantic(sc2);
                if (pd.ident != Id.mangle)
                {
version (IN_LLVM)
{
                    DtoCheckPragma(pd, s, llvm_internal, arg1str);
}
                    continue;
                }
                assert(pd.args);
                if (auto ad = s.isAggregateDeclaration())
                {
                    Expression e = (*pd.args)[0];
                    sc2 = sc2.startCTFE();
                    e = e.expressionSemantic(sc);
                    e = resolveProperties(sc2, e);
                    sc2 = sc2.endCTFE();
                    AggregateDeclaration agg;
                    if (auto tc = e.type.isTypeClass())
                        agg = tc.sym;
                    else if (auto ts = e.type.isTypeStruct())
                        agg = ts.sym;
                    ad.pMangleOverride = new MangleOverride;
                    void setString(ref Expression e)
                    {
                        if (auto se = verifyMangleString(e))
                        {
                            const name = (cast(const(char)[])se.peekData()).xarraydup;
                            ad.pMangleOverride.id = Identifier.idPool(name);
                            e = se;
                        }
                        else
                            e.error("must be a string");
                    }
                    if (agg)
                    {
                        ad.pMangleOverride.agg = agg;
                        if (pd.args.dim == 2)
                        {
                            setString((*pd.args)[1]);
                        }
                        else
                            ad.pMangleOverride.id = agg.ident;
                    }
                    else
                        setString((*pd.args)[0]);
                }
                else if (auto td = s.isTemplateDeclaration())
                {
                    pd.error("cannot apply to a template declaration");
                    errorSupplemental(pd.loc, "use `template Class(Args...){ pragma(mangle, \"other_name\") class Class {} }`");
                }
                else if (auto se = verifyMangleString((*pd.args)[0]))
                {
                    const name = (cast(const(char)[])se.peekData()).xarraydup;
                    uint cnt = setMangleOverride(s, name);
                    if (cnt > 1)
                        pd.error("can only apply to a single declaration");
                }
            }
        }

        void noDeclarations()
        {
            if (pd.decl)
            {
                pd.error("is missing a terminating `;`");
                declarations();
                // do them anyway, to avoid segfaults.
            }
        }

        // Should be merged with PragmaStatement
        //printf("\tPragmaDeclaration::semantic '%s'\n", pd.toChars());
        if (target.supportsLinkerDirective())
        {
            if (pd.ident == Id.linkerDirective)
            {
version (IN_LLVM) // not restricted to a single string arg
{
                if (!pd.args || pd.args.dim == 0)
                    pd.error("one or more string arguments expected for pragma(linkerDirective)");
                else
                {
                    for (size_t i = 0; i < pd.args.dim; ++i)
                    {
                        auto se = semanticString(sc, (*pd.args)[i], "linker directive");
                        if (!se)
                            break;
                        (*pd.args)[i] = se;
                        if (global.params.verbose)
                            message("linkopt   %.*s", cast(int)se.len, se.peekString().ptr);
                    }
                }
}
else // !IN_LLVM
{
                if (!pd.args || pd.args.dim != 1)
                    pd.error("one string argument expected for pragma(linkerDirective)");
                else
                {
                    auto se = semanticString(sc, (*pd.args)[0], "linker directive");
                    if (!se)
                        return noDeclarations();
                    (*pd.args)[0] = se;
                    if (global.params.verbose)
                        message("linkopt   %.*s", cast(int)se.len, se.peekString().ptr);
                }
}
                return noDeclarations();
            }
        }
        if (pd.ident == Id.msg)
        {
            if (!pd.args)
                return noDeclarations();

            if (!pragmaMsgSemantic(pd.loc, sc, pd.args))
                return;

            return noDeclarations();
        }
        else if (pd.ident == Id.lib)
        {
            if (!pd.args || pd.args.dim != 1)
                pd.error("string expected for library name");
            else
            {
                auto se = semanticString(sc, (*pd.args)[0], "library name");
                if (!se)
                    return noDeclarations();
                (*pd.args)[0] = se;

                auto name = se.peekString().xarraydup;
                if (global.params.verbose)
                    message("library   %s", name.ptr);
                if (global.params.moduleDeps.buffer && !global.params.moduleDeps.name)
                {
                    OutBuffer* ob = global.params.moduleDeps.buffer;
                    Module imod = sc._module;
                    ob.writestring("depsLib ");
                    ob.writestring(imod.toPrettyChars());
                    ob.writestring(" (");
                    escapePath(ob, imod.srcfile.toChars());
                    ob.writestring(") : ");
                    ob.writestring(name);
                    ob.writenl();
                }
                mem.xfree(name.ptr);
            }
            return noDeclarations();
        }
        else if (pd.ident == Id.startaddress)
        {
            pragmaStartAddressSemantic(pd.loc, sc, pd.args);
            return noDeclarations();
        }
        else if (pd.ident == Id.Pinline)
        {
            // this pragma now gets evaluated on demand in function semantic

            return declarations();
        }
        else if (pd.ident == Id.mangle)
        {
            if (!pd.args)
                pd.args = new Expressions();
            if (pd.args.dim == 0 || pd.args.dim > 2)
            {
                pd.error(pd.args.dim == 0 ? "string expected for mangled name"
                                          : "expected 1 or 2 arguments");
                pd.args.setDim(1);
                (*pd.args)[0] = ErrorExp.get(); // error recovery
            }
            return declarations();
        }
        else if (IN_LLVM && (llvm_internal = DtoGetPragma(sc, pd, arg1str)) != LDCPragma.LLVMnone)
        {
            return declarations();
        }
        else if (pd.ident == Id.crt_constructor || pd.ident == Id.crt_destructor)
        {
            if (pd.args && pd.args.dim != 0)
                pd.error("takes no argument");
            else
            {
                immutable isCtor = pd.ident == Id.crt_constructor;

                static uint recurse(Dsymbol s, bool isCtor)
                {
                    if (auto ad = s.isAttribDeclaration())
                    {
                        uint nestedCount;
                        auto decls = ad.include(null);
                        if (decls)
                        {
                            for (size_t i = 0; i < decls.dim; ++i)
                                nestedCount += recurse((*decls)[i], isCtor);
                        }
                        return nestedCount;
                    }
                    else if (auto f = s.isFuncDeclaration())
                    {
                        if (isCtor)
                            f.isCrtCtor = true;
                        else
                            f.isCrtDtor = true;

                        return 1;
                    }
                    else
                        return 0;
                    assert(0);
                }

                if (recurse(pd, isCtor) > 1)
                    pd.error("can only apply to a single declaration");
            }
            return declarations();
        }
        else if (pd.ident == Id.printf || pd.ident == Id.scanf)
        {
            if (pd.args && pd.args.dim != 0)
                pd.error("takes no argument");
            return declarations();
        }
        else if (!global.params.ignoreUnsupportedPragmas)
        {
            error(pd.loc, "unrecognized `pragma(%s)`", pd.ident.toChars());
            return declarations();
        }

        if (!global.params.verbose)
            return declarations();

        /* Print unrecognized pragmas
         */
        OutBuffer buf;
        buf.writestring(pd.ident.toString());
        if (pd.args)
        {
            const errors_save = global.startGagging();
            for (size_t i = 0; i < pd.args.dim; i++)
            {
                Expression e = (*pd.args)[i];
                sc = sc.startCTFE();
                e = e.expressionSemantic(sc);
                e = resolveProperties(sc, e);
                sc = sc.endCTFE();
                e = e.ctfeInterpret();
                if (i == 0)
                    buf.writestring(" (");
                else
                    buf.writeByte(',');
                buf.writestring(e.toChars());
            }
            if (pd.args.dim)
                buf.writeByte(')');
            global.endGagging(errors_save);
        }
        message("pragma    %s", buf.peekChars());
        return declarations();
    }

    override void visit(StaticIfDeclaration sid)
    {
        attribSemantic(sid);
    }

    override void visit(StaticForeachDeclaration sfd)
    {
        attribSemantic(sfd);
    }

    private Dsymbols* compileIt(CompileDeclaration cd)
    {
        //printf("CompileDeclaration::compileIt(loc = %d) %s\n", cd.loc.linnum, cd.exp.toChars());
        OutBuffer buf;
        if (expressionsToString(buf, sc, cd.exps))
            return null;

        const errors = global.errors;
        const len = buf.length;
        buf.writeByte(0);
        const str = buf.extractSlice()[0 .. len];
        scope p = new Parser!ASTCodegen(cd.loc, sc._module, str, false);
        p.nextToken();

        auto d = p.parseDeclDefs(0);
        if (global.errors != errors)
            return null;

        if (p.token.value != TOK.endOfFile)
        {
            cd.error("incomplete mixin declaration `%s`", str.ptr);
            return null;
        }
        return d;
    }

    /***********************************************************
     * https://dlang.org/spec/module.html#mixin-declaration
     */
    override void visit(CompileDeclaration cd)
    {
        //printf("CompileDeclaration::semantic()\n");
        if (!cd.compiled)
        {
            cd.decl = compileIt(cd);
            cd.AttribDeclaration.addMember(sc, cd.scopesym);
            cd.compiled = true;

            if (cd._scope && cd.decl)
            {
                for (size_t i = 0; i < cd.decl.dim; i++)
                {
                    Dsymbol s = (*cd.decl)[i];
                    s.setScope(cd._scope);
                }
            }
        }
        attribSemantic(cd);
    }

    override void visit(CPPNamespaceDeclaration ns)
    {
        Identifier identFromSE (StringExp se)
        {
            const sident = se.toStringz();
            if (!sident.length || !Identifier.isValidIdentifier(sident))
            {
                ns.exp.error("expected valid identifier for C++ namespace but got `%.*s`",
                             cast(int)sident.length, sident.ptr);
                return null;
            }
            else
                return Identifier.idPool(sident);
        }

        if (ns.ident !is null)
            return attribSemantic(ns);

        ns.cppnamespace = sc.namespace;
        sc = sc.startCTFE();
        ns.exp = ns.exp.expressionSemantic(sc);
        ns.exp = resolveProperties(sc, ns.exp);
        sc = sc.endCTFE();
        ns.exp = ns.exp.ctfeInterpret();
        // Can be either a tuple of strings or a string itself
        if (auto te = ns.exp.isTupleExp())
        {
            expandTuples(te.exps);
            CPPNamespaceDeclaration current = ns.cppnamespace;
            for (size_t d = 0; d < te.exps.dim; ++d)
            {
                auto exp = (*te.exps)[d];
                auto prev = d ? current : ns.cppnamespace;
                current = (d + 1) != te.exps.dim
                    ? new CPPNamespaceDeclaration(ns.loc, exp, null)
                    : ns;
                current.exp = exp;
                current.cppnamespace = prev;
                if (auto se = exp.toStringExp())
                {
                    current.ident = identFromSE(se);
                    if (current.ident is null)
                        return; // An error happened in `identFromSE`
                }
                else
                    ns.exp.error("`%s`: index %llu is not a string constant, it is a `%s`",
                                 ns.exp.toChars(), cast(ulong) d, ns.exp.type.toChars());
            }
        }
        else if (auto se = ns.exp.toStringExp())
            ns.ident = identFromSE(se);
        // Empty Tuple
        else if (ns.exp.isTypeExp() && ns.exp.isTypeExp().type.toBasetype().isTypeTuple())
        {
        }
        else
            ns.exp.error("compile time string constant (or tuple) expected, not `%s`",
                         ns.exp.toChars());
        attribSemantic(ns);
    }

    override void visit(UserAttributeDeclaration uad)
    {
        //printf("UserAttributeDeclaration::semantic() %p\n", this);
        if (uad.decl && !uad._scope)
            uad.Dsymbol.setScope(sc); // for function local symbols
        arrayExpressionSemantic(uad.atts.peekSlice(), sc, true);
        return attribSemantic(uad);
    }

    override void visit(StaticAssert sa)
    {
        if (sa.semanticRun < PASS.semanticdone)
            sa.semanticRun = PASS.semanticdone;
    }

    override void visit(DebugSymbol ds)
    {
        //printf("DebugSymbol::semantic() %s\n", toChars());
        if (ds.semanticRun < PASS.semanticdone)
            ds.semanticRun = PASS.semanticdone;
    }

    override void visit(VersionSymbol vs)
    {
        if (vs.semanticRun < PASS.semanticdone)
            vs.semanticRun = PASS.semanticdone;
    }

    override void visit(Package pkg)
    {
        if (pkg.semanticRun < PASS.semanticdone)
            pkg.semanticRun = PASS.semanticdone;
    }

    override void visit(Module m)
    {
        if (m.semanticRun != PASS.initial)
            return;
        //printf("+Module::semantic(this = %p, '%s'): parent = %p\n", this, toChars(), parent);
        m.semanticRun = PASS.semantic;
        // Note that modules get their own scope, from scratch.
        // This is so regardless of where in the syntax a module
        // gets imported, it is unaffected by context.
        Scope* sc = m._scope; // see if already got one from importAll()
        if (!sc)
        {
            sc = Scope.createGlobal(m); // create root scope
        }

        //printf("Module = %p, linkage = %d\n", sc.scopesym, sc.linkage);
        // Pass 1 semantic routines: do public side of the definition
        m.members.foreachDsymbol( (s)
        {
            //printf("\tModule('%s'): '%s'.dsymbolSemantic()\n", toChars(), s.toChars());
            s.dsymbolSemantic(sc);
            m.runDeferredSemantic();
        });

        if (m.userAttribDecl)
        {
            m.userAttribDecl.dsymbolSemantic(sc);
        }
        if (!m._scope)
        {
            sc = sc.pop();
            sc.pop(); // 2 pops because Scope.createGlobal() created 2
        }
        m.semanticRun = PASS.semanticdone;
        //printf("-Module::semantic(this = %p, '%s'): parent = %p\n", this, toChars(), parent);
    }

    override void visit(EnumDeclaration ed)
    {
        //printf("EnumDeclaration::semantic(sd = %p, '%s') %s\n", sc.scopesym, sc.scopesym.toChars(), ed.toChars());
        //printf("EnumDeclaration::semantic() %p %s\n", ed, ed.toChars());
        if (ed.semanticRun >= PASS.semanticdone)
            return; // semantic() already completed
        if (ed.semanticRun == PASS.semantic)
        {
            assert(ed.memtype);
            error(ed.loc, "circular reference to enum base type `%s`", ed.memtype.toChars());
            ed.errors = true;
            ed.semanticRun = PASS.semanticdone;
            return;
        }
        Scope* scx = null;
        if (ed._scope)
        {
            sc = ed._scope;
            scx = ed._scope; // save so we don't make redundant copies
            ed._scope = null;
        }

        if (!sc)
            return;

        ed.parent = sc.parent;
        ed.type = ed.type.typeSemantic(ed.loc, sc);

        ed.visibility = sc.visibility;
        if (sc.stc & STC.deprecated_)
            ed.isdeprecated = true;
        ed.userAttribDecl = sc.userAttribDecl;
        ed.cppnamespace = sc.namespace;

        ed.semanticRun = PASS.semantic;
        UserAttributeDeclaration.checkGNUABITag(ed, sc.linkage);
        checkMustUseReserved(ed);

        if (!ed.members && !ed.memtype) // enum ident;
        {
            ed.semanticRun = PASS.semanticdone;
            return;
        }

        if (!ed.symtab)
            ed.symtab = new DsymbolTable();

        /* The separate, and distinct, cases are:
         *  1. enum { ... }
         *  2. enum : memtype { ... }
         *  3. enum ident { ... }
         *  4. enum ident : memtype { ... }
         *  5. enum ident : memtype;
         *  6. enum ident;
         */

        if (ed.memtype)
        {
            ed.memtype = ed.memtype.typeSemantic(ed.loc, sc);

            /* Check to see if memtype is forward referenced
             */
            if (auto te = ed.memtype.isTypeEnum())
            {
                auto sym = te.toDsymbol(sc).isEnumDeclaration();
                // Special enums like __c_[u]long[long] are fine to forward reference
                // see https://issues.dlang.org/show_bug.cgi?id=20599
                if (!sym.isSpecial() && (!sym.memtype ||  !sym.members || !sym.symtab || sym._scope))
                {
                    // memtype is forward referenced, so try again later
                    deferDsymbolSemantic(ed, scx);
                    //printf("\tdeferring %s\n", toChars());
                    ed.semanticRun = PASS.initial;
                    return;
                }
                else
                    // Ensure that semantic is run to detect. e.g. invalid forward references
                    sym.dsymbolSemantic(sc);
            }
            if (ed.memtype.ty == Tvoid)
            {
                ed.error("base type must not be `void`");
                ed.memtype = Type.terror;
            }
            if (ed.memtype.ty == Terror)
            {
                ed.errors = true;
                // poison all the members
                ed.members.foreachDsymbol( (s) { s.errors = true; } );
                ed.semanticRun = PASS.semanticdone;
                return;
            }
        }

        if (!ed.members) // enum ident : memtype;
        {
            ed.semanticRun = PASS.semanticdone;
            return;
        }

        if (ed.members.dim == 0)
        {
            ed.error("enum `%s` must have at least one member", ed.toChars());
            ed.errors = true;
            ed.semanticRun = PASS.semanticdone;
            return;
        }

        if (!(sc.flags & SCOPE.Cfile))  // C enum remains incomplete until members are done
            ed.semanticRun = PASS.semanticdone;

        // @@@DEPRECATED_2.110@@@ https://dlang.org/deprecate.html#scope%20as%20a%20type%20constraint
        // Deprecated in 2.100
        // Make an error in 2.110
        if (sc.stc & STC.scope_)
            deprecation(ed.loc, "`scope` as a type constraint is deprecated.  Use `scope` at the usage site.");

        Scope* sce;
        if (ed.isAnonymous())
            sce = sc;
        else
        {
            sce = sc.push(ed);
            sce.parent = ed;
        }
        sce = sce.startCTFE();
        sce.setNoFree(); // needed for getMaxMinValue()

        /* Each enum member gets the sce scope
         */
        ed.members.foreachDsymbol( (s)
        {
            EnumMember em = s.isEnumMember();
            if (em)
                em._scope = sce;
        });

        /* addMember() is not called when the EnumDeclaration appears as a function statement,
         * so we have to do what addMember() does and install the enum members in the right symbol
         * table
         */
        addEnumMembers(ed, sc, sc.getScopesym());

        if (sc.flags & SCOPE.Cfile)
        {
            /* C11 6.7.2.2
             */
            assert(ed.memtype);
            int nextValue = 0;        // C11 6.7.2.2-3 first member value defaults to 0

            // C11 6.7.2.2-2 value must be representable as an int.
            // The sizemask represents all values that int will fit into,
            // from 0..uint.max.  We want to cover int.min..uint.max.
            const mask = Type.tint32.sizemask();
            IntRange ir = IntRange(SignExtendedNumber(~(mask >> 1), true),
                                   SignExtendedNumber(mask));

            void emSemantic(EnumMember em, ref int nextValue)
            {
                static void errorReturn(EnumMember em)
                {
                    em.errors = true;
                    em.semanticRun = PASS.semanticdone;
                }

                em.semanticRun = PASS.semantic;
                em.type = Type.tint32;
                em._linkage = LINK.c;
                em.storage_class |= STC.manifest;
                if (em.value)
                {
                    Expression e = em.value;
                    assert(e.dyncast() == DYNCAST.expression);
                    e = e.expressionSemantic(sc);
                    e = resolveProperties(sc, e);
                    e = e.integralPromotions(sc);
                    e = e.ctfeInterpret();
                    if (e.op == EXP.error)
                        return errorReturn(em);
                    auto ie = e.isIntegerExp();
                    if (!ie)
                    {
                        // C11 6.7.2.2-2
                        em.error("enum member must be an integral constant expression, not `%s` of type `%s`", e.toChars(), e.type.toChars());
                        return errorReturn(em);
                    }
                    if (!ir.contains(getIntRange(ie)))
                    {
                        // C11 6.7.2.2-2
                        em.error("enum member value `%s` does not fit in an `int`", e.toChars());
                        return errorReturn(em);
                    }
                    nextValue = cast(int)ie.toInteger();
                    em.value = new IntegerExp(em.loc, nextValue, Type.tint32);
                }
                else
                {
                    // C11 6.7.2.2-3 add 1 to value of previous enumeration constant
                    bool first = (em == (*em.ed.members)[0]);
                    if (!first)
                    {
                        import core.checkedint : adds;
                        bool overflow;
                        nextValue = adds(nextValue, 1, overflow);
                        if (overflow)
                        {
                            em.error("initialization with `%d+1` causes overflow for type `int`", nextValue - 1);
                            return errorReturn(em);
                        }
                    }
                    em.value = new IntegerExp(em.loc, nextValue, Type.tint32);
                }
                em.semanticRun = PASS.semanticdone;
            }

            ed.members.foreachDsymbol( (s)
            {
                if (EnumMember em = s.isEnumMember())
                    emSemantic(em, nextValue);
            });
            ed.semanticRun = PASS.semanticdone;
            return;
        }

        ed.members.foreachDsymbol( (s)
        {
            if (EnumMember em = s.isEnumMember())
                em.dsymbolSemantic(em._scope);
        });
        //printf("defaultval = %lld\n", defaultval);

        //if (defaultval) printf("defaultval: %s %s\n", defaultval.toChars(), defaultval.type.toChars());
        //printf("members = %s\n", members.toChars());
    }

    override void visit(EnumMember em)
    {
        //printf("EnumMember::semantic() %s\n", em.toChars());

        void errorReturn()
        {
            em.errors = true;
            em.semanticRun = PASS.semanticdone;
        }

        if (em.errors || em.semanticRun >= PASS.semanticdone)
            return;
        if (em.semanticRun == PASS.semantic)
        {
            em.error("circular reference to `enum` member");
            return errorReturn();
        }
        assert(em.ed);

        em.ed.dsymbolSemantic(sc);
        if (em.ed.errors)
            return errorReturn();
        if (em.errors || em.semanticRun >= PASS.semanticdone)
            return;

        if (em._scope)
            sc = em._scope;
        if (!sc)
            return;

        em.semanticRun = PASS.semantic;

        em.visibility = em.ed.isAnonymous() ? em.ed.visibility : Visibility(Visibility.Kind.public_);
        em._linkage = LINK.d;
        em.storage_class |= STC.manifest;

        // https://issues.dlang.org/show_bug.cgi?id=9701
        if (em.ed.isAnonymous())
        {
            if (em.userAttribDecl)
                em.userAttribDecl.userAttribDecl = em.ed.userAttribDecl;
            else
                em.userAttribDecl = em.ed.userAttribDecl;
        }

        // Eval UDA in this same scope. Issues 19344, 20835, 21122
        if (em.userAttribDecl)
        {
            // Set scope but avoid extra sc.uda attachment inside setScope()
            auto inneruda = em.userAttribDecl.userAttribDecl;
            em.userAttribDecl.setScope(sc);
            em.userAttribDecl.userAttribDecl = inneruda;
        }

        // The first enum member is special
        bool first = (em == (*em.ed.members)[0]);

        if (em.origType)
        {
            em.origType = em.origType.typeSemantic(em.loc, sc);
            em.type = em.origType;
            assert(em.value); // "type id;" is not a valid enum member declaration
        }

        if (em.value)
        {
            Expression e = em.value;
            assert(e.dyncast() == DYNCAST.expression);
            e = e.expressionSemantic(sc);
            e = resolveProperties(sc, e);
            e = e.ctfeInterpret();
            if (e.op == EXP.error)
                return errorReturn();
            if (first && !em.ed.memtype && !em.ed.isAnonymous())
            {
                em.ed.memtype = e.type;
                if (em.ed.memtype.ty == Terror)
                {
                    em.ed.errors = true;
                    return errorReturn();
                }
                if (em.ed.memtype.ty != Terror)
                {
                    /* https://issues.dlang.org/show_bug.cgi?id=11746
                     * All of named enum members should have same type
                     * with the first member. If the following members were referenced
                     * during the first member semantic, their types should be unified.
                     */
                    em.ed.members.foreachDsymbol( (s)
                    {
                        EnumMember enm = s.isEnumMember();
                        if (!enm || enm == em || enm.semanticRun < PASS.semanticdone || enm.origType)
                            return;

                        //printf("[%d] em = %s, em.semanticRun = %d\n", i, toChars(), em.semanticRun);
                        Expression ev = enm.value;
                        ev = ev.implicitCastTo(sc, em.ed.memtype);
                        ev = ev.ctfeInterpret();
                        ev = ev.castTo(sc, em.ed.type);
                        if (ev.op == EXP.error)
                            em.ed.errors = true;
                        enm.value = ev;
                    });

                    if (em.ed.errors)
                    {
                        em.ed.memtype = Type.terror;
                        return errorReturn();
                    }
                }
            }

            if (em.ed.memtype && !em.origType)
            {
                e = e.implicitCastTo(sc, em.ed.memtype);
                e = e.ctfeInterpret();

                // save origValue for better json output
                em.origValue = e;

                if (!em.ed.isAnonymous())
                {
                    e = e.castTo(sc, em.ed.type.addMod(e.type.mod)); // https://issues.dlang.org/show_bug.cgi?id=12385
                    e = e.ctfeInterpret();
                }
            }
            else if (em.origType)
            {
                e = e.implicitCastTo(sc, em.origType);
                e = e.ctfeInterpret();
                assert(em.ed.isAnonymous());

                // save origValue for better json output
                em.origValue = e;
            }
            em.value = e;
        }
        else if (first)
        {
            Type t;
            if (em.ed.memtype)
                t = em.ed.memtype;
            else
            {
                t = Type.tint32;
                if (!em.ed.isAnonymous())
                    em.ed.memtype = t;
            }
            Expression e = new IntegerExp(em.loc, 0, t);
            e = e.ctfeInterpret();

            // save origValue for better json output
            em.origValue = e;

            if (!em.ed.isAnonymous())
            {
                e = e.castTo(sc, em.ed.type);
                e = e.ctfeInterpret();
            }
            em.value = e;
        }
        else
        {
            /* Find the previous enum member,
             * and set this to be the previous value + 1
             */
            EnumMember emprev = null;
            em.ed.members.foreachDsymbol( (s)
            {
                if (auto enm = s.isEnumMember())
                {
                    if (enm == em)
                        return 1;       // found
                    emprev = enm;
                }
                return 0;       // continue
            });

            assert(emprev);
            if (emprev.semanticRun < PASS.semanticdone) // if forward reference
                emprev.dsymbolSemantic(emprev._scope); // resolve it
            if (emprev.errors)
                return errorReturn();

            Expression eprev = emprev.value;
            // .toHeadMutable() due to https://issues.dlang.org/show_bug.cgi?id=18645
            Type tprev = eprev.type.toHeadMutable().equals(em.ed.type.toHeadMutable())
                ? em.ed.memtype
                : eprev.type;
            /*
                https://issues.dlang.org/show_bug.cgi?id=20777
                Previously this used getProperty, which doesn't consider anything user defined,
                this construct does do that and thus fixes the bug.
            */
            Expression emax = DotIdExp.create(em.ed.loc, new TypeExp(em.ed.loc, tprev), Id.max);
            emax = emax.expressionSemantic(sc);
            emax = emax.ctfeInterpret();

            // Set value to (eprev + 1).
            // But first check that (eprev != emax)
            assert(eprev);
            Expression e = new EqualExp(EXP.equal, em.loc, eprev, emax);
            e = e.expressionSemantic(sc);
            e = e.ctfeInterpret();
            if (e.toInteger())
            {
                em.error("initialization with `%s.%s+1` causes overflow for type `%s`",
                    emprev.ed.toChars(), emprev.toChars(), em.ed.memtype.toChars());
                return errorReturn();
            }

            // Now set e to (eprev + 1)
            e = new AddExp(em.loc, eprev, IntegerExp.literal!1);
            e = e.expressionSemantic(sc);
            e = e.castTo(sc, eprev.type);
            e = e.ctfeInterpret();

            // save origValue (without cast) for better json output
            if (e.op != EXP.error) // avoid duplicate diagnostics
            {
                assert(emprev.origValue);
                em.origValue = new AddExp(em.loc, emprev.origValue, IntegerExp.literal!1);
                em.origValue = em.origValue.expressionSemantic(sc);
                em.origValue = em.origValue.ctfeInterpret();
            }

            if (e.op == EXP.error)
                return errorReturn();
            if (e.type.isfloating())
            {
                // Check that e != eprev (not always true for floats)
                Expression etest = new EqualExp(EXP.equal, em.loc, e, eprev);
                etest = etest.expressionSemantic(sc);
                etest = etest.ctfeInterpret();
                if (etest.toInteger())
                {
                    em.error("has inexact value due to loss of precision");
                    return errorReturn();
                }
            }
            em.value = e;
        }
        if (!em.origType)
            em.type = em.value.type;

        assert(em.origValue);
        em.semanticRun = PASS.semanticdone;
    }

    override void visit(TemplateDeclaration tempdecl)
    {
        static if (LOG)
        {
            printf("TemplateDeclaration.dsymbolSemantic(this = %p, id = '%s')\n", this, tempdecl.ident.toChars());
            printf("sc.stc = %llx\n", sc.stc);
            printf("sc.module = %s\n", sc._module.toChars());
        }
        if (tempdecl.semanticRun != PASS.initial)
            return; // semantic() already run

        if (tempdecl._scope)
        {
            sc = tempdecl._scope;
            tempdecl._scope = null;
        }
        if (!sc)
            return;

        // Remember templates defined in module object that we need to know about
        if (sc._module && sc._module.ident == Id.object)
        {
            if (tempdecl.ident == Id.RTInfo)
                Type.rtinfo = tempdecl;
            if (IN_LLVM && tempdecl.ident == Id.RTInfoImpl)
                Type.rtinfoImpl = tempdecl;
        }

        /* Remember Scope for later instantiations, but make
         * a copy since attributes can change.
         */
        if (!tempdecl._scope)
        {
            tempdecl._scope = sc.copy();
            tempdecl._scope.setNoFree();
        }

        tempdecl.semanticRun = PASS.semantic;

        tempdecl.parent = sc.parent;
        tempdecl.visibility = sc.visibility;
        tempdecl.userAttribDecl = sc.userAttribDecl;
        tempdecl.cppnamespace = sc.namespace;
        tempdecl.isstatic = tempdecl.toParent().isModule() || (tempdecl._scope.stc & STC.static_);
        tempdecl.deprecated_ = !!(sc.stc & STC.deprecated_);

        UserAttributeDeclaration.checkGNUABITag(tempdecl, sc.linkage);

        if (!tempdecl.isstatic)
        {
            if (auto ad = tempdecl.parent.pastMixin().isAggregateDeclaration())
                ad.makeNested();
        }

        // Set up scope for parameters
        auto paramsym = new ScopeDsymbol();
        paramsym.parent = tempdecl.parent;
        Scope* paramscope = sc.push(paramsym);
        paramscope.stc = 0;

        if (global.params.ddoc.doOutput)
        {
            tempdecl.origParameters = new TemplateParameters(tempdecl.parameters.dim);
            for (size_t i = 0; i < tempdecl.parameters.dim; i++)
            {
                TemplateParameter tp = (*tempdecl.parameters)[i];
                (*tempdecl.origParameters)[i] = tp.syntaxCopy();
            }
        }

        for (size_t i = 0; i < tempdecl.parameters.dim; i++)
        {
            TemplateParameter tp = (*tempdecl.parameters)[i];
            if (!tp.declareParameter(paramscope))
            {
                error(tp.loc, "parameter `%s` multiply defined", tp.ident.toChars());
                tempdecl.errors = true;
            }
            if (!tp.tpsemantic(paramscope, tempdecl.parameters))
            {
                tempdecl.errors = true;
            }
            if (i + 1 != tempdecl.parameters.dim && tp.isTemplateTupleParameter())
            {
                tempdecl.error("template tuple parameter must be last one");
                tempdecl.errors = true;
            }
        }

        /* Calculate TemplateParameter.dependent
         */
        TemplateParameters tparams = TemplateParameters(1);
        for (size_t i = 0; i < tempdecl.parameters.dim; i++)
        {
            TemplateParameter tp = (*tempdecl.parameters)[i];
            tparams[0] = tp;

            for (size_t j = 0; j < tempdecl.parameters.dim; j++)
            {
                // Skip cases like: X(T : T)
                if (i == j)
                    continue;

                if (TemplateTypeParameter ttp = (*tempdecl.parameters)[j].isTemplateTypeParameter())
                {
                    if (reliesOnTident(ttp.specType, &tparams))
                        tp.dependent = true;
                }
                else if (TemplateAliasParameter tap = (*tempdecl.parameters)[j].isTemplateAliasParameter())
                {
                    if (reliesOnTident(tap.specType, &tparams) ||
                        reliesOnTident(isType(tap.specAlias), &tparams))
                    {
                        tp.dependent = true;
                    }
                }
            }
        }

        paramscope.pop();

        // Compute again
        tempdecl.onemember = null;
        if (tempdecl.members)
        {
            Dsymbol s;
            if (Dsymbol.oneMembers(tempdecl.members, &s, tempdecl.ident) && s)
            {
                tempdecl.onemember = s;
                s.parent = tempdecl;
            }
        }

        /* BUG: should check:
         *  1. template functions must not introduce virtual functions, as they
         *     cannot be accomodated in the vtbl[]
         *  2. templates cannot introduce non-static data members (i.e. fields)
         *     as they would change the instance size of the aggregate.
         */

        tempdecl.semanticRun = PASS.semanticdone;
    }

    override void visit(TemplateInstance ti)
    {
        templateInstanceSemantic(ti, sc, null);
    }

    override void visit(TemplateMixin tm)
    {
        static if (LOG)
        {
            printf("+TemplateMixin.dsymbolSemantic('%s', this=%p)\n", tm.toChars(), tm);
            fflush(stdout);
        }
        if (tm.semanticRun != PASS.initial)
        {
            // When a class/struct contains mixin members, and is done over
            // because of forward references, never reach here so semanticRun
            // has been reset to PASS.initial.
            static if (LOG)
            {
                printf("\tsemantic done\n");
            }
            return;
        }
        tm.semanticRun = PASS.semantic;
        static if (LOG)
        {
            printf("\tdo semantic\n");
        }

        Scope* scx = null;
        if (tm._scope)
        {
            sc = tm._scope;
            scx = tm._scope; // save so we don't make redundant copies
            tm._scope = null;
        }

        /* Run semantic on each argument, place results in tiargs[],
         * then find best match template with tiargs
         */
        if (!tm.findTempDecl(sc) || !tm.semanticTiargs(sc) || !tm.findBestMatch(sc, null))
        {
            if (tm.semanticRun == PASS.initial) // forward reference had occurred
            {
                //printf("forward reference - deferring\n");
                return deferDsymbolSemantic(tm, scx);
            }

            tm.inst = tm;
            tm.errors = true;
            return; // error recovery
        }

        auto tempdecl = tm.tempdecl.isTemplateDeclaration();
        assert(tempdecl);

        if (!tm.ident)
        {
            /* Assign scope local unique identifier, as same as lambdas.
             */
            const(char)[] s = "__mixin";

            if (FuncDeclaration func = sc.parent.isFuncDeclaration())
            {
                tm.symtab = func.localsymtab;
                if (tm.symtab)
                {
                    // Inside template constraint, symtab is not set yet.
                    goto L1;
                }
            }
            else
            {
                tm.symtab = sc.parent.isScopeDsymbol().symtab;
            L1:
                assert(tm.symtab);
                tm.ident = Identifier.generateId(s, tm.symtab.length + 1);
                tm.symtab.insert(tm);
            }
        }

        tm.inst = tm;
        tm.parent = sc.parent;

        /* Detect recursive mixin instantiations.
         */
        for (Dsymbol s = tm.parent; s; s = s.parent)
        {
            //printf("\ts = '%s'\n", s.toChars());
            TemplateMixin tmix = s.isTemplateMixin();
            if (!tmix || tempdecl != tmix.tempdecl)
                continue;

            /* Different argument list lengths happen with variadic args
             */
            if (tm.tiargs.dim != tmix.tiargs.dim)
                continue;

            for (size_t i = 0; i < tm.tiargs.dim; i++)
            {
                RootObject o = (*tm.tiargs)[i];
                Type ta = isType(o);
                Expression ea = isExpression(o);
                Dsymbol sa = isDsymbol(o);
                RootObject tmo = (*tmix.tiargs)[i];
                if (ta)
                {
                    Type tmta = isType(tmo);
                    if (!tmta)
                        goto Lcontinue;
                    if (!ta.equals(tmta))
                        goto Lcontinue;
                }
                else if (ea)
                {
                    Expression tme = isExpression(tmo);
                    if (!tme || !ea.equals(tme))
                        goto Lcontinue;
                }
                else if (sa)
                {
                    Dsymbol tmsa = isDsymbol(tmo);
                    if (sa != tmsa)
                        goto Lcontinue;
                }
                else
                    assert(0);
            }
            tm.error("recursive mixin instantiation");
            return;

        Lcontinue:
            continue;
        }

        // Copy the syntax trees from the TemplateDeclaration
        tm.members = Dsymbol.arraySyntaxCopy(tempdecl.members);
        if (!tm.members)
            return;

        tm.symtab = new DsymbolTable();

        sc.getScopesym().importScope(tm, Visibility(Visibility.Kind.public_));

        static if (LOG)
        {
            printf("\tcreate scope for template parameters '%s'\n", tm.toChars());
        }
        Scope* scy = sc.push(tm);
        scy.parent = tm;

        /* https://issues.dlang.org/show_bug.cgi?id=930
         *
         * If the template that is to be mixed in is in the scope of a template
         * instance, we have to also declare the type aliases in the new mixin scope.
         */
        auto parentInstance = tempdecl.parent ? tempdecl.parent.isTemplateInstance() : null;
        if (parentInstance)
            parentInstance.declareParameters(scy);

        tm.argsym = new ScopeDsymbol();
        tm.argsym.parent = scy.parent;
        Scope* argscope = scy.push(tm.argsym);

        uint errorsave = global.errors;

        // Declare each template parameter as an alias for the argument type
        tm.declareParameters(argscope);

        // Add members to enclosing scope, as well as this scope
        tm.members.foreachDsymbol(s => s.addMember(argscope, tm));

        // Do semantic() analysis on template instance members
        static if (LOG)
        {
            printf("\tdo semantic() on template instance members '%s'\n", tm.toChars());
        }
        Scope* sc2 = argscope.push(tm);
        //size_t deferred_dim = Module.deferred.dim;

        __gshared int nest;
        //printf("%d\n", nest);
        if (++nest > global.recursionLimit)
        {
            global.gag = 0; // ensure error message gets printed
            tm.error("recursive expansion");
            fatal();
        }

        tm.members.foreachDsymbol( s => s.setScope(sc2) );

        tm.members.foreachDsymbol( s => s.importAll(sc2) );

        tm.members.foreachDsymbol( s => s.dsymbolSemantic(sc2) );

        nest--;

        /* In DeclDefs scope, TemplateMixin does not have to handle deferred symbols.
         * Because the members would already call Module.addDeferredSemantic() for themselves.
         * See Struct, Class, Interface, and EnumDeclaration.dsymbolSemantic().
         */
        //if (!sc.func && Module.deferred.dim > deferred_dim) {}

        AggregateDeclaration ad = tm.isMember();
        if (sc.func && !ad)
        {
            tm.semantic2(sc2);
            tm.semantic3(sc2);
        }

        // Give additional context info if error occurred during instantiation
        if (global.errors != errorsave)
        {
            tm.error("error instantiating");
            tm.errors = true;
        }

        sc2.pop();
        argscope.pop();
        scy.pop();

        static if (LOG)
        {
            printf("-TemplateMixin.dsymbolSemantic('%s', this=%p)\n", tm.toChars(), tm);
        }
    }

    override void visit(Nspace ns)
    {
        if (ns.semanticRun != PASS.initial)
            return;
        static if (LOG)
        {
            printf("+Nspace::semantic('%s')\n", ns.toChars());
            scope(exit) printf("-Nspace::semantic('%s')\n", ns.toChars());
        }
        if (ns._scope)
        {
            sc = ns._scope;
            ns._scope = null;
        }
        if (!sc)
            return;

        bool repopulateMembers = false;
        if (ns.identExp)
        {
            // resolve the namespace identifier
            sc = sc.startCTFE();
            Expression resolved = ns.identExp.expressionSemantic(sc);
            resolved = resolveProperties(sc, resolved);
            sc = sc.endCTFE();
            resolved = resolved.ctfeInterpret();
            StringExp name = resolved.toStringExp();
            TupleExp tup = name ? null : resolved.isTupleExp();
            if (!tup && !name)
            {
                error(ns.loc, "expected string expression for namespace name, got `%s`", ns.identExp.toChars());
                return;
            }
            ns.identExp = resolved; // we don't need to keep the old AST around
            if (name)
            {
                const(char)[] ident = name.toStringz();
                if (ident.length == 0 || !Identifier.isValidIdentifier(ident))
                {
                    error(ns.loc, "expected valid identifier for C++ namespace but got `%.*s`", cast(int)ident.length, ident.ptr);
                    return;
                }
                ns.ident = Identifier.idPool(ident);
            }
            else
            {
                // create namespace stack from the tuple
                Nspace parentns = ns;
                foreach (i, exp; *tup.exps)
                {
                    name = exp.toStringExp();
                    if (!name)
                    {
                        error(ns.loc, "expected string expression for namespace name, got `%s`", exp.toChars());
                        return;
                    }
                    const(char)[] ident = name.toStringz();
                    if (ident.length == 0 || !Identifier.isValidIdentifier(ident))
                    {
                        error(ns.loc, "expected valid identifier for C++ namespace but got `%.*s`", cast(int)ident.length, ident.ptr);
                        return;
                    }
                    if (i == 0)
                    {
                        ns.ident = Identifier.idPool(ident);
                    }
                    else
                    {
                        // insert the new namespace
                        Nspace childns = new Nspace(ns.loc, Identifier.idPool(ident), null, parentns.members);
                        parentns.members = new Dsymbols;
                        parentns.members.push(childns);
                        parentns = childns;
                        repopulateMembers = true;
                    }
                }
            }
        }

        ns.semanticRun = PASS.semantic;
        ns.parent = sc.parent;
        // Link does not matter here, if the UDA is present it will error
        UserAttributeDeclaration.checkGNUABITag(ns, LINK.cpp);

        if (!ns.members)
        {
            ns.semanticRun = PASS.semanticdone;
            return;
        }
        assert(sc);
        sc = sc.push(ns);
        sc.linkage = LINK.cpp; // note that namespaces imply C++ linkage
        sc.parent = ns;
        foreach (s; *ns.members)
        {
            if (repopulateMembers)
            {
                s.addMember(sc, sc.scopesym);
                s.setScope(sc);
            }
            s.importAll(sc);
        }
        foreach (s; *ns.members)
        {
            static if (LOG)
            {
                printf("\tmember '%s', kind = '%s'\n", s.toChars(), s.kind());
            }
            s.dsymbolSemantic(sc);
        }
        sc.pop();
        ns.semanticRun = PASS.semanticdone;
    }

    void funcDeclarationSemantic(FuncDeclaration funcdecl)
    {
        version (none)
        {
            printf("FuncDeclaration::semantic(sc = %p, this = %p, '%s', linkage = %d)\n", sc, funcdecl, funcdecl.toPrettyChars(), sc.linkage);
            if (funcdecl.isFuncLiteralDeclaration())
                printf("\tFuncLiteralDeclaration()\n");
            printf("sc.parent = %s, parent = %s\n", sc.parent.toChars(), funcdecl.parent ? funcdecl.parent.toChars() : "");
            printf("type: %p, %s\n", funcdecl.type, funcdecl.type.toChars());
        }

        if (funcdecl.semanticRun != PASS.initial && funcdecl.isFuncLiteralDeclaration())
        {
            /* Member functions that have return types that are
             * forward references can have semantic() run more than
             * once on them.
             * See test\interface2.d, test20
             */
            return;
        }

        if (funcdecl.semanticRun >= PASS.semanticdone)
            return;
        assert(funcdecl.semanticRun <= PASS.semantic);
        funcdecl.semanticRun = PASS.semantic;

        if (funcdecl._scope)
        {
            sc = funcdecl._scope;
            funcdecl._scope = null;
        }

        if (!sc || funcdecl.errors)
            return;

        funcdecl.cppnamespace = sc.namespace;
        funcdecl.parent = sc.parent;
        Dsymbol parent = funcdecl.toParent();

        funcdecl.foverrides.setDim(0); // reset in case semantic() is being retried for this function

        funcdecl.storage_class |= sc.stc & ~STC.ref_;
        AggregateDeclaration ad = funcdecl.isThis();
        // Don't nest structs b/c of generated methods which should not access the outer scopes.
        // https://issues.dlang.org/show_bug.cgi?id=16627
        if (ad && !funcdecl.isGenerated())
        {
            funcdecl.storage_class |= ad.storage_class & (STC.TYPECTOR | STC.synchronized_);
            ad.makeNested();
        }
        if (sc.func)
            funcdecl.storage_class |= sc.func.storage_class & STC.disable;
        // Remove prefix storage classes silently.
        if ((funcdecl.storage_class & STC.TYPECTOR) && !(ad || funcdecl.isNested()))
            funcdecl.storage_class &= ~STC.TYPECTOR;

        //printf("function storage_class = x%llx, sc.stc = x%llx, %x\n", storage_class, sc.stc, Declaration.isFinal());

        if (sc.flags & SCOPE.compile)
            funcdecl.isCompileTimeOnly = true; // don't emit code for this function

        funcdecl._linkage = sc.linkage;
        if (auto fld = funcdecl.isFuncLiteralDeclaration())
        {
            if (fld.treq)
            {
                Type treq = fld.treq;
                assert(treq.nextOf().ty == Tfunction);
                if (treq.ty == Tdelegate)
                    fld.tok = TOK.delegate_;
                else if (treq.isPtrToFunction())
                    fld.tok = TOK.function_;
                else
                    assert(0);
                funcdecl._linkage = treq.nextOf().toTypeFunction().linkage;
            }
        }

        // evaluate pragma(inline)
        if (auto pragmadecl = sc.inlining)
            funcdecl.inlining = evalPragmaInline(pragmadecl.loc, sc, pragmadecl.args);

        funcdecl.visibility = sc.visibility;
        funcdecl.userAttribDecl = sc.userAttribDecl;
        UserAttributeDeclaration.checkGNUABITag(funcdecl, funcdecl._linkage);
        checkMustUseReserved(funcdecl);

version (IN_LLVM)
{
        funcdecl.emitInstrumentation = sc.emitInstrumentation;
}

        if (!funcdecl.originalType)
            funcdecl.originalType = funcdecl.type.syntaxCopy();

        static TypeFunction getFunctionType(FuncDeclaration fd)
        {
            if (auto tf = fd.type.isTypeFunction())
                return tf;

            if (!fd.type.isTypeError())
            {
                fd.error("`%s` must be a function instead of `%s`", fd.toChars(), fd.type.toChars());
                fd.type = Type.terror;
            }
            fd.errors = true;
            return null;
        }

        if (sc.flags & SCOPE.Cfile)
        {
            /* C11 allows a function to be declared with a typedef, D does not.
             */
            if (auto ti = funcdecl.type.isTypeIdentifier())
            {
                auto tj = ti.typeSemantic(funcdecl.loc, sc);
                if (auto tjf = tj.isTypeFunction())
                {
                    /* Copy the type instead of just pointing to it,
                     * as we don't merge function types
                     */
                    auto tjf2 = new TypeFunction(tjf.parameterList, tjf.next, tjf.linkage);
                    funcdecl.type = tjf2;
                    funcdecl.originalType = tjf2;
                }
            }
        }

        if (!getFunctionType(funcdecl))
            return;

        if (!funcdecl.type.deco)
        {
            sc = sc.push();
            sc.stc |= funcdecl.storage_class & (STC.disable | STC.deprecated_); // forward to function type

            TypeFunction tf = funcdecl.type.toTypeFunction();
            if (sc.func)
            {
                /* If the nesting parent is pure without inference,
                 * then this function defaults to pure too.
                 *
                 *  auto foo() pure {
                 *    auto bar() {}     // become a weak purity function
                 *    class C {         // nested class
                 *      auto baz() {}   // become a weak purity function
                 *    }
                 *
                 *    static auto boo() {}   // typed as impure
                 *    // Even though, boo cannot call any impure functions.
                 *    // See also Expression::checkPurity().
                 *  }
                 */
                if (tf.purity == PURE.impure && (funcdecl.isNested() || funcdecl.isThis()))
                {
                    FuncDeclaration fd = null;
                    for (Dsymbol p = funcdecl.toParent2(); p; p = p.toParent2())
                    {
                        if (AggregateDeclaration adx = p.isAggregateDeclaration())
                        {
                            if (adx.isNested())
                                continue;
                            break;
                        }
                        if ((fd = p.isFuncDeclaration()) !is null)
                            break;
                    }

                    /* If the parent's purity is inferred, then this function's purity needs
                     * to be inferred first.
                     */
                    if (fd && fd.isPureBypassingInference() >= PURE.weak && !funcdecl.isInstantiated())
                    {
                        tf.purity = PURE.fwdref; // default to pure
                    }
                }
            }

            if (tf.isref)
                sc.stc |= STC.ref_;
            if (tf.isScopeQual)
                sc.stc |= STC.scope_;
            if (tf.isnothrow)
                sc.stc |= STC.nothrow_;
            if (tf.isnogc)
                sc.stc |= STC.nogc;
            if (tf.isproperty)
                sc.stc |= STC.property;
            if (tf.purity == PURE.fwdref)
                sc.stc |= STC.pure_;

            if (tf.trust != TRUST.default_)
            {
                sc.stc &= ~STC.safeGroup;
                if (tf.trust == TRUST.safe)
                    sc.stc |= STC.safe;
                else if (tf.trust == TRUST.system)
                    sc.stc |= STC.system;
                else if (tf.trust == TRUST.trusted)
                    sc.stc |= STC.trusted;
            }

            if (funcdecl.isCtorDeclaration())
            {
                tf.isctor = true;
                Type tret = ad.handleType();
                assert(tret);
                tret = tret.addStorageClass(funcdecl.storage_class | sc.stc);
                tret = tret.addMod(funcdecl.type.mod);
                tf.next = tret;
                if (ad.isStructDeclaration())
                    sc.stc |= STC.ref_;
            }

            // 'return' on a non-static class member function implies 'scope' as well
            if (ad && ad.isClassDeclaration() && (tf.isreturn || sc.stc & STC.return_) && !(sc.stc & STC.static_))
                sc.stc |= STC.scope_;

            // If 'this' has no pointers, remove 'scope' as it has no meaning
            // Note: this is already covered by semantic of `VarDeclaration` and `TypeFunction`,
            // but existing code relies on `hasPointers()` being called here to resolve forward references:
            // https://github.com/dlang/dmd/pull/14232#issuecomment-1162906573
            if (sc.stc & STC.scope_ && ad && ad.isStructDeclaration() && !ad.type.hasPointers())
            {
                sc.stc &= ~STC.scope_;
                tf.isScopeQual = false;
                if (tf.isreturnscope)
                {
                    sc.stc &= ~(STC.return_ | STC.returnScope);
                    tf.isreturn = false;
                    tf.isreturnscope = false;
                }
            }

            sc.linkage = funcdecl._linkage;

            if (!tf.isNaked() && !(funcdecl.isThis() || funcdecl.isNested()))
            {
                OutBuffer buf;
                MODtoBuffer(&buf, tf.mod);
                funcdecl.error("without `this` cannot be `%s`", buf.peekChars());
                tf.mod = 0; // remove qualifiers
            }

            /* Apply const, immutable, wild and shared storage class
             * to the function type. Do this before type semantic.
             */
            auto stc = funcdecl.storage_class;
            if (funcdecl.type.isImmutable())
                stc |= STC.immutable_;
            if (funcdecl.type.isConst())
                stc |= STC.const_;
            if (funcdecl.type.isShared() || funcdecl.storage_class & STC.synchronized_)
                stc |= STC.shared_;
            if (funcdecl.type.isWild())
                stc |= STC.wild;
            funcdecl.type = funcdecl.type.addSTC(stc);

            funcdecl.type = funcdecl.type.typeSemantic(funcdecl.loc, sc);
            sc = sc.pop();
        }

        auto f = getFunctionType(funcdecl);
        if (!f)
            return;     // funcdecl's type is not a function

        {
            // Merge back function attributes into 'originalType'.
            // It's used for mangling, ddoc, and json output.
            TypeFunction tfo = funcdecl.originalType.toTypeFunction();
            tfo.mod = f.mod;
            tfo.isScopeQual = f.isScopeQual;
            tfo.isreturninferred = f.isreturninferred;
            tfo.isscopeinferred = f.isscopeinferred;
            tfo.isref = f.isref;
            tfo.isnothrow = f.isnothrow;
            tfo.isnogc = f.isnogc;
            tfo.isproperty = f.isproperty;
            tfo.purity = f.purity;
            tfo.trust = f.trust;

            funcdecl.storage_class &= ~(STC.TYPECTOR | STC.FUNCATTR);
        }

        // check pragma(crt_constructor) signature
        if (funcdecl.isCrtCtor || funcdecl.isCrtDtor)
        {
            const idStr = funcdecl.isCrtCtor ? "crt_constructor" : "crt_destructor";
            if (f.nextOf().ty != Tvoid)
                funcdecl.error("must return `void` for `pragma(%s)`", idStr.ptr);
            if (funcdecl._linkage != LINK.c && f.parameterList.length != 0)
                funcdecl.error("must be `extern(C)` for `pragma(%s)` when taking parameters", idStr.ptr);
        }

        if (funcdecl.overnext && funcdecl.isCsymbol())
        {
            /* C does not allow function overloading, but it does allow
             * redeclarations of the same function. If .overnext points
             * to a redeclaration, ok. Error if it is an overload.
             */
            auto fnext = funcdecl.overnext.isFuncDeclaration();
            funcDeclarationSemantic(fnext);
            auto fn = fnext.type.isTypeFunction();
            if (!fn || !cFuncEquivalence(f, fn))
            {
                funcdecl.error("redeclaration with different type");
                //printf("t1: %s\n", f.toChars());
                //printf("t2: %s\n", fn.toChars());
            }
            funcdecl.overnext = null;   // don't overload the redeclarations
        }

        if ((funcdecl.storage_class & STC.auto_) && !f.isref && !funcdecl.inferRetType)
            funcdecl.error("storage class `auto` has no effect if return type is not inferred");

        if (f.isreturn && !funcdecl.needThis() && !funcdecl.isNested())
        {
            /* Non-static nested functions have a hidden 'this' pointer to which
             * the 'return' applies
             */
            if (sc.scopesym && sc.scopesym.isAggregateDeclaration())
                funcdecl.error("`static` member has no `this` to which `return` can apply");
            else
                error(funcdecl.loc, "top-level function `%s` has no `this` to which `return` can apply", funcdecl.toChars());
        }

        if (funcdecl.isAbstract() && !funcdecl.isVirtual())
        {
            const(char)* sfunc;
            if (funcdecl.isStatic())
                sfunc = "static";
            else if (funcdecl.visibility.kind == Visibility.Kind.private_ || funcdecl.visibility.kind == Visibility.Kind.package_)
                sfunc = visibilityToChars(funcdecl.visibility.kind);
            else
                sfunc = "final";
            funcdecl.error("`%s` functions cannot be `abstract`", sfunc);
        }

        if (funcdecl.isOverride() && !funcdecl.isVirtual() && !funcdecl.isFuncLiteralDeclaration())
        {
            Visibility.Kind kind = funcdecl.visible().kind;
            if ((kind == Visibility.Kind.private_ || kind == Visibility.Kind.package_) && funcdecl.isMember())
                funcdecl.error("`%s` method is not virtual and cannot override", visibilityToChars(kind));
            else
                funcdecl.error("cannot override a non-virtual function");
        }

        if (funcdecl.isAbstract() && funcdecl.isFinalFunc())
            funcdecl.error("cannot be both `final` and `abstract`");
        version (none)
        {
            if (funcdecl.isAbstract() && funcdecl.fbody)
                funcdecl.error("`abstract` functions cannot have bodies");
        }

        version (none)
        {
            if (funcdecl.isStaticConstructor() || funcdecl.isStaticDestructor())
            {
                if (!funcdecl.isStatic() || funcdecl.type.nextOf().ty != Tvoid)
                    funcdecl.error("static constructors / destructors must be `static void`");
                if (f.arguments && f.arguments.dim)
                    funcdecl.error("static constructors / destructors must have empty parameter list");
                // BUG: check for invalid storage classes
            }
        }

        if (funcdecl.printf || funcdecl.scanf)
        {
            /* printf/scanf-like functions must be of the form:
             *    extern (C/C++) T printf([parameters...], const(char)* format, ...);
             * or:
             *    extern (C/C++) T vprintf([parameters...], const(char)* format, va_list);
             */

            static bool isPointerToChar(Parameter p)
            {
                if (auto tptr = p.type.isTypePointer())
                {
                    return tptr.next.ty == Tchar;
                }
                return false;
            }

            bool isVa_list(Parameter p)
            {
                return p.type.equals(target.va_listType(funcdecl.loc, sc));
            }

            const nparams = f.parameterList.length;
            if ((f.linkage == LINK.c || f.linkage == LINK.cpp) &&

                (f.parameterList.varargs == VarArg.variadic &&
                 nparams >= 1 &&
                 isPointerToChar(f.parameterList[nparams - 1]) ||

                 f.parameterList.varargs == VarArg.none &&
                 nparams >= 2 &&
                 isPointerToChar(f.parameterList[nparams - 2]) &&
                 isVa_list(f.parameterList[nparams - 1])
                )
               )
            {
                // the signature is valid for printf/scanf, no error
            }
            else
            {
                const p = (funcdecl.printf ? Id.printf : Id.scanf).toChars();
                if (f.parameterList.varargs == VarArg.variadic)
                {
                    funcdecl.error("`pragma(%s)` functions must be `extern(C) %s %s([parameters...], const(char)*, ...)`"
                                   ~ " not `%s`",
                        p, f.next.toChars(), funcdecl.toChars(), funcdecl.type.toChars());
                }
                else
                {
                    funcdecl.error("`pragma(%s)` functions must be `extern(C) %s %s([parameters...], const(char)*, va_list)`",
                        p, f.next.toChars(), funcdecl.toChars());
                }
            }
        }

        if (auto id = parent.isInterfaceDeclaration())
        {
            funcdecl.storage_class |= STC.abstract_;
            if (funcdecl.isCtorDeclaration() || funcdecl.isPostBlitDeclaration() || funcdecl.isDtorDeclaration() || funcdecl.isInvariantDeclaration() || funcdecl.isNewDeclaration() || funcdecl.isDelete())
                funcdecl.error("constructors, destructors, postblits, invariants, new and delete functions are not allowed in interface `%s`", id.toChars());
            if (funcdecl.fbody && funcdecl.isVirtual())
                funcdecl.error("function body only allowed in `final` functions in interface `%s`", id.toChars());
        }

        if (UnionDeclaration ud = parent.isUnionDeclaration())
        {
            if (funcdecl.isPostBlitDeclaration() || funcdecl.isDtorDeclaration() || funcdecl.isInvariantDeclaration())
                funcdecl.error("destructors, postblits and invariants are not allowed in union `%s`", ud.toChars());
        }

        if (StructDeclaration sd = parent.isStructDeclaration())
        {
            if (funcdecl.isCtorDeclaration())
            {
                goto Ldone;
            }
        }

        if (ClassDeclaration cd = parent.isClassDeclaration())
        {
            parent = cd = objc.getParent(funcdecl, cd);

            if (funcdecl.isCtorDeclaration())
            {
                goto Ldone;
            }

            if (funcdecl.storage_class & STC.abstract_)
                cd.isabstract = ThreeState.yes;

            // if static function, do not put in vtbl[]
            if (!funcdecl.isVirtual())
            {
                //printf("\tnot virtual\n");
                goto Ldone;
            }
            // Suppress further errors if the return type is an error
            if (funcdecl.type.nextOf() == Type.terror)
                goto Ldone;

            bool may_override = false;
            for (size_t i = 0; i < cd.baseclasses.dim; i++)
            {
                BaseClass* b = (*cd.baseclasses)[i];
                ClassDeclaration cbd = b.type.toBasetype().isClassHandle();
                if (!cbd)
                    continue;
                for (size_t j = 0; j < cbd.vtbl.dim; j++)
                {
                    FuncDeclaration f2 = cbd.vtbl[j].isFuncDeclaration();
                    if (!f2 || f2.ident != funcdecl.ident)
                        continue;
                    if (cbd.parent && cbd.parent.isTemplateInstance())
                    {
                        if (!f2.functionSemantic())
                            goto Ldone;
                    }
                    may_override = true;
                }
            }
            if (may_override && funcdecl.type.nextOf() is null)
            {
                /* If same name function exists in base class but 'this' is auto return,
                 * cannot find index of base class's vtbl[] to override.
                 */
                funcdecl.error("return type inference is not supported if may override base class function");
            }

            /* Find index of existing function in base class's vtbl[] to override
             * (the index will be the same as in cd's current vtbl[])
             */
            int vi = cd.baseClass ? funcdecl.findVtblIndex(&cd.baseClass.vtbl, cast(int)cd.baseClass.vtbl.dim) : -1;

            bool doesoverride = false;
            switch (vi)
            {
            case -1:
            Lintro:
                /* Didn't find one, so
                 * This is an 'introducing' function which gets a new
                 * slot in the vtbl[].
                 */

                // Verify this doesn't override previous final function
                if (cd.baseClass)
                {
                    Dsymbol s = cd.baseClass.search(funcdecl.loc, funcdecl.ident);
                    if (s)
                    {
                        if (auto f2 = s.isFuncDeclaration())
                        {
                            f2 = f2.overloadExactMatch(funcdecl.type);
                            if (f2 && f2.isFinalFunc() && f2.visible().kind != Visibility.Kind.private_)
                                funcdecl.error("cannot override `final` function `%s`", f2.toPrettyChars());
                        }
                    }
                }

                /* These quirky conditions mimic what happens when virtual
                   inheritance is implemented by producing a virtual base table
                   with offsets to each of the virtual bases.
                 */
                if (target.cpp.splitVBasetable && cd.classKind == ClassKind.cpp &&
                    cd.baseClass && cd.baseClass.vtbl.dim)
                {
                    /* if overriding an interface function, then this is not
                     * introducing and don't put it in the class vtbl[]
                     */
                    funcdecl.interfaceVirtual = funcdecl.overrideInterface();
                    if (funcdecl.interfaceVirtual)
                    {
                        //printf("\tinterface function %s\n", toChars());
                        cd.vtblFinal.push(funcdecl);
                        goto Linterfaces;
                    }
                }

                if (funcdecl.isFinalFunc())
                {
                    // Don't check here, as it may override an interface function
                    //if (isOverride())
                    //    error("is marked as override, but does not override any function");
                    cd.vtblFinal.push(funcdecl);
                }
                else
                {
                    //printf("\tintroducing function %s\n", funcdecl.toChars());
                    funcdecl.isIntroducing = true;
                    if (cd.classKind == ClassKind.cpp && target.cpp.reverseOverloads)
                    {
                        /* Overloaded functions with same name are grouped and in reverse order.
                         * Search for first function of overload group, and insert
                         * funcdecl into vtbl[] immediately before it.
                         */
                        funcdecl.vtblIndex = cast(int)cd.vtbl.dim;
                        bool found;
                        foreach (const i, s; cd.vtbl)
                        {
                            if (found)
                                // the rest get shifted forward
                                ++s.isFuncDeclaration().vtblIndex;
                            else if (s.ident == funcdecl.ident && s.parent == parent)
                            {
                                // found first function of overload group
                                funcdecl.vtblIndex = cast(int)i;
                                found = true;
                                ++s.isFuncDeclaration().vtblIndex;
                            }
                        }
                        cd.vtbl.insert(funcdecl.vtblIndex, funcdecl);

                        debug foreach (const i, s; cd.vtbl)
                        {
                            // a C++ dtor gets its vtblIndex later (and might even be added twice to the vtbl),
                            // e.g. when compiling druntime with a debug compiler, namely with core.stdcpp.exception.
                            if (auto fd = s.isFuncDeclaration())
                                assert(fd.vtblIndex == i ||
                                       (cd.classKind == ClassKind.cpp && fd.isDtorDeclaration) ||
                                       funcdecl.parent.isInterfaceDeclaration); // interface functions can be in multiple vtbls
                        }
                    }
                    else
                    {
                        // Append to end of vtbl[]
                        vi = cast(int)cd.vtbl.dim;
                        cd.vtbl.push(funcdecl);
                        funcdecl.vtblIndex = vi;
                    }
                }
                break;

            case -2:
                // can't determine because of forward references
                funcdecl.errors = true;
                return;

            default:
                {
                    if (vi >= cd.vtbl.length)
                    {
                        /* the derived class cd doesn't have its vtbl[] allocated yet.
                         * https://issues.dlang.org/show_bug.cgi?id=21008
                         */
                        funcdecl.error("circular reference to class `%s`", cd.toChars());
                        funcdecl.errors = true;
                        return;
                    }
                    FuncDeclaration fdv = cd.baseClass.vtbl[vi].isFuncDeclaration();
                    FuncDeclaration fdc = cd.vtbl[vi].isFuncDeclaration();
                    // This function is covariant with fdv

                    if (fdc == funcdecl)
                    {
                        doesoverride = true;
                        break;
                    }

                    auto vtf = getFunctionType(fdv);
                    if (vtf.trust > TRUST.system && f.trust == TRUST.system)
                        funcdecl.error("cannot override `@safe` method `%s` with a `@system` attribute",
                                       fdv.toPrettyChars);

                    if (fdc.toParent() == parent)
                    {
                        //printf("vi = %d,\tthis = %p %s %s @ [%s]\n\tfdc  = %p %s %s @ [%s]\n\tfdv  = %p %s %s @ [%s]\n",
                        //        vi, this, this.toChars(), this.type.toChars(), this.loc.toChars(),
                        //            fdc,  fdc .toChars(), fdc .type.toChars(), fdc .loc.toChars(),
                        //            fdv,  fdv .toChars(), fdv .type.toChars(), fdv .loc.toChars());

                        // fdc overrides fdv exactly, then this introduces new function.
                        if (fdc.type.mod == fdv.type.mod && funcdecl.type.mod != fdv.type.mod)
                            goto Lintro;
                    }

                    if (fdv.isDeprecated && !funcdecl.isDeprecated)
                        deprecation(funcdecl.loc, "`%s` is overriding the deprecated method `%s`",
                                    funcdecl.toPrettyChars, fdv.toPrettyChars);

                    // This function overrides fdv
                    if (fdv.isFinalFunc())
                        funcdecl.error("cannot override `final` function `%s`", fdv.toPrettyChars());

                    if (!funcdecl.isOverride())
                    {
                        if (fdv.isFuture())
                        {
                            deprecation(funcdecl.loc, "`@__future` base class method `%s` is being overridden by `%s`; rename the latter", fdv.toPrettyChars(), funcdecl.toPrettyChars());
                            // Treat 'this' as an introducing function, giving it a separate hierarchy in the vtbl[]
                            goto Lintro;
                        }
                        else
                        {
                            // https://issues.dlang.org/show_bug.cgi?id=17349
                            error(funcdecl.loc, "cannot implicitly override base class method `%s` with `%s`; add `override` attribute",
                                  fdv.toPrettyChars(), funcdecl.toPrettyChars());
                        }
                    }
                    doesoverride = true;
                    if (fdc.toParent() == parent)
                    {
                        // If both are mixins, or both are not, then error.
                        // If either is not, the one that is not overrides the other.
                        bool thismixin = funcdecl.parent.isClassDeclaration() !is null;
                        bool fdcmixin = fdc.parent.isClassDeclaration() !is null;
                        if (thismixin == fdcmixin)
                        {
                            funcdecl.error("multiple overrides of same function");
                        }
                        /*
                         * https://issues.dlang.org/show_bug.cgi?id=711
                         *
                         * If an overriding method is introduced through a mixin,
                         * we need to update the vtbl so that both methods are
                         * present.
                         */
                        else if (thismixin)
                        {
                            /* if the mixin introduced the overriding method, then reintroduce it
                             * in the vtbl. The initial entry for the mixined method
                             * will be updated at the end of the enclosing `if` block
                             * to point to the current (non-mixined) function.
                             */
                            auto vitmp = cast(int)cd.vtbl.dim;
                            cd.vtbl.push(fdc);
                            fdc.vtblIndex = vitmp;
                        }
                        else if (fdcmixin)
                        {
                            /* if the current overriding function is coming from a
                             * mixined block, then push the current function in the
                             * vtbl, but keep the previous (non-mixined) function as
                             * the overriding one.
                             */
                            auto vitmp = cast(int)cd.vtbl.dim;
                            cd.vtbl.push(funcdecl);
                            funcdecl.vtblIndex = vitmp;
                            break;
                        }
                        else // fdc overrides fdv
                        {
                            // this doesn't override any function
                            break;
                        }
                    }
                    cd.vtbl[vi] = funcdecl;
                    funcdecl.vtblIndex = vi;

                    /* Remember which functions this overrides
                     */
                    funcdecl.foverrides.push(fdv);

                    /* This works by whenever this function is called,
                     * it actually returns tintro, which gets dynamically
                     * cast to type. But we know that tintro is a base
                     * of type, so we could optimize it by not doing a
                     * dynamic cast, but just subtracting the isBaseOf()
                     * offset if the value is != null.
                     */

                    if (fdv.tintro)
                        funcdecl.tintro = fdv.tintro;
                    else if (!funcdecl.type.equals(fdv.type))
                    {
                        auto tnext = funcdecl.type.nextOf();
                        if (auto handle = tnext.isClassHandle())
                        {
                            if (handle.semanticRun < PASS.semanticdone && !handle.isBaseInfoComplete())
                                handle.dsymbolSemantic(null);
                        }
                        /* Only need to have a tintro if the vptr
                         * offsets differ
                         */
                        int offset;
                        if (fdv.type.nextOf().isBaseOf(tnext, &offset))
                        {
                            funcdecl.tintro = fdv.type;
                        }
                    }
                    break;
                }
            }

            /* Go through all the interface bases.
             * If this function is covariant with any members of those interface
             * functions, set the tintro.
             */
        Linterfaces:
            bool foundVtblMatch = false;

            for (ClassDeclaration bcd = cd; !foundVtblMatch && bcd; bcd = bcd.baseClass)
            {
                foreach (b; bcd.interfaces)
                {
                    vi = funcdecl.findVtblIndex(&b.sym.vtbl, cast(int)b.sym.vtbl.dim);
                    switch (vi)
                    {
                    case -1:
                        break;

                    case -2:
                        // can't determine because of forward references
                        funcdecl.errors = true;
                        return;

                    default:
                        {
                            auto fdv = cast(FuncDeclaration)b.sym.vtbl[vi];
                            Type ti = null;

                            foundVtblMatch = true;

                            /* Remember which functions this overrides
                             */
                            funcdecl.foverrides.push(fdv);

                            /* Should we really require 'override' when implementing
                             * an interface function?
                             */
                            //if (!isOverride())
                            //    warning(loc, "overrides base class function %s, but is not marked with 'override'", fdv.toPrettyChars());

                            if (fdv.tintro)
                                ti = fdv.tintro;
                            else if (!funcdecl.type.equals(fdv.type))
                            {
                                /* Only need to have a tintro if the vptr
                                 * offsets differ
                                 */
                                int offset;
                                if (fdv.type.nextOf().isBaseOf(funcdecl.type.nextOf(), &offset))
                                {
                                    ti = fdv.type;
                                }
                            }
                            if (ti)
                            {
                                if (funcdecl.tintro)
                                {
                                    if (!funcdecl.tintro.nextOf().equals(ti.nextOf()) && !funcdecl.tintro.nextOf().isBaseOf(ti.nextOf(), null) && !ti.nextOf().isBaseOf(funcdecl.tintro.nextOf(), null))
                                    {
                                        funcdecl.error("incompatible covariant types `%s` and `%s`", funcdecl.tintro.toChars(), ti.toChars());
                                    }
                                }
                                else
                                {
                                    funcdecl.tintro = ti;
                                }
                            }
                        }
                    }
                }
            }
            if (foundVtblMatch)
            {
                goto L2;
            }

            if (!doesoverride && funcdecl.isOverride() && (funcdecl.type.nextOf() || !may_override))
            {
                BaseClass* bc = null;
                Dsymbol s = null;
                for (size_t i = 0; i < cd.baseclasses.dim; i++)
                {
                    bc = (*cd.baseclasses)[i];
                    s = bc.sym.search_correct(funcdecl.ident);
                    if (s)
                        break;
                }

                if (s)
                {
                    HdrGenState hgs;
                    OutBuffer buf;

                    auto fd = s.isFuncDeclaration();
                    functionToBufferFull(cast(TypeFunction)(funcdecl.type), &buf,
                        new Identifier(funcdecl.toPrettyChars()), &hgs, null);
                    const(char)* funcdeclToChars = buf.peekChars();

                    if (fd)
                    {
                        OutBuffer buf1;

                        if (fd.ident == funcdecl.ident)
                            hgs.fullQual = true;
                        functionToBufferFull(cast(TypeFunction)(fd.type), &buf1,
                            new Identifier(fd.toPrettyChars()), &hgs, null);

                        error(funcdecl.loc, "function `%s` does not override any function, did you mean to override `%s`?",
                            funcdeclToChars, buf1.peekChars());
                    }
                    else
                    {
                        error(funcdecl.loc, "function `%s` does not override any function, did you mean to override %s `%s`?",
                            funcdeclToChars, s.kind, s.toPrettyChars());
                        errorSupplemental(funcdecl.loc, "Functions are the only declarations that may be overriden");
                    }
                }
                else
                    funcdecl.error("does not override any function");
            }

        L2:
            objc.setSelector(funcdecl, sc);
            objc.checkLinkage(funcdecl);
            objc.addToClassMethodList(funcdecl, cd);
            objc.setAsOptional(funcdecl, sc);

            /* Go through all the interface bases.
             * Disallow overriding any final functions in the interface(s).
             */
            foreach (b; cd.interfaces)
            {
                if (b.sym)
                {
                    if (auto s = search_function(b.sym, funcdecl.ident))
                    {
                        if (auto f2 = s.isFuncDeclaration())
                        {
                            f2 = f2.overloadExactMatch(funcdecl.type);
                            if (f2 && f2.isFinalFunc() && f2.visible().kind != Visibility.Kind.private_)
                                funcdecl.error("cannot override `final` function `%s.%s`", b.sym.toChars(), f2.toPrettyChars());
                        }
                    }
                }
            }

            if (funcdecl.isOverride)
            {
                if (funcdecl.storage_class & STC.disable)
                    deprecation(funcdecl.loc,
                                "`%s` cannot be annotated with `@disable` because it is overriding a function in the base class",
                                funcdecl.toPrettyChars);

                if (funcdecl.isDeprecated && !(funcdecl.foverrides.length && funcdecl.foverrides[0].isDeprecated))
                    deprecation(funcdecl.loc,
                                "`%s` cannot be marked as `deprecated` because it is overriding a function in the base class",
                                funcdecl.toPrettyChars);
            }

        }
        else if (funcdecl.isOverride() && !parent.isTemplateInstance())
            funcdecl.error("`override` only applies to class member functions");

        if (auto ti = parent.isTemplateInstance)
        {
            objc.setSelector(funcdecl, sc);
            objc.setAsOptional(funcdecl, sc);
        }

        objc.validateSelector(funcdecl);
        objc.validateOptional(funcdecl);
        // Reflect this.type to f because it could be changed by findVtblIndex
        f = funcdecl.type.toTypeFunction();

    Ldone:
        if (!funcdecl.fbody && !funcdecl.allowsContractWithoutBody())
            funcdecl.error("`in` and `out` contracts can only appear without a body when they are virtual interface functions or abstract");

        /* Do not allow template instances to add virtual functions
         * to a class.
         */
        if (funcdecl.isVirtual())
        {
            if (auto ti = parent.isTemplateInstance())
            {
                // Take care of nested templates
                while (1)
                {
                    TemplateInstance ti2 = ti.tempdecl.parent.isTemplateInstance();
                    if (!ti2)
                        break;
                    ti = ti2;
                }

                // If it's a member template
                ClassDeclaration cd = ti.tempdecl.isClassMember();
                if (cd)
                {
                    funcdecl.error("cannot use template to add virtual function to class `%s`", cd.toChars());
                }
            }
        }

        funcdecl.checkMain();       // Check main() parameters and return type

        /* Purity and safety can be inferred for some functions by examining
         * the function body.
         */
        if (funcdecl.canInferAttributes(sc))
            funcdecl.initInferAttributes();

<<<<<<< HEAD
        Module.dprogress++;
        // LDC relies on semanticRun variable not being reset here
        if (!IN_LLVM || funcdecl.semanticRun < PASS.semanticdone)
           funcdecl.semanticRun = PASS.semanticdone;
=======
        funcdecl.semanticRun = PASS.semanticdone;
>>>>>>> 656a8d7f

        /* Save scope for possible later use (if we need the
         * function internals)
         */
        funcdecl._scope = sc.copy();
        funcdecl._scope.setNoFree();

        __gshared bool printedMain = false; // semantic might run more than once
        if (global.params.verbose && !printedMain)
        {
            const(char)* type = funcdecl.isMain() ? "main" : funcdecl.isWinMain() ? "winmain" : funcdecl.isDllMain() ? "dllmain" : cast(const(char)*)null;
            Module mod = sc._module;

            if (type && mod)
            {
                printedMain = true;
                auto name = mod.srcfile.toChars();
                auto path = FileName.searchPath(global.path, name, true);
                message("entry     %-10s\t%s", type, path ? path : name);
            }
        }

        if (funcdecl.fbody && sc._module.isRoot() &&
            (funcdecl.isMain() || funcdecl.isWinMain() || funcdecl.isDllMain() || funcdecl.isCMain()))
            global.hasMainFunction = true;

        if (funcdecl.fbody && funcdecl.isMain() && sc._module.isRoot())
        {
            // check if `_d_cmain` is defined
            bool cmainTemplateExists()
            {
                auto rootSymbol = sc.search(funcdecl.loc, Id.empty, null);
                if (auto moduleSymbol = rootSymbol.search(funcdecl.loc, Id.object))
                    if (moduleSymbol.search(funcdecl.loc, Id.CMain))
                        return true;

                return false;
            }

            // Only mixin `_d_cmain` if it is defined
            if (cmainTemplateExists())
            {
                // add `mixin _d_cmain!();` to the declaring module
                auto tqual = new TypeIdentifier(funcdecl.loc, Id.CMain);
                auto tm = new TemplateMixin(funcdecl.loc, null, tqual, null);
                sc._module.members.push(tm);
            }
        }

        assert(funcdecl.type.ty != Terror || funcdecl.errors);

        // semantic for parameters' UDAs
        foreach (i, param; f.parameterList)
        {
            if (param && param.userAttribDecl)
                param.userAttribDecl.dsymbolSemantic(sc);
        }
    }

     /// Do the semantic analysis on the external interface to the function.
    override void visit(FuncDeclaration funcdecl)
    {
        funcDeclarationSemantic(funcdecl);
    }

    override void visit(CtorDeclaration ctd)
    {
        //printf("CtorDeclaration::semantic() %s\n", toChars());
        if (ctd.semanticRun >= PASS.semanticdone)
            return;
        if (ctd._scope)
        {
            sc = ctd._scope;
            ctd._scope = null;
        }

        ctd.parent = sc.parent;
        Dsymbol p = ctd.toParentDecl();
        AggregateDeclaration ad = p.isAggregateDeclaration();
        if (!ad)
        {
            error(ctd.loc, "constructor can only be a member of aggregate, not %s `%s`", p.kind(), p.toChars());
            ctd.type = Type.terror;
            ctd.errors = true;
            return;
        }

        sc = sc.push();

        if (sc.stc & STC.static_)
        {
            if (sc.stc & STC.shared_)
                error(ctd.loc, "`shared static` has no effect on a constructor inside a `shared static` block. Use `shared static this()`");
            else
                error(ctd.loc, "`static` has no effect on a constructor inside a `static` block. Use `static this()`");
        }

        sc.stc &= ~STC.static_; // not a static constructor

        funcDeclarationSemantic(ctd);

        sc.pop();

        if (ctd.errors)
            return;

        TypeFunction tf = ctd.type.toTypeFunction();
        immutable dim = tf.parameterList.length;
        auto sd = ad.isStructDeclaration();

        /* See if it's the default constructor
         * But, template constructor should not become a default constructor.
         */
        if (ad && (!ctd.parent.isTemplateInstance() || ctd.parent.isTemplateMixin()))
        {
            if (!sd)
            {
                if (dim == 0 && tf.parameterList.varargs == VarArg.none)
                    ad.defaultCtor = ctd;
                return;
            }

            if (dim == 0 && tf.parameterList.varargs == VarArg.none) // empty default ctor w/o any varargs
            {
                if (ctd.fbody || !(ctd.storage_class & STC.disable))
                {
                    ctd.error("default constructor for structs only allowed " ~
                        "with `@disable`, no body, and no parameters");
                    ctd.storage_class |= STC.disable;
                    ctd.fbody = null;
                }
                sd.noDefaultCtor = true;
            }
            else if (dim == 0 && tf.parameterList.varargs != VarArg.none) // allow varargs only ctor
            {
            }
            else if (dim && tf.parameterList[0].defaultArg)
            {
                // if the first parameter has a default argument, then the rest does as well
                if (ctd.storage_class & STC.disable)
                {
                    ctd.error("is marked `@disable`, so it cannot have default "~
                              "arguments for all parameters.");
                    errorSupplemental(ctd.loc, "Use `@disable this();` if you want to disable default initialization.");
                }
                else
                    ctd.error("all parameters have default arguments, "~
                              "but structs cannot have default constructors.");
            }
            else if ((dim == 1 || (dim > 1 && tf.parameterList[1].defaultArg)))
            {
                //printf("tf: %s\n", tf.toChars());
                auto param = tf.parameterList[0];
                if (param.storageClass & STC.ref_ && param.type.mutableOf().unSharedOf() == sd.type.mutableOf().unSharedOf())
                {
                    //printf("copy constructor\n");
                    ctd.isCpCtor = true;
                }
            }
        }
        // https://issues.dlang.org/show_bug.cgi?id=22593
        else if (auto ti = ctd.parent.isTemplateInstance())
        {
            if (!sd || !sd.hasCopyCtor || !(dim == 1 || (dim > 1 && tf.parameterList[1].defaultArg)))
                return;

            auto param = tf.parameterList[0];

            // if the template instance introduces an rvalue constructor
            // between the members of a struct declaration, we should check if a
            // copy constructor exists and issue an error in that case.
            if (!(param.storageClass & STC.ref_) && param.type.mutableOf().unSharedOf() == sd.type.mutableOf().unSharedOf())
            {
                .error(ctd.loc, "cannot define both an rvalue constructor and a copy constructor for `struct %s`", sd.toChars);
                .errorSupplemental(ti.loc, "Template instance `%s` creates a rvalue constructor for `struct %s`",
                        ti.toChars(), sd.toChars());
            }
        }
    }

    override void visit(PostBlitDeclaration pbd)
    {
        //printf("PostBlitDeclaration::semantic() %s\n", toChars());
        //printf("ident: %s, %s, %p, %p\n", ident.toChars(), Id.dtor.toChars(), ident, Id.dtor);
        //printf("stc = x%llx\n", sc.stc);
        if (pbd.semanticRun >= PASS.semanticdone)
            return;
        if (pbd._scope)
        {
            sc = pbd._scope;
            pbd._scope = null;
        }

        pbd.parent = sc.parent;
        Dsymbol p = pbd.toParent2();
        StructDeclaration ad = p.isStructDeclaration();
        if (!ad)
        {
            error(pbd.loc, "postblit can only be a member of struct, not %s `%s`", p.kind(), p.toChars());
            pbd.type = Type.terror;
            pbd.errors = true;
            return;
        }
        if (pbd.ident == Id.postblit && pbd.semanticRun < PASS.semantic)
            ad.postblits.push(pbd);
        if (!pbd.type)
            pbd.type = new TypeFunction(ParameterList(), Type.tvoid, LINK.d, pbd.storage_class);

        sc = sc.push();
        sc.stc &= ~STC.static_; // not static
        sc.linkage = LINK.d;

        funcDeclarationSemantic(pbd);

        sc.pop();
    }

    override void visit(DtorDeclaration dd)
    {
        //printf("DtorDeclaration::semantic() %s\n", toChars());
        //printf("ident: %s, %s, %p, %p\n", ident.toChars(), Id.dtor.toChars(), ident, Id.dtor);
        if (dd.semanticRun >= PASS.semanticdone)
            return;
        if (dd._scope)
        {
            sc = dd._scope;
            dd._scope = null;
        }

        dd.parent = sc.parent;
        Dsymbol p = dd.toParent2();
        AggregateDeclaration ad = p.isAggregateDeclaration();
        if (!ad)
        {
            error(dd.loc, "destructor can only be a member of aggregate, not %s `%s`", p.kind(), p.toChars());
            dd.type = Type.terror;
            dd.errors = true;
            return;
        }

        if (ad.isClassDeclaration() && ad.classKind == ClassKind.d)
        {
            // Class destructors are implicitly `scope`
            dd.storage_class |= STC.scope_;
        }

        if (dd.ident == Id.dtor && dd.semanticRun < PASS.semantic)
            ad.userDtors.push(dd);
        if (!dd.type)
        {
            dd.type = new TypeFunction(ParameterList(), Type.tvoid, LINK.d, dd.storage_class);
            if (ad.classKind == ClassKind.cpp && dd.ident == Id.dtor)
            {
                if (auto cldec = ad.isClassDeclaration())
                {
                    assert (cldec.cppDtorVtblIndex == -1); // double-call check already by dd.type
                    if (cldec.baseClass && cldec.baseClass.cppDtorVtblIndex != -1)
                    {
                        // override the base virtual
                        cldec.cppDtorVtblIndex = cldec.baseClass.cppDtorVtblIndex;
                    }
                    else if (!dd.isFinal())
                    {
                        // reserve the dtor slot for the destructor (which we'll create later)
                        cldec.cppDtorVtblIndex = cast(int)cldec.vtbl.dim;
                        cldec.vtbl.push(dd);
                        if (target.cpp.twoDtorInVtable)
                            cldec.vtbl.push(dd); // deleting destructor uses a second slot
                    }
                }
            }
        }

        sc = sc.push();
        sc.stc &= ~STC.static_; // not a static destructor
        if (sc.linkage != LINK.cpp)
            sc.linkage = LINK.d;

        funcDeclarationSemantic(dd);

        sc.pop();
    }

    override void visit(StaticCtorDeclaration scd)
    {
        //printf("StaticCtorDeclaration::semantic()\n");
        if (scd.semanticRun >= PASS.semanticdone)
            return;
        if (scd._scope)
        {
            sc = scd._scope;
            scd._scope = null;
        }

        scd.parent = sc.parent;
        Dsymbol p = scd.parent.pastMixin();
        if (!p.isScopeDsymbol())
        {
            const(char)* s = (scd.isSharedStaticCtorDeclaration() ? "shared " : "");
            error(scd.loc, "`%sstatic` constructor can only be member of module/aggregate/template, not %s `%s`", s, p.kind(), p.toChars());
            scd.type = Type.terror;
            scd.errors = true;
            return;
        }
        if (!scd.type)
            scd.type = new TypeFunction(ParameterList(), Type.tvoid, LINK.d, scd.storage_class);

        /* If the static ctor appears within a template instantiation,
         * it could get called multiple times by the module constructors
         * for different modules. Thus, protect it with a gate.
         */
        if (scd.isInstantiated() && scd.semanticRun < PASS.semantic)
        {
            /* Add this prefix to the constructor:
             * ```
             * static int gate;
             * if (++gate != 1) return;
             * ```
             * or, for shared constructor:
             * ```
             * shared int gate;
             * if (core.atomic.atomicOp!"+="(gate, 1) != 1) return;
             * ```
             */
            const bool isShared = !!scd.isSharedStaticCtorDeclaration();
            auto v = new VarDeclaration(Loc.initial, Type.tint32, Id.gate, null);
            v.storage_class = STC.temp | STC.static_ | (isShared ? STC.shared_ : 0);

            auto sa = new Statements();
            Statement s = new ExpStatement(Loc.initial, v);
            sa.push(s);

            Expression e;
            if (isShared)
            {
                e = doAtomicOp("+=", v.ident, IntegerExp.literal!(1));
                if (e is null)
                {
                    scd.error("shared static constructor within a template require `core.atomic : atomicOp` to be present");
                    return;
                }
            }
            else
            {
                e = new AddAssignExp(
                    Loc.initial, new IdentifierExp(Loc.initial, v.ident), IntegerExp.literal!1);
            }

            e = new EqualExp(EXP.notEqual, Loc.initial, e, IntegerExp.literal!1);
            s = new IfStatement(Loc.initial, null, e, new ReturnStatement(Loc.initial, null), null, Loc.initial);

            sa.push(s);
            if (scd.fbody)
                sa.push(scd.fbody);

            scd.fbody = new CompoundStatement(Loc.initial, sa);
        }

        const LINK save = sc.linkage;
        if (save != LINK.d)
        {
            const(char)* s = (scd.isSharedStaticCtorDeclaration() ? "shared " : "");
            deprecation(scd.loc, "`%sstatic` constructor can only be of D linkage", s);
            // Just correct it
            sc.linkage = LINK.d;
        }
        funcDeclarationSemantic(scd);
        sc.linkage = save;

        // We're going to need ModuleInfo
        Module m = scd.getModule();
        if (!m)
            m = sc._module;
        if (m)
        {
            m.needmoduleinfo = 1;
            //printf("module1 %s needs moduleinfo\n", m.toChars());
        }
    }

    override void visit(StaticDtorDeclaration sdd)
    {
        if (sdd.semanticRun >= PASS.semanticdone)
            return;
        if (sdd._scope)
        {
            sc = sdd._scope;
            sdd._scope = null;
        }

        sdd.parent = sc.parent;
        Dsymbol p = sdd.parent.pastMixin();
        if (!p.isScopeDsymbol())
        {
            const(char)* s = (sdd.isSharedStaticDtorDeclaration() ? "shared " : "");
            error(sdd.loc, "`%sstatic` destructor can only be member of module/aggregate/template, not %s `%s`", s, p.kind(), p.toChars());
            sdd.type = Type.terror;
            sdd.errors = true;
            return;
        }
        if (!sdd.type)
            sdd.type = new TypeFunction(ParameterList(), Type.tvoid, LINK.d, sdd.storage_class);

        /* If the static ctor appears within a template instantiation,
         * it could get called multiple times by the module constructors
         * for different modules. Thus, protect it with a gate.
         */
        if (sdd.isInstantiated() && sdd.semanticRun < PASS.semantic)
        {
            /* Add this prefix to the constructor:
             * ```
             * static int gate;
             * if (--gate != 0) return;
             * ```
             * or, for shared constructor:
             * ```
             * shared int gate;
             * if (core.atomic.atomicOp!"-="(gate, 1) != 0) return;
             * ```
             */
            const bool isShared = !!sdd.isSharedStaticDtorDeclaration();
            auto v = new VarDeclaration(Loc.initial, Type.tint32, Id.gate, null);
            v.storage_class = STC.temp | STC.static_ | (isShared ? STC.shared_ : 0);

            auto sa = new Statements();
            Statement s = new ExpStatement(Loc.initial, v);
            sa.push(s);

            Expression e;
            if (isShared)
            {
                e = doAtomicOp("-=", v.ident, IntegerExp.literal!(1));
                if (e is null)
                {
                    sdd.error("shared static destructo within a template require `core.atomic : atomicOp` to be present");
                    return;
                }
            }
            else
            {
                e = new AddAssignExp(
                    Loc.initial, new IdentifierExp(Loc.initial, v.ident), IntegerExp.literal!(-1));
            }

            e = new EqualExp(EXP.notEqual, Loc.initial, e, IntegerExp.literal!0);
            s = new IfStatement(Loc.initial, null, e, new ReturnStatement(Loc.initial, null), null, Loc.initial);

            sa.push(s);
            if (sdd.fbody)
                sa.push(sdd.fbody);

            sdd.fbody = new CompoundStatement(Loc.initial, sa);

            sdd.vgate = v;
        }

        const LINK save = sc.linkage;
        if (save != LINK.d)
        {
            const(char)* s = (sdd.isSharedStaticDtorDeclaration() ? "shared " : "");
            deprecation(sdd.loc, "`%sstatic` destructor can only be of D linkage", s);
            // Just correct it
            sc.linkage = LINK.d;
        }
        funcDeclarationSemantic(sdd);
        sc.linkage = save;

        // We're going to need ModuleInfo
        Module m = sdd.getModule();
        if (!m)
            m = sc._module;
        if (m)
        {
            m.needmoduleinfo = 1;
            //printf("module2 %s needs moduleinfo\n", m.toChars());
        }
    }

    override void visit(InvariantDeclaration invd)
    {
        if (invd.semanticRun >= PASS.semanticdone)
            return;
        if (invd._scope)
        {
            sc = invd._scope;
            invd._scope = null;
        }

        invd.parent = sc.parent;
        Dsymbol p = invd.parent.pastMixin();
        AggregateDeclaration ad = p.isAggregateDeclaration();
        if (!ad)
        {
            error(invd.loc, "`invariant` can only be a member of aggregate, not %s `%s`", p.kind(), p.toChars());
            invd.type = Type.terror;
            invd.errors = true;
            return;
        }
        if (invd.ident != Id.classInvariant &&
             invd.semanticRun < PASS.semantic &&
             !ad.isUnionDeclaration()           // users are on their own with union fields
           )
        {
            invd.fixupInvariantIdent(ad.invs.length);
            ad.invs.push(invd);
        }
        if (!invd.type)
            invd.type = new TypeFunction(ParameterList(), Type.tvoid, LINK.d, invd.storage_class);

        sc = sc.push();
        sc.stc &= ~STC.static_; // not a static invariant
        sc.stc |= STC.const_; // invariant() is always const
        sc.flags = (sc.flags & ~SCOPE.contract) | SCOPE.invariant_;
        sc.linkage = LINK.d;

        funcDeclarationSemantic(invd);

        sc.pop();
    }

    override void visit(UnitTestDeclaration utd)
    {
        if (utd.semanticRun >= PASS.semanticdone)
            return;
        if (utd._scope)
        {
            sc = utd._scope;
            utd._scope = null;
        }

        utd.visibility = sc.visibility;

        utd.parent = sc.parent;
        Dsymbol p = utd.parent.pastMixin();
        if (!p.isScopeDsymbol())
        {
            error(utd.loc, "`unittest` can only be a member of module/aggregate/template, not %s `%s`", p.kind(), p.toChars());
            utd.type = Type.terror;
            utd.errors = true;
            return;
        }

        if (global.params.useUnitTests)
        {
            if (!utd.type)
                utd.type = new TypeFunction(ParameterList(), Type.tvoid, LINK.d, utd.storage_class);
            Scope* sc2 = sc.push();
            sc2.linkage = LINK.d;
            funcDeclarationSemantic(utd);
            sc2.pop();
        }

        version (none)
        {
            // We're going to need ModuleInfo even if the unit tests are not
            // compiled in, because other modules may import this module and refer
            // to this ModuleInfo.
            // (This doesn't make sense to me?)
            Module m = utd.getModule();
            if (!m)
                m = sc._module;
            if (m)
            {
                //printf("module3 %s needs moduleinfo\n", m.toChars());
                m.needmoduleinfo = 1;
            }
        }
    }

    override void visit(NewDeclaration nd)
    {
        //printf("NewDeclaration::semantic()\n");
        if (nd.semanticRun >= PASS.semanticdone)
            return;
        if (!nd.type)
            nd.type = new TypeFunction(ParameterList(), Type.tvoid.pointerTo(), LINK.d, nd.storage_class);

        funcDeclarationSemantic(nd);
    }

    override void visit(StructDeclaration sd)
    {
        //printf("StructDeclaration::semantic(this=%p, '%s', sizeok = %d)\n", sd, sd.toPrettyChars(), sd.sizeok);

        //static int count; if (++count == 20) assert(0);

        if (sd.semanticRun >= PASS.semanticdone)
            return;
        int errors = global.errors;

        //printf("+StructDeclaration::semantic(this=%p, '%s', sizeok = %d)\n", sd, sd.toPrettyChars(), sd.sizeok);
        Scope* scx = null;
        if (sd._scope)
        {
            sc = sd._scope;
            scx = sd._scope; // save so we don't make redundant copies
            sd._scope = null;
        }

        if (!sd.parent)
        {
            assert(sc.parent && sc.func);
            sd.parent = sc.parent;
        }
        assert(sd.parent && !sd.isAnonymous());

        if (sd.errors)
            sd.type = Type.terror;
        if (sd.semanticRun == PASS.initial)
            sd.type = sd.type.addSTC(sc.stc | sd.storage_class);
        sd.type = sd.type.typeSemantic(sd.loc, sc);
        auto ts = sd.type.isTypeStruct();
        if (ts)
        {
            if (ts.sym != sd)
            {
                auto ti = ts.sym.isInstantiated();
                if (ti && isError(ti))
                    ts.sym = sd;
            }
        }

        // Ungag errors when not speculative
        Ungag ungag = sd.ungagSpeculative();

        if (sd.semanticRun == PASS.initial)
        {
            sd.visibility = sc.visibility;

            sd.alignment = sc.alignment();

            sd.storage_class |= sc.stc;
            if (sd.storage_class & STC.abstract_)
                sd.error("structs, unions cannot be `abstract`");

            sd.userAttribDecl = sc.userAttribDecl;

            if (sc.linkage == LINK.cpp)
                sd.classKind = ClassKind.cpp;
            else if (sc.linkage == LINK.c)
                sd.classKind = ClassKind.c;
            sd.cppnamespace = sc.namespace;
            sd.cppmangle = sc.cppmangle;
        }
        else if (sd.symtab && !scx)
            return;

        sd.semanticRun = PASS.semantic;
        UserAttributeDeclaration.checkGNUABITag(sd, sc.linkage);

        if (!sd.members) // if opaque declaration
        {
            sd.semanticRun = PASS.semanticdone;
            return;
        }
        if (!sd.symtab)
        {
            sd.symtab = new DsymbolTable();

            sd.members.foreachDsymbol( s => s.addMember(sc, sd) );
        }

        auto sc2 = sd.newScope(sc);

        /* Set scope so if there are forward references, we still might be able to
         * resolve individual members like enums.
         */
        sd.members.foreachDsymbol( s => s.setScope(sc2) );
        sd.members.foreachDsymbol( s => s.importAll(sc2) );
        sd.members.foreachDsymbol( (s) { s.dsymbolSemantic(sc2); sd.errors |= s.errors; } );

        if (sd.errors)
            sd.type = Type.terror;

        if (!sd.determineFields())
        {
            if (sd.type.ty != Terror)
            {
                sd.error(sd.loc, "circular or forward reference");
                sd.errors = true;
                sd.type = Type.terror;
            }

            sc2.pop();
            sd.semanticRun = PASS.semanticdone;
            return;
        }
        /* Following special member functions creation needs semantic analysis
         * completion of sub-structs in each field types. For example, buildDtor
         * needs to check existence of elaborate dtor in type of each fields.
         * See the case in compilable/test14838.d
         */
        foreach (v; sd.fields)
        {
            Type tb = v.type.baseElemOf();
            if (tb.ty != Tstruct)
                continue;
            auto sdec = (cast(TypeStruct)tb).sym;
            if (sdec.semanticRun >= PASS.semanticdone)
                continue;

            sc2.pop();

            //printf("\tdeferring %s\n", toChars());
            return deferDsymbolSemantic(sd, scx);
        }

        /* Look for special member functions.
         */
        sd.disableNew = sd.search(Loc.initial, Id.classNew) !is null;

        // Look for the constructor
        sd.ctor = sd.searchCtor();

        buildDtors(sd, sc2);

        sd.hasCopyCtor = buildCopyCtor(sd, sc2);
        sd.postblit = buildPostBlit(sd, sc2);

        buildOpAssign(sd, sc2);
        buildOpEquals(sd, sc2);

        if (!(sc2.flags & SCOPE.Cfile) &&
            global.params.useTypeInfo && Type.dtypeinfo)  // these functions are used for TypeInfo
        {
            sd.xeq = buildXopEquals(sd, sc2);
            sd.xcmp = buildXopCmp(sd, sc2);
            sd.xhash = buildXtoHash(sd, sc2);
        }

        sd.inv = buildInv(sd, sc2);

        sd.semanticRun = PASS.semanticdone;
        //printf("-StructDeclaration::semantic(this=%p, '%s')\n", sd, sd.toChars());

        sc2.pop();

        if (sd.ctor)
        {
            Dsymbol scall = sd.search(Loc.initial, Id.call);
            if (scall)
            {
                uint xerrors = global.startGagging();
                sc = sc.push();
                sc.tinst = null;
                sc.minst = null;
                auto fcall = resolveFuncCall(sd.loc, sc, scall, null, null, null, FuncResolveFlag.quiet);
                sc = sc.pop();
                global.endGagging(xerrors);

                if (fcall && fcall.isStatic())
                {
                    sd.error(fcall.loc, "`static opCall` is hidden by constructors and can never be called");
                    errorSupplemental(fcall.loc, "Please use a factory method instead, or replace all constructors with `static opCall`.");
                }
            }
        }

        if (ts && ts.sym != sd)
        {
            StructDeclaration sym = ts.sym;
            if (sd.isCsymbol() && sym.isCsymbol())
            {
                /* This is two structs imported from different C files.
                 * Just ignore sd, the second one. The first one will always
                 * be found when going through the type.
                 */
            }
            else
            {
                version (none)
                {
                    printf("this = %p %s\n", sd, sd.toChars());
                    printf("type = %d sym = %p, %s\n", sd.type.ty, sym, sym.toPrettyChars());
                }
                // https://issues.dlang.org/show_bug.cgi?id=19024
                sd.error("already exists at %s. Perhaps in another function with the same name?", sym.loc.toChars());
            }
        }

        if (global.errors != errors)
        {
            // The type is no good.
            sd.type = Type.terror;
            sd.errors = true;
            if (sd.deferred)
                sd.deferred.errors = true;
        }

        if (sd.deferred && !global.gag)
        {
            sd.deferred.semantic2(sc);
            sd.deferred.semantic3(sc);
        }

        // @@@DEPRECATED_2.110@@@ https://dlang.org/deprecate.html#scope%20as%20a%20type%20constraint
        // Deprecated in 2.100
        // Make an error in 2.110
        if (sd.storage_class & STC.scope_)
            deprecation(sd.loc, "`scope` as a type constraint is deprecated.  Use `scope` at the usage site.");
    }

    void interfaceSemantic(ClassDeclaration cd)
    {
        cd.vtblInterfaces = new BaseClasses();
        cd.vtblInterfaces.reserve(cd.interfaces.length);
        foreach (b; cd.interfaces)
        {
            cd.vtblInterfaces.push(b);
            b.copyBaseInterfaces(cd.vtblInterfaces);
        }
    }

    override void visit(ClassDeclaration cldec)
    {
        //printf("ClassDeclaration.dsymbolSemantic(%s), type = %p, sizeok = %d, this = %p\n", cldec.toChars(), cldec.type, cldec.sizeok, this);
        //printf("\tparent = %p, '%s'\n", sc.parent, sc.parent ? sc.parent.toChars() : "");
        //printf("sc.stc = %x\n", sc.stc);

        //{ static int n;  if (++n == 20) *(char*)0=0; }

        if (cldec.semanticRun >= PASS.semanticdone)
            return;
        int errors = global.errors;

        //printf("+ClassDeclaration.dsymbolSemantic(%s), type = %p, sizeok = %d, this = %p\n", toChars(), type, sizeok, this);

        Scope* scx = null;
        if (cldec._scope)
        {
            sc = cldec._scope;
            scx = cldec._scope; // save so we don't make redundant copies
            cldec._scope = null;
        }

        if (!cldec.parent)
        {
            assert(sc.parent);
            cldec.parent = sc.parent;
        }

        if (cldec.errors)
            cldec.type = Type.terror;
        if (cldec.semanticRun == PASS.initial)
            cldec.type = cldec.type.addSTC(sc.stc | cldec.storage_class);
        cldec.type = cldec.type.typeSemantic(cldec.loc, sc);
        if (auto tc = cldec.type.isTypeClass())
            if (tc.sym != cldec)
            {
                auto ti = tc.sym.isInstantiated();
                if (ti && isError(ti))
                    tc.sym = cldec;
            }

        // Ungag errors when not speculative
        Ungag ungag = cldec.ungagSpeculative();

        if (cldec.semanticRun == PASS.initial)
        {
            cldec.visibility = sc.visibility;

            cldec.storage_class |= sc.stc;
            if (cldec.storage_class & STC.auto_)
                cldec.error("storage class `auto` is invalid when declaring a class, did you mean to use `scope`?");
            if (cldec.storage_class & STC.scope_)
                cldec.stack = true;
            if (cldec.storage_class & STC.abstract_)
                cldec.isabstract = ThreeState.yes;

            cldec.userAttribDecl = sc.userAttribDecl;

            if (sc.linkage == LINK.cpp)
                cldec.classKind = ClassKind.cpp;
            cldec.cppnamespace = sc.namespace;
            cldec.cppmangle = sc.cppmangle;
            if (sc.linkage == LINK.objc)
                objc.setObjc(cldec);
        }
        else if (cldec.symtab && !scx)
        {
            return;
        }
        cldec.semanticRun = PASS.semantic;
        UserAttributeDeclaration.checkGNUABITag(cldec, sc.linkage);
        checkMustUseReserved(cldec);

        if (cldec.baseok < Baseok.done)
        {
            /* https://issues.dlang.org/show_bug.cgi?id=12078
             * https://issues.dlang.org/show_bug.cgi?id=12143
             * https://issues.dlang.org/show_bug.cgi?id=15733
             * While resolving base classes and interfaces, a base may refer
             * the member of this derived class. In that time, if all bases of
             * this class can  be determined, we can go forward the semantc process
             * beyond the Lancestorsdone. To do the recursive semantic analysis,
             * temporarily set and unset `_scope` around exp().
             */
            T resolveBase(T)(lazy T exp)
            {
                if (!scx)
                {
                    scx = sc.copy();
                    scx.setNoFree();
                }
                static if (!is(T == void))
                {
                    cldec._scope = scx;
                    auto r = exp();
                    cldec._scope = null;
                    return r;
                }
                else
                {
                    cldec._scope = scx;
                    exp();
                    cldec._scope = null;
                }
            }

            cldec.baseok = Baseok.start;

            // Expand any tuples in baseclasses[]
            for (size_t i = 0; i < cldec.baseclasses.dim;)
            {
                auto b = (*cldec.baseclasses)[i];
                b.type = resolveBase(b.type.typeSemantic(cldec.loc, sc));

                Type tb = b.type.toBasetype();
                if (auto tup = tb.isTypeTuple())
                {
                    cldec.baseclasses.remove(i);
                    size_t dim = Parameter.dim(tup.arguments);
                    for (size_t j = 0; j < dim; j++)
                    {
                        Parameter arg = Parameter.getNth(tup.arguments, j);
                        b = new BaseClass(arg.type);
                        cldec.baseclasses.insert(i + j, b);
                    }
                }
                else
                    i++;
            }

            if (cldec.baseok >= Baseok.done)
            {
                //printf("%s already semantic analyzed, semanticRun = %d\n", toChars(), semanticRun);
                if (cldec.semanticRun >= PASS.semanticdone)
                    return;
                goto Lancestorsdone;
            }

            // See if there's a base class as first in baseclasses[]
            if (cldec.baseclasses.dim)
            {
                BaseClass* b = (*cldec.baseclasses)[0];
                Type tb = b.type.toBasetype();
                TypeClass tc = tb.isTypeClass();
                if (!tc)
                {
                    if (b.type != Type.terror)
                        cldec.error("base type must be `class` or `interface`, not `%s`", b.type.toChars());
                    cldec.baseclasses.remove(0);
                    goto L7;
                }
                if (tc.sym.isDeprecated())
                {
                    if (!cldec.isDeprecated())
                    {
                        // Deriving from deprecated class makes this one deprecated too
                        cldec.setDeprecated();
                        tc.checkDeprecated(cldec.loc, sc);
                    }
                }
                if (tc.sym.isInterfaceDeclaration())
                    goto L7;

                for (ClassDeclaration cdb = tc.sym; cdb; cdb = cdb.baseClass)
                {
                    if (cdb == cldec)
                    {
                        cldec.error("circular inheritance");
                        cldec.baseclasses.remove(0);
                        goto L7;
                    }
                }

                /* https://issues.dlang.org/show_bug.cgi?id=11034
                 * Class inheritance hierarchy
                 * and instance size of each classes are orthogonal information.
                 * Therefore, even if tc.sym.sizeof == Sizeok.none,
                 * we need to set baseClass field for class covariance check.
                 */
                cldec.baseClass = tc.sym;
                b.sym = cldec.baseClass;

                if (tc.sym.baseok < Baseok.done)
                    resolveBase(tc.sym.dsymbolSemantic(null)); // Try to resolve forward reference
                if (tc.sym.baseok < Baseok.done)
                {
                    //printf("\ttry later, forward reference of base class %s\n", tc.sym.toChars());
                    if (tc.sym._scope)
                        Module.addDeferredSemantic(tc.sym);
                    cldec.baseok = Baseok.none;
                }
            L7:
            }

            // Treat the remaining entries in baseclasses as interfaces
            // Check for errors, handle forward references
            int multiClassError = cldec.baseClass is null ? 0 : 1;

            BCLoop:
            for (size_t i = (cldec.baseClass ? 1 : 0); i < cldec.baseclasses.dim;)
            {
                BaseClass* b = (*cldec.baseclasses)[i];
                Type tb = b.type.toBasetype();
                TypeClass tc = tb.isTypeClass();
                if (!tc || !tc.sym.isInterfaceDeclaration())
                {
                    // It's a class
                    if (tc)
                    {
                        if (multiClassError == 0)
                        {
                            error(cldec.loc,"`%s`: base class must be specified first, " ~
                                  "before any interfaces.", cldec.toPrettyChars());
                            multiClassError += 1;
                        }
                        else if (multiClassError >= 1)
                        {
                                if(multiClassError == 1)
                                    error(cldec.loc,"`%s`: multiple class inheritance is not supported." ~
                                          " Use multiple interface inheritance and/or composition.", cldec.toPrettyChars());
                                multiClassError += 1;

                                if (tc.sym.fields.dim)
                                    errorSupplemental(cldec.loc,"`%s` has fields, consider making it a member of `%s`",
                                                      b.type.toChars(), cldec.type.toChars());
                                else
                                    errorSupplemental(cldec.loc,"`%s` has no fields, consider making it an `interface`",
                                                      b.type.toChars());
                        }
                    }
                    // It's something else: e.g. `int` in `class Foo : Bar, int { ... }`
                    else if (b.type != Type.terror)
                    {
                        error(cldec.loc,"`%s`: base type must be `interface`, not `%s`",
                              cldec.toPrettyChars(), b.type.toChars());
                    }
                    cldec.baseclasses.remove(i);
                    continue;
                }

                // Check for duplicate interfaces
                for (size_t j = (cldec.baseClass ? 1 : 0); j < i; j++)
                {
                    BaseClass* b2 = (*cldec.baseclasses)[j];
                    if (b2.sym == tc.sym)
                    {
                        cldec.error("inherits from duplicate interface `%s`", b2.sym.toChars());
                        cldec.baseclasses.remove(i);
                        continue BCLoop;
                    }
                }
                if (tc.sym.isDeprecated())
                {
                    if (!cldec.isDeprecated())
                    {
                        // Deriving from deprecated class makes this one deprecated too
                        cldec.setDeprecated();
                        tc.checkDeprecated(cldec.loc, sc);
                    }
                }

                b.sym = tc.sym;

                if (tc.sym.baseok < Baseok.done)
                    resolveBase(tc.sym.dsymbolSemantic(null)); // Try to resolve forward reference
                if (tc.sym.baseok < Baseok.done)
                {
                    //printf("\ttry later, forward reference of base %s\n", tc.sym.toChars());
                    if (tc.sym._scope)
                        Module.addDeferredSemantic(tc.sym);
                    cldec.baseok = Baseok.none;
                }
                i++;
            }
            if (cldec.baseok == Baseok.none)
            {
                // Forward referencee of one or more bases, try again later
                //printf("\tL%d semantic('%s') failed due to forward references\n", __LINE__, toChars());
                return deferDsymbolSemantic(cldec, scx);
            }
            cldec.baseok = Baseok.done;

            if (cldec.classKind == ClassKind.objc || (cldec.baseClass && cldec.baseClass.classKind == ClassKind.objc))
                cldec.classKind = ClassKind.objc; // Objective-C classes do not inherit from Object

            // If no base class, and this is not an Object, use Object as base class
            if (!cldec.baseClass && cldec.ident != Id.Object && cldec.object && cldec.classKind == ClassKind.d)
            {
                void badObjectDotD()
                {
                    cldec.error("missing or corrupt object.d");
                    fatal();
                }

                if (!cldec.object || cldec.object.errors)
                    badObjectDotD();

                Type t = cldec.object.type;
                t = t.typeSemantic(cldec.loc, sc).toBasetype();
                if (t.ty == Terror)
                    badObjectDotD();
                TypeClass tc = t.isTypeClass();
                assert(tc);

                auto b = new BaseClass(tc);
                cldec.baseclasses.shift(b);

                cldec.baseClass = tc.sym;
                assert(!cldec.baseClass.isInterfaceDeclaration());
                b.sym = cldec.baseClass;
            }
            if (cldec.baseClass)
            {
                if (cldec.baseClass.storage_class & STC.final_)
                    cldec.error("cannot inherit from class `%s` because it is `final`", cldec.baseClass.toChars());

                // Inherit properties from base class
                if (cldec.baseClass.isCOMclass())
                    cldec.com = true;
                if (cldec.baseClass.isCPPclass())
                    cldec.classKind = ClassKind.cpp;
                if (cldec.classKind != cldec.baseClass.classKind)
                    cldec.error("with %s linkage cannot inherit from class `%s` with %s linkage",
                        cldec.classKind.toChars(), cldec.baseClass.toChars(), cldec.baseClass.classKind.toChars());

                if (cldec.baseClass.stack)
                    cldec.stack = true;
                cldec.enclosing = cldec.baseClass.enclosing;
                cldec.storage_class |= cldec.baseClass.storage_class & STC.TYPECTOR;
            }

            cldec.interfaces = cldec.baseclasses.tdata()[(cldec.baseClass ? 1 : 0) .. cldec.baseclasses.dim];
            foreach (b; cldec.interfaces)
            {
                // If this is an interface, and it derives from a COM interface,
                // then this is a COM interface too.
                if (b.sym.isCOMinterface())
                    cldec.com = true;
                if (cldec.classKind == ClassKind.cpp && !b.sym.isCPPinterface())
                {
                    error(cldec.loc, "C++ class `%s` cannot implement D interface `%s`",
                        cldec.toPrettyChars(), b.sym.toPrettyChars());
                }
            }
            interfaceSemantic(cldec);
        }
    Lancestorsdone:
        //printf("\tClassDeclaration.dsymbolSemantic(%s) baseok = %d\n", toChars(), baseok);

        if (!cldec.members) // if opaque declaration
        {
            cldec.semanticRun = PASS.semanticdone;
            return;
        }
        if (!cldec.symtab)
        {
            cldec.symtab = new DsymbolTable();

            /* https://issues.dlang.org/show_bug.cgi?id=12152
             * The semantic analysis of base classes should be finished
             * before the members semantic analysis of this class, in order to determine
             * vtbl in this class. However if a base class refers the member of this class,
             * it can be resolved as a normal forward reference.
             * Call addMember() and setScope() to make this class members visible from the base classes.
             */
            cldec.members.foreachDsymbol( s => s.addMember(sc, cldec) );

            auto sc2 = cldec.newScope(sc);

            /* Set scope so if there are forward references, we still might be able to
             * resolve individual members like enums.
             */
            cldec.members.foreachDsymbol( s => s.setScope(sc2) );

            sc2.pop();
        }

        for (size_t i = 0; i < cldec.baseclasses.dim; i++)
        {
            BaseClass* b = (*cldec.baseclasses)[i];
            Type tb = b.type.toBasetype();
            TypeClass tc = tb.isTypeClass();
            if (tc.sym.semanticRun < PASS.semanticdone)
            {
                // Forward referencee of one or more bases, try again later
                if (tc.sym._scope)
                    Module.addDeferredSemantic(tc.sym);
                //printf("\tL%d semantic('%s') failed due to forward references\n", __LINE__, toChars());
                return deferDsymbolSemantic(cldec, scx);
            }
        }

        if (cldec.baseok == Baseok.done)
        {
            cldec.baseok = Baseok.semanticdone;
            objc.setMetaclass(cldec, sc);

            // initialize vtbl
            if (cldec.baseClass)
            {
                if (cldec.classKind == ClassKind.cpp && cldec.baseClass.vtbl.dim == 0)
                {
                    cldec.error("C++ base class `%s` needs at least one virtual function", cldec.baseClass.toChars());
                }

                // Copy vtbl[] from base class
                cldec.vtbl.setDim(cldec.baseClass.vtbl.dim);
                memcpy(cldec.vtbl.tdata(), cldec.baseClass.vtbl.tdata(), (void*).sizeof * cldec.vtbl.dim);

                cldec.vthis = cldec.baseClass.vthis;
                cldec.vthis2 = cldec.baseClass.vthis2;
            }
            else
            {
                // No base class, so this is the root of the class hierarchy
                cldec.vtbl.setDim(0);
                if (cldec.vtblOffset())
                    cldec.vtbl.push(cldec); // leave room for classinfo as first member
            }

            /* If this is a nested class, add the hidden 'this'
             * member which is a pointer to the enclosing scope.
             */
            if (cldec.vthis) // if inheriting from nested class
            {
                // Use the base class's 'this' member
                if (cldec.storage_class & STC.static_)
                    cldec.error("static class cannot inherit from nested class `%s`", cldec.baseClass.toChars());
                if (cldec.toParentLocal() != cldec.baseClass.toParentLocal() &&
                    (!cldec.toParentLocal() ||
                     !cldec.baseClass.toParentLocal().getType() ||
                     !cldec.baseClass.toParentLocal().getType().isBaseOf(cldec.toParentLocal().getType(), null)))
                {
                    if (cldec.toParentLocal())
                    {
                        cldec.error("is nested within `%s`, but super class `%s` is nested within `%s`",
                            cldec.toParentLocal().toChars(),
                            cldec.baseClass.toChars(),
                            cldec.baseClass.toParentLocal().toChars());
                    }
                    else
                    {
                        cldec.error("is not nested, but super class `%s` is nested within `%s`",
                            cldec.baseClass.toChars(),
                            cldec.baseClass.toParentLocal().toChars());
                    }
                    cldec.enclosing = null;
                }
                if (cldec.vthis2)
                {
                    if (cldec.toParent2() != cldec.baseClass.toParent2() &&
                        (!cldec.toParent2() ||
                         !cldec.baseClass.toParent2().getType() ||
                         !cldec.baseClass.toParent2().getType().isBaseOf(cldec.toParent2().getType(), null)))
                    {
                        if (cldec.toParent2() && cldec.toParent2() != cldec.toParentLocal())
                        {
                            cldec.error("needs the frame pointer of `%s`, but super class `%s` needs the frame pointer of `%s`",
                                cldec.toParent2().toChars(),
                                cldec.baseClass.toChars(),
                                cldec.baseClass.toParent2().toChars());
                        }
                        else
                        {
                            cldec.error("doesn't need a frame pointer, but super class `%s` needs the frame pointer of `%s`",
                                cldec.baseClass.toChars(),
                                cldec.baseClass.toParent2().toChars());
                        }
                    }
                }
                else
                    cldec.makeNested2();
            }
            else
                cldec.makeNested();
        }

        auto sc2 = cldec.newScope(sc);

        cldec.members.foreachDsymbol( s => s.importAll(sc2) );

        // Note that members.dim can grow due to tuple expansion during semantic()
        cldec.members.foreachDsymbol( s => s.dsymbolSemantic(sc2) );

        if (!cldec.determineFields())
        {
            assert(cldec.type == Type.terror);
            sc2.pop();
            return;
        }
        /* Following special member functions creation needs semantic analysis
         * completion of sub-structs in each field types.
         */
        foreach (v; cldec.fields)
        {
            Type tb = v.type.baseElemOf();
            if (tb.ty != Tstruct)
                continue;
            auto sd = (cast(TypeStruct)tb).sym;
            if (sd.semanticRun >= PASS.semanticdone)
                continue;

            sc2.pop();

            //printf("\tdeferring %s\n", toChars());
            return deferDsymbolSemantic(cldec, scx);
        }

        /* Look for special member functions.
         * They must be in this class, not in a base class.
         */
        // Can be in base class
        cldec.disableNew = cldec.search(Loc.initial, Id.classNew) !is null;

        // Look for the constructor
        cldec.ctor = cldec.searchCtor();

        if (!cldec.ctor && cldec.noDefaultCtor)
        {
            // A class object is always created by constructor, so this check is legitimate.
            foreach (v; cldec.fields)
            {
                if (v.storage_class & STC.nodefaultctor)
                    error(v.loc, "field `%s` must be initialized in constructor", v.toChars());
            }
        }

        // If this class has no constructor, but base class has a default
        // ctor, create a constructor:
        //    this() { }
        if (!cldec.ctor && cldec.baseClass && cldec.baseClass.ctor)
        {
            auto fd = resolveFuncCall(cldec.loc, sc2, cldec.baseClass.ctor, null, cldec.type, null, FuncResolveFlag.quiet);
            if (!fd) // try shared base ctor instead
                fd = resolveFuncCall(cldec.loc, sc2, cldec.baseClass.ctor, null, cldec.type.sharedOf, null, FuncResolveFlag.quiet);
            if (fd && !fd.errors)
            {
                //printf("Creating default this(){} for class %s\n", toChars());
                auto btf = fd.type.toTypeFunction();
                auto tf = new TypeFunction(ParameterList(), null, LINK.d, fd.storage_class);
                tf.mod = btf.mod;
                // Don't copy @safe, ... from the base class constructor and let it be inferred instead
                // This is required if other lowerings add code to the generated constructor which
                // is less strict (e.g. `preview=dtorfields` might introduce a call to a less qualified dtor)

                auto ctor = new CtorDeclaration(cldec.loc, Loc.initial, 0, tf);
                ctor.storage_class |= STC.inference;
                ctor.isGenerated = true;
                ctor.fbody = new CompoundStatement(Loc.initial, new Statements());

                cldec.members.push(ctor);
                ctor.addMember(sc, cldec);
                ctor.dsymbolSemantic(sc2);

                cldec.ctor = ctor;
                cldec.defaultCtor = ctor;
            }
            else
            {
                cldec.error("cannot implicitly generate a default constructor when base class `%s` is missing a default constructor",
                    cldec.baseClass.toPrettyChars());
            }
        }

        buildDtors(cldec, sc2);

        if (cldec.classKind == ClassKind.cpp && cldec.cppDtorVtblIndex != -1)
        {
            // now we've built the aggregate destructor, we'll make it virtual and assign it to the reserved vtable slot
            cldec.dtor.vtblIndex = cldec.cppDtorVtblIndex;
            cldec.vtbl[cldec.cppDtorVtblIndex] = cldec.dtor;

            if (target.cpp.twoDtorInVtable)
            {
                // TODO: create a C++ compatible deleting destructor (call out to `operator delete`)
                //       for the moment, we'll call the non-deleting destructor and leak
                cldec.vtbl[cldec.cppDtorVtblIndex + 1] = cldec.dtor;
            }
        }

        if (auto f = hasIdentityOpAssign(cldec, sc2))
        {
            if (!(f.storage_class & STC.disable))
                cldec.error(f.loc, "identity assignment operator overload is illegal");
        }

        cldec.inv = buildInv(cldec, sc2);

        cldec.semanticRun = PASS.semanticdone;
        //printf("-ClassDeclaration.dsymbolSemantic(%s), type = %p\n", toChars(), type);

        sc2.pop();

        /* isAbstract() is undecidable in some cases because of circular dependencies.
         * Now that semantic is finished, get a definitive result, and error if it is not the same.
         */
        if (cldec.isabstract != ThreeState.none)    // if evaluated it before completion
        {
            const isabstractsave = cldec.isabstract;
            cldec.isabstract = ThreeState.none;
            cldec.isAbstract();               // recalculate
            if (cldec.isabstract != isabstractsave)
            {
                cldec.error("cannot infer `abstract` attribute due to circular dependencies");
            }
        }

        if (cldec.type.ty == Tclass && (cast(TypeClass)cldec.type).sym != cldec)
        {
            // https://issues.dlang.org/show_bug.cgi?id=17492
            ClassDeclaration cd = (cast(TypeClass)cldec.type).sym;
            version (none)
            {
                printf("this = %p %s\n", cldec, cldec.toPrettyChars());
                printf("type = %d sym = %p, %s\n", cldec.type.ty, cd, cd.toPrettyChars());
            }
            cldec.error("already exists at %s. Perhaps in another function with the same name?", cd.loc.toChars());
        }

        if (global.errors != errors)
        {
            // The type is no good.
            cldec.type = Type.terror;
            cldec.errors = true;
            if (cldec.deferred)
                cldec.deferred.errors = true;
        }

        // Verify fields of a synchronized class are not public
        if (cldec.storage_class & STC.synchronized_)
        {
            foreach (vd; cldec.fields)
            {
                if (!vd.isThisDeclaration() &&
                    vd.visible() >= Visibility(Visibility.Kind.public_))
                {
                    vd.error("Field members of a `synchronized` class cannot be `%s`",
                        visibilityToChars(vd.visible().kind));
                }
            }
        }

        if (cldec.deferred && !global.gag)
        {
            cldec.deferred.semantic2(sc);
            cldec.deferred.semantic3(sc);
        }
        //printf("-ClassDeclaration.dsymbolSemantic(%s), type = %p, sizeok = %d, this = %p\n", toChars(), type, sizeok, this);

        // @@@DEPRECATED_2.110@@@ https://dlang.org/deprecate.html#scope%20as%20a%20type%20constraint
        // Deprecated in 2.100
        // Make an error in 2.110
        // Don't forget to remove code at https://github.com/dlang/dmd/blob/b2f8274ba76358607fc3297a1e9f361480f9bcf9/src/dmd/dsymbolsem.d#L1032-L1036
        if (cldec.storage_class & STC.scope_)
            deprecation(cldec.loc, "`scope` as a type constraint is deprecated.  Use `scope` at the usage site.");
    }

    override void visit(InterfaceDeclaration idec)
    {
        /// Returns: `true` is this is an anonymous Objective-C metaclass
        static bool isAnonymousMetaclass(InterfaceDeclaration idec)
        {
            return idec.classKind == ClassKind.objc &&
                idec.objc.isMeta &&
                idec.isAnonymous;
        }

        //printf("InterfaceDeclaration.dsymbolSemantic(%s), type = %p\n", toChars(), type);
        if (idec.semanticRun >= PASS.semanticdone)
            return;
        int errors = global.errors;

        //printf("+InterfaceDeclaration.dsymbolSemantic(%s), type = %p\n", toChars(), type);

        Scope* scx = null;
        if (idec._scope)
        {
            sc = idec._scope;
            scx = idec._scope; // save so we don't make redundant copies
            idec._scope = null;
        }

        if (!idec.parent)
        {
            assert(sc.parent && sc.func);
            idec.parent = sc.parent;
        }
        // Objective-C metaclasses are anonymous
        assert(idec.parent && !idec.isAnonymous || isAnonymousMetaclass(idec));

        if (idec.errors)
            idec.type = Type.terror;
        idec.type = idec.type.typeSemantic(idec.loc, sc);
        if (idec.type.ty == Tclass && (cast(TypeClass)idec.type).sym != idec)
        {
            auto ti = (cast(TypeClass)idec.type).sym.isInstantiated();
            if (ti && isError(ti))
                (cast(TypeClass)idec.type).sym = idec;
        }

        // Ungag errors when not speculative
        Ungag ungag = idec.ungagSpeculative();

        if (idec.semanticRun == PASS.initial)
        {
            idec.visibility = sc.visibility;

            idec.storage_class |= sc.stc;
            idec.userAttribDecl = sc.userAttribDecl;
        }
        else if (idec.symtab)
        {
            if (idec.sizeok == Sizeok.done || !scx)
            {
                idec.semanticRun = PASS.semanticdone;
                return;
            }
        }
        idec.semanticRun = PASS.semantic;

        if (idec.baseok < Baseok.done)
        {
            T resolveBase(T)(lazy T exp)
            {
                if (!scx)
                {
                    scx = sc.copy();
                    scx.setNoFree();
                }
                static if (!is(T == void))
                {
                    idec._scope = scx;
                    auto r = exp();
                    idec._scope = null;
                    return r;
                }
                else
                {
                    idec._scope = scx;
                    exp();
                    idec._scope = null;
                }
            }

            idec.baseok = Baseok.start;

            // Expand any tuples in baseclasses[]
            for (size_t i = 0; i < idec.baseclasses.dim;)
            {
                auto b = (*idec.baseclasses)[i];
                b.type = resolveBase(b.type.typeSemantic(idec.loc, sc));

                Type tb = b.type.toBasetype();
                if (auto tup = tb.isTypeTuple())
                {
                    idec.baseclasses.remove(i);
                    size_t dim = Parameter.dim(tup.arguments);
                    for (size_t j = 0; j < dim; j++)
                    {
                        Parameter arg = Parameter.getNth(tup.arguments, j);
                        b = new BaseClass(arg.type);
                        idec.baseclasses.insert(i + j, b);
                    }
                }
                else
                    i++;
            }

            if (idec.baseok >= Baseok.done)
            {
                //printf("%s already semantic analyzed, semanticRun = %d\n", toChars(), semanticRun);
                if (idec.semanticRun >= PASS.semanticdone)
                    return;
                goto Lancestorsdone;
            }

            if (!idec.baseclasses.dim && sc.linkage == LINK.cpp)
                idec.classKind = ClassKind.cpp;
            idec.cppnamespace = sc.namespace;
            UserAttributeDeclaration.checkGNUABITag(idec, sc.linkage);
            checkMustUseReserved(idec);

            if (sc.linkage == LINK.objc)
                objc.setObjc(idec);

            // Check for errors, handle forward references
            BCLoop:
            for (size_t i = 0; i < idec.baseclasses.dim;)
            {
                BaseClass* b = (*idec.baseclasses)[i];
                Type tb = b.type.toBasetype();
                TypeClass tc = (tb.ty == Tclass) ? cast(TypeClass)tb : null;
                if (!tc || !tc.sym.isInterfaceDeclaration())
                {
                    if (b.type != Type.terror)
                        idec.error("base type must be `interface`, not `%s`", b.type.toChars());
                    idec.baseclasses.remove(i);
                    continue;
                }

                // Check for duplicate interfaces
                for (size_t j = 0; j < i; j++)
                {
                    BaseClass* b2 = (*idec.baseclasses)[j];
                    if (b2.sym == tc.sym)
                    {
                        idec.error("inherits from duplicate interface `%s`", b2.sym.toChars());
                        idec.baseclasses.remove(i);
                        continue BCLoop;
                    }
                }
                if (tc.sym == idec || idec.isBaseOf2(tc.sym))
                {
                    idec.error("circular inheritance of interface");
                    idec.baseclasses.remove(i);
                    continue;
                }
                if (tc.sym.isDeprecated())
                {
                    if (!idec.isDeprecated())
                    {
                        // Deriving from deprecated interface makes this one deprecated too
                        idec.setDeprecated();
                        tc.checkDeprecated(idec.loc, sc);
                    }
                }

                b.sym = tc.sym;

                if (tc.sym.baseok < Baseok.done)
                    resolveBase(tc.sym.dsymbolSemantic(null)); // Try to resolve forward reference
                if (tc.sym.baseok < Baseok.done)
                {
                    //printf("\ttry later, forward reference of base %s\n", tc.sym.toChars());
                    if (tc.sym._scope)
                        Module.addDeferredSemantic(tc.sym);
                    idec.baseok = Baseok.none;
                }
                i++;
            }
            if (idec.baseok == Baseok.none)
            {
                // Forward referencee of one or more bases, try again later
                return deferDsymbolSemantic(idec, scx);
            }
            idec.baseok = Baseok.done;

            idec.interfaces = idec.baseclasses.tdata()[0 .. idec.baseclasses.dim];
            foreach (b; idec.interfaces)
            {
                // If this is an interface, and it derives from a COM interface,
                // then this is a COM interface too.
                if (b.sym.isCOMinterface())
                    idec.com = true;
                if (b.sym.isCPPinterface())
                    idec.classKind = ClassKind.cpp;
            }

            interfaceSemantic(idec);
        }
    Lancestorsdone:

        if (!idec.members) // if opaque declaration
        {
            idec.semanticRun = PASS.semanticdone;
            return;
        }
        if (!idec.symtab)
            idec.symtab = new DsymbolTable();

        for (size_t i = 0; i < idec.baseclasses.dim; i++)
        {
            BaseClass* b = (*idec.baseclasses)[i];
            Type tb = b.type.toBasetype();
            TypeClass tc = tb.isTypeClass();
            if (tc.sym.semanticRun < PASS.semanticdone)
            {
                // Forward referencee of one or more bases, try again later
                if (tc.sym._scope)
                    Module.addDeferredSemantic(tc.sym);
                return deferDsymbolSemantic(idec, scx);
            }
        }

        if (idec.baseok == Baseok.done)
        {
            idec.baseok = Baseok.semanticdone;
            objc.setMetaclass(idec, sc);

            // initialize vtbl
            if (idec.vtblOffset())
                idec.vtbl.push(idec); // leave room at vtbl[0] for classinfo

            // Cat together the vtbl[]'s from base interfaces
            foreach (i, b; idec.interfaces)
            {
                // Skip if b has already appeared
                for (size_t k = 0; k < i; k++)
                {
                    if (b == idec.interfaces[k])
                        goto Lcontinue;
                }

                // Copy vtbl[] from base class
                if (b.sym.vtblOffset())
                {
                    size_t d = b.sym.vtbl.dim;
                    if (d > 1)
                    {
                        idec.vtbl.pushSlice(b.sym.vtbl[1 .. d]);
                    }
                }
                else
                {
                    idec.vtbl.append(&b.sym.vtbl);
                }

            Lcontinue:
            }
        }

        idec.members.foreachDsymbol( s => s.addMember(sc, idec) );

        auto sc2 = idec.newScope(sc);

        /* Set scope so if there are forward references, we still might be able to
         * resolve individual members like enums.
         */
        idec.members.foreachDsymbol( s => s.setScope(sc2) );

        idec.members.foreachDsymbol( s => s.importAll(sc2) );

        idec.members.foreachDsymbol( s => s.dsymbolSemantic(sc2) );

        idec.semanticRun = PASS.semanticdone;
        //printf("-InterfaceDeclaration.dsymbolSemantic(%s), type = %p\n", toChars(), type);

        sc2.pop();

        if (global.errors != errors)
        {
            // The type is no good.
            idec.type = Type.terror;
        }

        version (none)
        {
            if (type.ty == Tclass && (cast(TypeClass)idec.type).sym != idec)
            {
                printf("this = %p %s\n", idec, idec.toChars());
                printf("type = %d sym = %p\n", idec.type.ty, (cast(TypeClass)idec.type).sym);
            }
        }
        assert(idec.type.ty != Tclass || (cast(TypeClass)idec.type).sym == idec);

        // @@@DEPRECATED_2.120@@@ https://dlang.org/deprecate.html#scope%20as%20a%20type%20constraint
        // Deprecated in 2.087
        // Made an error in 2.100, but removal depends on `scope class` being removed too
        // Don't forget to remove code at https://github.com/dlang/dmd/blob/b2f8274ba76358607fc3297a1e9f361480f9bcf9/src/dmd/dsymbolsem.d#L1032-L1036
        if (idec.storage_class & STC.scope_)
            error(idec.loc, "`scope` as a type constraint is obsolete.  Use `scope` at the usage site.");
    }
}

/*******************************************
 * Add members of EnumDeclaration to the symbol table(s).
 * Params:
 *      ed = EnumDeclaration
 *      sc = context of `ed`
 *      sds = symbol table that `ed` resides in
 */
void addEnumMembers(EnumDeclaration ed, Scope* sc, ScopeDsymbol sds)
{
    //printf("addEnumMembers(ed: %p)\n", ed);
    if (ed.added)
        return;
    ed.added = true;

    if (!ed.members)
        return;

    const bool isCEnum = (sc.flags & SCOPE.Cfile) != 0; // it's an ImportC enum
    const bool isAnon = ed.isAnonymous();

    if ((isCEnum || isAnon) && !sds.symtab)
        sds.symtab = new DsymbolTable();

    if ((isCEnum || !isAnon) && !ed.symtab)
        ed.symtab = new DsymbolTable();

    ed.members.foreachDsymbol( (s)
    {
        if (EnumMember em = s.isEnumMember())
        {
            em.ed = ed;
            if (isCEnum)
            {
                //printf("adding EnumMember %s to %p\n", em.toChars(), ed);
                em.addMember(sc, ed);   // add em to ed's symbol table
                em.addMember(sc, sds);  // add em to symbol table that ed is in
                em.parent = ed; // restore it after previous addMember() changed it
            }
            else
            {
                em.addMember(sc, isAnon ? sds : ed);
            }
        }
    });
}

void templateInstanceSemantic(TemplateInstance tempinst, Scope* sc, Expressions* fargs)
{
    //printf("[%s] TemplateInstance.dsymbolSemantic('%s', this=%p, gag = %d, sc = %p)\n", tempinst.loc.toChars(), tempinst.toChars(), tempinst, global.gag, sc);
    version (none)
    {
        for (Dsymbol s = tempinst; s; s = s.parent)
        {
            printf("\t%s\n", s.toChars());
        }
        printf("Scope\n");
        for (Scope* scx = sc; scx; scx = scx.enclosing)
        {
            printf("\t%s parent %s\n", scx._module ? scx._module.toChars() : "null", scx.parent ? scx.parent.toChars() : "null");
        }
    }

    static if (LOG)
    {
        printf("\n+TemplateInstance.dsymbolSemantic('%s', this=%p)\n", tempinst.toChars(), tempinst);
    }
    if (tempinst.inst) // if semantic() was already run
    {
        static if (LOG)
        {
            printf("-TemplateInstance.dsymbolSemantic('%s', this=%p) already run\n",
                   tempinst.inst.toChars(), tempinst.inst);
        }
        return;
    }
    if (tempinst.semanticRun != PASS.initial)
    {
        static if (LOG)
        {
            printf("Recursive template expansion\n");
        }
        auto ungag = Ungag(global.gag);
        if (!tempinst.gagged)
            global.gag = 0;
        tempinst.error(tempinst.loc, "recursive template expansion");
        if (tempinst.gagged)
            tempinst.semanticRun = PASS.initial;
        else
            tempinst.inst = tempinst;
        tempinst.errors = true;
        return;
    }

    // Get the enclosing template instance from the scope tinst
    tempinst.tinst = sc.tinst;

    // Get the instantiating module from the scope minst
    tempinst.minst = sc.minst;
    // https://issues.dlang.org/show_bug.cgi?id=10920
    // If the enclosing function is non-root symbol,
    // this instance should be speculative.
    if (!tempinst.tinst && sc.func && sc.func.inNonRoot())
    {
        tempinst.minst = null;
    }

    tempinst.gagged = (global.gag > 0);

    tempinst.semanticRun = PASS.semantic;

    static if (LOG)
    {
        printf("\tdo semantic\n");
    }
    /* Find template declaration first,
     * then run semantic on each argument (place results in tiargs[]),
     * last find most specialized template from overload list/set.
     */
    if (!tempinst.findTempDecl(sc, null) || !tempinst.semanticTiargs(sc) || !tempinst.findBestMatch(sc, fargs))
    {
    Lerror:
        if (tempinst.gagged)
        {
            // https://issues.dlang.org/show_bug.cgi?id=13220
            // Roll back status for later semantic re-running
            tempinst.semanticRun = PASS.initial;
        }
        else
            tempinst.inst = tempinst;
        tempinst.errors = true;
        return;
    }
    TemplateDeclaration tempdecl = tempinst.tempdecl.isTemplateDeclaration();
    assert(tempdecl);

    TemplateStats.incInstance(tempdecl, tempinst);

    tempdecl.checkDeprecated(tempinst.loc, sc);

    // If tempdecl is a mixin, disallow it
    if (tempdecl.ismixin)
    {
        tempinst.error("mixin templates are not regular templates");
        goto Lerror;
    }

    tempinst.hasNestedArgs(tempinst.tiargs, tempdecl.isstatic);
    if (tempinst.errors)
        goto Lerror;

    // Copy the tempdecl namespace (not the scope one)
    tempinst.cppnamespace = tempdecl.cppnamespace;
    if (tempinst.cppnamespace)
        tempinst.cppnamespace.dsymbolSemantic(sc);

    /* Greatly simplified semantic processing for AliasSeq templates
     */
    if (tempdecl.isTrivialAliasSeq)
    {
        tempinst.inst = tempinst;
        return aliasSeqInstanceSemantic(tempinst, sc, tempdecl);
    }

    /* Greatly simplified semantic processing for Alias templates
     */
    else if (tempdecl.isTrivialAlias)
    {
        tempinst.inst = tempinst;
        return aliasInstanceSemantic(tempinst, sc, tempdecl);
    }

    /* See if there is an existing TemplateInstantiation that already
     * implements the typeargs. If so, just refer to that one instead.
     */
    tempinst.inst = tempdecl.findExistingInstance(tempinst, fargs);
    TemplateInstance errinst = null;
    if (!tempinst.inst)
    {
        // So, we need to implement 'this' instance.
    }
    else if (tempinst.inst.gagged && !tempinst.gagged && tempinst.inst.errors)
    {
        // If the first instantiation had failed, re-run semantic,
        // so that error messages are shown.
        errinst = tempinst.inst;
    }
    else
    {
        // It's a match
        tempinst.parent = tempinst.inst.parent;
        tempinst.errors = tempinst.inst.errors;

        // If both this and the previous instantiation were gagged,
        // use the number of errors that happened last time.
        global.errors += tempinst.errors;
        global.gaggedErrors += tempinst.errors;

        // If the first instantiation was gagged, but this is not:
        if (tempinst.inst.gagged)
        {
            // It had succeeded, mark it is a non-gagged instantiation,
            // and reuse it.
            tempinst.inst.gagged = tempinst.gagged;
        }

        // LDC: the tnext linked list is only used by TemplateInstance.needsCodegen(),
        //      which is skipped with -linkonce-templates-aggressive
        if (!(IN_LLVM && global.params.linkonceTemplates == LinkonceTemplates.aggressive))
        {
            tempinst.tnext = tempinst.inst.tnext;
            tempinst.inst.tnext = tempinst;
        }

        /* A module can have explicit template instance and its alias
         * in module scope (e,g, `alias Base64 = Base64Impl!('+', '/');`).
         * If the first instantiation 'inst' had happened in non-root module,
         * compiler can assume that its instantiated code would be included
         * in the separately compiled obj/lib file (e.g. phobos.lib).
         *
         * However, if 'this' second instantiation happened in root module,
         * compiler might need to invoke its codegen
         * (https://issues.dlang.org/show_bug.cgi?id=2500 & https://issues.dlang.org/show_bug.cgi?id=2644).
         * But whole import graph is not determined until all semantic pass finished,
         * so 'inst' should conservatively finish the semantic3 pass for the codegen.
         */
        if (tempinst.minst && tempinst.minst.isRoot() && !(tempinst.inst.minst && tempinst.inst.minst.isRoot()))
        {
            /* Swap the position of 'inst' and 'this' in the instantiation graph.
             * Then, the primary instance `inst` will be changed to a root instance,
             * along with all members of `inst` having their scopes updated.
             *
             * Before:
             *  non-root -> A!() -> B!()[inst] -> C!() { members[non-root] }
             *                      |
             *  root     -> D!() -> B!()[this]
             *
             * After:
             *  non-root -> A!() -> B!()[this]
             *                      |
             *  root     -> D!() -> B!()[inst] -> C!() { members[root] }
             */
            Module mi = tempinst.minst;
            TemplateInstance ti = tempinst.tinst;
            tempinst.minst = tempinst.inst.minst;
            tempinst.tinst = tempinst.inst.tinst;
            tempinst.inst.minst = mi;
            tempinst.inst.tinst = ti;

            /* https://issues.dlang.org/show_bug.cgi?id=21299
               `minst` has been updated on the primary instance `inst` so it is
               now coming from a root module, however all Dsymbol `inst.members`
               of the instance still have their `_scope.minst` pointing at the
               original non-root module. We must now propagate `minst` to all
               members so that forward referenced dependencies that get
               instantiated will also be appended to the root module, otherwise
               there will be undefined references at link-time.  */
            extern (C++) final class InstMemberWalker : Visitor
            {
                alias visit = Visitor.visit;
                TemplateInstance inst;

                extern (D) this(TemplateInstance inst)
                {
                    this.inst = inst;
                }

                override void visit(Dsymbol d)
                {
                    if (d._scope)
                        d._scope.minst = inst.minst;
                }

                override void visit(ScopeDsymbol sds)
                {
                    sds.members.foreachDsymbol( s => s.accept(this) );
                    visit(cast(Dsymbol)sds);
                }

                override void visit(AttribDeclaration ad)
                {
                    ad.include(null).foreachDsymbol( s => s.accept(this) );
                    visit(cast(Dsymbol)ad);
                }

                override void visit(ConditionalDeclaration cd)
                {
                    if (cd.condition.inc)
                        visit(cast(AttribDeclaration)cd);
                    else
                        visit(cast(Dsymbol)cd);
                }
            }
            scope v = new InstMemberWalker(tempinst.inst);
            tempinst.inst.accept(v);

            if (IN_LLVM && global.params.linkonceTemplates == LinkonceTemplates.aggressive)
            {
                // with -linkonce-templates-aggressive, an earlier speculative or non-root instance
                // hasn't been appended to any module yet
                assert(tempinst.inst.memberOf is null);
                tempinst.inst.appendToModuleMember();
            }
            else if (!global.params.allInst &&
                tempinst.minst) // if inst was not speculative...
            {
                assert(!tempinst.minst.isRoot()); // ... it was previously appended to a non-root module
                // Append again to the root module members[], so that the instance will
                // get codegen chances (depending on `tempinst.inst.needsCodegen()`).
                tempinst.inst.appendToModuleMember();
            }

            assert(tempinst.inst.memberOf && tempinst.inst.memberOf.isRoot(), "no codegen chances");
        }

        // modules imported by an existing instance should be added to the module
        // that instantiates the instance.
        if (tempinst.minst)
            foreach(imp; tempinst.inst.importedModules)
                if (!tempinst.minst.aimports.contains(imp))
                    tempinst.minst.aimports.push(imp);

        static if (LOG)
        {
            printf("\tit's a match with instance %p, %d\n", tempinst.inst, tempinst.inst.semanticRun);
        }
        return;
    }
    static if (LOG)
    {
        printf("\timplement template instance %s '%s'\n", tempdecl.parent.toChars(), tempinst.toChars());
        printf("\ttempdecl %s\n", tempdecl.toChars());
    }
    uint errorsave = global.errors;

    tempinst.inst = tempinst;
    tempinst.parent = tempinst.enclosing ? tempinst.enclosing : tempdecl.parent;
    //printf("parent = '%s'\n", parent.kind());

    TemplateStats.incUnique(tempdecl, tempinst);

    TemplateInstance tempdecl_instance_idx = tempdecl.addInstance(tempinst);

    //getIdent();

    // Store the place we added it to in target_symbol_list(_idx) so we can
    // remove it later if we encounter an error.
    Dsymbols* target_symbol_list = tempinst.appendToModuleMember();
    size_t target_symbol_list_idx = target_symbol_list ? target_symbol_list.dim - 1 : 0;

    // Copy the syntax trees from the TemplateDeclaration
    tempinst.members = Dsymbol.arraySyntaxCopy(tempdecl.members);

    // resolve TemplateThisParameter
    for (size_t i = 0; i < tempdecl.parameters.dim; i++)
    {
        if ((*tempdecl.parameters)[i].isTemplateThisParameter() is null)
            continue;
        Type t = isType((*tempinst.tiargs)[i]);
        assert(t);
        if (StorageClass stc = ModToStc(t.mod))
        {
            //printf("t = %s, stc = x%llx\n", t.toChars(), stc);
            auto s = new Dsymbols();
            s.push(new StorageClassDeclaration(stc, tempinst.members));
            tempinst.members = s;
        }
        break;
    }

    // Create our own scope for the template parameters
    Scope* _scope = tempdecl._scope;
    if (tempdecl.semanticRun == PASS.initial)
    {
        tempinst.error("template instantiation `%s` forward references template declaration `%s`", tempinst.toChars(), tempdecl.toChars());
        return;
    }

    static if (LOG)
    {
        printf("\tcreate scope for template parameters '%s'\n", tempinst.toChars());
    }
    tempinst.argsym = new ScopeDsymbol();
    tempinst.argsym.parent = _scope.parent;
    _scope = _scope.push(tempinst.argsym);
    _scope.tinst = tempinst;
    _scope.minst = tempinst.minst;
    //scope.stc = 0;

    // Declare each template parameter as an alias for the argument type
    Scope* paramscope = _scope.push();
    paramscope.stc = 0;
    paramscope.visibility = Visibility(Visibility.Kind.public_); // https://issues.dlang.org/show_bug.cgi?id=14169
                                              // template parameters should be public
    tempinst.declareParameters(paramscope);
    paramscope.pop();

    // Add members of template instance to template instance symbol table
    //parent = scope.scopesym;
    tempinst.symtab = new DsymbolTable();

    tempinst.members.foreachDsymbol( (s)
    {
        static if (LOG)
        {
            printf("\t adding member '%s' %p kind %s to '%s'\n", s.toChars(), s, s.kind(), tempinst.toChars());
        }
        s.addMember(_scope, tempinst);
    });

    static if (LOG)
    {
        printf("adding members done\n");
    }

    /* See if there is only one member of template instance, and that
     * member has the same name as the template instance.
     * If so, this template instance becomes an alias for that member.
     */
    //printf("members.dim = %d\n", tempinst.members.dim);
    if (tempinst.members.dim)
    {
        Dsymbol s;
        if (Dsymbol.oneMembers(tempinst.members, &s, tempdecl.ident) && s)
        {
            //printf("tempdecl.ident = %s, s = '%s'\n", tempdecl.ident.toChars(), s.kind(), s.toPrettyChars());
            //printf("setting aliasdecl\n");
            tempinst.aliasdecl = s;
version (IN_LLVM)
{
            import gen.llvmhelpers : DtoSetFuncDeclIntrinsicName;
            if (tempdecl.llvmInternal != 0)
            {
                s.llvmInternal = tempdecl.llvmInternal;
                if (FuncDeclaration fd = s.isFuncDeclaration())
                    DtoSetFuncDeclIntrinsicName(tempinst, tempdecl, fd);
            }
}
        }
    }

    /* If function template declaration
     */
    if (fargs && tempinst.aliasdecl)
    {
        if (auto fd = tempinst.aliasdecl.isFuncDeclaration())
        {
            /* Transmit fargs to type so that TypeFunction.dsymbolSemantic() can
             * resolve any "auto ref" storage classes.
             */
            if (fd.type)
                if (auto tf = fd.type.isTypeFunction())
                    tf.fargs = fargs;
        }
    }

    // Do semantic() analysis on template instance members
    static if (LOG)
    {
        printf("\tdo semantic() on template instance members '%s'\n", tempinst.toChars());
    }
    Scope* sc2;
    sc2 = _scope.push(tempinst);
    //printf("enclosing = %d, sc.parent = %s\n", tempinst.enclosing, sc.parent.toChars());
    sc2.parent = tempinst;
    sc2.tinst = tempinst;
    sc2.minst = tempinst.minst;
    sc2.stc &= ~STC.deprecated_;
    tempinst.tryExpandMembers(sc2);

    tempinst.semanticRun = PASS.semanticdone;

    /* ConditionalDeclaration may introduce eponymous declaration,
     * so we should find it once again after semantic.
     */
    if (tempinst.members.dim)
    {
        Dsymbol s;
        if (Dsymbol.oneMembers(tempinst.members, &s, tempdecl.ident) && s)
        {
            if (!tempinst.aliasdecl || tempinst.aliasdecl != s)
            {
                //printf("tempdecl.ident = %s, s = '%s'\n", tempdecl.ident.toChars(), s.kind(), s.toPrettyChars());
                //printf("setting aliasdecl 2\n");
                tempinst.aliasdecl = s;
            }
        }
    }

    if (global.errors != errorsave)
        goto Laftersemantic;

    /* If any of the instantiation members didn't get semantic() run
     * on them due to forward references, we cannot run semantic2()
     * or semantic3() yet.
     */
    {
        bool found_deferred_ad = false;
        for (size_t i = 0; i < Module.deferred.dim; i++)
        {
            Dsymbol sd = Module.deferred[i];
            AggregateDeclaration ad = sd.isAggregateDeclaration();
            if (ad && ad.parent && ad.parent.isTemplateInstance())
            {
                //printf("deferred template aggregate: %s %s\n",
                //        sd.parent.toChars(), sd.toChars());
                found_deferred_ad = true;
                if (ad.parent == tempinst)
                {
                    ad.deferred = tempinst;
                    break;
                }
            }
        }
        if (found_deferred_ad || Module.deferred.dim)
            goto Laftersemantic;
    }

    /* The problem is when to parse the initializer for a variable.
     * Perhaps VarDeclaration.dsymbolSemantic() should do it like it does
     * for initializers inside a function.
     */
    //if (sc.parent.isFuncDeclaration())
    {
        /* https://issues.dlang.org/show_bug.cgi?id=782
         * this has problems if the classes this depends on
         * are forward referenced. Find a way to defer semantic()
         * on this template.
         */
        tempinst.semantic2(sc2);
    }
    if (global.errors != errorsave)
        goto Laftersemantic;

    if ((sc.func || (sc.flags & SCOPE.fullinst)) && !tempinst.tinst)
    {
        /* If a template is instantiated inside function, the whole instantiation
         * should be done at that position. But, immediate running semantic3 of
         * dependent templates may cause unresolved forward reference.
         * https://issues.dlang.org/show_bug.cgi?id=9050
         * To avoid the issue, don't run semantic3 until semantic and semantic2 done.
         */
        TemplateInstances deferred;
        tempinst.deferred = &deferred;

        //printf("Run semantic3 on %s\n", toChars());
        tempinst.trySemantic3(sc2);

        for (size_t i = 0; i < deferred.dim; i++)
        {
            //printf("+ run deferred semantic3 on %s\n", deferred[i].toChars());
            deferred[i].semantic3(null);
        }

        tempinst.deferred = null;
    }
    else if (tempinst.tinst)
    {
        bool doSemantic3 = false;
        FuncDeclaration fd;
        if (tempinst.aliasdecl)
            fd = tempinst.aliasdecl.toAlias2().isFuncDeclaration();

        if (fd)
        {
            /* Template function instantiation should run semantic3 immediately
             * for attribute inference.
             */
            scope fld = fd.isFuncLiteralDeclaration();
            if (fld && fld.tok == TOK.reserved)
                doSemantic3 = true;
            else if (sc.func)
                doSemantic3 = true;
        }
        else if (sc.func)
        {
            /* A lambda function in template arguments might capture the
             * instantiated scope context. For the correct context inference,
             * all instantiated functions should run the semantic3 immediately.
             * See also compilable/test14973.d
             */
            foreach (oarg; tempinst.tdtypes)
            {
                auto s = getDsymbol(oarg);
                if (!s)
                    continue;

                if (auto td = s.isTemplateDeclaration())
                {
                    if (!td.literal)
                        continue;
                    assert(td.members && td.members.dim == 1);
                    s = (*td.members)[0];
                }
                if (auto fld = s.isFuncLiteralDeclaration())
                {
                    if (fld.tok == TOK.reserved)
                    {
                        doSemantic3 = true;
                        break;
                    }
                }
            }
            //printf("[%s] %s doSemantic3 = %d\n", tempinst.tinst.loc.toChars(), tempinst.tinst.toChars(), doSemantic3);
        }
        if (doSemantic3)
            tempinst.trySemantic3(sc2);

        TemplateInstance ti = tempinst.tinst;
        int nest = 0;
        while (ti && !ti.deferred && ti.tinst)
        {
            ti = ti.tinst;
            if (++nest > global.recursionLimit)
            {
                global.gag = 0; // ensure error message gets printed
                tempinst.error("recursive expansion");
                fatal();
            }
        }
        if (ti && ti.deferred)
        {
            //printf("deferred semantic3 of %p %s, ti = %s, ti.deferred = %p\n", this, toChars(), ti.toChars());
            for (size_t i = 0;; i++)
            {
                if (i == ti.deferred.dim)
                {
                    ti.deferred.push(tempinst);
                    break;
                }
                if ((*ti.deferred)[i] == tempinst)
                    break;
            }
        }
    }

    if (tempinst.aliasdecl)
    {
        /* https://issues.dlang.org/show_bug.cgi?id=13816
         * AliasDeclaration tries to resolve forward reference
         * twice (See inuse check in AliasDeclaration.toAlias()). It's
         * necessary to resolve mutual references of instantiated symbols, but
         * it will left a true recursive alias in tuple declaration - an
         * AliasDeclaration A refers TupleDeclaration B, and B contains A
         * in its elements.  To correctly make it an error, we strictly need to
         * resolve the alias of eponymous member.
         */
        tempinst.aliasdecl = tempinst.aliasdecl.toAlias2();

        // stop AliasAssign tuple building
        if (auto td = tempinst.aliasdecl.isTupleDeclaration())
            td.building = false;
    }

Laftersemantic:
    sc2.pop();
    _scope.pop();

    // Give additional context info if error occurred during instantiation
    if (global.errors != errorsave)
    {
        if (!tempinst.errors)
        {
            if (!tempdecl.literal)
                tempinst.error(tempinst.loc, "error instantiating");
            if (tempinst.tinst)
                tempinst.tinst.printInstantiationTrace();
        }
        tempinst.errors = true;
        if (tempinst.gagged)
        {
            // Errors are gagged, so remove the template instance from the
            // instance/symbol lists we added it to and reset our state to
            // finish clean and so we can try to instantiate it again later
            // (see https://issues.dlang.org/show_bug.cgi?id=4302 and https://issues.dlang.org/show_bug.cgi?id=6602).
            tempdecl.removeInstance(tempdecl_instance_idx);
            if (target_symbol_list)
            {
                // Because we added 'this' in the last position above, we
                // should be able to remove it without messing other indices up.
                assert((*target_symbol_list)[target_symbol_list_idx] == tempinst);
                target_symbol_list.remove(target_symbol_list_idx);
                tempinst.memberOf = null;                    // no longer a member
            }
            tempinst.semanticRun = PASS.initial;
            tempinst.inst = null;
            tempinst.symtab = null;
        }
    }
    else if (errinst)
    {
        /* https://issues.dlang.org/show_bug.cgi?id=14541
         * If the previous gagged instance had failed by
         * circular references, currrent "error reproduction instantiation"
         * might succeed, because of the difference of instantiated context.
         * On such case, the cached error instance needs to be overridden by the
         * succeeded instance.
         */
        //printf("replaceInstance()\n");
        assert(errinst.errors);
        auto ti1 = TemplateInstanceBox(errinst);
        tempdecl.instances.remove(ti1);

        auto ti2 = TemplateInstanceBox(tempinst);
        tempdecl.instances[ti2] = tempinst;
    }

    static if (LOG)
    {
        printf("-TemplateInstance.dsymbolSemantic('%s', this=%p)\n", tempinst.toChars(), tempinst);
    }
}

/******************************************************
 * Do template instance semantic for isAliasSeq templates.
 * This is a greatly simplified version of templateInstanceSemantic().
 */
private
void aliasSeqInstanceSemantic(TemplateInstance tempinst, Scope* sc, TemplateDeclaration tempdecl)
{
    //printf("[%s] aliasSeqInstance.dsymbolSemantic('%s')\n", tempinst.loc.toChars(), tempinst.toChars());
    Scope* paramscope = sc.push();
    paramscope.stc = 0;
    paramscope.visibility = Visibility(Visibility.Kind.public_);

    TemplateTupleParameter ttp = (*tempdecl.parameters)[0].isTemplateTupleParameter();
    Tuple va = tempinst.tdtypes[0].isTuple();
    Declaration d = new TupleDeclaration(tempinst.loc, ttp.ident, &va.objects);
    d.storage_class |= STC.templateparameter;
    d.dsymbolSemantic(sc);

    paramscope.pop();

    tempinst.aliasdecl = d;

    tempinst.semanticRun = PASS.semanticdone;
}

/******************************************************
 * Do template instance semantic for isAlias templates.
 * This is a greatly simplified version of templateInstanceSemantic().
 */
private
void aliasInstanceSemantic(TemplateInstance tempinst, Scope* sc, TemplateDeclaration tempdecl)
{
    //printf("[%s] aliasInstance.dsymbolSemantic('%s')\n", tempinst.loc.toChars(), tempinst.toChars());
    Scope* paramscope = sc.push();
    paramscope.stc = 0;
    paramscope.visibility = Visibility(Visibility.Kind.public_);

    TemplateTypeParameter ttp = (*tempdecl.parameters)[0].isTemplateTypeParameter();
    Type ta = tempinst.tdtypes[0].isType();
    auto ad = tempdecl.onemember.isAliasDeclaration();

    // Note: qualifiers can be in both 'ad.type.mod' and 'ad.storage_class'
    Declaration d = new AliasDeclaration(tempinst.loc, ttp.ident, ta.addMod(ad.type.mod));
    d.storage_class |= STC.templateparameter | ad.storage_class;
    d.dsymbolSemantic(sc);

    paramscope.pop();

    tempinst.aliasdecl = d;

    tempinst.semanticRun = PASS.semanticdone;
}

// function used to perform semantic on AliasDeclaration
void aliasSemantic(AliasDeclaration ds, Scope* sc)
{
    //printf("AliasDeclaration::semantic() %s\n", ds.toChars());

    // as DsymbolSemanticVisitor::visit(AliasDeclaration), in case we're called first.
    // see https://issues.dlang.org/show_bug.cgi?id=21001
    ds.storage_class |= sc.stc & STC.deprecated_;
    ds.visibility = sc.visibility;
    ds.userAttribDecl = sc.userAttribDecl;

    void normalRet()
    {
        ds.inuse = 0;
        ds.semanticRun = PASS.semanticdone;

        if (auto sx = ds.overnext)
        {
            ds.overnext = null;
            if (!ds.overloadInsert(sx))
                ScopeDsymbol.multiplyDefined(Loc.initial, sx, ds);
        }
    }

    void errorRet()
    {
        ds.aliassym = null;
        ds.type = Type.terror;
        ds.inuse = 0;
        normalRet();
    }

    // preserve the original type
    if (!ds.originalType && ds.type)
        ds.originalType = ds.type.syntaxCopy();

    if (ds.aliassym)
    {
        auto fd = ds.aliassym.isFuncLiteralDeclaration();
        auto td = ds.aliassym.isTemplateDeclaration();
        if (fd || td && td.literal)
        {
            if (fd && fd.semanticRun >= PASS.semanticdone)
                return normalRet();

            Expression e = new FuncExp(ds.loc, ds.aliassym);
            e = e.expressionSemantic(sc);
            if (auto fe = e.isFuncExp())
            {
                ds.aliassym = fe.td ? cast(Dsymbol)fe.td : fe.fd;
                return normalRet();
            }
            else
                return errorRet();
        }

        if (ds.aliassym.isTemplateInstance())
            ds.aliassym.dsymbolSemantic(sc);
        return normalRet();
    }
    ds.inuse = 1;

    // Given:
    //  alias foo.bar.abc def;
    // it is not knowable from the syntax whether `def` is an alias
    // for type `foo.bar.abc` or an alias for symbol `foo.bar.abc`. It is up to the semantic()
    // pass to distinguish.
    // If it is a type, then `.type` is set and getType() will return that
    // type. If it is a symbol, then `.aliassym` is set and type is `null` -
    // toAlias() will return `.aliassym`

    const errors = global.errors;
    Type oldtype = ds.type;

    // Ungag errors when not instantiated DeclDefs scope alias
    auto ungag = Ungag(global.gag);
    //printf("%s parent = %s, gag = %d, instantiated = %d\n", ds.toChars(), ds.parent.toChars(), global.gag, ds.isInstantiated() !is null);
    if (ds.parent && global.gag && !ds.isInstantiated() && !ds.toParent2().isFuncDeclaration() && (sc.minst || sc.tinst))
    {
        //printf("%s type = %s\n", ds.toPrettyChars(), ds.type.toChars());
        global.gag = 0;
    }

    // https://issues.dlang.org/show_bug.cgi?id=18480
    // Detect `alias sym = sym;` to prevent creating loops in overload overnext lists.
    if (auto tident = ds.type.isTypeIdentifier())
    {
        // Selective imports are allowed to alias to the same name `import mod : sym=sym`.
        if (!ds._import)
        {
            if (tident.ident is ds.ident && !tident.idents.dim)
            {
                error(ds.loc, "`alias %s = %s;` cannot alias itself, use a qualified name to create an overload set",
                    ds.ident.toChars(), tident.ident.toChars());
                ds.type = Type.terror;
            }
        }
    }
    /* This section is needed because Type.resolve() will:
     *   const x = 3;
     *   alias y = x;
     * try to convert identifier x to 3.
     */
    auto s = ds.type.toDsymbol(sc);
    if (errors != global.errors)
        return errorRet();
    if (s == ds)
    {
        ds.error("cannot resolve");
        return errorRet();
    }
    if (!s || !s.isEnumMember())
    {
        Type t;
        Expression e;
        Scope* sc2 = sc;
        if (ds.storage_class & (STC.ref_ | STC.nothrow_ | STC.nogc | STC.pure_ | STC.disable))
        {
            // For 'ref' to be attached to function types, and picked
            // up by Type.resolve(), it has to go into sc.
            sc2 = sc.push();
            sc2.stc |= ds.storage_class & (STC.ref_ | STC.nothrow_ | STC.nogc | STC.pure_ | STC.shared_ | STC.disable);
        }
        ds.type = ds.type.addSTC(ds.storage_class);
        ds.type.resolve(ds.loc, sc2, e, t, s);
        if (sc2 != sc)
            sc2.pop();

        if (e)  // Try to convert Expression to Dsymbol
        {
            // TupleExp is naturally converted to a TupleDeclaration
            if (auto te = e.isTupleExp())
                s = new TupleDeclaration(te.loc, ds.ident, cast(Objects*)te.exps);
            else
            {
                s = getDsymbol(e);
                if (!s)
                {
                    if (e.op != EXP.error)
                        ds.error("cannot alias an expression `%s`", e.toChars());
                    return errorRet();
                }
            }
        }
        ds.type = t;
    }
    if (s == ds)
    {
        assert(global.errors);
        return errorRet();
    }
    if (s) // it's a symbolic alias
    {
        //printf("alias %s resolved to %s %s\n", ds.toChars(), s.kind(), s.toChars());
        ds.type = null;
        ds.aliassym = s;
    }
    else    // it's a type alias
    {
        //printf("alias %s resolved to type %s\n", ds.toChars(), ds.type.toChars());
        ds.type = ds.type.typeSemantic(ds.loc, sc);
        ds.aliassym = null;
    }

    if (global.gag && errors != global.errors)
        return errorRet();

    normalRet();
}

/********************
 * Perform semantic on AliasAssignment.
 * Has a lot of similarities to aliasSemantic(). Perhaps they should share code.
 */
private void aliasAssignSemantic(AliasAssign ds, Scope* sc)
{
    //printf("AliasAssign::semantic() %p,  %s\n", ds, ds.ident.toChars());

    void errorRet()
    {
        ds.errors = true;
        ds.type = Type.terror;
        ds.semanticRun = PASS.semanticdone;
        return;
    }

    /* Find the AliasDeclaration corresponding to ds.
     * Returns: AliasDeclaration if found, null if error
     */
    AliasDeclaration findAliasDeclaration(AliasAssign ds, Scope* sc)
    {
        Dsymbol scopesym;
        Dsymbol as = sc.search(ds.loc, ds.ident, &scopesym);
        if (!as)
        {
            ds.error("undefined identifier `%s`", ds.ident.toChars());
            return null;
        }
        if (as.errors)
            return null;

        auto ad = as.isAliasDeclaration();
        if (!ad)
        {
            ds.error("identifier `%s` must be an alias declaration", as.toChars());
            return null;
        }

        if (ad.overnext)
        {
            ds.error("cannot reassign overloaded alias");
            return null;
        }

        // Check constraints on the parent
        auto adParent = ad.toParent();
        if (adParent != ds.toParent())
        {
            if (!adParent)
                adParent = ds.toParent();
            error(ds.loc, "`%s` must have same parent `%s` as alias `%s`", ds.ident.toChars(), adParent.toChars(), ad.toChars());
            return null;
        }
        if (!adParent.isTemplateInstance())
        {
            ds.error("must be a member of a template");
            return null;
        }

        return ad;
    }

    auto aliassym = findAliasDeclaration(ds, sc);
    if (!aliassym)
        return errorRet();

    if (aliassym.adFlags & Declaration.wasRead)
    {
        if (!aliassym.errors)
            error(ds.loc, "%s was read, so cannot reassign", aliassym.toChars());
        aliassym.errors = true;
        return errorRet();
    }

    aliassym.adFlags |= Declaration.ignoreRead; // temporarilly allow reads of aliassym

    const storage_class = sc.stc & (STC.deprecated_ | STC.ref_ | STC.nothrow_ | STC.nogc | STC.pure_ | STC.shared_ | STC.disable);

    if (ds.aliassym)
    {
        auto fd = ds.aliassym.isFuncLiteralDeclaration();
        auto td = ds.aliassym.isTemplateDeclaration();
        if (fd && fd.semanticRun >= PASS.semanticdone)
        {
        }
        else if (fd || td && td.literal)
        {

            Expression e = new FuncExp(ds.loc, ds.aliassym);
            e = e.expressionSemantic(sc);
            auto fe = e.isFuncExp();
            if (!fe)
                return errorRet();
            ds.aliassym = fe.td ? cast(Dsymbol)fe.td : fe.fd;
        }
        else if (ds.aliassym.isTemplateInstance())
            ds.aliassym.dsymbolSemantic(sc);

        aliassym.type = null;
        aliassym.aliassym = ds.aliassym;
        return;
    }

    /* Given:
     *    abc = def;
     * it is not knownable from the syntax whether `def` is a type or a symbol.
     * It appears here as `ds.type`. Do semantic analysis on `def` to disambiguate.
     */

    const errors = global.errors;
    Dsymbol s;

    // Try AliasSeq optimization
    if (auto ti = ds.type.isTypeInstance())
    {
        if (!ti.tempinst.findTempDecl(sc, null))
            return errorRet();
        if (auto tempinst = isAliasSeq(sc, ti))
        {
            s = aliasAssignInPlace(sc, tempinst, aliassym);
            if (!s)
                return errorRet();
            goto Lsymdone;
        }
    }

    /* This section is needed because Type.resolve() will:
     *   const x = 3;
     *   alias y = x;
     * try to convert identifier x to 3.
     */
    s = ds.type.toDsymbol(sc);
    if (errors != global.errors)
        return errorRet();
    if (s == aliassym)
    {
        ds.error("cannot resolve");
        return errorRet();
    }

    if (!s || !s.isEnumMember())
    {
        Type t;
        Expression e;
        Scope* sc2 = sc;
        if (storage_class & (STC.ref_ | STC.nothrow_ | STC.nogc | STC.pure_ | STC.shared_ | STC.disable))
        {
            // For 'ref' to be attached to function types, and picked
            // up by Type.resolve(), it has to go into sc.
            sc2 = sc.push();
            sc2.stc |= storage_class & (STC.ref_ | STC.nothrow_ | STC.nogc | STC.pure_ | STC.shared_ | STC.disable);
        }
        ds.type = ds.type.addSTC(storage_class);
        ds.type.resolve(ds.loc, sc2, e, t, s);
        if (sc2 != sc)
            sc2.pop();

        if (e)  // Try to convert Expression to Dsymbol
        {
            // TupleExp is naturally converted to a TupleDeclaration
            if (auto te = e.isTupleExp())
                s = new TupleDeclaration(te.loc, ds.ident, cast(Objects*)te.exps);
            else
            {
                s = getDsymbol(e);
                if (!s)
                {
                    if (e.op != EXP.error)
                        ds.error("cannot alias an expression `%s`", e.toChars());
                    return errorRet();
                }
            }
        }
        ds.type = t;
    }
    if (s == aliassym)
    {
        assert(global.errors);
        return errorRet();
    }

    if (s) // it's a symbolic alias
    {
    Lsymdone:
        //printf("alias %s resolved to %s %s\n", toChars(), s.kind(), s.toChars());
        aliassym.type = null;
        aliassym.aliassym = s;
        aliassym.storage_class |= sc.stc & STC.deprecated_;
        aliassym.visibility = sc.visibility;
        aliassym.userAttribDecl = sc.userAttribDecl;
    }
    else    // it's a type alias
    {
        //printf("alias %s resolved to type %s\n", toChars(), type.toChars());
        aliassym.type = ds.type.typeSemantic(ds.loc, sc);
        aliassym.aliassym = null;
    }


    aliassym.adFlags &= ~Declaration.ignoreRead;

    if (aliassym.type && aliassym.type.ty == Terror ||
        global.gag && errors != global.errors)
    {
        aliassym.type = Type.terror;
        aliassym.aliassym = null;
        return errorRet();
    }

    ds.semanticRun = PASS.semanticdone;
}

/***************************************
 * Expands template instance arguments inside 'alias assign' target declaration (aliassym),
 * instead of inside 'tempinst.tiargs' every time.
 * Params:
 *      tempinst = AliasSeq instance
 *      aliassym = the AliasDeclaration corresponding to AliasAssign
 * Returns:
 *       null.
 */
private TupleDeclaration aliasAssignInPlace(Scope* sc, TemplateInstance tempinst,
                                            AliasDeclaration aliassym)
{
    // Mark instance with semantic done, not needed but just in case.
    tempinst.inst = tempinst;
    tempinst.semanticRun = PASS.semanticdone;
    TupleDeclaration td;
    if (aliassym.type)
    {
        // Convert TypeTuple to TupleDeclaration to avoid back and forth allocations
        // in the assignment process
        if (auto tt = aliassym.type.isTypeTuple())
        {
            auto objs = new Objects(tt.arguments.length);
            foreach (i, p; *tt.arguments)
                (*objs)[i] = p.type;
            td = new TupleDeclaration(tempinst.loc, aliassym.ident, objs);
            td.storage_class |= STC.templateparameter;
            td.building = true;
            aliassym.type = null;
        }
        else if (aliassym.type.isTypeError())
            return null;

    }
    else if (auto otd = aliassym.aliassym.isTupleDeclaration())
    {
        if (otd.building)
            td = otd;
        else
        {
            td = new TupleDeclaration(tempinst.loc, aliassym.ident, otd.objects.copy());
            td.storage_class |= STC.templateparameter;
            td.building = true;
        }
    }
    // If starting from single element in aliassym (td == null) we need to build the tuple
    // after semanticTiargs to keep same semantics (for example a FuncLiteraldeclaration
    // template argument is converted to FuncExp)
    if (td)
        aliassym.aliassym = td;
    aliassym.semanticRun = PASS.semanticdone;
    if (!TemplateInstance.semanticTiargs(tempinst.loc, sc, tempinst.tiargs, 0, td))
    {
        tempinst.errors = true;
        return null;
    }
    // The alias will stop tuple 'building' mode when used (in AliasDeclaration.toAlias(),
    // then TupleDeclaration.getType() will work again)
    aliassym.semanticRun = PASS.initial;
    if (!td)
    {
        td = new TupleDeclaration(tempinst.loc, aliassym.ident, tempinst.tiargs);
        td.storage_class |= STC.templateparameter;
        td.building = true;
        return td;
    }

    auto tiargs = tempinst.tiargs;
    size_t oldlen = td.objects.length;
    size_t origstart;
    size_t insertidx;
    size_t insertlen;
    foreach (i, o; *tiargs)
    {
        if (o !is td)
        {
            ++insertlen;
            continue;
        }
        // tuple contains itself (tuple = AliasSeq!(..., tuple, ...))
        if (insertlen) // insert any left element before
        {
            td.objects.insert(insertidx, (*tiargs)[i - insertlen .. i]);
            if (insertidx == 0) // reset original tuple start point
                origstart = insertlen;
            insertlen = 0;
        }
        if (insertidx) // insert tuple if found more than one time
        {
            td.objects.reserve(oldlen); // reserve first to assert a valid slice
            td.objects.pushSlice((*td.objects)[origstart .. origstart + oldlen]);
        }
        insertidx = td.objects.length;
    }
    if (insertlen)
    {
        if (insertlen != tiargs.length) // insert any left element
            td.objects.pushSlice((*tiargs)[$ - insertlen .. $]);
        else
            // just assign tiargs if tuple = AliasSeq!(nottuple, nottuple...)
            td.objects = tempinst.tiargs;
    }
    return td;
}

/***************************************
 * Check if a template instance is a trivial AliasSeq but without other overloads.
 * We can only be 100% sure of being AliasSeq after running semanticTiargs()
 * and findBestMatch() but this optimization must happen before that.
 */
private TemplateInstance isAliasSeq(Scope* sc, TypeInstance ti)
{
    auto tovers = ti.tempinst.tempdecl.isOverloadSet();
    foreach (size_t oi; 0 .. tovers ? tovers.a.dim : 1)
    {
        Dsymbol dstart = tovers ? tovers.a[oi] : ti.tempinst.tempdecl;
        int r = overloadApply(dstart, (Dsymbol s)
        {
            auto td = s.isTemplateDeclaration();
            if (!td || !td.isTrivialAliasSeq)
                return 1;
            return 0;
        });
        if (r)
            return null;
    }
    return ti.tempinst;
}

/***************************************
 * Find all instance fields in `ad`, then push them into `fields`.
 *
 * Runs semantic() for all instance field variables, but also
 * the field types can remain yet not resolved forward references,
 * except direct recursive definitions.
 * After the process sizeok is set to Sizeok.fwd.
 *
 * Params:
 *      ad = the AggregateDeclaration to examine
 * Returns:
 *      false if any errors occur.
 */
bool determineFields(AggregateDeclaration ad)
{
    if (ad._scope)
        dsymbolSemantic(ad, null);
    if (ad.sizeok != Sizeok.none)
        return true;

    //printf("determineFields() %s, fields.dim = %d\n", toChars(), fields.dim);
    // determineFields can be called recursively from one of the fields's v.semantic
    ad.fields.setDim(0);

    static int func(Dsymbol s, AggregateDeclaration ad)
    {
        auto v = s.isVarDeclaration();
        if (!v)
            return 0;
        if (v.storage_class & STC.manifest)
            return 0;

        if (v.semanticRun < PASS.semanticdone)
            v.dsymbolSemantic(null);
        // Return in case a recursive determineFields triggered by v.semantic already finished
        if (ad.sizeok != Sizeok.none)
            return 1;

        if (v.aliassym)
        {
            // If this variable was really a tuple, process each element.
            if (auto tup = v.aliassym.isTupleDeclaration())
                return tup.foreachVar(tv => tv.apply(&func, ad));
            return 0;
        }

        if (v.storage_class & (STC.static_ | STC.extern_ | STC.tls | STC.gshared | STC.manifest | STC.ctfe | STC.templateparameter))
            return 0;
        if (!v.isField() || v.semanticRun < PASS.semanticdone)
            return 1;   // unresolvable forward reference

        ad.fields.push(v);

        if (v.storage_class & STC.ref_)
            return 0;
        auto tv = v.type.baseElemOf();
        if (auto tvs = tv.isTypeStruct())
        {
            if (ad == tvs.sym)
            {
                const(char)* psz = (v.type.toBasetype().ty == Tsarray) ? "static array of " : "";
                ad.error("cannot have field `%s` with %ssame struct type", v.toChars(), psz);
                ad.type = Type.terror;
                ad.errors = true;
                return 1;
            }
        }
        return 0;
    }

    if (ad.members)
    {
        for (size_t i = 0; i < ad.members.dim; i++)
        {
            auto s = (*ad.members)[i];
            if (s.apply(&func, ad))
            {
                if (ad.sizeok != Sizeok.none)
                {
                    // recursive determineFields already finished
                    return true;
                }
                return false;
            }
        }
    }

    if (ad.sizeok != Sizeok.done)
        ad.sizeok = Sizeok.fwd;

    return true;
}

/// Do an atomic operation (currently tailored to [shared] static ctors|dtors) needs
private CallExp doAtomicOp (string op, Identifier var, Expression arg)
{
    __gshared Import imp = null;
    __gshared Identifier[1] id;

    assert(op == "-=" || op == "+=");

    const loc = Loc.initial;

    // Below code is similar to `loadStdMath` (used for `^^` operator)
    if (!imp)
    {
        id[0] = Id.core;
        auto s = new Import(Loc.initial, id[], Id.atomic, null, true);
        // Module.load will call fatal() if there's no std.math available.
        // Gag the error here, pushing the error handling to the caller.
        uint errors = global.startGagging();
        s.load(null);
        if (s.mod)
        {
            s.mod.importAll(null);
            s.mod.dsymbolSemantic(null);
        }
        global.endGagging(errors);
        imp = s;
    }
    // Module couldn't be loaded
    if (imp.mod is null)
        return null;

    Objects* tiargs = new Objects(1);
    (*tiargs)[0] = new StringExp(loc, op);

    Expressions* args = new Expressions(2);
    (*args)[0] = new IdentifierExp(loc, var);
    (*args)[1] = arg;

    auto sc = new ScopeExp(loc, imp.mod);
    auto dti = new DotTemplateInstanceExp(
        loc, sc, Id.atomicOp, tiargs);

    return CallExp.create(loc, dti, args);
}

/***************************************
 * Interpret a `pragma(inline, x)`
 *
 * Params:
 *   loc = location for error messages
 *   sc = scope for evaluation of argument
 *   args = pragma arguments
 * Returns: corresponding `PINLINE` state
 */
PINLINE evalPragmaInline(Loc loc, Scope* sc, Expressions* args)
{
    if (!args || args.dim == 0)
        return PINLINE.default_;

    if (args && args.dim > 1)
    {
        .error(loc, "one boolean expression expected for `pragma(inline)`, not %llu", cast(ulong) args.dim);
        args.setDim(1);
        (*args)[0] = ErrorExp.get();
    }

    Expression e = (*args)[0];
    if (!e.type)
    {
        sc = sc.startCTFE();
        e = e.expressionSemantic(sc);
        e = resolveProperties(sc, e);
        sc = sc.endCTFE();
        e = e.ctfeInterpret();
        e = e.toBoolean(sc);
        if (e.isErrorExp())
            .error(loc, "pragma(`inline`, `true` or `false`) expected, not `%s`", (*args)[0].toChars());
        (*args)[0] = e;
    }

    const opt = e.toBool();
    if (opt.isEmpty())
        return PINLINE.default_;
    else if (opt.get())
        return PINLINE.always;
    else
        return PINLINE.never;
}<|MERGE_RESOLUTION|>--- conflicted
+++ resolved
@@ -4011,14 +4011,9 @@
         if (funcdecl.canInferAttributes(sc))
             funcdecl.initInferAttributes();
 
-<<<<<<< HEAD
-        Module.dprogress++;
         // LDC relies on semanticRun variable not being reset here
         if (!IN_LLVM || funcdecl.semanticRun < PASS.semanticdone)
            funcdecl.semanticRun = PASS.semanticdone;
-=======
-        funcdecl.semanticRun = PASS.semanticdone;
->>>>>>> 656a8d7f
 
         /* Save scope for possible later use (if we need the
          * function internals)
