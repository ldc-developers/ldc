
/**
 * Entry point for DMD console version.
 *
 * This modules defines the entry point (main) for DMD, as well as related
 * utilities needed for arguments parsing, path manipulation, etc...
 * This file is not shared with other compilers which use the DMD front-end.
 *
 * Copyright:   Copyright (C) 1999-2025 by The D Language Foundation, All Rights Reserved
 * Authors:     $(LINK2 https://www.digitalmars.com, Walter Bright)
 * License:     $(LINK2 https://www.boost.org/LICENSE_1_0.txt, Boost License 1.0)
 * Source:      $(LINK2 https://github.com/dlang/dmd/blob/master/compiler/src/dmd/main.d, _main.d)
 * Documentation:  https://dlang.org/phobos/dmd_main.html
 * Coverage:    https://codecov.io/gh/dlang/dmd/src/master/compiler/src/dmd/main.d
 */

module dmd.main;

version (NoMain) {} else
{

import core.stdc.stdio;
import core.stdc.stdlib;
import core.stdc.string;

import dmd.arraytypes : Modules, Strings;
import dmd.astenums;
import dmd.common.outbuffer;
import dmd.compiler;
import dmd.cond;
import dmd.console;
// IN_LLVM import dmd.cpreprocess;
import dmd.deps;
// IN_LLVM import dmd.dinifile;
import dmd.dinterpret;
// IN_LLVM import dmd.dmdparams;
import dmd.dsymbolsem;
import dmd.dtemplate;
import dmd.dtoh;
// IN_LLVM import dmd.glue : generateCodeAndWrite;
import dmd.dmodule;
// IN_LLVM import dmd.dmsc : backend_init, backend_term;
import dmd.doc;
import dmd.dsymbol;
import dmd.errors;
import dmd.expression;
import dmd.file_manager;
import dmd.hdrgen;
import dmd.globals;
import dmd.hdrgen;
import dmd.id;
import dmd.identifier;
import dmd.inline;
// IN_LLVM import dmd.link;
import dmd.location;
import dmd.mars;
import dmd.mtype;
import dmd.objc;
// IN_LLVM import dmd.root.env;
import dmd.root.file;
import dmd.root.filename;
import dmd.root.man;
// IN_LLVM import dmd.root.response;
import dmd.root.rmem;
import dmd.root.string;
import dmd.root.stringtable;
import dmd.root.array;
import dmd.semantic2;
import dmd.semantic3;
import dmd.target;
import dmd.timetrace;
import dmd.utils;
import dmd.vsoptions;

version (IN_LLVM)
{
    import gen.semantic : extraLDCSpecificSemanticAnalysis;
    extern (C++):

    // in driver/main.cpp
    void registerPredefinedVersions();
    void codegenModules(ref Modules modules);
    // in driver/archiver.cpp
    int createStaticLibrary();
    // in driver/linker.cpp
    int linkObjToBinary();
    void deleteExeFile();
    int runProgram();
}

version (IN_LLVM) {} else {

/**
 * DMD's entry point, C main.
 *
 * Without `-lowmem`, we need to switch to the bump-pointer allocation scheme
 * right from the start, before any module ctors are run, so we need this hook
 * before druntime is initialized and `_Dmain` is called.
 *
 * Returns:
 * Return code of the application
 */
extern (C) int main(int argc, char** argv)
{
    bool lowmem = false;
    foreach (i; 1 .. argc)
    {
        if (strcmp(argv[i], "-lowmem") == 0)
        {
            lowmem = true;
            break;
        }
    }
    if (!lowmem)
    {
        static if(__VERSION__ < 2085)
            __gshared string[] disable_options = [ "gcopt=disable:1" ];
        else
            __gshared string[] disable_options = [ "gcopt=disable:1 cleanup:none" ];
        rt_options = disable_options;
        mem.disableGC();
    }
    // initialize druntime and call _Dmain() below
    return _d_run_main(argc, argv, &_Dmain);
}
/**
 * Manual D main (for druntime initialization), which forwards to `tryMain`.
 *
 * Returns:
 * Return code of the application
 */
extern (C) int _Dmain(char[][])
{
    // possibly install memory error handler
    version (DigitalMars)
    {
        installMemErrHandler();
    }
    import core.runtime;
    version(D_Coverage)
    {
        // set the source path
        string dirName(string path)
        {
            for (size_t i = path.length - 1; i > 0; i--)
            {
                if (isDirSeparator(path[i]))
                    return path[0..i];
            }
            return path;
        }
        enum sourcePath = dirName(dirName(dirName(__FILE_FULL_PATH__)));
        dmd_coverSourcePath(sourcePath);
        dmd_coverDestPath(sourcePath);
        dmd_coverSetMerge(true);
    }
    version (D_Exceptions)
        scope(failure)
        {
            OutBuffer buf;
            printInternalFailure(buf);
            fputs(buf.peekChars(), stderr);
        }

    auto args = Runtime.cArgs();
    return tryMain(args.argc, cast(const(char)**)args.argv, global.params);
}

} // !IN_LLVM

/************************************************************************************/

private:

/**
 * DMD's real entry point
 *
 * Parses command line arguments and config file, open and read all
 * provided source file and do semantic analysis on them.
 *
 * Params:
 *   argc = Number of arguments passed via command line
 *   argv = Array of string arguments passed via command line
 *   params = set based on argc, argv
 *
 * Returns:
 *   Application return code
 */
<<<<<<< HEAD
// LDC: changed from `private int tryMain(size_t argc, const(char)** argv, ref Param params)`
extern (C++) int mars_tryMain(ref Param params, ref Strings files)
=======
private int tryMain(size_t argc, const(char)** argv, out Param params)
>>>>>>> 246eae17
{
    import dmd.common.charactertables;
    import dmd.sarif;
    import core.stdc.stdarg;

version (IN_LLVM)
{
    Strings libmodules;
}
else
{
    Strings files;
    Strings libmodules;
    global._init();
}

    scope(exit)
    {
        // If we are here then compilation has ended
        // gracefully as opposed to with `fatal`
        global.plugErrorSinks();

        if (global.errors == 0 && global.params.v.messageStyle == MessageStyle.sarif)
        {
            generateSarifReport(true);
        }
    }

version (IN_LLVM) {} else
{
    target.setTargetBuildDefaults();

    if (parseCommandlineAndConfig(argc, argv, params, files))
        return EXIT_FAILURE;
}

    global.compileEnv.previewIn        = params.previewIn;
    global.compileEnv.transitionIn     = params.v.vin;
    global.compileEnv.ddocOutput       = params.ddoc.doOutput;

    final switch(global.params.cIdentifierTable)
    {
        case CLIIdentifierTable.C99:
            global.compileEnv.cCharLookupTable = IdentifierCharLookup.forTable(IdentifierTable.C99);
            break;

        case CLIIdentifierTable.C11:
        case CLIIdentifierTable.default_:
            // ImportC is defined against C11, not C23.
            // If it was C23 this needs to be changed to UAX31 instead.
            global.compileEnv.cCharLookupTable = IdentifierCharLookup.forTable(IdentifierTable.C11);
            break;

        case CLIIdentifierTable.UAX31:
            global.compileEnv.cCharLookupTable = IdentifierCharLookup.forTable(IdentifierTable.UAX31);
            break;

        case CLIIdentifierTable.All:
            global.compileEnv.cCharLookupTable = IdentifierCharLookup.forTable(IdentifierTable.LR);
            break;
    }

    final switch(global.params.dIdentifierTable)
    {
        case CLIIdentifierTable.C99:
            global.compileEnv.dCharLookupTable = IdentifierCharLookup.forTable(IdentifierTable.C99);
            break;

        case CLIIdentifierTable.C11:
            global.compileEnv.dCharLookupTable = IdentifierCharLookup.forTable(IdentifierTable.C11);
            break;

        case CLIIdentifierTable.UAX31:
            global.compileEnv.dCharLookupTable = IdentifierCharLookup.forTable(IdentifierTable.UAX31);
            break;

        case CLIIdentifierTable.All:
        case CLIIdentifierTable.default_:
            // @@@DEPRECATED_2.119@@@
            // Change the default to UAX31,
            //  this is a breaking change as C99 (what D used for ~23 years),
            //  has characters that are not in UAX31.
            global.compileEnv.dCharLookupTable = IdentifierCharLookup.forTable(IdentifierTable.LR);
            break;
    }

version (IN_LLVM) {} else
{
    if (params.help.usage)
    {
        usage();
        return EXIT_SUCCESS;
    }

    if (params.v.logo)
    {
        logo();
        return EXIT_SUCCESS;
    }
}

    /*
    Prints a supplied usage text to the console and
    returns the exit code for the help usage page.

    Returns:
        `EXIT_SUCCESS` if no errors occurred, `EXIT_FAILURE` otherwise
    */
    static int printHelpUsage(string help)
    {
        printf("%.*s", cast(int)help.length, &help[0]);
        return global.errors ? EXIT_FAILURE : EXIT_SUCCESS;
    }

    /*
    Print a message to make it clear when warnings are treated as errors.
    */
    static void errorOnWarning()
    {
        error(Loc.initial, "warnings are treated as errors");
        errorSupplemental(Loc.initial, "Use -wi if you wish to treat warnings only as informational.");
    }

    // In case deprecation messages were omitted, inform the user about it
    static void mentionOmittedDeprecations()
    {
        if (global.params.v.errorLimit != 0 &&
            global.deprecations > global.params.v.errorLimit)
        {
            const omitted = global.deprecations - global.params.v.errorLimit;
            message(Loc.initial, "%d deprecation warning%s omitted, use `-verrors=0` to show all",
                omitted, omitted == 1 ? "".ptr : "s".ptr);
        }
    }

    /*
    Generates code to check for all `params` whether any usage page
    has been requested.
    If so, the generated code will print the help page of the flag
    and return with an exit code.

    Params:
        params = parameters with `Usage` suffices in `params` for which
        their truthness should be checked.

    Returns: generated code for checking the usage pages of the provided `params`.
    */
    static string generateUsageChecks(string[] params)
    {
        string s;
        foreach (n; params)
        {
            s ~= q{
                if (params.help.}~n~q{)
                    return printHelpUsage(CLIUsage.}~n~q{Usage);
            };
        }
        return s;
    }
    import dmd.cli : CLIUsage;
version (IN_LLVM)
{
    mixin(generateUsageChecks(["transition", "preview", "revert"]));
}
else
{
    mixin(generateUsageChecks(["mcpu", "transition", "check", "checkAction",
        "preview", "revert", "externStd", "hc"]));
}

version (IN_LLVM) {} else
{
    if (params.help.manual)
    {
        version (Windows)
        {
            browse("https://dlang.org/dmd-windows.html");
        }
        version (linux)
        {
            browse("https://dlang.org/dmd-linux.html");
        }
        version (OSX)
        {
            browse("https://dlang.org/dmd-osx.html");
        }
        version (FreeBSD)
        {
            browse("https://dlang.org/dmd-freebsd.html");
        }
        /*NOTE: No regular builds for openbsd/dragonflybsd (yet) */
        /*
        version (OpenBSD)
        {
            browse("https://dlang.org/dmd-openbsd.html");
        }
        version (DragonFlyBSD)
        {
            browse("https://dlang.org/dmd-dragonflybsd.html");
        }
        */
        return EXIT_SUCCESS;
    }
} // !IN_LLVM

    if (params.v.color)
        global.console = cast(void*) createConsole(core.stdc.stdio.stderr);

version (IN_LLVM) {} else
{
    target.setCPU();
}
    Loc.set(params.v.showColumns, params.v.messageStyle);

    if (global.errors)
    {
        fatal();
    }
    if (files.length == 0 && !params.readStdin)
    {
        if (params.jsonFieldFlags)
        {
            Modules modules;            // empty
            if (generateJson(modules, global.errorSink))
                fatal();
            return EXIT_SUCCESS;
        }
version (IN_LLVM)
{
        error(Loc.initial, "No source files");
}
else
{
        usage();
}
        return EXIT_FAILURE;
    }

    reconcileCommands(params, target);

version (IN_LLVM)
{
    registerPredefinedVersions();
}
else
{
    setDefaultLibraries(target, driverParams.defaultlibname, driverParams.debuglibname);
}

    // Initialization
    target._init(params);
    Type._init();
    Id.initialize();
    Module._init();
    Expression._init();
    Objc._init();
    Loc._init();

    reconcileLinkRunLib(params, files.length, target.obj_ext);
    version(CRuntime_Microsoft)
    {
        import dmd.root.longdouble;
        initFPU();
    }
    import dmd.root.ctfloat : CTFloat;
    CTFloat.initialize();

version (IN_LLVM) {} else
{
    // Predefined version identifiers
    addDefaultVersionIdentifiers(params, target);
}

    if (params.v.verbose)
    {
<<<<<<< HEAD
        stdout.printPredefinedVersions();
version (IN_LLVM)
{
        // LDC prints binary/version/config before entering this function.
}
else
{
        stdout.printGlobalConfigs();
}
=======
        OutBuffer buf;
        printPredefinedVersions(buf);
        printGlobalConfig(buf);
        fputs(buf.peekChars(), stdout);
>>>>>>> 246eae17
    }
    //printf("%d source files\n", cast(int) files.length);

    // Build import search path

    static void buildImportPath(ref Array!ImportPathInfo imppath, ref Array!ImportPathInfo result, ref Strings pathsOnlyResult)
    {
        Array!ImportPathInfo array;
        Strings pathsOnlyArray;

        foreach (entry; imppath)
        {
            int sink(const(char)* p) nothrow
            {
                ImportPathInfo temp = entry;
                temp.path = p;
                array.push(temp);
                return 0;
            }

            FileName.splitPath(&sink, entry.path);
            FileName.appendSplitPath(entry.path, pathsOnlyArray);
        }

        result.append(&array);
        pathsOnlyResult.append(&pathsOnlyArray);
    }

    static void buildFileImportPath(ref Strings imppath, ref Strings result)
    {
        Strings array;
        foreach (const path; imppath)
        {
            FileName.appendSplitPath(path, array);
        }
        result.append(&array);
    }

    if (params.mixinOut.doOutput)
    {
        params.mixinOut.buffer = cast(OutBuffer*)Mem.check(calloc(1, OutBuffer.sizeof));
        atexit(&flushMixins); // see comment for flushMixins
    }
    scope(exit) flushMixins();
    buildImportPath(params.imppath, global.path, global.importPaths);
    buildFileImportPath(params.fileImppath, global.filePath);

    if (params.timeTrace)
    {
        import dmd.timetrace;
version (IN_LLVM)
{
        initializeTimeTrace(params.timeTraceGranularityUs, params.argv0.toCString.ptr);
}
else
{
        initializeTimeTrace(params.timeTraceGranularityUs, argv[0]);
}
    }

    // Create Modules
    Modules modules;
    if (createModules(files, libmodules, params, target, global.errorSink, modules))
        fatal();

    // Read files
    foreach (m; modules)
    {
        m.read(Loc.initial);
    }

    OutBuffer ddocbuf;          // buffer for contents of .ddoc files
    bool ddocbufIsRead;         // set when ddocbuf is filled

    /* Read ddoc macro files named by the DDOCFILE environment variable and command line
     * and concatenate the text into ddocbuf
     */
    void readDdocFiles(Loc loc, ref const Strings ddocfiles, ref OutBuffer ddocbuf)
    {
        foreach (file; ddocfiles)
        {
            if (readFile(loc, file.toDString(), ddocbuf))
                fatal();
            // BUG: convert file contents to UTF-8 before use
            //printf("file: '%.*s'\n", cast(int)buffer.data.length, buffer.data.ptr);
        }
        ddocbufIsRead = true;
    }

    bool anydocfiles = false;
    OutBuffer ddocOutputText;
    {
    // Parse files
    timeTraceBeginEvent(TimeTraceEventType.parseGeneral);
    scope (exit) timeTraceEndEvent(TimeTraceEventType.parseGeneral);
    size_t filecount = modules.length;
    for (size_t filei = 0, modi = 0; filei < filecount; filei++, modi++)
    {
        Module m = modules[modi];
        if (params.v.verbose)
            message("parse     %s", m.toChars());
        if (!Module.rootModule)
            Module.rootModule = m;
        m.importedFrom = m; // m.isRoot() == true
version (IN_LLVM) {} else
{
//        if (!driverParams.oneobj || modi == 0 || m.isDocFile)
//            m.deleteObjFile();
}

        m.parse();

        // Finalize output filenames. Update if `-oq` was specified (only feasible after parsing).
        if (params.fullyQualifiedObjectFiles && m.md)
        {
            m.objfile = m.setOutfilename(params.objname, params.objdir, m.arg, FileName.ext(m.objfile.toString()));
            if (m.docfile)
                m.setDocfile();
            if (m.hdrfile)
                m.hdrfile = m.setOutfilename(params.dihdr.name, params.dihdr.dir, m.arg, hdr_ext);
        }

version (IN_LLVM)
{
        // Set object filename in params.objfiles.
        for (size_t j = 0; j < params.objfiles.length; j++)
        {
            if (params.objfiles[j] == cast(const(char)*)m)
            {
                params.objfiles[j] = m.objfile.toChars();
                if (m.filetype != FileType.dhdr && m.filetype != FileType.ddoc && params.obj)
                    m.checkAndAddOutputFile(m.objfile);
                break;
            }
        }

        if (!driverParams.oneobj || modi == 0 || m.filetype == FileType.ddoc)
            m.deleteObjFile();
} // IN_LLVM

        if (m.filetype == FileType.dhdr)
        {
            // Remove m's object file from list of object files
            for (size_t j = 0; j < params.objfiles.length; j++)
            {
                if (m.objfile.toChars() == params.objfiles[j])
                {
                    params.objfiles.remove(j);
                    break;
                }
            }
            if (params.objfiles.length == 0)
                driverParams.link = false;
        }
        if (m.filetype == FileType.ddoc)
        {
            anydocfiles = true;
            if (!ddocbufIsRead)
                readDdocFiles(m.loc, global.params.ddoc.files, ddocbuf);

            ddocOutputText.setsize(0);
            gendocfile(m, ddocbuf[], global.datetime.ptr, global.errorSink, ddocOutputText);

            if (!writeFile(m.loc, m.docfile.toString(), ddocOutputText[]))
                fatal();

            // Remove m from list of modules
            modules.remove(modi);
            modi--;
            // Remove m's object file from list of object files
            for (size_t j = 0; j < params.objfiles.length; j++)
            {
                if (m.objfile.toChars() == params.objfiles[j])
                {
                    params.objfiles.remove(j);
                    break;
                }
            }
            if (params.objfiles.length == 0)
                driverParams.link = false;
        }
    }
    }

    if (anydocfiles && modules.length && (driverParams.oneobj || params.objname))
    {
        error(Loc.initial, "conflicting Ddoc and obj generation options");
        fatal();
    }
    if (global.errors)
        fatal();

    if (params.dihdr.doOutput)
    {
        /* Generate 'header' import files.
         * Since 'header' import files must be independent of command
         * line switches and what else is imported, they are generated
         * before any semantic analysis.
         */
        OutBuffer buf;
        foreach (m; modules)
        {
            if (m.filetype == FileType.dhdr)
                continue;
            if (params.v.verbose)
                message("import    %s", m.toChars());

            buf.reset();         // reuse the buffer
            genhdrfile(m, params.dihdr.fullOutput, buf);
            if (!writeFile(m.loc, m.hdrfile.toString(), buf[]))
                fatal();
        }
    }
    if (global.errors)
        removeHdrFilesAndFail(params, modules);

    {
    timeTraceBeginEvent(TimeTraceEventType.semaGeneral);
    scope (exit) timeTraceEndEvent(TimeTraceEventType.semaGeneral);

    // load all unconditional imports for better symbol resolving
    foreach (m; modules)
    {
        if (params.v.verbose)
            message("importall %s", m.toChars());
        m.importAll(null);
    }
    if (global.errors)
        removeHdrFilesAndFail(params, modules);

version (IN_LLVM) {} else
{
    backend_init(params, driverParams, target);
}

    // Do semantic analysis
    foreach (m; modules)
    {
        if (params.v.verbose)
            message("semantic  %s", m.toChars());
        m.dsymbolSemantic(null);
    }
    //if (global.errors)
    //    fatal();
    Module.runDeferredSemantic();
    if (Module.deferred.length)
    {
        for (size_t i = 0; i < Module.deferred.length; i++)
        {
            Dsymbol sd = Module.deferred[i];
            error(sd.loc, "%s `%s` unable to resolve forward reference in definition", sd.kind(), sd.toPrettyChars());
        }
        //fatal();
    }

    // Do pass 2 semantic analysis
    foreach (m; modules)
    {
        if (params.v.verbose)
            message("semantic2 %s", m.toChars());
        m.semantic2(null);
    }
    Module.runDeferredSemantic2();
    if (global.errors)
        removeHdrFilesAndFail(params, modules);

    // Do pass 3 semantic analysis
    foreach (m; modules)
    {
        if (params.v.verbose)
            message("semantic3 %s", m.toChars());
        m.semantic3(null);
    }
    if (includeImports)
    {
        // Note: DO NOT USE foreach here because Module.amodules.length can
        //       change on each iteration of the loop
        for (size_t i = 0; i < compiledImports.length; i++)
        {
            auto m = compiledImports[i];
            assert(m.isRoot);
            if (params.v.verbose)
                message("semantic3 %s", m.toChars());
            m.semantic3(null);
            modules.push(m);
        }
    }
    Module.runDeferredSemantic3();
    if (global.errors)
        removeHdrFilesAndFail(params, modules);

version (IN_LLVM)
{
    extraLDCSpecificSemanticAnalysis(modules);
}
else
{
    // Scan for functions to inline
    foreach (m; modules)
    {
        if (params.useInline || m.hasAlwaysInlines)
        {
            if (params.v.verbose)
                message("inline scan %s", m.toChars());
            inlineScanModule(m);
        }
    }
}

    if (global.warnings)
        errorOnWarning();

    if (global.params.useDeprecated == DiagnosticReporting.inform)
        mentionOmittedDeprecations();

    // Do not attempt to generate output files if errors or warnings occurred
    if (global.errors || global.warnings)
        removeHdrFilesAndFail(params, modules);

    // inlineScan incrementally run semantic3 of each expanded functions.
    // So deps file generation should be moved after the inlining stage.
    if (OutBuffer* ob = params.moduleDeps.buffer)
    {
        foreach (i; 1 .. modules[0].aimports.length)
            semantic3OnDependencies(modules[0].aimports[i]);
        Module.runDeferredSemantic3();

        const data = (*ob)[];
        if (params.moduleDeps.name)
        {
            if (!writeFile(Loc.initial, params.moduleDeps.name, data))
                fatal();
version (IN_LLVM)
{
            // fix LDC issue #1625
            params.moduleDeps = Output();
}
        }
        else
            printf("%.*s", cast(int)data.length, data.ptr);
    }
    }

    printCtfePerformanceStats();
    printTemplateStats(global.params.v.templatesListInstances, global.errorSink);

    // Generate output files
    if (params.json.doOutput)
    {
        if (generateJson(modules, global.errorSink))
            fatal();
    }
    if (!global.errors && params.ddoc.doOutput)
    {
        foreach (m; modules)
        {
            if (!ddocbufIsRead)
                readDdocFiles(m.loc, global.params.ddoc.files, ddocbuf);

            ddocOutputText.setsize(0);
            gendocfile(m, ddocbuf[], global.datetime.ptr, global.errorSink, ddocOutputText);

            if (!writeFile(m.loc, m.docfile.toString(), ddocOutputText[]))
                fatal();
        }
    }
    if (params.vcg_ast)
    {
        import dmd.hdrgen;
        foreach (mod; modules)
        {
            auto buf = OutBuffer();
            buf.doindent = 1;
            moduleToBuffer(buf, params.vcg_ast, mod);

            // write the output to $(filename).cg
            auto cgFilename = FileName.addExt(mod.srcfile.toString(), "cg");
            File.write(cgFilename.ptr, buf[]);
        }
    }

    if (global.params.cxxhdr.doOutput)
        genCppHdrFiles(modules);

    if (global.errors)
        fatal();

    if (!IN_LLVM && driverParams.lib && params.objfiles.length == 0)
    {
        error(Loc.initial, "no input files");
        return EXIT_FAILURE;
    }

    if (params.addMain && !global.hasMainFunction)
    {
        auto mainModule = moduleWithEmptyMain();
        modules.push(mainModule);
        if (IN_LLVM && driverParams.oneobj && modules.length == 1)
            params.objfiles.insert(0, mainModule.objfile.toChars()); // must be *first* objfile for LDC's oneobj
        else if (!driverParams.oneobj || modules.length == 1)
            params.objfiles.push(mainModule.objfile.toChars());
    }

version (IN_LLVM)
{
    import core.memory : GC;

    static if (__traits(compiles, GC.stats))
    {
        if (params.v.verbose)
        {
            static int toMB(ulong size) { return cast(int) (size / 1048576.0 + 0.5); }

            const stats = GC.stats;
            const used = toMB(stats.usedSize);
            const free = toMB(stats.freeSize);
            const total = toMB(stats.usedSize + stats.freeSize);
            message("GC stats  %dM used, %dM free, %dM total", used, free, total);
        }
    }

    codegenModules(modules);
}
else // !IN_LLVM
{
    {
        timeTraceBeginEvent(TimeTraceEventType.codegenGlobal);
        scope (exit) timeTraceEndEvent(TimeTraceEventType.codegenGlobal);
        generateCodeAndWrite(modules[], libmodules[], params.libname, params.objdir,
                            driverParams.lib, params.obj, driverParams.oneobj, params.multiobj,
                            params.v.verbose);
    }

    backend_term();
} // !IN_LLVM

    if (global.errors)
        fatal();
    int status = EXIT_SUCCESS;
    if (!params.objfiles.length)
    {
        if (driverParams.link)
            error(Loc.initial, "no object files to link");
        if (IN_LLVM && !driverParams.link && driverParams.lib)
            error(Loc.initial, "no object files");
    }
    else
    {
version (IN_LLVM)
{
        if (driverParams.link)
            status = linkObjToBinary();
        else if (driverParams.lib)
            status = createStaticLibrary();

        if (status == EXIT_SUCCESS && params.cleanupObjectFiles)
        {
            foreach (m; modules)
            {
                m.deleteObjFile();
                if (driverParams.oneobj)
                    break;
            }
        }
}
else // !IN_LLVM
{
        if (driverParams.link)
        {
            timeTraceBeginEvent(TimeTraceEventType.link);
            scope (exit) timeTraceEndEvent(TimeTraceEventType.link);
            status = runLINK(global.params.v.verbose, global.errorSink);
        }
}
        if (params.run)
        {
            if (!status)
            {
version (IN_LLVM)
{
                status = runProgram();
                // object files already deleted above
                deleteExeFile();
}
else
{
                restoreEnvVars();
                status = runProgram(global.params.exefile, global.params.runargs[], global.params.v.verbose, global.errorSink);
                /* Delete .obj files and .exe file
                 */
                foreach (m; modules)
                {
                    m.deleteObjFile();
                    if (driverParams.oneobj)
                        break;
                }
                params.exefile.toCStringThen!(ef => File.remove(ef.ptr));
}
            }
        }
    }

    if (params.timeTrace)
    {
        import dmd.timetrace;
        auto fileName = params.timeTraceFile.toDString();
        if (!fileName)
        {
            if (global.params.objfiles.length)
            {
                fileName = global.params.objfiles[0].toDString() ~ ".time-trace";
            }
            else
            {
                fileName = "out.time-trace";
            }
        }

        OutBuffer buf;
        timeTraceProfiler.writeToBuffer(buf);
        if (fileName == "-")
        {
            // Write to stdout
            import core.stdc.stdio : fwrite, stdout;

            size_t n = fwrite(buf[].ptr, 1, buf.length, stdout);
            if (n != buf.length)
            {
                error(Loc.initial, "Error writing -ftime-trace profile to stdout");
            }
        }
        else if (!File.write(fileName, buf[]))
        {
            error(Loc.initial,
                "Error writing -ftime-trace profile: could not open '%*.s'",
                cast(int) fileName.length, fileName.ptr);
        }

        deinitializeTimeTrace();
    }

    // Output the makefile dependencies
    if (params.makeDeps.doOutput)
    {
        OutBuffer buf;
        writeMakeDeps(buf, params, driverParams.link, driverParams.lib, target.lib_ext);
        const data = buf[];
        if (params.makeDeps.name)
        {
            if (!writeFile(Loc.initial, params.makeDeps.name, data))
                fatal();
        }
        else
            printf("%.*s", cast(int) data.length, data.ptr);
    }

    if (global.warnings)
        errorOnWarning();

    if (global.errors || global.warnings)
        removeHdrFilesAndFail(params, modules);

    return status;
}

/**
 * Parses the command line arguments and configuration files
 *
 * Params:
 *   argc = Number of arguments passed via command line
 *   argv = Array of string arguments passed via command line
 *   params = parameters from argv
 *   files = files from argv
 * Returns: true on failure
 */
<<<<<<< HEAD
version (IN_LLVM) {} else
bool parseCommandlineAndConfig(size_t argc, const(char)** argv, ref Param params, ref Strings files)
=======
bool parseCommandlineAndConfig(size_t argc, const(char)** argv, out Param params, ref Strings files)
>>>>>>> 246eae17
{
    // Detect malformed input
    static bool badArgs()
    {
        error(Loc.initial, "missing or null command line arguments");
        return true;
    }

    if (argc < 1 || !argv)
        return badArgs();
    // Convert argc/argv into arguments[] for easier handling
    Strings arguments = Strings(argc);
    for (size_t i = 0; i < argc; i++)
    {
        if (!argv[i])
            return badArgs();
        arguments[i] = argv[i];
    }
    if (const(char)* missingFile = responseExpand(arguments)) // expand response files
        error(Loc.initial, "cannot open response file '%s'", missingFile);
    //for (size_t i = 0; i < arguments.length; ++i) printf("arguments[%d] = '%s'\n", i, arguments[i]);
    // Set default values
    auto argv0 = arguments[0].toDString;

    version (Windows)
        enum iniName = "sc.ini";
    else version (Posix)
        enum iniName = "dmd.conf";
    else
        static assert(0, "fix this");

    global.inifilename = parse_conf_arg(&arguments);
    if (global.inifilename)
    {
        // can be empty as in -conf=
        if (global.inifilename.length && !FileName.exists(global.inifilename))
            error(Loc.initial, "config file '%.*s' does not exist.",
                  cast(int)global.inifilename.length, global.inifilename.ptr);
    }
    else
    {
        global.inifilename = findConfFile(argv0, iniName);
    }
    // Read the configuration file
    OutBuffer inifileBuffer;
    File.read(global.inifilename, inifileBuffer);
    inifileBuffer.writeByte(0);         // ensure sentinel

    /* Need path of configuration file, for use in expanding @P macro
     */
    const(char)[] inifilepath = FileName.path(global.inifilename);
    Strings sections;
    StringTable!(char*) environment;
    environment._init(7);
    /* Read the [Environment] section, so we can later
     * pick up any DFLAGS settings.
     */
    sections.push("Environment");
    if (parseConfFile(environment, global.inifilename, inifilepath, cast(ubyte[])inifileBuffer[], &sections))
        return true;

    const(char)[] arch = (target.isX86_64 || target.isAArch64) ? "64" : "32"; // use default
    arch = parse_arch_arg(&arguments, arch);

    // parse architecture from DFLAGS read from [Environment] section
    {
        Strings dflags;
        getenv_setargv(readFromEnv(environment, "DFLAGS"), &dflags);
        environment.reset(7); // erase cached environment updates
        arch = parse_arch_arg(&dflags, arch);
    }

    bool isX86_64 = arch[0] == '6';

    version(Windows) // delete LIB entry in [Environment] (necessary for optlink) to allow inheriting environment for MS-COFF
        environment.update("LIB", 3).value = null;

    // read from DFLAGS in [Environment{arch}] section
    char[80] envsection = void;
    snprintf(envsection.ptr, envsection.length, "Environment%.*s", cast(int) arch.length, arch.ptr);
    sections.push(envsection.ptr);
    if (parseConfFile(environment, global.inifilename, inifilepath, cast(ubyte[])inifileBuffer[], &sections))
        return true;
    getenv_setargv(readFromEnv(environment, "DFLAGS"), &arguments);
    updateRealEnvironment(environment);
    environment.reset(1); // don't need environment cache any more

    if (parseCommandLine(arguments, argc, params, files, target, driverParams, global.errorSink))
    {
        Loc loc;
        errorSupplemental(loc, "run `dmd` to print the compiler manual");
        errorSupplemental(loc, "run `dmd -man` to open browser on manual");
        return true;
    }

    // DDOCFILE specified in the sc.ini file comes first and gets overridden by user specified files
    if (char* p = getenv("DDOCFILE"))
        global.params.ddoc.files.shift(p);

    if (target.isX86_64 != isX86_64 && !target.isAArch64)
        error(Loc.initial, "the architecture must not be changed in the %s section of %.*s",
              envsection.ptr, cast(int)global.inifilename.length, global.inifilename.ptr);

    global.preprocess = &preprocess;
    return false;
}


// in druntime:
alias MainFunc = extern(C) int function(char[][] args);
extern (C) int _d_run_main(int argc, char** argv, MainFunc dMain);


// When using a C main, host DMD may not link against host druntime by default.
version (DigitalMars)
{
    version (Win64)
        pragma(lib, "phobos64");
    else version (Win32)
    {
        version (CRuntime_Microsoft)
            pragma(lib, "phobos32mscoff");
        else
            pragma(lib, "phobos");
    }
}

extern extern(C) __gshared string[] rt_options;

/***********************************************
 * Adjust gathered command line switches and reconcile them.
 * Params:
 *      params = switches gathered from command line,
 *               and update in place
 *      target = more switches from the command line,
 *               update in place
 *      numSrcFiles = number of source files
 */
void reconcileCommands(ref Param params, ref Target target)
{
version (IN_LLVM)
{
    if (driverParams.lib && driverParams.dll)
        error(Loc.initial, "cannot mix -lib and -shared");
}
else
{
    if (target.os == Target.OS.OSX)
    {
        driverParams.pic = PIC.pic;
    }
    else if (target.os == Target.OS.Windows)
    {
        if (driverParams.pic)
            error(Loc.initial, "`-fPIC` and `-fPIE` cannot be used when targetting windows");
        if (driverParams.dwarf)
            error(Loc.initial, "`-gdwarf` cannot be used when targetting windows");
    }
    else if (target.os == Target.OS.DragonFlyBSD)
    {
        if (!target.isX86_64)
            error(Loc.initial, "`-m32` is not supported on DragonFlyBSD, it is 64-bit only");
    }

    if (target.os & (Target.OS.linux | Target.OS.FreeBSD | Target.OS.OpenBSD | Target.OS.Solaris | Target.OS.DragonFlyBSD))
    {
        if (driverParams.lib && driverParams.dll)
            error(Loc.initial, "cannot mix `-lib` and `-shared`");
    }
    if (target.os == Target.OS.Windows)
    {
        foreach(b; params.linkswitchIsForCC[])
        {
            if (b)
            {
                // Linking code is guarded by version (Posix):
                error(Loc.initial, "`Xcc=` link switches not available for this operating system");
                break;
            }
        }
    }
    else
    {
        if (driverParams.mscrtlib)
            error(Loc.initial, "`-mscrtlib` can only be used when targetting windows");
    }
} // !IN_LLVM

    if (params.boundscheck != CHECKENABLE._default)
    {
        if (params.useArrayBounds == CHECKENABLE._default)
            params.useArrayBounds = params.boundscheck;
    }

    if (params.useUnitTests)
    {
        if (params.useAssert == CHECKENABLE._default)
            params.useAssert = CHECKENABLE.on;
    }

    if (params.release)
    {
        if (params.useInvariants == CHECKENABLE._default)
            params.useInvariants = CHECKENABLE.off;

        if (params.useIn == CHECKENABLE._default)
            params.useIn = CHECKENABLE.off;

        if (params.useOut == CHECKENABLE._default)
            params.useOut = CHECKENABLE.off;

        if (params.useArrayBounds == CHECKENABLE._default)
            params.useArrayBounds = CHECKENABLE.safeonly;

        if (params.useAssert == CHECKENABLE._default)
            params.useAssert = CHECKENABLE.off;

        if (params.useSwitchError == CHECKENABLE._default)
            params.useSwitchError = CHECKENABLE.off;
    }
    else
    {
        if (params.useInvariants == CHECKENABLE._default)
            params.useInvariants = CHECKENABLE.on;

        if (params.useIn == CHECKENABLE._default)
            params.useIn = CHECKENABLE.on;

        if (params.useOut == CHECKENABLE._default)
            params.useOut = CHECKENABLE.on;

        if (params.useArrayBounds == CHECKENABLE._default)
            params.useArrayBounds = CHECKENABLE.on;

        if (params.useAssert == CHECKENABLE._default)
            params.useAssert = CHECKENABLE.on;

        if (params.useSwitchError == CHECKENABLE._default)
            params.useSwitchError = CHECKENABLE.on;
    }

    if (params.betterC)
    {
        if (params.checkAction != CHECKACTION.halt)
            params.checkAction = CHECKACTION.C;

        params.useModuleInfo = false;
        params.useTypeInfo = false;
        params.useExceptions = false;
        params.useGC = false;
    }
}

/***********************************************
 * Adjust link, run and lib line switches and reconcile them.
 * Params:
 *      params = switches gathered from command line,
 *               and update in place
 *      numSrcFiles = number of source files
 *      obj_ext = object file extension
 */
void reconcileLinkRunLib(ref Param params, size_t numSrcFiles, const char[] obj_ext)
{
    if (!params.obj || driverParams.lib || (IN_LLVM && params.output_o == OUTPUTFLAGno))
        driverParams.link = false;

version (IN_LLVM) {} else
{
    if (target.os == Target.OS.Windows)
    {
        if (!driverParams.mscrtlib)
        {
            version (Windows)
            {
                VSOptions vsopt;
                vsopt.initialize();
                driverParams.mscrtlib = vsopt.defaultRuntimeLibrary(target.isX86_64).toDString;
            }
            else
            {
                if (driverParams.link)
                    error(Loc.initial, "must supply `-mscrtlib` manually when cross compiling to windows");
            }
        }
    }
}

    if (driverParams.link)
    {
        params.exefile = params.objname;
        driverParams.oneobj = true;
        if (params.objname)
        {
            /* Use this to name the one object file with the same
             * name as the exe file.
             */
            params.objname = FileName.forceExt(params.objname, obj_ext);
            /* If output directory is given, use that path rather than
             * the exe file path.
             */
            if (params.objdir)
            {
                const(char)[] name = FileName.name(params.objname);
                params.objname = FileName.combine(params.objdir, name);
            }
        }
    }
    else if (params.run)
    {
        error(Loc.initial, "flags conflict with -run");
        fatal();
    }
    else if (driverParams.lib)
    {
        params.libname = params.objname;
        params.objname = null;
        // Haven't investigated handling these options with multiobj
        if (!IN_LLVM && !params.cov && !params.trace)
            params.multiobj = true;
    }
    else
    {
        if (params.objname && numSrcFiles)
        {
            driverParams.oneobj = true;
            //error("multiple source files, but only one .obj name");
            //fatal();
        }
    }
}

}<|MERGE_RESOLUTION|>--- conflicted
+++ resolved
@@ -186,12 +186,8 @@
  * Returns:
  *   Application return code
  */
-<<<<<<< HEAD
-// LDC: changed from `private int tryMain(size_t argc, const(char)** argv, ref Param params)`
+// LDC: changed from `private int tryMain(size_t argc, const(char)** argv, out Param params)`
 extern (C++) int mars_tryMain(ref Param params, ref Strings files)
-=======
-private int tryMain(size_t argc, const(char)** argv, out Param params)
->>>>>>> 246eae17
 {
     import dmd.common.charactertables;
     import dmd.sarif;
@@ -467,22 +463,17 @@
 
     if (params.v.verbose)
     {
-<<<<<<< HEAD
-        stdout.printPredefinedVersions();
-version (IN_LLVM)
-{
-        // LDC prints binary/version/config before entering this function.
-}
-else
-{
-        stdout.printGlobalConfigs();
-}
-=======
         OutBuffer buf;
         printPredefinedVersions(buf);
+version (IN_LLVM)
+{
+        // LDC prints binary/version/config before entering this function.
+}
+else
+{
         printGlobalConfig(buf);
+}
         fputs(buf.peekChars(), stdout);
->>>>>>> 246eae17
     }
     //printf("%d source files\n", cast(int) files.length);
 
@@ -1058,12 +1049,8 @@
  *   files = files from argv
  * Returns: true on failure
  */
-<<<<<<< HEAD
 version (IN_LLVM) {} else
-bool parseCommandlineAndConfig(size_t argc, const(char)** argv, ref Param params, ref Strings files)
-=======
 bool parseCommandlineAndConfig(size_t argc, const(char)** argv, out Param params, ref Strings files)
->>>>>>> 246eae17
 {
     // Detect malformed input
     static bool badArgs()
