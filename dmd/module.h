
/* Compiler implementation of the D programming language
 * Copyright (C) 1999-2025 by The D Language Foundation, All Rights Reserved
 * written by Walter Bright
 * https://www.digitalmars.com
 * Distributed under the Boost Software License, Version 1.0.
 * https://www.boost.org/LICENSE_1_0.txt
 * https://github.com/dlang/dmd/blob/master/src/dmd/module.h
 */

#pragma once

#include <stdint.h>

#include "dsymbol.h"

struct ModuleDeclaration;
struct Escape;
struct FileBuffer;

#if IN_LLVM
namespace llvm {
    class GlobalVariable;
    class LLVMContext;
    class Module;
}
#endif

struct MacroTable
{
    void* internal;  // PIMPL
};

enum PKG
{
    PKGunknown, // not yet determined whether it's a package.d or not
    PKGmodule,  // already determined that's an actual package.d
    PKGpackage  // already determined that's an actual package
};

enum class Edition : uint16_t
{
    v2023 = 2023,
    v2024,
    v2025,
};

class Package : public ScopeDsymbol
{
public:
    PKG isPkgMod;
    unsigned tag;       // auto incremented tag, used to mask package tree in scopes
    Module *mod;        // != NULL if isPkgMod == PKGmodule

    const char *kind() const override;

    bool isAncestorPackageOf(const Package * const pkg) const;

    void accept(Visitor *v) override { v->visit(this); }

    Module *isPackageMod();
};

class Module final : public Package
{
public:
    static Module *rootModule;
    static DsymbolTable *modules;       // symbol table of all modules
    static Modules amodules;            // array of all modules
    static Dsymbols deferred;   // deferred Dsymbol's needing semantic() run on them
    static Dsymbols deferred2;  // deferred Dsymbol's needing semantic2() run on them
    static Dsymbols deferred3;  // deferred Dsymbol's needing semantic3() run on them

    static void _init();

    static AggregateDeclaration *moduleinfo;


    DString arg;        // original argument name
    ModuleDeclaration *md; // if !NULL, the contents of the ModuleDeclaration declaration
    FileName srcfile;   // input source file
    FileName objfile;   // output .obj file
    FileName hdrfile;   // 'header' file
    FileName docfile;   // output documentation file
    DArray<unsigned char> src; // Raw content of the file
    unsigned errors;    // if any errors in file
    unsigned numlines;  // number of lines in source file
    FileType filetype;  // source file type
    d_bool hasAlwaysInlines; // contains references to functions that must be inlined
    d_bool isPackageFile; // if it is a package.d
    Edition edition;    // language edition that this module is compiled with
    Package *pkg;       // if isPackageFile is true, the Package that contains this package.d
    Strings contentImportedFiles;  // array of files whose content was imported
    int needmoduleinfo;
    ThreeState selfimports;
    ThreeState rootimports;
    void* tagSymTab;            // ImportC: tag symbols that conflict with other symbols used as the index
    OutBuffer defines;          // collect all the #define lines here
    bool selfImports();         // returns true if module imports itself

    bool rootImports();         // returns true if module imports root module

    Identifier *searchCacheIdent;
    Dsymbol *searchCacheSymbol; // cached value of search
    SearchOptFlags searchCacheFlags;       // cached flags
    d_bool insearch;

    d_bool isExplicitlyOutOfBinary; // Is this module known to be out of binary, and must be DllImport'd?

    // module from command line we're imported from,
    // i.e. a module that will be taken all the
    // way to an object file
    Module *importedFrom;

    Dsymbols *decldefs;         // top level declarations for this Module

    Modules aimports;             // all imported modules

    Identifiers *debugids;      // debug identifiers
    Identifiers *debugidsNot;   // forward referenced debug identifiers

    Identifiers *versionids;    // version identifiers
    Identifiers *versionidsNot; // forward referenced version identifiers

    MacroTable macrotable;      // document comment macros
    Escape *escapetable;        // document comment escapes

    size_t nameoffset;          // offset of module name from start of ModuleInfo
    size_t namelen;             // length of module name in characters

    static Module* create(const char *arg, Identifier *ident, int doDocComment, int doHdrGen);
    static Module *load(Loc loc, Identifiers *packages, Identifier *ident);

    const char *kind() const override;
    bool read(Loc loc); // read file, returns 'true' if succeed, 'false' otherwise.
    Module *parse();    // syntactic parse
    int needModuleInfo();
    bool isPackageAccessible(Package *p, Visibility visibility, SearchOptFlags flags = (SearchOptFlags)SearchOpt::all) override;
    Dsymbol *symtabInsert(Dsymbol *s) override;
    int imports(Module *m);

    bool isRoot() { return this->importedFrom == this; }
    // true if the module source file is directly
    // listed in command line.
    bool isCoreModule(Identifier *ident);

    // Back end
<<<<<<< HEAD

#if IN_LLVM
    llvm::Module *genLLVMModule(llvm::LLVMContext &context);
    void checkAndAddOutputFile(const FileName &file);

    bool llvmForceLogging;
    bool noModuleInfo; /// Do not emit any module metadata.

    // Coverage analysis
    llvm::GlobalVariable
        *d_cover_valid; // private immutable size_t[] _d_cover_valid;
    llvm::GlobalVariable *d_cover_data; // private uint[] _d_cover_data;
    Array<size_t> d_cover_valid_init;   // initializer for _d_cover_valid

    void initCoverageDataWithCtfeCoverage(unsigned *data) const;
#else
    int doppelganger;           // sub-module
=======
>>>>>>> 0cf2de50
    Symbol *cov;                // private uint[] __coverage;
    DArray<unsigned> covb;      // bit array of valid code line numbers

    Symbol *sfilename;          // symbol for filename
<<<<<<< HEAD
#endif
=======
    bool hasCDtor;
>>>>>>> 0cf2de50

    void *ctfe_cov;             // stores coverage information from ctfe

    void accept(Visitor *v) override { v->visit(this); }
};


struct ModuleDeclaration
{
    Loc loc;
    Identifier *id;
    DArray<Identifier*> packages;  // array of Identifier's representing packages
    d_bool isdeprecated;  // if it is a deprecated module
    Expression *msg;

    const char *toChars() const;
};

namespace dmd
{
    void getLocalClasses(Module* mod, Array<ClassDeclaration* >& aclasses);
    FuncDeclaration *findGetMembers(ScopeDsymbol *dsym);
}<|MERGE_RESOLUTION|>--- conflicted
+++ resolved
@@ -145,8 +145,6 @@
     bool isCoreModule(Identifier *ident);
 
     // Back end
-<<<<<<< HEAD
-
 #if IN_LLVM
     llvm::Module *genLLVMModule(llvm::LLVMContext &context);
     void checkAndAddOutputFile(const FileName &file);
@@ -162,18 +160,12 @@
 
     void initCoverageDataWithCtfeCoverage(unsigned *data) const;
 #else
-    int doppelganger;           // sub-module
-=======
->>>>>>> 0cf2de50
     Symbol *cov;                // private uint[] __coverage;
     DArray<unsigned> covb;      // bit array of valid code line numbers
 
     Symbol *sfilename;          // symbol for filename
-<<<<<<< HEAD
+    bool hasCDtor;
 #endif
-=======
-    bool hasCDtor;
->>>>>>> 0cf2de50
 
     void *ctfe_cov;             // stores coverage information from ctfe
 
