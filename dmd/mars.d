--- conflicted
+++ resolved
@@ -414,13 +414,9 @@
         debuglibname = null;
 }
 
-<<<<<<< HEAD
 } // !IN_LLVM
 
-void printPredefinedVersions(FILE* stream)
-=======
 void printPredefinedVersions(ref OutBuffer buf)
->>>>>>> 246eae17
 {
     buf.write("predefs ");
     foreach (const str; global.versionids)
@@ -2117,16 +2113,13 @@
 bool createModules(ref Strings files, ref Strings libmodules, ref Param params, const ref Target target,
     ErrorSink eSink, out Modules modules)
 {
-<<<<<<< HEAD
+    modules.reserve(files.length);
 version (IN_LLVM)
 {
     size_t firstModuleObjectFileIndex = size_t.max;
 }
 else
 {
-=======
-    modules.reserve(files.length);
->>>>>>> 246eae17
     bool firstmodule = true;
 }
     foreach(file; files)
