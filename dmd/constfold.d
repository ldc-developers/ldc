--- conflicted
+++ resolved
@@ -49,45 +49,6 @@
     return e;
 }
 
-<<<<<<< HEAD
-/************************************
- * Returns:
- *    true if e is a constant
- */
-int isConst(Expression e)
-{
-    //printf("Expression::isConst(): %s\n", e.toChars());
-    switch (e.op)
-    {
-    case EXP.int64:
-    case EXP.float64:
-    case EXP.complex80:
-        return 1;
-    case EXP.null_:
-        return 0;
-    case EXP.symbolOffset:
-version (IN_LLVM)
-{
-        import gen.dpragma : LDCPragma;
-
-        // We don't statically know anything about the address of a weak symbol
-        // if there is no offset. With an offset, we can at least say that it is
-        // non-zero.
-        SymOffExp soe = cast(SymOffExp) e;
-        if (soe.var.llvmInternal == LDCPragma.LLVMextern_weak && !soe.offset)
-        {
-            return 0;
-        }
-}
-        return 2;
-    default:
-        return 0;
-    }
-    assert(0);
-}
-
-=======
->>>>>>> e8657dd3
 /**********************************
  * Initialize a EXP.cantExpression Expression.
  * Params:
