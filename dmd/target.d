--- conflicted
+++ resolved
@@ -378,11 +378,8 @@
 {
     CPU cpu;                // CPU instruction set to target
     bool isX86_64;          // generate 64 bit code for x86_64; true by default for 64 bit dmd
-<<<<<<< HEAD
-}
-=======
     bool isX86;             // generate 32 bit Intel x86 code
->>>>>>> bc070962
+}
     bool isLP64;            // pointers are 64 bits
 
     // Environmental
