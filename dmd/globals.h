--- conflicted
+++ resolved
@@ -98,24 +98,6 @@
     enabled  = 2,  /// Specified as `-preview=`
 };
 
-<<<<<<< HEAD
-#if IN_LLVM
-enum class LinkonceTemplates : char
-{
-    no,        // non-discardable weak_odr linkage
-    yes,       // discardable linkonce_odr linkage + lazily and recursively define all referenced instantiated symbols in each object file (define-on-declare)
-    aggressive // be more aggressive wrt. speculative instantiations - don't append to module members and skip needsCodegen() culling; rely on define-on-declare.
-};
-
-enum class DLLImport : char
-{
-    none,
-    defaultLibsOnly, // only symbols from druntime/Phobos
-    all
-};
-#endif
-
-=======
 /// Different identifier tables specifiable by CLI
 enum class CLIIdentifierTable : unsigned char
 {
@@ -126,7 +108,22 @@
     All      = 4, /// The least restrictive set of all other tables
 };
 
->>>>>>> 8c50d6bb
+#if IN_LLVM
+enum class LinkonceTemplates : char
+{
+    no,        // non-discardable weak_odr linkage
+    yes,       // discardable linkonce_odr linkage + lazily and recursively define all referenced instantiated symbols in each object file (define-on-declare)
+    aggressive // be more aggressive wrt. speculative instantiations - don't append to module members and skip needsCodegen() culling; rely on define-on-declare.
+};
+
+enum class DLLImport : char
+{
+    none,
+    defaultLibsOnly, // only symbols from druntime/Phobos
+    all
+};
+#endif
+
 struct Output
 {
     /// Configuration for the compiler generator
