
/* Compiler implementation of the D programming language
 * Copyright (C) 1999-2024 by The D Language Foundation, All Rights Reserved
 * written by Walter Bright
 * https://www.digitalmars.com
 * Distributed under the Boost Software License, Version 1.0.
 * https://www.boost.org/LICENSE_1_0.txt
 * https://github.com/dlang/dmd/blob/master/src/dmd/globals.h
 */

#pragma once

#include "root/dcompat.h"
#include "root/ctfloat.h"
#include "common/outbuffer.h"
#include "root/filename.h"
#include "compiler.h"

#if IN_LLVM
#if LDC_LLVM_VER < 1700
#include "llvm/ADT/Triple.h"
#else
#include "llvm/TargetParser/Triple.h"
#endif

enum OUTPUTFLAG
{
    OUTPUTFLAGno,
    OUTPUTFLAGdefault, // for the .o default
    OUTPUTFLAGset      // for -output
};
#endif

// Can't include arraytypes.h here, need to declare these directly.
template <typename TYPE> struct Array;

class ErrorSink;
class FileManager;
struct Loc;

typedef unsigned char Diagnostic;
enum
{
    DIAGNOSTICerror,  // generate an error
    DIAGNOSTICinform, // generate a warning
    DIAGNOSTICoff     // disable diagnostic
};

enum class MessageStyle : unsigned char
{
    digitalmars, // file(line,column): message
    gnu          // file:line:column: message
};

// The state of array bounds checking
typedef unsigned char CHECKENABLE;
enum
{
    CHECKENABLEdefault, // initial value
    CHECKENABLEoff,     // never do bounds checking
    CHECKENABLEon,      // always do bounds checking
    CHECKENABLEsafeonly // do bounds checking only in @safe functions
};

typedef unsigned char CHECKACTION;
enum
{
    CHECKACTION_D,        // call D assert on failure
    CHECKACTION_C,        // call C assert on failure
    CHECKACTION_halt,     // cause program halt on failure
    CHECKACTION_context   // call D assert with the error context on failure
};

enum JsonFieldFlags
{
    none         = 0,
    compilerInfo = (1 << 0),
    buildInfo    = (1 << 1),
    modules      = (1 << 2),
    semantics    = (1 << 3)
};

enum CppStdRevision
{
    CppStdRevisionCpp98 = 199711,
    CppStdRevisionCpp11 = 201103,
    CppStdRevisionCpp14 = 201402,
    CppStdRevisionCpp17 = 201703,
    CppStdRevisionCpp20 = 202002
};

/// Trivalent boolean to represent the state of a `revert`able change
enum class FeatureState : unsigned char
{
    default_ = 0,  /// Not specified by the user
    disabled = 1,  /// Specified as `-revert=`
    enabled  = 2,  /// Specified as `-preview=`
};

#if IN_LLVM
enum class LinkonceTemplates : char
{
    no,        // non-discardable weak_odr linkage
    yes,       // discardable linkonce_odr linkage + lazily and recursively define all referenced instantiated symbols in each object file (define-on-declare)
    aggressive // be more aggressive wrt. speculative instantiations - don't append to module members and skip needsCodegen() culling; rely on define-on-declare.
};

enum class DLLImport : char
{
    none,
    defaultLibsOnly, // only symbols from druntime/Phobos
    all
};
#endif

struct Output
{
    /// Configuration for the compiler generator
    d_bool doOutput;      // Output is enabled
    d_bool fullOutput;    // Generate comments for hidden declarations (for -HC),
                        // and don't strip the bodies of plain (non-template) functions (for -H)
    DString dir;   // write to directory 'dir'
    DString name;  // write to file 'name'
    Array<const char*> files; // Other files associated with this output,
                                // e.g. macro include files for Ddoc, dependencies for makedeps
    OutBuffer* buffer;  // if this output is buffered, this is the buffer
    int bufferLines;    // number of lines written to the buffer
};

/// Command line state related to printing uasage about other switches
struct Help
{
    d_bool manual;       // open browser on compiler manual
    d_bool usage;        // print usage and exit
    // print help of switch:
    d_bool mcpu;         // -mcpu
    d_bool transition;   // -transition
    d_bool check;        // -check
    d_bool checkAction;  // -checkaction
    d_bool revert;       // -revert
    d_bool preview;      // -preview
    d_bool externStd;    // -extern-std
    d_bool hc;           // -HC
};

struct Verbose
{
    d_bool verbose;           // verbose compile
    d_bool showColumns;       // print character (column) numbers in diagnostics
    d_bool tls;               // identify thread local variables
    d_bool templates;         // collect and list statistics on template instantiations
    // collect and list statistics on template instantiations origins.
    // TODO: make this an enum when we want to list other kinds of instances
    d_bool templatesListInstances;
    d_bool gc;                 // identify gc usage
    d_bool field;              // identify non-mutable field variables
    d_bool complex = true;     // identify complex/imaginary type usage
    d_bool vin;                // identify 'in' parameters
    d_bool showGaggedErrors;   // print gagged errors anyway
    d_bool printErrorContext;  // print errors with the error context (the error line in the source file)
    d_bool logo;               // print compiler logo
    d_bool color;              // use ANSI colors in console output
    d_bool cov;                // generate code coverage data
    MessageStyle messageStyle; // style of file/line annotations on messages
    unsigned errorLimit;
    unsigned errorSupplementLimit; // Limit the number of supplemental messages for each error (0 means unlimited)
    unsigned errorSupplementCount();
};

// Put command line switches in here
struct Param
{
    d_bool obj;           // write object file
    d_bool multiobj;      // break one object file into multiple ones
    d_bool trace;         // insert profiling hooks
    d_bool tracegc;       // instrument calls to 'new'
    d_bool vcg_ast;       // write-out codegen-ast
    Diagnostic useDeprecated;
    d_bool useUnitTests;  // generate unittest code
    d_bool useInline;     // inline expand functions
    d_bool release;       // build release version
    d_bool preservePaths; // true means don't strip path from source file
    Diagnostic warnings;
    d_bool cov;           // generate code coverage data
    unsigned char covPercent;   // 0..100 code coverage percentage required
    d_bool ctfe_cov;      // generate coverage data for ctfe
    d_bool ignoreUnsupportedPragmas;      // rather than error on them
    d_bool useModuleInfo; // generate runtime module information
    d_bool useTypeInfo;   // generate runtime type information
    d_bool useExceptions; // support exception handling
    d_bool useGC;         // support features that require the D runtime GC
    d_bool betterC;       // be a "better C" compiler; no dependency on D runtime
    d_bool addMain;       // add a default main() function
    d_bool allInst;       // generate code for all template instantiations
    d_bool bitfields;         // support C style bit fields
    CppStdRevision cplusplus;  // version of C++ name mangling to support

    Help help;
    Verbose v;

    // Options for `-preview=/-revert=`
    FeatureState useDIP25;       // implement https://wiki.dlang.org/DIP25
    FeatureState useDIP1000;     // implement https://dlang.org/spec/memory-safe-d.html#scope-return-params
    d_bool ehnogc;                 // use @nogc exception handling
    d_bool useDIP1021;             // implement https://github.com/dlang/DIPs/blob/master/DIPs/accepted/DIP1021.md
    FeatureState fieldwise;      // do struct equality testing field-wise rather than by memcmp()
    d_bool fixAliasThis;           // if the current scope has an alias this, check it before searching upper scopes
    FeatureState rvalueRefParam; // allow rvalues to be arguments to ref parameters
                                 // https://dconf.org/2019/talks/alexandrescu.html
                                 // https://gist.github.com/andralex/e5405a5d773f07f73196c05f8339435a
                                 // https://digitalmars.com/d/archives/digitalmars/D/Binding_rvalues_to_ref_parameters_redux_325087.html
                                 // Implementation: https://github.com/dlang/dmd/pull/9817
    FeatureState noSharedAccess; // read/write access to shared memory objects
    d_bool previewIn;              // `in` means `[ref] scope const`, accepts rvalues
    d_bool inclusiveInContracts;   // 'in' contracts of overridden methods must be a superset of parent contract
    d_bool shortenedMethods;       // allow => in normal function declarations
    d_bool fixImmutableConv;       // error on unsound immutable conversion - https://github.com/dlang/dmd/pull/14070
    d_bool fix16997;               // fix integral promotions for unary + - ~ operators
                                 // https://issues.dlang.org/show_bug.cgi?id=16997
    FeatureState dtorFields;     // destruct fields of partially constructed objects
                                 // https://issues.dlang.org/show_bug.cgi?id=14246
    FeatureState systemVariables; // limit access to variables marked @system from @safe code

    CHECKENABLE useInvariants;     // generate class invariant checks
    CHECKENABLE useIn;             // generate precondition checks
    CHECKENABLE useOut;            // generate postcondition checks
    CHECKENABLE useArrayBounds;    // when to generate code for array bounds checks
    CHECKENABLE useAssert;         // when to generate code for assert()'s
    CHECKENABLE useSwitchError;    // check for switches without a default
    CHECKENABLE boundscheck;       // state of -boundscheck switch

    CHECKACTION checkAction;       // action to take when bounds, asserts or switch defaults are violated

    DString  argv0;    // program name
    Array<const char *> modFileAliasStrings; // array of char*'s of -I module filename alias strings
    Array<const char *> imppath;     // array of char*'s of where to look for import modules
    Array<const char *> fileImppath; // array of char*'s of where to look for file import modules
    DString objdir;    // .obj/.lib file output directory
    DString objname;   // .obj file output name
    DString libname;   // .lib file output name

    Output ddoc;              // Generate embedded documentation comments
    Output dihdr;             // Generate `.di` 'header' files
    Output cxxhdr;            // Generate 'Cxx header' file
    Output json;              // Generate JSON file
    unsigned jsonFieldFlags;  // JSON field flags to include
    Output makeDeps;          // Generate make file dependencies
    Output mixinOut;          // write expanded mixins for debugging
    Output moduleDeps;        // Generate `.deps` module dependencies

    unsigned debuglevel;   // debug level
    unsigned versionlevel; // version level

    d_bool run;           // run resulting executable
    Strings runargs;    // arguments for executable

    Array<const char *> cppswitches; // preprocessor switches
    const char *cpp;                 // if not null, then this specifies the C preprocessor

    // Linker stuff
    Array<const char *> objfiles;
    Array<const char *> linkswitches;
    Array<bool> linkswitchIsForCC;
    Array<const char *> libfiles;
    Array<const char *> dllfiles;
    DString deffile;
    DString resfile;
    DString exefile;
    DString mapfile;

#if IN_LLVM
    // stuff which was extracted upstream into `driverParams` global:
    bool dll;               // generate shared dynamic library
    bool lib;               // write library file instead of object file(s)
    bool link = true;       // perform link
    bool oneobj;            // write one object file instead of multiple ones
    unsigned char symdebug; // insert debug symbolic information

    Array<const char *> bitcodeFiles; // LLVM bitcode files passed on cmdline

    // LDC stuff
    OUTPUTFLAG output_ll;
    OUTPUTFLAG output_mlir;
    OUTPUTFLAG output_bc;
    OUTPUTFLAG output_s;
    OUTPUTFLAG output_o;
    bool useInlineAsm;
    bool verbose_cg;
    bool fullyQualifiedObjectFiles;
    bool cleanupObjectFiles;

    // Profile-guided optimization:
    const char *datafileInstrProf; // Either the input or output file for PGO data

    const llvm::Triple *targetTriple;
    bool isUClibcEnvironment; // not directly supported by LLVM
    bool isNewlibEnvironment; // not directly supported by LLVM

    // Codegen cl options
    bool disableRedZone;
    unsigned dwarfVersion;

    unsigned hashThreshold; // MD5 hash symbols larger than this threshold (0 = no hashing)

    bool outputSourceLocations; // if true, output line tables.

    LinkonceTemplates linkonceTemplates; // -linkonce-templates

    // Windows-specific:
    bool dllexport;      // dllexport ~all defined symbols?
    DLLImport dllimport; // dllimport data symbols not defined in any root module?
#endif
};

struct structalign_t
{
    unsigned short value;
    d_bool pack;

    bool isDefault() const;
    void setDefault();
    bool isUnknown() const;
    void setUnknown();
    void set(unsigned value);
    unsigned get() const;
    bool isPack() const;
    void setPack(bool pack);
};

// magic value means "match whatever the underlying C compiler does"
// other values are all powers of 2
//#define STRUCTALIGN_DEFAULT ((structalign_t) ~0)

const DString mars_ext = "d";
const DString doc_ext  = "html";     // for Ddoc generated files
const DString ddoc_ext = "ddoc";     // for Ddoc macro include files
const DString dd_ext   = "dd";       // for Ddoc source files
const DString hdr_ext  = "di";       // for D 'header' import files
const DString json_ext = "json";     // for JSON files
const DString map_ext  = "map";      // for .map files
const DString c_ext    = "c";        // for C source files
const DString i_ext    = "i";        // for preprocessed C source file
#if IN_LLVM
const DString ll_ext = "ll";
const DString mlir_ext = "mlir";
const DString bc_ext = "bc";
const DString s_ext = "s";
#endif

struct CompileEnv
{
    uint32_t versionNumber;
    DString date;
    DString time;
    DString vendor;
    DString timestamp;
    d_bool previewIn;
    d_bool ddocOutput;
};

struct Global
{
    DString inifilename;

    const DString copyright;
    const DString written;
    Array<const char *> path;        // Array of char*'s which form the import lookup path
    Array<const char *> filePath;    // Array of char*'s which form the file import lookup path

    char datetime[26];       /// string returned by ctime()
    CompileEnv compileEnv;

    Param params;
    unsigned errors;         // number of errors reported so far
    unsigned warnings;       // number of warnings reported so far
    unsigned gag;            // !=0 means gag reporting of errors & warnings
    unsigned gaggedErrors;   // number of errors reported while gagged
    unsigned gaggedWarnings; // number of warnings reported while gagged

    void* console;         // opaque pointer to console for controlling text attributes

    Array<class Identifier*> versionids; // command line versions and predefined versions
    Array<class Identifier*> debugids;   // command line debug versions and predefined versions

    d_bool hasMainFunction;
    unsigned varSequenceNumber;

    FileManager* fileManager;
    ErrorSink* errorSink;       // where the error messages go
    ErrorSink* errorSinkNull;   // where the error messages disappear

<<<<<<< HEAD
#if IN_LLVM
    DString ldc_version;
    DString llvm_version;

    bool gaggedForInlining; // Set for functionSemantic3 for external inlining
                            // candidates

    unsigned recursionLimit; // number of recursive template expansions before abort
#endif

    FileName (*preprocess)(FileName, const Loc&, bool&, OutBuffer&);
=======
    DArray<unsigned char> (*preprocess)(FileName, const Loc&, OutBuffer&);
>>>>>>> 4cb9610b

    /* Start gagging. Return the current number of gagged errors
     */
    unsigned startGagging();

    /* End gagging, restoring the old gagged state.
     * Return true if errors occurred while gagged.
     */
    bool endGagging(unsigned oldGagged);

    /*  Increment the error count to record that an error
     *  has occurred in the current context. An error message
     *  may or may not have been printed.
     */
    void increaseErrorCount();

    void _init();

    /**
    Returns: the version as the number that would be returned for __VERSION__
    */
    unsigned versionNumber();

    /**
    Returns: the compiler version string.
    */
    const char * versionChars();
};

extern Global global;

// Because int64_t and friends may be any integral type of the correct size,
// we have to explicitly ask for the correct integer type to get the correct
// mangling with dmd. The #if logic here should match the mangling of
// Tint64 and Tuns64 in cppmangle.d.
#if __LP64__ && !(__APPLE__ && LDC_HOST_DigitalMars &&                         \
                  LDC_HOST_FE_VER >= 2079 && LDC_HOST_FE_VER <= 2081)
// Be careful not to care about sign when using dinteger_t
// use this instead of integer_t to
// avoid conflicts with system #include's
typedef unsigned long dinteger_t;
// Signed and unsigned variants
typedef long sinteger_t;
typedef unsigned long uinteger_t;
#else
typedef unsigned long long dinteger_t;
typedef long long sinteger_t;
typedef unsigned long long uinteger_t;
#endif

// file location
struct Loc
{
private:
    unsigned _linnum;
    unsigned _charnum;
    unsigned fileIndex;
public:
    static void set(bool showColumns, MessageStyle messageStyle);

    static bool showColumns;
    static MessageStyle messageStyle;

    Loc()
    {
        _linnum = 0;
        _charnum = 0;
        fileIndex = 0;
    }

    Loc(const char *filename, unsigned linnum, unsigned charnum)
    {
        this->linnum(linnum);
        this->charnum(charnum);
        this->filename(filename);
    }

    uint32_t charnum() const;
    uint32_t charnum(uint32_t num);
    uint32_t linnum() const;
    uint32_t linnum(uint32_t num);
    const char *filename() const;
    void filename(const char *name);

    const char *toChars(
        bool showColumns = Loc::showColumns,
        MessageStyle messageStyle = Loc::messageStyle) const;
    bool equals(const Loc& loc) const;
};

enum class LINK : uint8_t
{
    default_,
    d,
    c,
    cpp,
    windows,
    objc,
    system
};

enum class CPPMANGLE : uint8_t
{
    def,
    asStruct,
    asClass
};

enum class MATCH : int
{
    nomatch,       // no match
    convert,       // match with conversions
    constant,      // match with conversion to const
    exact          // exact match
};

enum class PINLINE : uint8_t
{
    default_,     // as specified on the command line
    never,        // never inline
    always        // always inline
};

enum class FileType : uint8_t
{
    d,    /// normal D source file
    dhdr, /// D header file (.di)
    ddoc, /// Ddoc documentation file (.dd)
    c,    /// C source file
};

typedef uinteger_t StorageClass;<|MERGE_RESOLUTION|>--- conflicted
+++ resolved
@@ -386,10 +386,7 @@
     unsigned varSequenceNumber;
 
     FileManager* fileManager;
-    ErrorSink* errorSink;       // where the error messages go
-    ErrorSink* errorSinkNull;   // where the error messages disappear
-
-<<<<<<< HEAD
+
 #if IN_LLVM
     DString ldc_version;
     DString llvm_version;
@@ -400,10 +397,10 @@
     unsigned recursionLimit; // number of recursive template expansions before abort
 #endif
 
-    FileName (*preprocess)(FileName, const Loc&, bool&, OutBuffer&);
-=======
+    ErrorSink* errorSink;       // where the error messages go
+    ErrorSink* errorSinkNull;   // where the error messages disappear
+
     DArray<unsigned char> (*preprocess)(FileName, const Loc&, OutBuffer&);
->>>>>>> 4cb9610b
 
     /* Start gagging. Return the current number of gagged errors
      */
