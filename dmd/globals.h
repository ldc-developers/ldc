
/* Compiler implementation of the D programming language
 * Copyright (C) 1999-2025 by The D Language Foundation, All Rights Reserved
 * written by Walter Bright
 * https://www.digitalmars.com
 * Distributed under the Boost Software License, Version 1.0.
 * https://www.boost.org/LICENSE_1_0.txt
 * https://github.com/dlang/dmd/blob/master/src/dmd/globals.h
 */

#pragma once

#include "root/dcompat.h"
#include "root/ctfloat.h"
#include "common/outbuffer.h"
#include "common/charactertables.h"
#include "root/filename.h"
#include "compiler.h"

#if IN_LLVM
#if LDC_LLVM_VER < 1700
#include "llvm/ADT/Triple.h"
#else
#include "llvm/TargetParser/Triple.h"
#endif

enum OUTPUTFLAG
{
    OUTPUTFLAGno,
    OUTPUTFLAGdefault, // for the .o default
    OUTPUTFLAGset      // for -output
};
#endif

// Can't include arraytypes.h here, need to declare these directly.
template <typename TYPE> struct Array;

class ErrorSink;
class FileManager;
struct Loc;

typedef unsigned char Diagnostic;
enum
{
    DIAGNOSTICerror,  // generate an error
    DIAGNOSTICinform, // generate a warning
    DIAGNOSTICoff     // disable diagnostic
};

enum class MessageStyle : unsigned char
{
    digitalmars, // file(line,column): message
    gnu,         // file:line:column: message
    sarif        // JSON SARIF output, see https://docs.oasis-open.org/sarif/sarif/v2.1.0/sarif-v2.1.0.html
};

// The state of array bounds checking
typedef unsigned char CHECKENABLE;
enum
{
    CHECKENABLEdefault, // initial value
    CHECKENABLEoff,     // never do bounds checking
    CHECKENABLEon,      // always do bounds checking
    CHECKENABLEsafeonly // do bounds checking only in @safe functions
};

typedef unsigned char CHECKACTION;
enum
{
    CHECKACTION_D,        // call D assert on failure
    CHECKACTION_C,        // call C assert on failure
    CHECKACTION_halt,     // cause program halt on failure
    CHECKACTION_context   // call D assert with the error context on failure
};

enum JsonFieldFlags
{
    none         = 0,
    compilerInfo = (1 << 0),
    buildInfo    = (1 << 1),
    modules      = (1 << 2),
    semantics    = (1 << 3)
};

enum CppStdRevision
{
    CppStdRevisionCpp98 = 199711,
    CppStdRevisionCpp11 = 201103,
    CppStdRevisionCpp14 = 201402,
    CppStdRevisionCpp17 = 201703,
    CppStdRevisionCpp20 = 202002
};

/// Trivalent boolean to represent the state of a `revert`able change
enum class FeatureState : unsigned char
{
    default_ = 0,  /// Not specified by the user
    disabled = 1,  /// Specified as `-revert=`
    enabled  = 2,  /// Specified as `-preview=`
};

/// Different identifier tables specifiable by CLI
enum class CLIIdentifierTable : unsigned char
{
    default_ = 0, /// Not specified by user
    C99      = 1, /// Tables from C99 standard
    C11      = 2, /// Tables from C11 standard
    UAX31    = 3, /// Tables from the Unicode Standard Annex 31: UNICODE IDENTIFIERS AND SYNTAX
    All      = 4, /// The least restrictive set of all other tables
};

<<<<<<< HEAD
#if IN_LLVM
enum class LinkonceTemplates : char
{
    no,        // non-discardable weak_odr linkage
    yes,       // discardable linkonce_odr linkage + lazily and recursively define all referenced instantiated symbols in each object file (define-on-declare)
    aggressive // be more aggressive wrt. speculative instantiations - don't append to module members and skip needsCodegen() culling; rely on define-on-declare.
};

enum class DLLImport : char
{
    none,
    defaultLibsOnly, // only symbols from druntime/Phobos
    all
};
#endif

=======
/// Specifies the mode for error printing
enum class ErrorPrintMode : unsigned char
{
    simpleError,        // Print errors without squiggles and carets
    printErrorContext,  // Print errors with the error line and caret
};

>>>>>>> 18e1b863
struct Output
{
    /// Configuration for the compiler generator
    d_bool doOutput;      // Output is enabled
    d_bool fullOutput;    // Generate comments for hidden declarations (for -HC),
                        // and don't strip the bodies of plain (non-template) functions (for -H)
    DString dir;   // write to directory 'dir'
    DString name;  // write to file 'name'
    Array<const char*> files; // Other files associated with this output,
                                // e.g. macro include files for Ddoc, dependencies for makedeps
    OutBuffer* buffer;  // if this output is buffered, this is the buffer
    int bufferLines;    // number of lines written to the buffer
};

/// Command line state related to printing uasage about other switches
struct Help
{
    d_bool manual;       // open browser on compiler manual
    d_bool usage;        // print usage and exit
    // print help of switch:
    d_bool mcpu;         // -mcpu
    d_bool transition;   // -transition
    d_bool check;        // -check
    d_bool checkAction;  // -checkaction
    d_bool revert;       // -revert
    d_bool preview;      // -preview
    d_bool externStd;    // -extern-std
    d_bool hc;           // -HC
};

struct Verbose
{
    d_bool verbose;           // verbose compile
    d_bool showColumns;       // print character (column) numbers in diagnostics
    d_bool tls;               // identify thread local variables
    d_bool templates;         // collect and list statistics on template instantiations
    // collect and list statistics on template instantiations origins.
    // TODO: make this an enum when we want to list other kinds of instances
    d_bool templatesListInstances;
    d_bool gc;                 // identify gc usage
    d_bool field;              // identify non-mutable field variables
    d_bool complex = true;     // identify complex/imaginary type usage
    d_bool vin;                // identify 'in' parameters
    d_bool showGaggedErrors;   // print gagged errors anyway
    d_bool logo;               // print compiler logo
    d_bool color;              // use ANSI colors in console output
    d_bool cov;                // generate code coverage data
    ErrorPrintMode errorPrintMode; // enum for error printing mode
    MessageStyle messageStyle; // style of file/line annotations on messages
    unsigned errorLimit;
    unsigned errorSupplementLimit; // Limit the number of supplemental messages for each error (0 means unlimited)
    unsigned errorSupplementCount();
};

struct ImportPathInfo
{
    const char* path;

    ImportPathInfo() : path(NULL) { }
    ImportPathInfo(const char* p) : path(p) { }
};

// Put command line switches in here
struct Param
{
    d_bool obj;           // write object file
    d_bool multiobj;      // break one object file into multiple ones
    d_bool trace;         // insert profiling hooks
    d_bool tracegc;       // instrument calls to 'new'
    d_bool vcg_ast;       // write-out codegen-ast
    Diagnostic useDeprecated;
    d_bool useUnitTests;  // generate unittest code
    d_bool useInline;     // inline expand functions
    d_bool release;       // build release version
    d_bool preservePaths; // true means don't strip path from source file
    Diagnostic useWarnings;
    d_bool cov;           // generate code coverage data
    unsigned char covPercent;   // 0..100 code coverage percentage required
    d_bool ctfe_cov;      // generate coverage data for ctfe
    d_bool ignoreUnsupportedPragmas;      // rather than error on them
    d_bool useModuleInfo; // generate runtime module information
    d_bool useTypeInfo;   // generate runtime type information
    d_bool useExceptions; // support exception handling
    d_bool useGC;         // support features that require the D runtime GC
    d_bool betterC;       // be a "better C" compiler; no dependency on D runtime
    d_bool addMain;       // add a default main() function
    d_bool allInst;       // generate code for all template instantiations
    d_bool bitfields;         // support C style bit fields
    CppStdRevision cplusplus;  // version of C++ name mangling to support

    Help help;
    Verbose v;

    // Options for `-preview=/-revert=`
    FeatureState useDIP25;       // implement https://wiki.dlang.org/DIP25
    FeatureState useDIP1000;     // implement https://dlang.org/spec/memory-safe-d.html#scope-return-params
    d_bool ehnogc;                 // use @nogc exception handling
    d_bool useDIP1021;             // implement https://github.com/dlang/DIPs/blob/master/DIPs/accepted/DIP1021.md
    FeatureState fieldwise;      // do struct equality testing field-wise rather than by memcmp()
    d_bool fixAliasThis;           // if the current scope has an alias this, check it before searching upper scopes
    FeatureState rvalueRefParam; // allow rvalues to be arguments to ref parameters
                                 // https://dconf.org/2019/talks/alexandrescu.html
                                 // https://gist.github.com/andralex/e5405a5d773f07f73196c05f8339435a
                                 // https://digitalmars.com/d/archives/digitalmars/D/Binding_rvalues_to_ref_parameters_redux_325087.html
                                 // Implementation: https://github.com/dlang/dmd/pull/9817
    FeatureState safer;          // safer by default (more @safe checks in unattributed code)
                                 // https://github.com/WalterBright/documents/blob/38f0a846726b571f8108f6e63e5e217b91421c86/safer.md

    FeatureState noSharedAccess; // read/write access to shared memory objects
    d_bool previewIn;              // `in` means `[ref] scope const`, accepts rvalues
    d_bool inclusiveInContracts;   // 'in' contracts of overridden methods must be a superset of parent contract
    d_bool shortenedMethods;       // allow => in normal function declarations
    d_bool fixImmutableConv;       // error on unsound immutable conversion - https://github.com/dlang/dmd/pull/14070
    d_bool fix16997;               // fix integral promotions for unary + - ~ operators
                                 // https://issues.dlang.org/show_bug.cgi?id=16997
    FeatureState dtorFields;     // destruct fields of partially constructed objects
                                 // https://issues.dlang.org/show_bug.cgi?id=14246
    FeatureState systemVariables; // limit access to variables marked @system from @safe code

    CHECKENABLE useInvariants;     // generate class invariant checks
    CHECKENABLE useIn;             // generate precondition checks
    CHECKENABLE useOut;            // generate postcondition checks
    CHECKENABLE useArrayBounds;    // when to generate code for array bounds checks
    CHECKENABLE useAssert;         // when to generate code for assert()'s
    CHECKENABLE useSwitchError;    // check for switches without a default
    CHECKENABLE boundscheck;       // state of -boundscheck switch

    CHECKACTION checkAction;       // action to take when bounds, asserts or switch defaults are violated

    CLIIdentifierTable dIdentifierTable;
    CLIIdentifierTable cIdentifierTable;

    DString  argv0;    // program name
    Array<const char *> modFileAliasStrings; // array of char*'s of -I module filename alias strings
    Array<ImportPathInfo> imppath;     // array of import path information of where to look for import modules
    Array<const char *> fileImppath; // array of char*'s of where to look for file import modules
    DString objdir;    // .obj/.lib file output directory
    DString objname;   // .obj file output name
    DString libname;   // .lib file output name

    Output ddoc;              // Generate embedded documentation comments
    Output dihdr;             // Generate `.di` 'header' files
    Output cxxhdr;            // Generate 'Cxx header' file
    Output json;              // Generate JSON file
    unsigned jsonFieldFlags;  // JSON field flags to include
    Output makeDeps;          // Generate make file dependencies
    Output mixinOut;          // write expanded mixins for debugging
    Output moduleDeps;        // Generate `.deps` module dependencies

    d_bool debugEnabled;   // -debug flag is passed

    d_bool run;           // run resulting executable
    Strings runargs;    // arguments for executable

    Array<const char *> cppswitches; // preprocessor switches
    const char *cpp;                 // if not null, then this specifies the C preprocessor

    // Linker stuff
    Array<const char *> objfiles;
    Array<const char *> linkswitches;
    Array<bool> linkswitchIsForCC;
    Array<const char *> libfiles;
    Array<const char *> dllfiles;
    DString deffile;
    DString resfile;
    DString exefile;
    DString mapfile;
<<<<<<< HEAD

#if IN_LLVM
    // stuff which was extracted upstream into `driverParams` global:
    bool dll;               // generate shared dynamic library
    bool lib;               // write library file instead of object file(s)
    bool link = true;       // perform link
    bool oneobj;            // write one object file instead of multiple ones
    unsigned char symdebug; // insert debug symbolic information

    Array<const char *> bitcodeFiles; // LLVM bitcode files passed on cmdline

    // LDC stuff
    OUTPUTFLAG output_ll;
    OUTPUTFLAG output_mlir;
    OUTPUTFLAG output_bc;
    OUTPUTFLAG output_s;
    OUTPUTFLAG output_o;
    bool useInlineAsm;
    bool verbose_cg;
    bool fullyQualifiedObjectFiles;
    bool cleanupObjectFiles;

    // Profile-guided optimization:
    const char *datafileInstrProf; // Either the input or output file for PGO data

    const llvm::Triple *targetTriple;
    bool isUClibcEnvironment; // not directly supported by LLVM
    bool isNewlibEnvironment; // not directly supported by LLVM

    // Codegen cl options
    bool disableRedZone;
    unsigned dwarfVersion;

    unsigned hashThreshold; // MD5 hash symbols larger than this threshold (0 = no hashing)

    bool outputSourceLocations; // if true, output line tables.

    LinkonceTemplates linkonceTemplates; // -linkonce-templates

    // Windows-specific:
    bool dllexport;      // dllexport ~all defined symbols?
    DLLImport dllimport; // dllimport data symbols not defined in any root module?
#endif
=======
    bool fullyQualifiedObjectFiles;
    bool timeTrace;
    uint32_t timeTraceGranularityUs;
    const char* timeTraceFile;
>>>>>>> 18e1b863
};

struct structalign_t
{
    unsigned short value;
    d_bool pack;

    bool isDefault() const;
    void setDefault();
    bool isUnknown() const;
    void setUnknown();
    void set(unsigned value);
    unsigned get() const;
    bool isPack() const;
    void setPack(bool pack);
};

// magic value means "match whatever the underlying C compiler does"
// other values are all powers of 2
//#define STRUCTALIGN_DEFAULT ((structalign_t) ~0)

const DString mars_ext = "d";
const DString doc_ext  = "html";     // for Ddoc generated files
const DString ddoc_ext = "ddoc";     // for Ddoc macro include files
const DString dd_ext   = "dd";       // for Ddoc source files
const DString hdr_ext  = "di";       // for D 'header' import files
const DString json_ext = "json";     // for JSON files
const DString map_ext  = "map";      // for .map files
const DString c_ext    = "c";        // for C source files
const DString i_ext    = "i";        // for preprocessed C source file
#if IN_LLVM
const DString ll_ext = "ll";
const DString mlir_ext = "mlir";
const DString bc_ext = "bc";
const DString s_ext = "s";
#endif

struct CompileEnv
{
    uint32_t versionNumber;
    DString date;
    DString time;
    DString vendor;
    DString timestamp;
    d_bool previewIn;
    d_bool transitionIn;
    d_bool ddocOutput;
    d_bool masm;
    IdentifierCharLookup cCharLookupTable;
    IdentifierCharLookup dCharLookupTable;
};

struct Global
{
    DString inifilename;

    const DString copyright;
    const DString written;
    Array<ImportPathInfo> path;        // Array of path informations which form the import lookup path
    Array<const char *> importPaths;   // Array of char*'s which form the import lookup path without metadata
    Array<const char *> filePath;      // Array of char*'s which form the file import lookup path

    char datetime[26];       /// string returned by ctime()
    CompileEnv compileEnv;

    Param params;
    unsigned errors;         // number of errors reported so far
    unsigned deprecations;   // number of deprecations reported so far
    unsigned warnings;       // number of warnings reported so far
    unsigned gag;            // !=0 means gag reporting of errors & warnings
    unsigned gaggedErrors;   // number of errors reported while gagged
    unsigned gaggedWarnings; // number of warnings reported while gagged

    void* console;         // opaque pointer to console for controlling text attributes

    Array<class Identifier*> versionids; // command line versions and predefined versions
    Array<class Identifier*> debugids;   // command line debug versions and predefined versions

    d_bool hasMainFunction;
    unsigned varSequenceNumber;

    FileManager* fileManager;

#if IN_LLVM
    DString ldc_version;
    DString llvm_version;

    bool gaggedForInlining; // Set for functionSemantic3 for external inlining
                            // candidates

    unsigned recursionLimit; // number of recursive template expansions before abort
#endif

    ErrorSink* errorSink;       // where the error messages go
    ErrorSink* errorSinkNull;   // where the error messages disappear

<<<<<<< HEAD
#if IN_LLVM
    FileName (*preprocess)(FileName, const Loc&, OutBuffer&);
#else
    DArray<unsigned char> (*preprocess)(FileName, const Loc&, OutBuffer&);
#endif

=======
    DArray<unsigned char> (*preprocess)(FileName, Loc, OutBuffer&);
>>>>>>> 18e1b863

    /* Start gagging. Return the current number of gagged errors
     */
    unsigned startGagging();

    /* End gagging, restoring the old gagged state.
     * Return true if errors occurred while gagged.
     */
    bool endGagging(unsigned oldGagged);

    /*  Increment the error count to record that an error
     *  has occurred in the current context. An error message
     *  may or may not have been printed.
     */
    void increaseErrorCount();

    void _init();

    /**
     * Indicate to stateful error sinks that no more errors can be produced.
     * This is to support error sinks that collect information to produce a
     * single (say) report.
     */
    void plugErrorSinks();

    /**
    Returns: the version as the number that would be returned for __VERSION__
    */
    unsigned versionNumber();

    /**
    Returns: the compiler version string.
    */
    const char * versionChars();
};

extern Global global;

// Because int64_t and friends may be any integral type of the correct size,
// we have to explicitly ask for the correct integer type to get the correct
// mangling with dmd. The #if logic here should match the mangling of
// Tint64 and Tuns64 in cppmangle.d.
#if __LP64__ && !(__APPLE__ && LDC_HOST_DigitalMars &&                         \
                  LDC_HOST_FE_VER >= 2079 && LDC_HOST_FE_VER <= 2081)
// Be careful not to care about sign when using dinteger_t
// use this instead of integer_t to
// avoid conflicts with system #include's
typedef unsigned long dinteger_t;
// Signed and unsigned variants
typedef long sinteger_t;
typedef unsigned long uinteger_t;
#else
typedef unsigned long long dinteger_t;
typedef long long sinteger_t;
typedef unsigned long long uinteger_t;
#endif

// file location
struct Loc
{
private:

    unsigned int index;

#if MARS && defined(__linux__) && defined(__i386__)
    unsigned int dummy;
#endif

public:
    static void set(bool showColumns, MessageStyle messageStyle);
    static Loc singleFilename(const char* const filename);

    static bool showColumns;
    static MessageStyle messageStyle;

    Loc()
    {
        index = 0;
    }

    uint32_t charnum() const;
    uint32_t linnum() const;
    const char *filename() const;

    const char *toChars(
        bool showColumns = Loc::showColumns,
        MessageStyle messageStyle = Loc::messageStyle) const;
    bool equals(Loc loc) const;
};

enum class LINK : uint8_t
{
    default_,
    d,
    c,
    cpp,
    windows,
    objc,
    system
};

enum class CPPMANGLE : uint8_t
{
    def,
    asStruct,
    asClass
};

enum class MATCH : int
{
    nomatch,       // no match
    convert,       // match with conversions
    constant,      // match with conversion to const
    exact          // exact match
};

enum class PINLINE : uint8_t
{
    default_,     // as specified on the command line
    never,        // never inline
    always        // always inline
};

enum class FileType : uint8_t
{
    d,    /// normal D source file
    dhdr, /// D header file (.di)
    ddoc, /// Ddoc documentation file (.dd)
    c,    /// C source file
};

typedef uinteger_t StorageClass;<|MERGE_RESOLUTION|>--- conflicted
+++ resolved
@@ -109,7 +109,13 @@
     All      = 4, /// The least restrictive set of all other tables
 };
 
-<<<<<<< HEAD
+/// Specifies the mode for error printing
+enum class ErrorPrintMode : unsigned char
+{
+    simpleError,        // Print errors without squiggles and carets
+    printErrorContext,  // Print errors with the error line and caret
+};
+
 #if IN_LLVM
 enum class LinkonceTemplates : char
 {
@@ -126,15 +132,6 @@
 };
 #endif
 
-=======
-/// Specifies the mode for error printing
-enum class ErrorPrintMode : unsigned char
-{
-    simpleError,        // Print errors without squiggles and carets
-    printErrorContext,  // Print errors with the error line and caret
-};
-
->>>>>>> 18e1b863
 struct Output
 {
     /// Configuration for the compiler generator
@@ -302,7 +299,7 @@
     DString resfile;
     DString exefile;
     DString mapfile;
-<<<<<<< HEAD
+    bool fullyQualifiedObjectFiles;
 
 #if IN_LLVM
     // stuff which was extracted upstream into `driverParams` global:
@@ -322,7 +319,6 @@
     OUTPUTFLAG output_o;
     bool useInlineAsm;
     bool verbose_cg;
-    bool fullyQualifiedObjectFiles;
     bool cleanupObjectFiles;
 
     // Profile-guided optimization:
@@ -345,13 +341,11 @@
     // Windows-specific:
     bool dllexport;      // dllexport ~all defined symbols?
     DLLImport dllimport; // dllimport data symbols not defined in any root module?
-#endif
-=======
-    bool fullyQualifiedObjectFiles;
+#else // !IN_LLVM
     bool timeTrace;
     uint32_t timeTraceGranularityUs;
     const char* timeTraceFile;
->>>>>>> 18e1b863
+#endif
 };
 
 struct structalign_t
@@ -448,16 +442,11 @@
     ErrorSink* errorSink;       // where the error messages go
     ErrorSink* errorSinkNull;   // where the error messages disappear
 
-<<<<<<< HEAD
 #if IN_LLVM
     FileName (*preprocess)(FileName, const Loc&, OutBuffer&);
 #else
-    DArray<unsigned char> (*preprocess)(FileName, const Loc&, OutBuffer&);
-#endif
-
-=======
     DArray<unsigned char> (*preprocess)(FileName, Loc, OutBuffer&);
->>>>>>> 18e1b863
+#endif
 
     /* Start gagging. Return the current number of gagged errors
      */
