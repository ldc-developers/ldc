/**
 * Interfacing with Objective-C.
 *
 * Specification: $(LINK2 https://dlang.org/spec/objc_interface.html, Interfacing to Objective-C)
 *
 * Copyright:   Copyright (C) 1999-2025 by The D Language Foundation, All Rights Reserved
 * Authors:     $(LINK2 https://www.digitalmars.com, Walter Bright)
 * License:     $(LINK2 https://www.boost.org/LICENSE_1_0.txt, Boost License 1.0)
 * Source:      $(LINK2 https://github.com/dlang/dmd/blob/master/compiler/src/dmd/objc.d, _objc.d)
 * Documentation:  https://dlang.org/phobos/dmd_objc.html
 * Coverage:    https://codecov.io/gh/dlang/dmd/src/master/compiler/src/dmd/objc.d
 */

module dmd.objc;

import dmd.aggregate;
import dmd.arraytypes;
import dmd.astenums;
import dmd.attrib;
import dmd.attribsem;
import dmd.cond;
import dmd.dclass;
import dmd.declaration;
import dmd.denum;
import dmd.dmodule;
import dmd.dscope;
import dmd.dstruct;
import dmd.dsymbol;
import dmd.dsymbolsem;
import dmd.errors;
import dmd.expression;
import dmd.expressionsem;
import dmd.func;
import dmd.hdrgen;
import dmd.id;
import dmd.identifier;
import dmd.location;
import dmd.mangle;
import dmd.mtype;
import dmd.root.array;
import dmd.common.outbuffer;
import dmd.root.stringtable;
import dmd.target;
import dmd.tokens;

struct ObjcSelector
{
    // MARK: Selector
    private __gshared StringTable!(ObjcSelector*) stringtable;
    private __gshared int incnum = 0;
    const(char)* stringvalue;
    size_t stringlen;
    size_t paramCount;

    extern (C++) static void _init()
    {
        stringtable._init();
    }

    extern (D) this(const(char)* sv, size_t len, size_t pcount) @safe
    {
        stringvalue = sv;
        stringlen = len;
        paramCount = pcount;
    }

    extern (D) static ObjcSelector* lookup(const(char)* s)
    {
        size_t len = 0;
        size_t pcount = 0;
        const(char)* i = s;
        while (*i != 0)
        {
            ++len;
            if (*i == ':')
                ++pcount;
            ++i;
        }
        return lookup(s, len, pcount);
    }

    extern (D) static ObjcSelector* lookup(const(char)* s, size_t len, size_t pcount)
    {
        auto sv = stringtable.update(s, len);
        ObjcSelector* sel = sv.value;
        if (!sel)
        {
            sel = new ObjcSelector(sv.toDchars(), len, pcount);
            sv.value = sel;
        }
        return sel;
    }

    static const(char)[] toPascalCase(const(char)[] id) {
        OutBuffer buf;
        char firstChar = id[0];
        if (firstChar >= 'a' && firstChar <= 'z')
            firstChar = cast(char)(firstChar - 'a' + 'A');

        buf.writeByte(firstChar);
        buf.writestring(id[1..$]);
        return cast(const(char)[])buf.extractSlice(false);
    }

    extern (C++) static ObjcSelector* create(FuncDeclaration fdecl)
    {
        OutBuffer buf;
        auto ftype = cast(TypeFunction)fdecl.type;
        const id = fdecl.ident.toString();
        const nparams = ftype.parameterList.length;

        // Special case: property setter
        if (ftype.isProperty && nparams == 1)
        {

            // Special case: "isXYZ:"
            if (id.length >= 2 && id[0..2] == "is")
            {
                buf.writestring("set");
                buf.write(toPascalCase(id[2..$]));
            }
            else
            {
                buf.writestring("set");
                buf.write(toPascalCase(id));
            }
            buf.writeByte(':');
            goto Lcomplete;
        }

        // write identifier in selector
        buf.write(id[]);

        // To make it easier to match the selectors of objects nicely,
        // the implementation has been replaced so that the parameter name followed by a colon
        // is used instead.
        // eg. void myFunction(int a, int b, int c) would be mangled to a selector as `myFunction:b:c:
        if (nparams > 1)
        {
            buf.writeByte(':');
            foreach(i; 1..nparams)
            {
                buf.write(ftype.parameterList[i].ident.toString());
                buf.writeByte(':');
            }
        }
        else if (nparams == 1)
        {
            buf.writeByte(':');
        }
    Lcomplete:
        buf.writeByte('\0');

        // the slice is not expected to include a terminating 0
        return lookup(cast(const(char)*)buf[].ptr, buf.length - 1, nparams);
    }

    extern (D) const(char)[] toString() const pure
    {
        return stringvalue[0 .. stringlen];
    }
}

private __gshared Objc _objc;

Objc objc()
{
    return _objc;
}


/**
 * Contains all data for a class declaration that is needed for the Objective-C
 * integration.
 */
extern (C++) struct ObjcClassDeclaration
{
    /// `true` if this class is a metaclass.
    bool isMeta = false;

    /// `true` if this class is externally defined.
    bool isExtern = false;

    /// `true` if this class is a Swift stub
    version(IN_LLVM) bool isSwiftStub = false;

    /// Name of this class.
    Identifier identifier;

    /// The class declaration this belongs to.
    ClassDeclaration classDeclaration;

    /// The metaclass of this class.
    ClassDeclaration metaclass;

    /// List of non-inherited methods.
    FuncDeclaration[] methodList;

    extern (D) this(ClassDeclaration classDeclaration) @safe
    {
        this.classDeclaration = classDeclaration;
    }

    bool isRootClass() const @safe
    {
        return classDeclaration.classKind == ClassKind.objc &&
            !metaclass &&
            !classDeclaration.baseClass;
    }
}

/**
 * Contains all data for a function declaration that is needed for the
 * Objective-C integration.
 */
extern (C++) struct ObjcFuncDeclaration
{
    /// The method selector (member functions only).
    ObjcSelector* selector;

    /// The implicit selector parameter.
    VarDeclaration selectorParameter;

    /// `true` if this function declaration is declared optional.
    bool isOptional;
}

// Should be an interface
extern(C++) abstract class Objc
{
    static void _init()
    {
        if (target.objc.supported)
            _objc = new Supported;
        else
            _objc = new Unsupported;
    }

    /**
     * Deinitializes the global state of the compiler.
     *
     * This can be used to restore the state set by `_init` to its original
     * state.
     */
    static void deinitialize()
    {
        _objc = _objc.init;
    }

    abstract void setObjc(ClassDeclaration cd);
    abstract void setObjc(InterfaceDeclaration);

    /**
     * Returns a pretty textual representation of the given class declaration.
     *
     * Params:
     *  classDeclaration = the class declaration to return the textual representation for
     *  qualifyTypes = `true` if types should be qualified in the result
     *
     * Returns: the textual representation
     */
    abstract const(char)* toPrettyChars(ClassDeclaration classDeclaration, bool qualifyTypes) const;

    abstract void setSelector(FuncDeclaration, Scope* sc);
    abstract void validateSelector(FuncDeclaration fd);
    abstract void checkLinkage(FuncDeclaration fd);

    /**
     * Returns `true` if the given function declaration is virtual.
     *
     * Function declarations with Objective-C linkage and which are static or
     * final are considered virtual.
     *
     * Params:
     *  fd = the function declaration to check if it's virtual
     *
     * Returns: `true` if the given function declaration is virtual
     */
    abstract bool isVirtual(const FuncDeclaration fd) const;

    /**
     * Marks the given function declaration as optional.
     *
     * A function declaration is considered optional if it's annotated with the
     * UDA: `@(core.attribute.optional)`. Only function declarations inside
     * interface declarations and with Objective-C linkage can be declared as
     * optional.
     *
     * Params:
     *  functionDeclaration = the function declaration to be set as optional
     *  sc = the scope from the semantic phase
     */
    abstract void setAsOptional(FuncDeclaration functionDeclaration, Scope* sc) const;

    /**
     * Marks the given class as a Swift stub class.
     *
     * Params:
     *  cd = the class declaration to set as a swift stub
     *  sc = the scope from the semantic phase
     */
    version(IN_LLVM)
    abstract void setAsSwiftStub(ClassDeclaration cd, Scope* sc) const;

    /**
     * Validates function declarations declared optional.
     *
     * Params:
     *  functionDeclaration = the function declaration to validate
     */
    abstract void validateOptional(FuncDeclaration functionDeclaration) const;

    /**
     * Gets the parent of the given function declaration.
     *
     * Handles Objective-C static member functions, which are virtual functions
     * of the metaclass, by returning the parent class declaration to the
     * metaclass.
     *
     * Params:
     *  fd = the function declaration to get the parent of
     *  cd = the current parent, i.e. the class declaration the given function
     *      declaration belongs to
     *
     * Returns: the parent
     */
    abstract ClassDeclaration getParent(FuncDeclaration fd,
        ClassDeclaration cd) const;

    /**
     * Adds the given function to the list of Objective-C methods.
     *
     * This list will later be used output the necessary Objective-C module info.
     *
     * Params:
     *  fd = the function declaration to be added to the list
     *  cd = the class declaration the function belongs to
     */
    abstract void addToClassMethodList(FuncDeclaration fd,
        ClassDeclaration cd) const;

    /**
     * Returns the `this` pointer of the given function declaration.
     *
     * This is only used for class/static methods. For instance methods, no
     * Objective-C specialization is necessary.
     *
     * Params:
     *  funcDeclaration = the function declaration to get the `this` pointer for
     *
     * Returns: the `this` pointer of the given function declaration, or `null`
     *  if the given function declaration is not an Objective-C method.
     */
    abstract inout(AggregateDeclaration) isThis(inout FuncDeclaration funcDeclaration) const;

    /**
     * Creates the selector parameter for the given function declaration.
     *
     * Objective-C methods has an extra hidden parameter that comes after the
     * `this` parameter. The selector parameter is of the Objective-C type `SEL`
     * and contains the selector which this method was called with.
     *
     * Params:
     *  fd = the function declaration to create the parameter for
     *  sc = the scope from the semantic phase
     *
     * Returns: the newly created selector parameter or `null` for
     *  non-Objective-C functions
     */
    abstract VarDeclaration createSelectorParameter(FuncDeclaration fd, Scope* sc) const;

    /**
     * Creates and sets the metaclass on the given class/interface declaration.
     *
     * Will only be performed on regular Objective-C classes, not on metaclasses.
     *
     * Params:
     *  classDeclaration = the class/interface declaration to set the metaclass on
     */
    abstract void setMetaclass(InterfaceDeclaration interfaceDeclaration, Scope* sc) const;

    /// ditto
    abstract void setMetaclass(ClassDeclaration classDeclaration, Scope* sc) const;

    /**
     * Returns Objective-C runtime metaclass of the given class declaration.
     *
     * `ClassDeclaration.ObjcClassDeclaration.metaclass` contains the metaclass
     * from the semantic point of view. This function returns the metaclass from
     * the Objective-C runtime's point of view. Here, the metaclass of a
     * metaclass is the root metaclass, not `null`. The root metaclass's
     * metaclass is itself.
     *
     * Params:
     *  classDeclaration = The class declaration to return the metaclass of
     *
     * Returns: the Objective-C runtime metaclass of the given class declaration
     */
    abstract ClassDeclaration getRuntimeMetaclass(ClassDeclaration classDeclaration) const;

    ///
    abstract void addSymbols(AttribDeclaration attribDeclaration,
        ClassDeclarations* classes, ClassDeclarations* categories) const;

    ///
    abstract void addSymbols(ClassDeclaration classDeclaration,
        ClassDeclarations* classes, ClassDeclarations* categories) const;

    /**
     * Issues a compile time error if the `.offsetof`/`.tupleof` property is
     * used on a field of an Objective-C class.
     *
     * To solve the fragile base class problem in Objective-C, fields have a
     * dynamic offset instead of a static offset. The compiler outputs a
     * statically known offset which later the dynamic loader can update, if
     * necessary, when the application is loaded. Due to this behavior it
     * doesn't make sense to be able to get the offset of a field at compile
     * time, because this offset might not actually be the same at runtime.
     *
     * To get the offset of a field that is correct at runtime, functionality
     * from the Objective-C runtime can be used instead.
     *
     * Params:
     *  expression = the `.offsetof`/`.tupleof` expression
     *  aggregateDeclaration = the aggregate declaration the field of the
     *      `.offsetof`/`.tupleof` expression belongs to
     *  type = the type of the receiver of the `.tupleof` expression
     *
     * See_Also:
     *  $(LINK2 https://en.wikipedia.org/wiki/Fragile_binary_interface_problem,
     *      Fragile Binary Interface Problem)
     *
     * See_Also:
     *  $(LINK2 https://developer.apple.com/documentation/objectivec/objective_c_runtime,
     *      Objective-C Runtime)
     */
    abstract void checkOffsetof(Expression expression, AggregateDeclaration aggregateDeclaration) const;

    /// ditto
    abstract void checkTupleof(Expression expression, TypeClass type) const;
}

extern(C++) private final class Unsupported : Objc
{
    extern(D) final this()
    {
<<<<<<< HEAD
static if (!IN_LLVM)
{
        ObjcGlue.initialize();
}
=======

>>>>>>> 0cf2de50
    }

    override void setObjc(ClassDeclaration cd)
    {
        .error(cd.loc, "%s `%s` Objective-C classes not supported", cd.kind, cd.toPrettyChars);
    }

    override void setObjc(InterfaceDeclaration id)
    {
        .error(id.loc, "%s `%s` Objective-C interfaces not supported", id.kind, id.toPrettyChars);
    }

    override const(char)* toPrettyChars(ClassDeclaration, bool qualifyTypes) const
    {
        assert(0, "Should never be called when Objective-C is not supported");
    }

    override void setSelector(FuncDeclaration, Scope*)
    {
        // noop
    }

    override void validateSelector(FuncDeclaration)
    {
        // noop
    }

    override void checkLinkage(FuncDeclaration)
    {
        // noop
    }

    override bool isVirtual(const FuncDeclaration) const
    {
        assert(0, "Should never be called when Objective-C is not supported");
    }

    override void setAsOptional(FuncDeclaration, Scope*) const
    {
        // noop
    }

    version(IN_LLVM)
    override void setAsSwiftStub(ClassDeclaration, Scope*) const
    {
        // noop
    }

    override void validateOptional(FuncDeclaration) const
    {
        // noop
    }

    override ClassDeclaration getParent(FuncDeclaration, ClassDeclaration cd) const
    {
        return cd;
    }

    override void addToClassMethodList(FuncDeclaration, ClassDeclaration) const
    {
        // noop
    }

    override inout(AggregateDeclaration) isThis(inout FuncDeclaration funcDeclaration) const
    {
        return null;
    }

    override VarDeclaration createSelectorParameter(FuncDeclaration, Scope*) const
    {
        return null;
    }

    override void setMetaclass(InterfaceDeclaration, Scope*) const
    {
        // noop
    }

    override void setMetaclass(ClassDeclaration, Scope*) const
    {
        // noop
    }

    override ClassDeclaration getRuntimeMetaclass(ClassDeclaration classDeclaration) const
    {
        assert(0, "Should never be called when Objective-C is not supported");
    }

    override void addSymbols(AttribDeclaration attribDeclaration,
        ClassDeclarations* classes, ClassDeclarations* categories) const
    {
        // noop
    }

    override void addSymbols(ClassDeclaration classDeclaration,
        ClassDeclarations* classes, ClassDeclarations* categories) const
    {
        // noop
    }

    override void checkOffsetof(Expression expression, AggregateDeclaration aggregateDeclaration) const
    {
        // noop
    }

    override void checkTupleof(Expression expression, TypeClass type) const
    {
        // noop
    }
}

extern(C++) private final class Supported : Objc
{
    extern(D) final this()
    {
        VersionCondition.addPredefinedGlobalIdent("D_ObjectiveC");

<<<<<<< HEAD
version (IN_LLVM) {} else
{
        ObjcGlue.initialize();
}
=======
>>>>>>> 0cf2de50
        ObjcSelector._init();
    }

    override void setObjc(ClassDeclaration cd)
    {
        cd.classKind = ClassKind.objc;
        cd.objc.isExtern = (cd.storage_class & STC.extern_) > 0;
        this.setAsSwiftStub(cd, cd._scope);
    }

    override void setObjc(InterfaceDeclaration id)
    {
        id.classKind = ClassKind.objc;
        id.objc.isExtern = true;
    }

    override const(char)* toPrettyChars(ClassDeclaration cd, bool qualifyTypes) const
    {
        return cd.parent.toPrettyChars(qualifyTypes);
    }

    override void setSelector(FuncDeclaration fd, Scope* sc)
    {
        foreachUda(fd, sc, (e) {
            if (!e.isStructLiteralExp())
                return 0;

            auto literal = e.isStructLiteralExp();
            assert(literal.sd);

            if (!isCoreUda(literal.sd, Id.udaSelector))
                return 0;

            if (fd.objc.selector)
            {
                .error(fd.loc, "%s `%s` can only have one Objective-C selector per method", fd.kind, fd.toPrettyChars);
                return 1;
            }

            assert(literal.elements.length == 1);
            auto se = (*literal.elements)[0].toStringExp();
            assert(se);

            fd.objc.selector = ObjcSelector.lookup(se.toUTF8(sc).peekString().ptr);

            return 0;
        });

        // Avoid attempting to generate selectors for template instances.
        if (fd.parent && fd.parent.isTemplateInstance())
            return;

        // No selector declared, generate one.
        if (fd._linkage == LINK.objc && !fd.objc.selector)
        {
            fd.objc.selector = ObjcSelector.create(fd);
        }
    }

    override void validateSelector(FuncDeclaration fd)
    {
        if (!fd.objc.selector)
            return;
        auto tf = cast(TypeFunction)fd.type;
        if (fd.objc.selector.paramCount != tf.parameterList.parameters.length)
            .error(fd.loc, "%s `%s` number of colons in Objective-C selector must match number of parameters", fd.kind, fd.toPrettyChars);
        if (fd.parent && fd.parent.isTemplateInstance())
            .error(fd.loc, "%s `%s` template cannot have an Objective-C selector attached", fd.kind, fd.toPrettyChars);
    }

    override void checkLinkage(FuncDeclaration fd)
    {
        if (fd._linkage != LINK.objc && fd.objc.selector)
            .error(fd.loc, "%s `%s` must have Objective-C linkage to attach a selector", fd.kind, fd.toPrettyChars);
    }

    override bool isVirtual(const FuncDeclaration fd) const
    in
    {
        assert(fd.selector);
        assert(fd.isMember);
    }
    do
    {
        if (fd.toParent.isInterfaceDeclaration && fd.isFinal)
            return false;

        // * final member functions are kept virtual with Objective-C linkage
        //   because the Objective-C runtime always use dynamic dispatch.
        // * static member functions are kept virtual too, as they represent
        //   methods of the metaclass.
        with (fd.visibility)
            return !(kind == Visibility.Kind.private_ || kind == Visibility.Kind.package_);
    }

    override void setAsOptional(FuncDeclaration fd, Scope* sc) const
    {
        const count = declaredAsOptionalCount(fd, sc);
        fd.objc.isOptional = count > 0;

        if (count > 1)
            .error(fd.loc, "%s `%s` can only declare a function as optional once", fd.kind, fd.toPrettyChars);
    }

    /// Returns: the number of times `fd` has been declared as optional.
    private int declaredAsOptionalCount(FuncDeclaration fd , Scope* sc) const
    {
        int count;

        foreachUda(fd, sc, (e) {
            if (!e.isTypeExp())
                return 0;

            auto typeExp = e.isTypeExp();

            if (typeExp.type.ty != Tenum)
                return 0;

            auto typeEnum = cast(TypeEnum) typeExp.type;

            if (isCoreUda(typeEnum.sym, Id.udaOptional))
                count++;

            return 0;
        });

        return count;
    }

    override void validateOptional(FuncDeclaration fd) const
    {
        if (!fd.objc.isOptional)
            return;

        if (fd._linkage != LINK.objc)
        {
            .error(fd.loc, "%s `%s` only functions with Objective-C linkage can be declared as optional", fd.kind, fd.toPrettyChars);

            const linkage = linkageToString(fd._linkage);

            errorSupplemental(fd.loc, "function is declared with %.*s linkage",
                cast(uint) linkage.length, linkage.ptr);
        }

        auto parent = fd.parent;

        if (parent && parent.isTemplateInstance())
        {
            .error(fd.loc, "%s `%s` template cannot be optional", fd.kind, fd.toPrettyChars);
            parent = parent.parent;
            assert(parent);
        }

        if (parent && !parent.isInterfaceDeclaration())
        {
            .error(fd.loc, "%s `%s` only functions declared inside interfaces can be optional", fd.kind, fd.toPrettyChars);
            errorSupplemental(fd.loc, "function is declared inside %s", fd.parent.kind);
        }
    }

    override ClassDeclaration getParent(FuncDeclaration fd, ClassDeclaration cd) const
    out(metaclass)
    {
        assert(metaclass);
    }
    do
    {
        if (cd.classKind == ClassKind.objc && fd.isStatic && !cd.objc.isMeta)
            return cd.objc.metaclass;

        return cd;
    }

    override void addToClassMethodList(FuncDeclaration fd, ClassDeclaration cd) const
    in
    {
        assert(fd.parent.isClassDeclaration);
    }
    do
    {
        if (cd.classKind != ClassKind.objc)
            return;

        if (!fd.objc.selector)
            return;

        assert(fd.isStatic ? cd.objc.isMeta : !cd.objc.isMeta);

        cd.objc.methodList ~= fd;
    }

    override inout(AggregateDeclaration) isThis(inout FuncDeclaration funcDeclaration) const
    {
        with(funcDeclaration)
        {
            if (!objc.selector)
                return null;

            // Use Objective-C class object as 'this'
            auto cd = isMember2().isClassDeclaration();

            if (cd.classKind == ClassKind.objc)
            {
                if (!cd.objc.isMeta)
                    return cd.objc.metaclass;
            }

            return null;
        }
    }

    override VarDeclaration createSelectorParameter(FuncDeclaration fd, Scope* sc) const
    in
    {
        assert(fd.selectorParameter is null);
    }
    do
    {
        if (!fd.objc.selector)
            return null;

        auto ident = Identifier.generateAnonymousId("_cmd");
        auto var = new VarDeclaration(fd.loc, Type.tvoidptr, ident, null);
        var.storage_class |= STC.parameter;
        var.dsymbolSemantic(sc);
        if (!sc.insert(var))
            assert(false);
        var.parent = fd;

        return var;
    }

    override void setMetaclass(InterfaceDeclaration interfaceDeclaration, Scope* sc) const
    {
        auto newMetaclass(Loc loc, BaseClasses* metaBases)
        {
            auto ident = createMetaclassIdentifier(interfaceDeclaration);
            return new InterfaceDeclaration(loc, ident, metaBases);
        }

        .setMetaclass!newMetaclass(interfaceDeclaration, sc);
    }

    override void setMetaclass(ClassDeclaration classDeclaration, Scope* sc) const
    {
        auto newMetaclass(Loc loc, BaseClasses* metaBases)
        {
            auto ident = createMetaclassIdentifier(classDeclaration);
            return new ClassDeclaration(loc, ident, metaBases, new Dsymbols(), 0);
        }

        .setMetaclass!newMetaclass(classDeclaration, sc);
    }

    override ClassDeclaration getRuntimeMetaclass(ClassDeclaration classDeclaration) const
    {
        if (!classDeclaration.objc.metaclass && classDeclaration.objc.isMeta)
        {
            if (classDeclaration.baseClass)
                return getRuntimeMetaclass(classDeclaration.baseClass);

            return classDeclaration;
        }
        return classDeclaration.objc.metaclass;
    }

    override void addSymbols(AttribDeclaration attribDeclaration,
        ClassDeclarations* classes, ClassDeclarations* categories) const
    {
        auto symbols = attribDeclaration.include(null);

        if (!symbols)
            return;

        foreach (symbol; *symbols)
            symbol.addObjcSymbols(classes, categories);
    }

    override void addSymbols(ClassDeclaration classDeclaration,
        ClassDeclarations* classes, ClassDeclarations* categories) const
    {
        with (classDeclaration)
            if (classKind == ClassKind.objc && !objc.isExtern && !objc.isMeta)
                classes.push(classDeclaration);
    }

    override void checkOffsetof(Expression expression, AggregateDeclaration aggregateDeclaration) const
    {
        if (aggregateDeclaration.classKind != ClassKind.objc)
            return;

        enum errorMessage = "no property `offsetof` for member `%s` of type " ~
            "`%s`";

        enum supplementalMessage = "`offsetof` is not available for members " ~
            "of Objective-C classes. Please use the Objective-C runtime instead";

        error(expression.loc, errorMessage, expression.toChars(),
            expression.type.toChars());
        errorSupplemental(expression.loc, supplementalMessage);
    }

    override void checkTupleof(Expression expression, TypeClass type) const
    {
        if (type.sym.classKind != ClassKind.objc)
            return;

        error(expression.loc, "no property `tupleof` for type `%s`", type.toChars());
        errorSupplemental(expression.loc, "`tupleof` is not available for members " ~
            "of Objective-C classes. Please use the Objective-C runtime instead");
    }

    version(IN_LLVM) {
        override void setAsSwiftStub(ClassDeclaration cd, Scope* sc) const
        {
            const count = declaredAsSwiftStubCount(cd, sc);
            cd.objc.isSwiftStub = count > 0;

            if (count > 1)
                .error(cd.loc, "%s `%s` can only declare a class as a swift stub once", cd.kind, cd.toPrettyChars);
        }

        /// Returns: the number of times `cd` has been declared as optional.
        private int declaredAsSwiftStubCount(ClassDeclaration cd, Scope* sc) const
        {
            int count;

            foreachUda(cd, sc, (e) {
                if (!e.isTypeExp())
                    return 0;

                auto typeExp = e.isTypeExp();

                if (typeExp.type.ty != Tenum)
                    return 0;

                auto typeEnum = cast(TypeEnum) typeExp.type;

                if (isCoreUda(typeEnum.sym, Id.udaSwiftStub))
                    count++;

                return 0;
            });

            return count;
        }
    }
}

/*
 * Creates and sets the metaclass on the given class/interface declaration.
 *
 * Will only be performed on regular Objective-C classes, not on metaclasses.
 *
 * Params:
 *  newMetaclass = a function that returns the metaclass to set. This should
 *      return the same type as `T`.
 *  classDeclaration = the class/interface declaration to set the metaclass on
 */
private void setMetaclass(alias newMetaclass, T)(T classDeclaration, Scope* sc)
if (is(T == ClassDeclaration) || is(T == InterfaceDeclaration))
{
    static if (is(T == ClassDeclaration))
        enum errorType = "class";
    else
        enum errorType = "interface";

    with (classDeclaration)
    {
        if (classKind != ClassKind.objc || objc.isMeta || objc.metaclass)
            return;

        if (!objc.identifier)
            objc.identifier = classDeclaration.ident;

        auto metaBases = new BaseClasses();

        foreach (base ; baseclasses.opSlice)
        {
            auto baseCd = base.sym;
            assert(baseCd);

            if (baseCd.classKind == ClassKind.objc)
            {
                assert(baseCd.objc.metaclass);
                assert(baseCd.objc.metaclass.objc.isMeta);
                assert(baseCd.objc.metaclass.type.ty == Tclass);

                auto metaBase = new BaseClass(baseCd.objc.metaclass.type);
                metaBase.sym = baseCd.objc.metaclass;
                metaBases.push(metaBase);
            }
            else
            {
                .error(classDeclaration.loc, "%s `%s` base " ~ errorType ~ " for an Objective-C " ~
                      errorType ~ " must be `extern (Objective-C)`", classDeclaration.kind, classDeclaration.toPrettyChars);
            }
        }

        objc.metaclass = newMetaclass(loc, metaBases);
        objc.metaclass.storage_class |= STC.static_;
        objc.metaclass.classKind = ClassKind.objc;
        objc.metaclass.objc.isMeta = true;
        objc.metaclass.objc.isExtern = objc.isExtern;
        objc.metaclass.objc.identifier = objc.identifier;

        if (baseClass)
            objc.metaclass.baseClass = baseClass.objc.metaclass;

        members.push(objc.metaclass);
        objc.metaclass.addMember(sc, classDeclaration);

        objc.metaclass.members = new Dsymbols();
        objc.metaclass.dsymbolSemantic(sc);
    }
}

private Identifier createMetaclassIdentifier(ClassDeclaration classDeclaration)
{
    const name = "class_" ~ classDeclaration.ident.toString ~ "_Meta";
    return Identifier.generateAnonymousId(name);
}<|MERGE_RESOLUTION|>--- conflicted
+++ resolved
@@ -444,14 +444,6 @@
 {
     extern(D) final this()
     {
-<<<<<<< HEAD
-static if (!IN_LLVM)
-{
-        ObjcGlue.initialize();
-}
-=======
-
->>>>>>> 0cf2de50
     }
 
     override void setObjc(ClassDeclaration cd)
@@ -569,13 +561,6 @@
     {
         VersionCondition.addPredefinedGlobalIdent("D_ObjectiveC");
 
-<<<<<<< HEAD
-version (IN_LLVM) {} else
-{
-        ObjcGlue.initialize();
-}
-=======
->>>>>>> 0cf2de50
         ObjcSelector._init();
     }
 
