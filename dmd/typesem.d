--- conflicted
+++ resolved
@@ -3316,11 +3316,7 @@
             goto default;
 
         case Tfunction:
-<<<<<<< HEAD
-            if (!type.nextOf())
-=======
             if (!type.nextOf()) // don't merge if return type is unknown
->>>>>>> 21bdb8c4
                 return type;
             goto default;
 
