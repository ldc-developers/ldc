/**
 * Does semantic analysis for functions.
 *
 * Specification: $(LINK2 https://dlang.org/spec/function.html, Functions)
 *
 * Copyright:   Copyright (C) 1999-2025 by The D Language Foundation, All Rights Reserved
 * Authors:     $(LINK2 https://www.digitalmars.com, Walter Bright)
 * License:     $(LINK2 https://www.boost.org/LICENSE_1_0.txt, Boost License 1.0)
 * Source:      $(LINK2 https://github.com/dlang/dmd/blob/master/compiler/src/dmd/funcsem.d, _funcsem.d)
 * Documentation:  https://dlang.org/phobos/dmd_funcsem.html
 * Coverage:    https://codecov.io/gh/dlang/dmd/src/master/compiler/src/dmd/funcsem.d
 */

module dmd.funcsem;

import core.stdc.stdio;

import dmd.aggregate;
import dmd.arraytypes;
import dmd.astenums;
import dmd.attrib;
import dmd.blockexit;
import dmd.gluelayer;
import dmd.dcast;
import dmd.dclass;
import dmd.declaration;
import dmd.delegatize;
import dmd.dinterpret;
import dmd.dmodule;
import dmd.dscope;
import dmd.dstruct;
import dmd.dsymbol;
import dmd.dsymbolsem;
import dmd.dtemplate;
import dmd.errors;
import dmd.escape;
import dmd.expression;
import dmd.func;
import dmd.globals;
import dmd.hdrgen;
import dmd.id;
import dmd.identifier;
import dmd.importc;
import dmd.init;
import dmd.location;
import dmd.mtype;
import dmd.mustuse;
import dmd.objc;
import dmd.opover;
import dmd.pragmasem;
import dmd.root.aav;
import dmd.common.outbuffer;
import dmd.rootobject;
import dmd.root.filename;
import dmd.root.string;
import dmd.root.stringtable;
import dmd.safe;
import dmd.semantic2;
import dmd.semantic3;
import dmd.statement;
import dmd.statementsem;
import dmd.target;
import dmd.templatesem;
import dmd.tokens;
import dmd.typesem;
import dmd.visitor;
import dmd.visitor.statement_rewrite_walker;

version (IN_GCC) {}
else version (IN_LLVM) {}
else version = MARS;

/* Tweak all return statements and dtor call for nrvo_var, for correct NRVO.
 */
extern (C++) final class NrvoWalker : StatementRewriteWalker
{
    alias visit = typeof(super).visit;
public:
    FuncDeclaration fd;
    Scope* sc;

    override void visit(ReturnStatement s)
    {
        // See if all returns are instead to be replaced with a goto returnLabel;
        if (fd.returnLabel)
        {
            /* Rewrite:
             *  return exp;
             * as:
             *  vresult = exp; goto Lresult;
             */
            auto gs = new GotoStatement(s.loc, Id.returnLabel);
            gs.label = fd.returnLabel;

            Statement s1 = gs;
            if (s.exp)
                s1 = new CompoundStatement(s.loc, new ExpStatement(s.loc, s.exp), gs);

            replaceCurrent(s1);
        }
    }

    override void visit(TryFinallyStatement s)
    {
        DtorExpStatement des;
        if (fd.isNRVO() && s.finalbody && (des = s.finalbody.isDtorExpStatement()) !is null &&
            fd.nrvo_var == des.var)
        {
            if (!(global.params.useExceptions && ClassDeclaration.throwable))
            {
                /* Don't need to call destructor at all, since it is nrvo
                 */
                replaceCurrent(s._body);
                s._body.accept(this);
                return;
            }

            /* Normally local variable dtors are called regardless exceptions.
             * But for nrvo_var, its dtor should be called only when exception is thrown.
             *
             * Rewrite:
             *      try { s.body; } finally { nrvo_var.edtor; }
             *      // equivalent with:
             *      //    s.body; scope(exit) nrvo_var.edtor;
             * as:
             *      try { s.body; } catch(Throwable __o) { nrvo_var.edtor; throw __o; }
             *      // equivalent with:
             *      //    s.body; scope(failure) nrvo_var.edtor;
             */
            Statement sexception = new DtorExpStatement(Loc.initial, fd.nrvo_var.edtor, fd.nrvo_var);
            Identifier id = Identifier.generateId("__o");

            Statement handler = new PeelStatement(sexception);
            if (sexception.blockExit(fd, null) & BE.fallthru)
            {
                auto ts = new ThrowStatement(Loc.initial, new IdentifierExp(Loc.initial, id));
                ts.internalThrow = true;
                handler = new CompoundStatement(Loc.initial, handler, ts);
            }

            auto catches = new Catches();
            auto ctch = new Catch(Loc.initial, getThrowable(), id, handler);
            ctch.internalCatch = true;
            ctch.catchSemantic(sc); // Run semantic to resolve identifier '__o'
            catches.push(ctch);

            Statement s2 = new TryCatchStatement(Loc.initial, s._body, catches);
            fd.hasNoEH = false;
            replaceCurrent(s2);
            s2.accept(this);
        }
        else
            StatementRewriteWalker.visit(s);
    }
}

/****************************************
 * Only one entry point function is allowed. Print error if more than one.
 * Params:
 *      fd = a "main" function
 * Returns:
 *      true if haven't seen "main" before
 */
extern (C++) bool onlyOneMain(FuncDeclaration fd)
{
    if (auto lastMain = FuncDeclaration.lastMain)
    {
        const format = (target.os == Target.OS.Windows)
            ? "only one entry point `main`, `WinMain` or `DllMain` is allowed"
            : "only one entry point `main` is allowed";
        error(fd.loc, format.ptr);
        errorSupplemental(lastMain.loc, "previously found `%s` here", lastMain.toFullSignature());
        return false;
    }
    FuncDeclaration.lastMain = fd;
    return true;
}

/**********************************
 * Main semantic routine for functions.
 */
void funcDeclarationSemantic(Scope* sc, FuncDeclaration funcdecl)
{
    version (none)
    {
        printf("FuncDeclaration::semantic(sc = %p, this = %p, '%s', linkage = %d)\n", sc, funcdecl, funcdecl.toPrettyChars(), sc.linkage);
        if (funcdecl.isFuncLiteralDeclaration())
            printf("\tFuncLiteralDeclaration()\n");
        printf("sc.parent = %s, parent = %s\n", sc.parent.toChars(), funcdecl.parent ? funcdecl.parent.toChars() : "");
        printf("type: %p, %s\n", funcdecl.type, funcdecl.type.toChars());
    }

    if (funcdecl.semanticRun != PASS.initial && funcdecl.isFuncLiteralDeclaration())
    {
        /* Member functions that have return types that are
         * forward references can have semantic() run more than
         * once on them.
         * See test\interface2.d, test20
         */
        return;
    }

    if (funcdecl.semanticRun >= PASS.semanticdone)
        return;
    assert(funcdecl.semanticRun <= PASS.semantic);
    funcdecl.semanticRun = PASS.semantic;

    if (funcdecl._scope)
    {
        sc = funcdecl._scope;
        funcdecl._scope = null;
    }

    if (!sc || funcdecl.errors)
        return;

    funcdecl.cppnamespace = sc.namespace;
    funcdecl.parent = sc.parent;
    Dsymbol parent = funcdecl.toParent();

    funcdecl.foverrides.setDim(0); // reset in case semantic() is being retried for this function

    funcdecl.storage_class |= sc.stc & ~STC.ref_;
    AggregateDeclaration ad = funcdecl.isThis();
    // Don't nest structs b/c of generated methods which should not access the outer scopes.
    // https://issues.dlang.org/show_bug.cgi?id=16627
    if (ad && !funcdecl.isGenerated())
    {
        funcdecl.storage_class |= ad.storage_class & (STC.TYPECTOR | STC.synchronized_);
        ad.makeNested();
    }
    if (sc.func)
        funcdecl.storage_class |= sc.func.storage_class & STC.disable;
    // Remove prefix storage classes silently.
    if ((funcdecl.storage_class & STC.TYPECTOR) && !(ad || funcdecl.isNested()))
        funcdecl.storage_class &= ~STC.TYPECTOR;

    auto tf = funcdecl.type.isTypeFunction();
    if ((funcdecl.storage_class & STC.auto_) && tf.isRef && !funcdecl.inferRetType)
    {
        if (!(funcdecl.storage_class & STC.autoref))
        {
            // @@@DEPRECATED_2.122@@@
            // Deprecated in 2.112, turn into an error in 2.122
            deprecation(funcdecl.loc, "`auto ref` return type must have `auto` and `ref` adjacent");
            funcdecl.storage_class |= STC.autoref;
        }
    }
    //printf("function storage_class = x%llx, sc.stc = x%llx, %x\n", storage_class, sc.stc, Declaration.isFinal());

    if (sc.traitsCompiles)
        funcdecl.skipCodegen = true;

    funcdecl._linkage = sc.linkage;
    if (sc.inCfile && funcdecl.isFuncLiteralDeclaration())
        funcdecl._linkage = LINK.d; // so they are uniquely mangled

    if (auto fld = funcdecl.isFuncLiteralDeclaration())
    {
        if (fld.treq)
        {
            Type treq = fld.treq;
            assert(treq.nextOf().ty == Tfunction);
            if (treq.ty == Tdelegate)
                fld.tok = TOK.delegate_;
            else if (treq.isPtrToFunction())
                fld.tok = TOK.function_;
            else
                assert(0);
            funcdecl._linkage = treq.nextOf().toTypeFunction().linkage;
        }
    }

    // evaluate pragma(inline)
    if (auto pragmadecl = sc.inlining)
        funcdecl.inlining = evalPragmaInline(pragmadecl.loc, sc, pragmadecl.args);

    funcdecl.visibility = sc.visibility;
    funcdecl.userAttribDecl = sc.userAttribDecl;
    checkGNUABITag(funcdecl, funcdecl._linkage);
    checkMustUseReserved(funcdecl);

version (IN_LLVM)
{
    funcdecl.emitInstrumentation = sc.emitInstrumentation;
}

    if (!funcdecl.originalType)
        funcdecl.originalType = funcdecl.type.syntaxCopy();

    if (sc.inCfile)
    {
        /* C11 allows a function to be declared with a typedef, D does not.
         */
        if (auto ti = funcdecl.type.isTypeIdentifier())
        {
            auto tj = ti.typeSemantic(funcdecl.loc, sc);
            if (auto tjf = tj.isTypeFunction())
            {
                /* Copy the type instead of just pointing to it,
                 * as we don't merge function types
                 */
                auto tjf2 = new TypeFunction(tjf.parameterList, tjf.next, tjf.linkage);
                funcdecl.type = tjf2;
                funcdecl.originalType = tjf2;
            }
        }
    }

    if (!getFunctionType(funcdecl))
        return;

    if (!funcdecl.type.deco)
    {
        sc = sc.push();
        sc.stc |= funcdecl.storage_class & (STC.disable | STC.deprecated_); // forward to function type

        if (sc.func)
        {
            /* If the nesting parent is pure without inference,
             * then this function defaults to pure too.
             *
             *  auto foo() pure {
             *    auto bar() {}     // become a weak purity function
             *    class C {         // nested class
             *      auto baz() {}   // become a weak purity function
             *    }
             *
             *    static auto boo() {}   // typed as impure
             *    // Even though, boo cannot call any impure functions.
             *    // See also Expression::checkPurity().
             *  }
             */
            if (tf.purity == PURE.impure && (funcdecl.isNested() || funcdecl.isThis()))
            {
                FuncDeclaration fd = null;
                for (Dsymbol p = funcdecl.toParent2(); p; p = p.toParent2())
                {
                    if (AggregateDeclaration adx = p.isAggregateDeclaration())
                    {
                        if (adx.isNested())
                            continue;
                        break;
                    }
                    if ((fd = p.isFuncDeclaration()) !is null)
                        break;
                }

                /* If the parent's purity is inferred, then this function's purity needs
                 * to be inferred first.
                 */
                if (fd && fd.isPureBypassingInference() >= PURE.weak && !funcdecl.isInstantiated())
                {
                    tf.purity = PURE.fwdref; // default to pure
                }
            }
        }

        if (tf.isRef)
            sc.stc |= STC.ref_;
        if (tf.isScopeQual)
            sc.stc |= STC.scope_;
        if (tf.isNothrow)
            sc.stc |= STC.nothrow_;
        if (tf.isNogc)
            sc.stc |= STC.nogc;
        if (tf.isProperty)
            sc.stc |= STC.property;
        if (tf.purity == PURE.fwdref)
            sc.stc |= STC.pure_;

        if (tf.trust != TRUST.default_)
        {
            sc.stc &= ~STC.safeGroup;
            if (tf.trust == TRUST.safe)
                sc.stc |= STC.safe;
            else if (tf.trust == TRUST.system)
                sc.stc |= STC.system;
            else if (tf.trust == TRUST.trusted)
                sc.stc |= STC.trusted;
        }

        if (funcdecl.isCtorDeclaration())
        {
            tf.isCtor = true;
            Type tret = ad.handleType();
            assert(tret);
            tret = tret.addStorageClass(funcdecl.storage_class | sc.stc);
            tret = tret.addMod(funcdecl.type.mod);
            tf.next = tret;
            if (ad.isStructDeclaration())
                sc.stc |= STC.ref_;
        }

        // 'return' on a non-static class member function implies 'scope' as well
        if (ad && ad.isClassDeclaration() && (tf.isReturn || sc.stc & STC.return_) && !(sc.stc & STC.static_))
            sc.stc |= STC.scope_;

        // If 'this' has no pointers, remove 'scope' as it has no meaning
        // Note: this is already covered by semantic of `VarDeclaration` and `TypeFunction`,
        // but existing code relies on `hasPointers()` being called here to resolve forward references:
        // https://github.com/dlang/dmd/pull/14232#issuecomment-1162906573
        if (sc.stc & STC.scope_ && ad && ad.isStructDeclaration() && !ad.type.hasPointers())
        {
            sc.stc &= ~STC.scope_;
            tf.isScopeQual = false;
            if (tf.isReturnScope)
            {
                sc.stc &= ~(STC.return_ | STC.returnScope);
                tf.isReturn = false;
                tf.isReturnScope = false;
            }
        }

        sc.linkage = funcdecl._linkage;

        if (!tf.isNaked() && !(funcdecl.isThis() || funcdecl.isNested()))
        {
            import core.bitop : popcnt;
            auto mods = MODtoChars(tf.mod);
            .error(funcdecl.loc, "%s `%s` without `this` cannot be `%s`", funcdecl.kind, funcdecl.toPrettyChars, mods);
            if (tf.next && tf.next.ty != Tvoid && popcnt(tf.mod) == 1)
                .errorSupplemental(funcdecl.loc,
                    "did you mean to use `%s(%s)` as the return type?", mods, tf.next.toChars());

            tf.mod = 0; // remove qualifiers
        }

        /* Apply const, immutable, wild and shared storage class
         * to the function type. Do this before type semantic.
         */
        auto stc = funcdecl.storage_class;
        if (funcdecl.type.isImmutable())
            stc |= STC.immutable_;
        if (funcdecl.type.isConst())
            stc |= STC.const_;
        if (funcdecl.type.isShared() || funcdecl.storage_class & STC.synchronized_)
            stc |= STC.shared_;
        if (funcdecl.type.isWild())
            stc |= STC.wild;
        funcdecl.type = funcdecl.type.addSTC(stc);

        funcdecl.type = funcdecl.type.typeSemantic(funcdecl.loc, sc);
        sc = sc.pop();
    }

    auto f = getFunctionType(funcdecl);
    if (!f)
        return;     // funcdecl's type is not a function

    {
        // Merge back function attributes into 'originalType'.
        // It's used for mangling, ddoc, and json output.
        TypeFunction tfo = funcdecl.originalType.toTypeFunction();
        tfo.mod = f.mod;
        tfo.isScopeQual = f.isScopeQual;
        tfo.isReturnInferred = f.isReturnInferred;
        tfo.isScopeInferred = f.isScopeInferred;
        tfo.isRef = f.isRef;
        tfo.isNothrow = f.isNothrow;
        tfo.isNogc = f.isNogc;
        tfo.isProperty = f.isProperty;
        tfo.purity = f.purity;
        tfo.trust = f.trust;

        funcdecl.storage_class &= ~(STC.TYPECTOR | STC.FUNCATTR);
    }

    // check pragma(crt_constructor) signature
    if (funcdecl.isCrtCtor || funcdecl.isCrtDtor)
    {
        const idStr = funcdecl.isCrtCtor ? "crt_constructor" : "crt_destructor";
        if (f.nextOf().ty != Tvoid)
            .error(funcdecl.loc, "%s `%s` must return `void` for `pragma(%s)`", funcdecl.kind, funcdecl.toPrettyChars, idStr.ptr);
        if (funcdecl._linkage != LINK.c && f.parameterList.length != 0)
            .error(funcdecl.loc, "%s `%s` must be `extern(C)` for `pragma(%s)` when taking parameters", funcdecl.kind, funcdecl.toPrettyChars, idStr.ptr);
        if (funcdecl.isThis())
            .error(funcdecl.loc, "%s `%s` cannot be a non-static member function for `pragma(%s)`", funcdecl.kind, funcdecl.toPrettyChars, idStr.ptr);
    }

    if (funcdecl.overnext && funcdecl.isCsymbol())
    {
        /* C does not allow function overloading, but it does allow
         * redeclarations of the same function. If .overnext points
         * to a redeclaration, ok. Error if it is an overload.
         */
        auto fnext = funcdecl.overnext.isFuncDeclaration();
        funcDeclarationSemantic(sc, fnext);
        auto fn = fnext.type.isTypeFunction();
        if (!fn || !cFuncEquivalence(f, fn))
        {
            .error(funcdecl.loc, "%s `%s` redeclaration with different type", funcdecl.kind, funcdecl.toPrettyChars);
            //printf("t1: %s\n", f.toChars());
            //printf("t2: %s\n", fn.toChars());
        }
        funcdecl.overnext = null;   // don't overload the redeclarations
    }

    if ((funcdecl.storage_class & STC.auto_) && !f.isRef && !funcdecl.inferRetType)
        .error(funcdecl.loc, "%s `%s` storage class `auto` has no effect if return type is not inferred", funcdecl.kind, funcdecl.toPrettyChars);

    if (f.isReturn && !funcdecl.needThis() && !funcdecl.isNested())
    {
        /* Non-static nested functions have a hidden 'this' pointer to which
         * the 'return' applies
         */
        if (sc.scopesym && sc.scopesym.isAggregateDeclaration())
            .error(funcdecl.loc, "%s `%s` `static` member has no `this` to which `return` can apply", funcdecl.kind, funcdecl.toPrettyChars);
        else
            error(funcdecl.loc, "top-level function `%s` has no `this` to which `return` can apply", funcdecl.toChars());
    }

    if (funcdecl.isAbstract() && !funcdecl.isVirtual())
    {
        const(char)* sfunc;
        if (funcdecl.isStatic())
            sfunc = "static";
        else if (funcdecl.visibility.kind == Visibility.Kind.private_ || funcdecl.visibility.kind == Visibility.Kind.package_)
            sfunc = visibilityToChars(funcdecl.visibility.kind);
        else
            sfunc = "final";
        .error(funcdecl.loc, "%s `%s` `%s` functions cannot be `abstract`", funcdecl.kind, funcdecl.toPrettyChars, sfunc);
    }

    if (funcdecl.isOverride() && !funcdecl.isVirtual() && !funcdecl.isFuncLiteralDeclaration())
    {
        Visibility.Kind kind = funcdecl.visible().kind;
        if ((kind == Visibility.Kind.private_ || kind == Visibility.Kind.package_) && funcdecl.isMember())
            .error(funcdecl.loc, "%s `%s` `%s` method is not virtual and cannot override", funcdecl.kind, funcdecl.toPrettyChars, visibilityToChars(kind));
        else
            .error(funcdecl.loc, "%s `%s` cannot override a non-virtual function", funcdecl.kind, funcdecl.toPrettyChars);
    }

    if (funcdecl.isAbstract() && funcdecl.isFinalFunc())
        .error(funcdecl.loc, "%s `%s` cannot be both `final` and `abstract`", funcdecl.kind, funcdecl.toPrettyChars);

    if (funcdecl.printf || funcdecl.scanf)
    {
        checkPrintfScanfSignature(funcdecl, f, sc);
    }

    if (auto id = parent.isInterfaceDeclaration())
    {
        funcdecl.storage_class |= STC.abstract_;
        if (funcdecl.isCtorDeclaration() || funcdecl.isPostBlitDeclaration() || funcdecl.isDtorDeclaration() || funcdecl.isInvariantDeclaration() || funcdecl.isNewDeclaration() || funcdecl.isDelete())
            .error(funcdecl.loc, "%s `%s` constructors, destructors, postblits, invariants, new and delete functions are not allowed in interface `%s`", funcdecl.kind, funcdecl.toPrettyChars, id.toChars());
        if (funcdecl.fbody && funcdecl.isVirtual())
            .error(funcdecl.loc, "%s `%s` function body only allowed in `final` functions in interface `%s`", funcdecl.kind, funcdecl.toPrettyChars, id.toChars());
    }

    if (UnionDeclaration ud = parent.isUnionDeclaration())
    {
        if (funcdecl.isPostBlitDeclaration() || funcdecl.isDtorDeclaration() || funcdecl.isInvariantDeclaration())
            .error(funcdecl.loc, "%s `%s` destructors, postblits and invariants are not allowed in union `%s`", funcdecl.kind, funcdecl.toPrettyChars, ud.toChars());
    }

    if (StructDeclaration sd = parent.isStructDeclaration())
    {
        if (funcdecl.isCtorDeclaration())
        {
            goto Ldone;
        }
    }

    if (ClassDeclaration cd = parent.isClassDeclaration())
    {
        switch (classFuncSemantic(cd, funcdecl, parent, sc, f))
        {
            case 0: break;
            case 1: goto Ldone;
            case 2: return;
            default: assert(0);
        }
    }
    else if (funcdecl.isOverride() && !parent.isTemplateInstance())
        .error(funcdecl.loc, "%s `%s` `override` only applies to class member functions", funcdecl.kind, funcdecl.toPrettyChars);

    if (auto ti = parent.isTemplateInstance)
    {
        objc.setSelector(funcdecl, sc);
        objc.setAsOptional(funcdecl, sc);
    }

    objc.validateSelector(funcdecl);
    objc.validateOptional(funcdecl);
    // Reflect this.type to f because it could be changed by findVtblIndex
    f = funcdecl.type.toTypeFunction();

Ldone:
    if (!funcdecl.fbody && !funcdecl.allowsContractWithoutBody())
        .error(funcdecl.loc, "%s `%s` `in` and `out` contracts can only appear without a body when they are virtual interface functions or abstract", funcdecl.kind, funcdecl.toPrettyChars);

    /* Do not allow template instances to add virtual functions
     * to a class.
     */
    if (funcdecl.isVirtual())
    {
        if (auto ti = parent.isTemplateInstance())
        {
            // Take care of nested templates
            while (1)
            {
                TemplateInstance ti2 = ti.tempdecl.parent.isTemplateInstance();
                if (!ti2)
                    break;
                ti = ti2;
            }

            // If it's a member template
            if (ClassDeclaration cd = ti.tempdecl.isClassMember())
            {
                .error(funcdecl.loc, "%s `%s` cannot use template to add virtual function to class `%s`", funcdecl.kind, funcdecl.toPrettyChars, cd.toChars());
            }
        }
    }

    funcdecl.checkMain();       // Check main() parameters and return type

    /* Purity and safety can be inferred for some functions by examining
     * the function body.
     */
    if (funcdecl.canInferAttributes(sc))
        funcdecl.initInferAttributes();

    funcdecl.semanticRun = PASS.semanticdone;

    /* Save scope for possible later use (if we need the
     * function internals)
     */
    funcdecl._scope = sc.copy();
    funcdecl._scope.setNoFree();

    __gshared bool printedMain = false; // semantic might run more than once
    if (global.params.v.verbose && !printedMain)
    {
        const(char)* type = funcdecl.isMain() ? "main" : funcdecl.isWinMain() ? "winmain" : funcdecl.isDllMain() ? "dllmain" : cast(const(char)*)null;
        Module mod = sc._module;

        if (type && mod)
        {
            printedMain = true;
            auto name = mod.srcfile.toChars();
            auto path = FileName.searchPath(global.importPaths, name, true);
            message("entry     %-10s\t%s", type, path ? path : name);
        }
    }

    if (funcdecl.fbody && sc._module.isRoot() &&
        (funcdecl.isMain() || funcdecl.isWinMain() || funcdecl.isDllMain() || funcdecl.isCMain()))
        global.hasMainFunction = true;

    if (funcdecl.fbody && funcdecl.isMain() && sc._module.isRoot())
    {
        // check if `_d_cmain` is defined
        bool cmainTemplateExists()
        {
            Dsymbol pscopesym;
            auto rootSymbol = sc.search(funcdecl.loc, Id.empty, pscopesym);
            if (auto moduleSymbol = rootSymbol.search(funcdecl.loc, Id.object))
                if (moduleSymbol.search(funcdecl.loc, Id.CMain))
                    return true;

            return false;
        }

        // Only mixin `_d_cmain` if it is defined
        if (cmainTemplateExists())
        {
            // add `mixin _d_cmain!();` to the declaring module
            auto tqual = new TypeIdentifier(funcdecl.loc, Id.CMain);
            auto tm = new TemplateMixin(funcdecl.loc, null, tqual, null);
            sc._module.members.push(tm);
        }
    }

    assert(funcdecl.type.ty != Terror || funcdecl.errors);

    // semantic for parameters' UDAs
    foreach (i, param; f.parameterList)
    {
        if (param && param.userAttribDecl)
            param.userAttribDecl.dsymbolSemantic(sc);
    }
}

/**
 Returns:
    0 if semantic analysis in `funcDeclarationSemantic` should continue as normal
    1 if it should skip over some analysis and `goto Ldone;`
    2 if `funcDeclarationSemantic` should return early because of forward refernce error or
        the derived class cd doesn't have its vtbl[] allocated yet
 */
private int classFuncSemantic(ClassDeclaration cd, FuncDeclaration funcdecl,
                              ref Dsymbol parent, Scope* sc, TypeFunction f)
{
    parent = cd = objc.getParent(funcdecl, cd);

    if (funcdecl.isCtorDeclaration())
    {
        return 1;
    }

    if (funcdecl.storage_class & STC.abstract_)
        cd.isabstract = ThreeState.yes;

    // if static function, do not put in vtbl[]
    if (!funcdecl.isVirtual())
    {
        //printf("\tnot virtual\n");
        return 1;
    }
    // Suppress further errors if the return type is an error
    if (funcdecl.type.nextOf() == Type.terror)
        return 1;

    bool may_override = false;
    for (size_t i = 0; i < cd.baseclasses.length; i++)
    {
        BaseClass* b = (*cd.baseclasses)[i];
        ClassDeclaration cbd = b.type.toBasetype().isClassHandle();
        if (!cbd)
            continue;
        for (size_t j = 0; j < cbd.vtbl.length; j++)
        {
            FuncDeclaration f2 = cbd.vtbl[j].isFuncDeclaration();
            if (!f2 || f2.ident != funcdecl.ident)
                continue;
            if (cbd.parent && cbd.parent.isTemplateInstance())
            {
                if (!functionSemantic(f2))
                    return 1;
            }
            may_override = true;
        }
    }
    if (may_override && funcdecl.type.nextOf() is null)
    {
        /* If same name function exists in base class but 'this' is auto return,
         * cannot find index of base class's vtbl[] to override.
         */
        .error(funcdecl.loc, "%s `%s` return type inference is not supported if may override base class function", funcdecl.kind, funcdecl.toPrettyChars);
    }

    /* Find index of existing function in base class's vtbl[] to override
     * (the index will be the same as in cd's current vtbl[])
     */
    int vi = cd.baseClass ? findVtblIndex(funcdecl, cd.baseClass.vtbl[]) : -1;

    bool doesoverride = false;
    switch (vi)
    {
    case -1:
    Lintro:
        /* Didn't find one, so
         * This is an 'introducing' function which gets a new
         * slot in the vtbl[].
         */

        // Verify this doesn't override previous final function
        if (cd.baseClass)
        {
            Dsymbol s = cd.baseClass.search(funcdecl.loc, funcdecl.ident);
            if (s)
            {
                if (auto f2 = s.isFuncDeclaration())
                {
                    f2 = f2.overloadExactMatch(funcdecl.type);
                    if (f2 && f2.isFinalFunc() && f2.visible().kind != Visibility.Kind.private_)
                        .error(funcdecl.loc, "%s `%s` cannot override `final` function `%s`", funcdecl.kind, funcdecl.toPrettyChars, f2.toPrettyChars());
                }
            }
        }

        /* These quirky conditions mimic what happens when virtual
           inheritance is implemented by producing a virtual base table
           with offsets to each of the virtual bases.
         */
        if (target.cpp.splitVBasetable && cd.classKind == ClassKind.cpp &&
            cd.baseClass && cd.baseClass.vtbl.length)
        {
            /* if overriding an interface function, then this is not
             * introducing and don't put it in the class vtbl[]
             */
            funcdecl.interfaceVirtual = overrideInterface(funcdecl);
            if (funcdecl.interfaceVirtual)
            {
                //printf("\tinterface function %s\n", toChars());
                cd.vtblFinal.push(funcdecl);
                goto Linterfaces;
            }
        }

        if (funcdecl.isFinalFunc())
        {
            // Don't check here, as it may override an interface function
            //if (isOverride())
            //    error("is marked as override, but does not override any function");
            cd.vtblFinal.push(funcdecl);
        }
        else
        {
            //printf("\tintroducing function %s\n", funcdecl.toChars());
            funcdecl.isIntroducing = true;
            if (cd.classKind == ClassKind.cpp && target.cpp.reverseOverloads)
            {
                /* Overloaded functions with same name are grouped and in reverse order.
                 * Search for first function of overload group, and insert
                 * funcdecl into vtbl[] immediately before it.
                 */
                funcdecl.vtblIndex = cast(int)cd.vtbl.length;
                bool found;
                foreach (const i, s; cd.vtbl)
                {
                    if (found)
                        // the rest get shifted forward
                        ++s.isFuncDeclaration().vtblIndex;
                    else if (s.ident == funcdecl.ident && s.parent == parent)
                    {
                        // found first function of overload group
                        funcdecl.vtblIndex = cast(int)i;
                        found = true;
                        ++s.isFuncDeclaration().vtblIndex;
                    }
                }
                cd.vtbl.insert(funcdecl.vtblIndex, funcdecl);

                debug foreach (const i, s; cd.vtbl)
                {
                    // a C++ dtor gets its vtblIndex later (and might even be added twice to the vtbl),
                    // e.g. when compiling druntime with a debug compiler, namely with core.stdcpp.exception.
                    if (auto fd = s.isFuncDeclaration())
                        assert(fd.vtblIndex == i ||
                               (cd.classKind == ClassKind.cpp && fd.isDtorDeclaration) ||
                               funcdecl.parent.isInterfaceDeclaration); // interface functions can be in multiple vtbls
                }
            }
            else
            {
                // Append to end of vtbl[]
                vi = cast(int)cd.vtbl.length;
                cd.vtbl.push(funcdecl);
                funcdecl.vtblIndex = vi;
            }
        }
        break;

    case -2:
        // can't determine because of forward references
        funcdecl.errors = true;
        return 2;

    default:
        {
            if (vi >= cd.vtbl.length)
            {
                /* the derived class cd doesn't have its vtbl[] allocated yet.
                 * https://issues.dlang.org/show_bug.cgi?id=21008
                 */
                .error(funcdecl.loc, "%s `%s` circular reference to class `%s`", funcdecl.kind, funcdecl.toPrettyChars, cd.toChars());
                funcdecl.errors = true;
                return 2;
            }
            FuncDeclaration fdv = cd.baseClass.vtbl[vi].isFuncDeclaration();
            FuncDeclaration fdc = cd.vtbl[vi].isFuncDeclaration();
            // This function is covariant with fdv

            if (fdc == funcdecl)
            {
                doesoverride = true;
                break;
            }

            auto vtf = getFunctionType(fdv);
            if (vtf.trust > TRUST.system && f.trust == TRUST.system)
                .error(funcdecl.loc, "%s `%s` cannot override `@safe` method `%s` with a `@system` attribute", funcdecl.kind, funcdecl.toPrettyChars,
                               fdv.toPrettyChars);

            if (fdc.toParent() == parent)
            {
                //printf("vi = %d,\tthis = %p %s %s @ [%s]\n\tfdc  = %p %s %s @ [%s]\n\tfdv  = %p %s %s @ [%s]\n",
                //        vi, this, this.toChars(), this.type.toChars(), this.loc.toChars(),
                //            fdc,  fdc .toChars(), fdc .type.toChars(), fdc .loc.toChars(),
                //            fdv,  fdv .toChars(), fdv .type.toChars(), fdv .loc.toChars());

                // fdc overrides fdv exactly, then this introduces new function.
                if (fdc.type.mod == fdv.type.mod && funcdecl.type.mod != fdv.type.mod)
                    goto Lintro;
            }

            if (fdv.isDeprecated && !funcdecl.isDeprecated)
                deprecation(funcdecl.loc, "`%s` is overriding the deprecated method `%s`",
                            funcdecl.toPrettyChars, fdv.toPrettyChars);

            // This function overrides fdv
            if (fdv.isFinalFunc())
                .error(funcdecl.loc, "%s `%s` cannot override `final` function `%s`", funcdecl.kind, funcdecl.toPrettyChars, fdv.toPrettyChars());

            if (!funcdecl.isOverride())
            {
                if (fdv.isFuture())
                {
                    deprecation(funcdecl.loc, "method `%s` implicitly overrides `@__future` base class method; rename the former",
                        funcdecl.toPrettyChars());
                    deprecationSupplemental(fdv.loc, "base method `%s` defined here",
                        fdv.toPrettyChars());
                    // Treat 'this' as an introducing function, giving it a separate hierarchy in the vtbl[]
                    goto Lintro;
                }
                else
                {
                    // https://issues.dlang.org/show_bug.cgi?id=17349
                    error(funcdecl.loc, "cannot implicitly override base class method `%s` with `%s`; add `override` attribute",
                          fdv.toPrettyChars(), funcdecl.toPrettyChars());
                }
            }
            doesoverride = true;
            if (fdc.toParent() == parent)
            {
                // If both are mixins, or both are not, then error.
                // If either is not, the one that is not overrides the other.
                bool thismixin = funcdecl.parent.isClassDeclaration() !is null;
                bool fdcmixin = fdc.parent.isClassDeclaration() !is null;
                if (thismixin == fdcmixin)
                {
                    .error(funcdecl.loc, "%s `%s` multiple overrides of same function", funcdecl.kind, funcdecl.toPrettyChars);
                }
                /*
                 * https://issues.dlang.org/show_bug.cgi?id=711
                 *
                 * If an overriding method is introduced through a mixin,
                 * we need to update the vtbl so that both methods are
                 * present.
                 */
                else if (thismixin)
                {
                    /* if the mixin introduced the overriding method, then reintroduce it
                     * in the vtbl. The initial entry for the mixined method
                     * will be updated at the end of the enclosing `if` block
                     * to point to the current (non-mixined) function.
                     */
                    auto vitmp = cast(int)cd.vtbl.length;
                    cd.vtbl.push(fdc);
                    fdc.vtblIndex = vitmp;
                }
                else if (fdcmixin)
                {
                    /* if the current overriding function is coming from a
                     * mixined block, then push the current function in the
                     * vtbl, but keep the previous (non-mixined) function as
                     * the overriding one.
                     */
                    auto vitmp = cast(int)cd.vtbl.length;
                    cd.vtbl.push(funcdecl);
                    funcdecl.vtblIndex = vitmp;
                    break;
                }
                else // fdc overrides fdv
                {
                    // this doesn't override any function
                    break;
                }
            }
            cd.vtbl[vi] = funcdecl;
            funcdecl.vtblIndex = vi;

            /* Remember which functions this overrides
             */
            funcdecl.foverrides.push(fdv);

            /* This works by whenever this function is called,
             * it actually returns tintro, which gets dynamically
             * cast to type. But we know that tintro is a base
             * of type, so we could optimize it by not doing a
             * dynamic cast, but just subtracting the isBaseOf()
             * offset if the value is != null.
             */

            if (fdv.tintro)
                funcdecl.tintro = fdv.tintro;
            else if (!funcdecl.type.equals(fdv.type))
            {
                auto tnext = funcdecl.type.nextOf();
                if (auto handle = tnext.isClassHandle())
                {
                    if (handle.semanticRun < PASS.semanticdone && !handle.isBaseInfoComplete())
                        handle.dsymbolSemantic(null);
                }
                /* Only need to have a tintro if the vptr
                 * offsets differ
                 */
                int offset;
                if (fdv.type.nextOf().isBaseOf(tnext, &offset))
                {
                    funcdecl.tintro = fdv.type;
                }
            }
            break;
        }
    }

    /* Go through all the interface bases.
     * If this function is covariant with any members of those interface
     * functions, set the tintro.
     */
Linterfaces:
    bool foundVtblMatch = false;

    for (ClassDeclaration bcd = cd; !foundVtblMatch && bcd; bcd = bcd.baseClass)
    {
        foreach (b; bcd.interfaces)
        {
            vi = findVtblIndex(funcdecl, b.sym.vtbl[]);
            switch (vi)
            {
            case -1:
                break;

            case -2:
                // can't determine because of forward references
                funcdecl.errors = true;
                return 2;

            default:
                {
                    auto fdv = cast(FuncDeclaration)b.sym.vtbl[vi];
                    Type ti = null;

                    foundVtblMatch = true;

                    /* Remember which functions this overrides
                     */
                    funcdecl.foverrides.push(fdv);

                    if (fdv.tintro)
                        ti = fdv.tintro;
                    else if (!funcdecl.type.equals(fdv.type))
                    {
                        /* Only need to have a tintro if the vptr
                         * offsets differ
                         */
                        int offset;
                        if (fdv.type.nextOf().isBaseOf(funcdecl.type.nextOf(), &offset))
                        {
                            ti = fdv.type;
                        }
                    }
                    if (ti)
                    {
                        if (funcdecl.tintro)
                        {
                            if (!funcdecl.tintro.nextOf().equals(ti.nextOf()) && !funcdecl.tintro.nextOf().isBaseOf(ti.nextOf(), null) && !ti.nextOf().isBaseOf(funcdecl.tintro.nextOf(), null))
                            {
                                .error(funcdecl.loc, "%s `%s` incompatible covariant types `%s` and `%s`", funcdecl.kind, funcdecl.toPrettyChars, funcdecl.tintro.toChars(), ti.toChars());
                            }
                        }
                        else
                        {
                            funcdecl.tintro = ti;
                        }
                    }
                }
            }
        }
    }
    if (foundVtblMatch)
    {
        goto L2;
    }

    if (!doesoverride && funcdecl.isOverride() && (funcdecl.type.nextOf() || !may_override))
    {
        BaseClass* bc = null;
        Dsymbol s = null;
        for (size_t i = 0; i < cd.baseclasses.length; i++)
        {
            bc = (*cd.baseclasses)[i];
            s = bc.sym.search_correct(funcdecl.ident);
            if (s)
                break;
        }

        if (s)
        {
            HdrGenState hgs;
            OutBuffer buf;

            auto fd = s.isFuncDeclaration();
            functionToBufferFull(cast(TypeFunction)(funcdecl.type), buf,
                new Identifier(funcdecl.toPrettyChars()), hgs, null);
            const(char)* funcdeclToChars = buf.peekChars();

            if (fd)
            {
                OutBuffer buf1;

                if (fd.ident == funcdecl.ident)
                    hgs.fullQual = true;

                // https://issues.dlang.org/show_bug.cgi?id=23745
                // If the potentially overridden function contains errors,
                // inform the user to fix that one first
                if (fd.errors)
                {
                    error(funcdecl.loc, "function `%s` does not override any function, did you mean to override `%s`?",
                        funcdecl.toChars(), fd.toPrettyChars());
                    errorSupplemental(fd.loc, "Function `%s` contains errors in its declaration, therefore it cannot be correctly overridden",
                        fd.toPrettyChars());
                }
                else if (fd.isFinalFunc())
                {
                    // When trying to override a final method, don't suggest it as a candidate(Issue #19613)
                    .error(funcdecl.loc, "%s `%s` does not override any function", funcdecl.kind, funcdecl.toPrettyChars);

                    // Look for a non-final method with the same name to suggest as an alternative
                    auto cdparent = fd.parent ? fd.parent.isClassDeclaration() : null;
                    if (cdparent)
                    {
                        Dsymbol nonFinalAlt = null;

                        auto overloadableSyms = cdparent.symtab.lookup(fd.ident);
                        if (overloadableSyms)
                        {
                            // Check each overload to find one that's not final
                            overloadApply(overloadableSyms, (Dsymbol s)
                            {
                                if (auto funcAlt = s.isFuncDeclaration())
                                {
                                    if (funcAlt != fd && !funcAlt.isFinalFunc())
                                    {
                                        nonFinalAlt = funcAlt;
                                        return 1;
                                    }
                                }
                                return 0;
                            });

                            // Provide a helpful suggestion if we found a viable alternative
                            if (nonFinalAlt)
                            {
                                auto funcAlt = nonFinalAlt.isFuncDeclaration();
                                OutBuffer buf2;
                                functionToBufferFull(cast(TypeFunction)(funcAlt.type), buf2,
                                    new Identifier(funcAlt.toPrettyChars()), hgs, null);
                                errorSupplemental(funcdecl.loc, "Did you mean to override `%s`?", buf2.peekChars());
                            }
                        }
                    }
                }
                else
                {
                    functionToBufferFull(cast(TypeFunction)(fd.type), buf1,
                        new Identifier(fd.toPrettyChars()), hgs, null);

                    error(funcdecl.loc, "function `%s` does not override any function, did you mean to override `%s`?",
                        funcdeclToChars, buf1.peekChars());

                    // Supplemental error for parameter scope differences
                    auto tf1 = cast(TypeFunction)funcdecl.type;
                    auto tf2 = cast(TypeFunction)fd.type;

                    if (tf1 && tf2)
                    {
                        auto params1 = tf1.parameterList;
                        auto params2 = tf2.parameterList;

                        if (params1.length == params2.length)
                        {
                            bool hasScopeDifference = false;

                            for (size_t i = 0; i < params1.length; i++)
                            {
                                auto p1 = params1[i];
                                auto p2 = params2[i];

                                if ((p1.storageClass & STC.scope_) == (p2.storageClass & STC.scope_))
                                    continue;

                                if (!(p2.storageClass & STC.scope_))
                                    continue;

                                if (!hasScopeDifference)
                                {
                                    // Intended signature
                                    errorSupplemental(funcdecl.loc, "Did you intend to override:");
                                    errorSupplemental(funcdecl.loc, "`%s`", buf1.peekChars());
                                    hasScopeDifference = true;
                                }
                                errorSupplemental(funcdecl.loc, "Parameter %d is missing `scope`",
                                cast(int)(i + 1));
                            }
                        }
                    }
               }
            }
            else
            {
                error(funcdecl.loc, "function `%s` does not override any function, did you mean to override %s `%s`?",
                    funcdeclToChars, s.kind, s.toPrettyChars());
                errorSupplemental(funcdecl.loc, "Functions are the only declarations that may be overridden");
            }
        }
        else
            .error(funcdecl.loc, "%s `%s` does not override any function", funcdecl.kind, funcdecl.toPrettyChars);
    }

L2:
    objc.setSelector(funcdecl, sc);
    objc.checkLinkage(funcdecl);
    objc.addToClassMethodList(funcdecl, cd);
    objc.setAsOptional(funcdecl, sc);

    /* Go through all the interface bases.
     * Disallow overriding any final functions in the interface(s).
     */
<<<<<<< HEAD
    if (funcdecl.canInferAttributes(sc))
        funcdecl.initInferAttributes();

    // LDC relies on semanticRun variable not being reset here
    if (!IN_LLVM || funcdecl.semanticRun < PASS.semanticdone)
       funcdecl.semanticRun = PASS.semanticdone;

    /* Save scope for possible later use (if we need the
     * function internals)
     */
    funcdecl._scope = sc.copy();
    funcdecl._scope.setNoFree();

    __gshared bool printedMain = false; // semantic might run more than once
    if (global.params.v.verbose && !printedMain)
=======
    foreach (b; cd.interfaces)
>>>>>>> 21bdb8c4
    {
        if (b.sym)
        {
            if (auto s = search_function(b.sym, funcdecl.ident))
            {
                if (auto f2 = s.isFuncDeclaration())
                {
                    f2 = f2.overloadExactMatch(funcdecl.type);
                    if (f2 && f2.isFinalFunc() && f2.visible().kind != Visibility.Kind.private_)
                        .error(funcdecl.loc, "%s `%s` cannot override `final` function `%s.%s`", funcdecl.kind, funcdecl.toPrettyChars, b.sym.toChars(), f2.toPrettyChars());
                }
            }
        }
    }

    if (funcdecl.isOverride)
    {
        if (funcdecl.storage_class & STC.disable)
            deprecation(funcdecl.loc,
                        "`%s` cannot be annotated with `@disable` because it is overriding a function in the base class",
                        funcdecl.toPrettyChars);

        if (funcdecl.isDeprecated && !(funcdecl.foverrides.length && funcdecl.foverrides[0].isDeprecated))
            deprecation(funcdecl.loc,
                        "`%s` cannot be marked as `deprecated` because it is overriding a function in the base class",
                        funcdecl.toPrettyChars);
    }
    return 0;
}

private TypeFunction getFunctionType(FuncDeclaration fd)
{
    if (auto tf = fd.type.isTypeFunction())
        return tf;

    if (!fd.type.isTypeError())
    {
        .error(fd.loc, "%s `%s` `%s` must be a function instead of `%s`", fd.kind, fd.toPrettyChars, fd.toChars(), fd.type.toChars());
        fd.type = Type.terror;
    }
    fd.errors = true;
    return null;
}

/*****************************************
 * Initialize for inferring the attributes of this function.
 */
private void initInferAttributes(FuncDeclaration fd)
{
    //printf("initInferAttributes() for %s (%s)\n", toPrettyChars(), ident.toChars());
    TypeFunction tf = fd.type.toTypeFunction();
    if (tf.purity == PURE.impure) // purity not specified
        fd.purityInprocess = true;

    if (tf.trust == TRUST.default_)
        fd.safetyInprocess = true;

    if (!tf.isNothrow)
        fd.nothrowInprocess = true;

    if (!tf.isNogc)
        fd.nogcInprocess = true;

    // Initialize for inferring STC.scope_
    fd.scopeInprocess = true;
}

/****************************************************
 * Resolve forward reference of function signature -
 * parameter types, return type, and attributes.
 * Params:
 *  fd = function declaration
 * Returns:
 *  false if any errors exist in the signature.
 */
public
bool functionSemantic(FuncDeclaration fd)
{
    //printf("functionSemantic() %p %s\n", this, toChars());
    if (!fd._scope)
        return !fd.errors;

    fd.cppnamespace = fd._scope.namespace;

    if (!fd.originalType) // semantic not yet run
    {
        TemplateInstance spec = fd.isSpeculative();
        const olderrs = global.errors;
        const oldgag = global.gag;
        if (global.gag && !spec)
            global.gag = 0;
        dsymbolSemantic(fd, fd._scope);
        global.gag = oldgag;
        if (spec && global.errors != olderrs)
            spec.errors = (global.errors - olderrs != 0);
        if (olderrs != global.errors) // if errors compiling this function
            return false;
    }

    // if inferring return type, sematic3 needs to be run
    // - When the function body contains any errors, we cannot assume
    //   the inferred return type is valid.
    //   So, the body errors should become the function signature error.
    if (fd.inferRetType && fd.type && !fd.type.nextOf())
        return fd.functionSemantic3();

    TemplateInstance ti;
    if (fd.isInstantiated() && !fd.isVirtualMethod() &&
        ((ti = fd.parent.isTemplateInstance()) is null || ti.isTemplateMixin() || ti.tempdecl.ident == fd.ident))
    {
        AggregateDeclaration ad = fd.isMemberLocal();
        if (ad && ad.sizeok != Sizeok.done)
        {
            /* Currently dmd cannot resolve forward references per methods,
             * then setting SIZOKfwd is too conservative and would break existing code.
             * So, just stop method attributes inference until ad.dsymbolSemantic() done.
             */
            //ad.sizeok = Sizeok.fwd;
        }
        else
            return fd.functionSemantic3() || !fd.errors;
    }

    if (fd.storage_class & STC.inference)
        return fd.functionSemantic3() || !fd.errors;

    return !fd.errors;
}

/****************************************************
 * Resolve forward reference of function body.
 * Returns false if any errors exist in the body.
 */
public
bool functionSemantic3(FuncDeclaration fd)
{
    if (fd.semanticRun < PASS.semantic3 && fd._scope)
    {
        /* Forward reference - we need to run semantic3 on this function.
         * If errors are gagged, and it's not part of a template instance,
         * we need to temporarily ungag errors.
         */
        TemplateInstance spec = fd.isSpeculative();
        const olderrs = global.errors;
        const oldgag = global.gag;
        if (global.gag && !spec && (!IN_LLVM || !global.gaggedForInlining))
            global.gag = 0;
        semantic3(fd, fd._scope);
        global.gag = oldgag;

        // If it is a speculatively-instantiated template, and errors occur,
        // we need to mark the template as having errors.
        if (spec && global.errors != olderrs)
            spec.errors = (global.errors - olderrs != 0);
        if (olderrs != global.errors) // if errors compiling this function
            return false;
    }

    return !fd.errors && !fd.hasSemantic3Errors();
}

// called from semantic3
/**
 * Creates and returns the hidden parameters for this function declaration.
 *
 * Hidden parameters include the `this` parameter of a class, struct or
 * nested function and the selector parameter for Objective-C methods.
 */
extern (D) void declareThis(FuncDeclaration fd, Scope* sc)
{
    const bool dualCtx = (fd.toParent2() != fd.toParentLocal());
    if (dualCtx)
        fd.hasDualContext = true;

    auto ad = fd.isThis();
    if (!dualCtx && !ad && !fd.isNested())
    {
        fd.vthis = null;
        fd.objc.selectorParameter = null;
        return;
    }

    Type addModStc(Type t)
    {
        return t.addMod(fd.type.mod).addStorageClass(fd.storage_class);
    }

    if (dualCtx || fd.isNested())
    {
        /* The 'this' for a nested function is the link to the
         * enclosing function's stack frame.
         * Note that nested functions and member functions are disjoint.
         */
        Type tthis = addModStc(dualCtx ?
                               Type.tvoidptr.sarrayOf(2).pointerTo() :
                               Type.tvoid.pointerTo());
        fd.vthis = new VarDeclaration(fd.loc, tthis, dualCtx ? Id.this2 : Id.capture, null);
        fd.vthis.storage_class |= STC.parameter | STC.nodtor;
    }
    else if (ad)
    {
        Type thandle = addModStc(ad.handleType());
        fd.vthis = new ThisDeclaration(fd.loc, thandle);
        fd.vthis.storage_class |= STC.parameter;
        if (thandle.ty == Tstruct)
        {
            fd.vthis.storage_class |= STC.ref_;
        }
    }

    if (auto tf = fd.type.isTypeFunction())
    {
        if (tf.isReturn)
            fd.vthis.storage_class |= STC.return_;
        if (tf.isScopeQual)
            fd.vthis.storage_class |= STC.scope_;
        if (tf.isReturnScope)
            fd.vthis.storage_class |= STC.returnScope;
    }

    fd.vthis.dsymbolSemantic(sc);
    if (!sc.insert(fd.vthis))
        assert(0);
    fd.vthis.parent = fd;
    if (ad)
        fd.objc.selectorParameter = .objc.createSelectorParameter(fd, sc);
}

/****************************************************
 * Check that this function type is properly resolved.
 * If not, report "forward reference error" and return true.
 */
extern (D) bool checkForwardRef(FuncDeclaration fd, Loc loc)
{
    if (!functionSemantic(fd))
        return true;

    /* No deco means the functionSemantic() call could not resolve
     * forward referenes in the type of this function.
     */
    if (!fd.type.deco)
    {
        bool inSemantic3 = (fd.inferRetType && fd.semanticRun >= PASS.semantic3);
        .error(loc, "forward reference to %s`%s`",
            (inSemantic3 ? "inferred return type of function " : "").ptr,
            fd.toChars());
        return true;
    }
    return false;
}

/*************************************************
 * Find index of function in vtbl[0..length] that
 * this function overrides.
 * Prefer an exact match to a covariant one.
 * Params:
 *      fd       = function
 *      vtbl     = vtable to use
 * Returns:
 *      -1      didn't find one
 *      -2      can't determine because of forward references
 */
int findVtblIndex(FuncDeclaration fd, Dsymbol[] vtbl)
{
    //printf("findVtblIndex() %s\n", toChars());
    import dmd.typesem : covariant;

    FuncDeclaration mismatch = null;
    STC mismatchstc = STC.none;
    int mismatchvi = -1;
    int exactvi = -1;
    int bestvi = -1;
    for (int vi = 0; vi < cast(int)vtbl.length; vi++)
    {
        FuncDeclaration fdv = vtbl[vi].isFuncDeclaration();
        if (!fdv || fdv.ident != fd.ident)
            continue;

        if (fd.type.equals(fdv.type)) // if exact match
        {
            if (fdv.parent.isClassDeclaration())
            {
                if (fdv.isFuture())
                {
                    bestvi = vi;
                    continue;           // keep looking
                }
                return vi; // no need to look further
            }

            if (exactvi >= 0)
            {
                .error(fd.loc, "%s `%s` cannot determine overridden function", fd.kind, fd.toPrettyChars);
                return exactvi;
            }
            exactvi = vi;
            bestvi = vi;
            continue;
        }

        STC stc = STC.none;
        const cov = fd.type.covariant(fdv.type, &stc);
        //printf("\tbaseclass cov = %d\n", cov);
        final switch (cov)
        {
        case Covariant.distinct:
            // types are distinct
            break;

        case Covariant.yes:
            bestvi = vi; // covariant, but not identical
            break;
            // keep looking for an exact match

        case Covariant.no:
            mismatchvi = vi;
            mismatchstc = stc;
            mismatch = fdv; // overrides, but is not covariant
            break;
            // keep looking for an exact match

        case Covariant.fwdref:
            return -2; // forward references
        }
    }
    if (fd._linkage == LINK.cpp && bestvi != -1)
    {
        STC stc = STC.none;
        FuncDeclaration fdv = vtbl[bestvi].isFuncDeclaration();
        assert(fdv && fdv.ident == fd.ident);
        if (fd.type.covariant(fdv.type, &stc, /*cppCovariant=*/true) == Covariant.no)
        {
            /* https://issues.dlang.org/show_bug.cgi?id=22351
             * Under D rules, `type` and `fdv.type` are covariant, but under C++ rules, they are not.
             * For now, continue to allow D covariant rules to apply when `override` has been used,
             * but issue a deprecation warning that this behaviour will change in the future.
             * Otherwise, follow the C++ covariant rules, which will create a new vtable entry.
             */
            if (fd.isOverride())
            {
                /* @@@DEPRECATED_2.110@@@
                 * After deprecation period has ended, be sure to remove this entire `LINK.cpp` branch,
                 * but also the `cppCovariant` parameter from Type.covariant, and update the function
                 * so that both `LINK.cpp` covariant conditions within are always checked.
                 */
                .deprecation(fd.loc, "overriding `extern(C++)` function `%s%s` with `const` qualified function `%s%s%s` is deprecated",
                             fdv.toPrettyChars(), fdv.type.toTypeFunction().parameterList.parametersTypeToChars(),
                              fd.toPrettyChars(),  fd.type.toTypeFunction().parameterList.parametersTypeToChars(), fd.type.modToChars());

                const char* where = fd.type.isNaked() ? "parameters" : "type";
                deprecationSupplemental(fd.loc, "Either remove `override`, or adjust the `const` qualifiers of the "
                                        ~ "overriding function %s", where);
            }
            else
            {
                // Treat as if Covariant.no
                mismatchvi = bestvi;
                mismatchstc = stc;
                mismatch = fdv;
                bestvi = -1;
            }
        }
    }
    if (bestvi == -1 && mismatch)
    {
        //type.print();
        //mismatch.type.print();
        //printf("%s %s\n", type.deco, mismatch.type.deco);
        //printf("stc = %llx\n", mismatchstc);
        if (mismatchstc)
        {
            // Fix it by modifying the type to add the storage classes
            fd.type = fd.type.addStorageClass(mismatchstc);
            bestvi = mismatchvi;
        }
    }
    return bestvi;
}

/*********************************
 * If function is a function in a base class,
 * return that base class.
 * Params:
 *  fd = function
 * Returns:
 *  base class if overriding, null if not
 */
BaseClass* overrideInterface(FuncDeclaration fd)
{
    for (ClassDeclaration cd = fd.toParent2().isClassDeclaration(); cd; cd = cd.baseClass)
    {
        foreach (b; cd.interfaces)
        {
            auto v = findVtblIndex(fd, b.sym.vtbl[]);
            if (v >= 0)
                return b;
        }
    }
    return null;
}

/// Flag used by $(LREF resolveFuncCall).
enum FuncResolveFlag : ubyte
{
    standard = 0,       /// issue error messages, solve the call.
    quiet = 1,          /// do not issue error message on no match, just return `null`.
    overloadOnly = 2,   /// only resolve overloads, i.e. do not issue error on ambiguous
                        /// matches and need explicit this.
    ufcs = 4,           /// trying to resolve UFCS call
}

/*******************************************
 * Given a symbol that could be either a FuncDeclaration or
 * a function template, resolve it to a function symbol.
 * Params:
 *      loc =           instantiation location
 *      sc =            instantiation scope
 *      s =             instantiation symbol
 *      tiargs =        initial list of template arguments
 *      tthis =         if !NULL, the `this` argument type
 *      argumentList =  arguments to function
 *      flags =         see $(LREF FuncResolveFlag).
 * Returns:
 *      if match is found, then function symbol, else null
 */
FuncDeclaration resolveFuncCall(Loc loc, Scope* sc, Dsymbol s,
    Objects* tiargs, Type tthis, ArgumentList argumentList, FuncResolveFlag flags)
{
    //printf("resolveFuncCall() %s\n", s.toChars());
    auto fargs = argumentList.arguments;
    if (!s)
        return null; // no match

    version (none)
    {
        printf("resolveFuncCall() %s)\n", s.toChars());
        if (tthis)
            printf("\tthis: %s\n", tthis.toChars());
        if (fargs)
        {
            for (size_t i = 0; i < fargs.length; i++)
            {
                Expression arg = (*fargs)[i];
                assert(arg.type);
                printf("\t%s: %s\n", arg.toChars(), arg.type.toChars());
            }
        }
    }

    if (tiargs && arrayObjectIsError(*tiargs))
        return null;
    if (fargs !is null)
        foreach (arg; *fargs)
            if (isError(arg))
                return null;

    MatchAccumulator m;
    functionResolve(m, s, loc, sc, tiargs, tthis, argumentList);
    auto orig_s = s;

    if (m.last > MATCH.nomatch && m.lastf)
    {
        if (m.count == 1) // exactly one match
        {
            if (!(flags & FuncResolveFlag.quiet))
                functionSemantic(m.lastf);
            return m.lastf;
        }
        if ((flags & FuncResolveFlag.overloadOnly) && !tthis && m.lastf.needThis())
        {
            return m.lastf;
        }
    }

    /* Failed to find a best match.
     * Do nothing or print error.
     */
    if (m.last == MATCH.nomatch)
    {
        // error was caused on matched function, not on the matching itself,
        // so return the function to produce a better diagnostic
        if (m.count == 1)
            return m.lastf;
    }

    // We are done at this point, as the rest of this function generate
    // a diagnostic on invalid match
    if (flags & FuncResolveFlag.quiet)
        return null;

    auto fd = s.isFuncDeclaration();
    auto od = s.isOverDeclaration();
    auto td = s.isTemplateDeclaration();
    if (td && td.funcroot)
        s = fd = td.funcroot;

    OutBuffer tiargsBuf;
    arrayObjectsToBuffer(tiargsBuf, tiargs);

    OutBuffer fargsBuf;
    fargsBuf.writeByte('(');
    argExpTypesToCBuffer(fargsBuf, fargs);
    fargsBuf.writeByte(')');
    if (tthis)
        tthis.modToBuffer(fargsBuf);

    // The call is ambiguous
    if (m.lastf && m.nextf)
    {
        TypeFunction tf1 = m.lastf.type.toTypeFunction();
        TypeFunction tf2 = m.nextf.type.toTypeFunction();
        const(char)* lastprms = parametersTypeToChars(tf1.parameterList);
        const(char)* nextprms = parametersTypeToChars(tf2.parameterList);

        string match = "";
        final switch (m.last)
        {
            case MATCH.convert:
                match = "after implicit conversions";
                break;
            case MATCH.constant:
                match = "after qualifier conversion";
                break;
            case MATCH.exact:
                match = "exactly";
                break;
            case MATCH.nomatch:
                assert(0);
        }

        .error(loc, "`%s.%s` called with argument types `%s` matches multiple overloads %.*s:\n%s:     `%s%s%s`\nand:\n%s:     `%s%s%s`",
            s.parent.toPrettyChars(), s.ident.toChars(),
            fargsBuf.peekChars(),
            match.fTuple.expand,
            m.lastf.loc.toChars(), m.lastf.toPrettyChars(), lastprms, tf1.modToChars(),
            m.nextf.loc.toChars(), m.nextf.toPrettyChars(), nextprms, tf2.modToChars());
        return null;
    }

    // no match, generate an error messages
    if (flags & FuncResolveFlag.ufcs)
    {
        auto arg = (*fargs)[0];
        .error(loc, "no property `%s` for `%s` of type `%s`", s.ident.toChars(), arg.toChars(), arg.type.toChars());
        .errorSupplemental(loc, "the following error occured while looking for a UFCS match");
    }

    if (!fd)
    {
        // all of overloads are templates
        if (td)
        {
            if (!od && !td.overnext)
            {
                .error(loc, "%s `%s` is not callable using argument types `!(%s)%s`",
                    td.kind(), td.ident.toChars(), tiargsBuf.peekChars(), fargsBuf.peekChars());

                checkNamedArgErrorAndReport(td, argumentList, loc);
            }
            else
            {
                .error(loc, "none of the overloads of %s `%s.%s` are callable using argument types `!(%s)%s`",
                    td.kind(), td.parent.toPrettyChars(), td.ident.toChars(),
                    tiargsBuf.peekChars(), fargsBuf.peekChars());

                checkNamedArgErrorAndReport(td, argumentList, loc);
            }


            if (!global.gag || global.params.v.showGaggedErrors)
                printCandidates(loc, td, sc.isDeprecated());
            return null;
        }
        /* This case used to happen when several ctors are mixed in an agregate.
           A (bad) error message is already generated in overloadApply().
           see https://issues.dlang.org/show_bug.cgi?id=19729
           and https://issues.dlang.org/show_bug.cgi?id=17259
        */
        if (!od)
            return null;
    }

    if (od)
    {
        .error(loc, "none of the overloads of `%s` are callable using argument types `!(%s)%s`",
            od.ident.toChars(), tiargsBuf.peekChars(), fargsBuf.peekChars());

        checkNamedArgErrorAndReportOverload(od, argumentList, loc);
        if (!global.gag || global.params.v.showGaggedErrors)
            printCandidates(loc, od, sc.isDeprecated());
        return null;
    }

    import dmd.expressionsem : checkDisabled;
    // remove when deprecation period of class allocators and deallocators is over
    if (fd.isNewDeclaration() && fd.checkDisabled(loc, sc))
        return null;

    bool hasOverloads = fd.overnext !is null;
    auto tf = fd.type.isTypeFunction();
    // if type is an error, the original type should be there for better diagnostics
    if (!tf)
        tf = fd.originalType.toTypeFunction();

    // modifier mismatch
    if (tthis && (fd.isCtorDeclaration() ?
        !MODimplicitConv(tf.mod, tthis.mod) :
        !MODimplicitConv(tthis.mod, tf.mod)))
    {
        OutBuffer thisBuf, funcBuf;
        MODMatchToBuffer(&thisBuf, tthis.mod, tf.mod);
        auto mismatches = MODMatchToBuffer(&funcBuf, tf.mod, tthis.mod);
        if (hasOverloads)
        {
            OutBuffer buf;
            buf.argExpTypesToCBuffer(fargs);
            if (fd.isCtorDeclaration())
            {
                if (tthis.mod & MODFlags.immutable_)
                    .error(loc, "none of the overloads of `%s` can construct an immutable object with argument types `(%s)`. Expected `immutable(%s)`",
                        fd.toChars(), buf.peekChars(), buf.peekChars());
                else
                    .error(loc, "none of the overloads of `%s` can construct a %sobject with argument types `(%s)`",
                        fd.toChars(), thisBuf.peekChars(), buf.peekChars());
            }
            else
                .error(loc, "none of the overloads of `%s` are callable using a %sobject with argument types `(%s)`",
                    fd.toChars(), thisBuf.peekChars(), buf.peekChars());

            if (!global.gag || global.params.v.showGaggedErrors)
                printCandidates(loc, fd, sc.isDeprecated());
            return null;
        }

        bool calledHelper;
        void errorHelper(const(char)* failMessage) scope
        {
            .error(loc, "%s `%s%s%s` is not callable using argument types `%s`",
                   fd.kind(), fd.toPrettyChars(), parametersTypeToChars(tf.parameterList),
                   tf.modToChars(), fargsBuf.peekChars());
            errorSupplemental(loc, failMessage);
            calledHelper = true;
        }

        functionResolve(m, orig_s, loc, sc, tiargs, tthis, argumentList, &errorHelper);
        if (calledHelper)
            return null;

        if (fd.isCtorDeclaration())
            .error(loc, "%s%s `%s` cannot construct a %sobject",
                   funcBuf.peekChars(), fd.kind(), fd.toPrettyChars(), thisBuf.peekChars());
        else
            .error(loc, "%smethod `%s` is not callable using a %sobject",
                   funcBuf.peekChars(), fd.toPrettyChars(), thisBuf.peekChars());

        if (mismatches.isNotShared)
            .errorSupplemental(fd.loc, "Consider adding `shared` here");
        else if (mismatches.isMutable)
            .errorSupplemental(fd.loc, "Consider adding `const` or `inout` here");
        return null;
    }

    //printf("tf = %s, args = %s\n", tf.deco, (*fargs)[0].type.deco);
    if (hasOverloads)
    {
        .error(loc, "none of the overloads of `%s` are callable using argument types `%s`",
               fd.toChars(), fargsBuf.peekChars());
        if (!global.gag || global.params.v.showGaggedErrors)
            printCandidates(loc, fd, sc.isDeprecated());
        return null;
    }

    .error(loc, "%s `%s%s%s` is not callable using argument types `%s`",
           fd.kind(), fd.toPrettyChars(), parametersTypeToChars(tf.parameterList),
           tf.modToChars(), fargsBuf.peekChars());

    if (global.gag && !global.params.v.showGaggedErrors)
        return null;

    // re-resolve to check for supplemental message
    if (tthis)
    {
        if (auto classType = tthis.isTypeClass())
        {
            if (auto baseClass = classType.sym.baseClass)
            {
                if (auto baseFunction = baseClass.search(baseClass.loc, fd.ident))
                {
                    MatchAccumulator mErr;
                    functionResolve(mErr, baseFunction, loc, sc, tiargs, baseClass.type, argumentList);
                    if (mErr.last > MATCH.nomatch && mErr.lastf)
                    {
                        errorSupplemental(loc, "Note: %s `%s` hides base class %s `%s`",
                            fd.kind, fd.toPrettyChars(),
                            mErr.lastf.kind, mErr.lastf.toPrettyChars());

                        if (!fd.isCtorDeclaration)
                        {
                            errorSupplemental(loc, "Add `alias %s = %s;` to `%s`'s body to merge the overload sets",
                                    fd.toChars(), mErr.lastf.toPrettyChars(), tthis.toChars());
                        }
                        return null;
                    }
                }
            }
        }
    }

    void errorHelper2(const(char)* failMessage) scope
    {
        errorSupplemental(loc, failMessage);
    }

    functionResolve(m, orig_s, loc, sc, tiargs, tthis, argumentList, &errorHelper2);

    return null;
}

/********************************************************
 * Check for named argument errors in template declarations and report them.
 * Params:
 *      td = template declaration to check
 *      argumentList = arguments to check
 *      loc = location for error reporting
 */
private void checkNamedArgErrorAndReport(TemplateDeclaration td, ArgumentList argumentList, Loc loc)
{
    if (!argumentList.hasArgNames())
        return;

    auto tf = td.onemember ? td.onemember.isFuncDeclaration() : null;
    if (tf && tf.type && tf.type.ty == Tfunction)
    {
        OutBuffer buf;
        auto resolvedArgs = tf.type.isTypeFunction().resolveNamedArgs(argumentList, &buf);
        if (!resolvedArgs && buf.length)
            .errorSupplemental(loc, "%s", buf.peekChars());
    }
}

/******************************************
 * Check for named argument errors in overload sets and report them.
 * Params:
 *      od = overload declaration to check
 *      argumentList = arguments to check
 *      loc = location for error report
 */
private void checkNamedArgErrorAndReportOverload(Dsymbol od, ArgumentList argumentList, Loc loc)
{
    if (!argumentList.hasArgNames())
        return;

    FuncDeclaration tf = null;
    overloadApply(od, (Dsymbol s) {
        if (!tf)
        {
            if (auto fd = s.isFuncDeclaration())
                tf = fd;
            else if (auto td = s.isTemplateDeclaration())
                if (td.onemember)
                    tf = td.onemember.isFuncDeclaration();
        }
        return 0;
    });

    if (tf && tf.type && tf.type.ty == Tfunction)
    {
        OutBuffer buf;
        auto resolvedArgs = tf.type.isTypeFunction().resolveNamedArgs(argumentList, &buf);
        if (!resolvedArgs && buf.length)
            .errorSupplemental(loc, "%s", buf.peekChars());
    }
}

/*******************************************
 * Prints template and function overload candidates as supplemental errors.
 * Params:
 *      loc =            instantiation location
 *      declaration =    the declaration to print overload candidates for
 *      showDeprecated = If `false`, `deprecated` function won't be shown
 */
private void printCandidates(Decl)(Loc loc, Decl declaration, bool showDeprecated)
{
    // max num of overloads to print (-v or -verror-supplements overrides this).
    const uint DisplayLimit = global.params.v.errorSupplementCount();
    const(char)* constraintsTip;

    int printed = 0; // number of candidates printed
    int count = 0; // total candidates
    bool child; // true if inside an eponymous template
    const(char)* errorPrefix() @safe
    {
        if (child)
            return "  - Containing: ";

        // align with blank spaces after first message
        enum plural = "Candidates are: ";
        enum spaces = "                ";
        if (printed)
            return spaces;

        return (count == 1) ? "Candidate is: " : plural;
    }
    bool matchSymbol(Dsymbol s, bool print)
    {
        if (auto fd = s.isFuncDeclaration())
        {
            // Don't print overloads which have errors.
            // Not that if the whole overload set has errors, we'll never reach
            // this point so there's no risk of printing no candidate
            if (fd.errors || fd.type.ty == Terror)
                return false;
            // Don't print disabled functions, or `deprecated` outside of deprecated scope
            if (fd.storage_class & STC.disable || (fd.isDeprecated() && !showDeprecated))
                return false;
            if (!print)
                return true;
            auto tf = cast(TypeFunction) fd.type;
            OutBuffer buf;
            buf.writestring(child ? fd.toChars() : fd.toPrettyChars());
            buf.writestring(parametersTypeToChars(tf.parameterList));
            if (tf.mod)
            {
                buf.writeByte(' ');
                buf.MODtoBuffer(tf.mod);
            }
            .errorSupplemental(fd.loc, "%s`%s`", errorPrefix(), buf.peekChars());
        }
        else if (auto td = s.isTemplateDeclaration())
        {
            import dmd.staticcond;

            if (!print)
                return true;

            // if td.onemember is a function, toCharsMaybeConstraints can print it
            // without us recursing, otherwise we have to handle it.
            // td.onemember may not have overloads set
            // (see fail_compilation/onemember_overloads.d)
            // assume if more than one member it is overloaded internally
            bool recurse = td.onemember && (!td.onemember.isFuncDeclaration ||
                td.members.length > 1);
            OutBuffer buf;
            HdrGenState hgs;
            hgs.skipConstraints = true; // failing constraint should get printed below
            hgs.showOneMember = !recurse;
            toCharsMaybeConstraints(td, buf, hgs);
            const tmsg = buf.peekChars();
            const cmsg = child ? null : td.getConstraintEvalError(constraintsTip);

            if (cmsg)
                .errorSupplemental(td.loc, "%s`%s`\n%s", errorPrefix(), tmsg, cmsg);
            else
                .errorSupplemental(td.loc, "%s`%s`", errorPrefix(), tmsg);

            if (recurse)
            {
                child = true;
                foreach (d; *td.members)
                {
                    if (d.ident != td.ident)
                        continue;

                    if (auto fd2 = d.isFuncDeclaration())
                        matchSymbol(fd2, print);
                    else if (auto td2 = d.isTemplateDeclaration())
                        matchSymbol(td2, print);
                }
                child = false;
            }
        }
        return true;
    }
    // determine if there's > 1 candidate
    overloadApply(declaration, (s) {
        if (matchSymbol(s, false))
            count++;
        return count > 1;
    });
    int skipped = 0;
    overloadApply(declaration, (s) {
        if (global.params.v.verbose || printed < DisplayLimit)
        {
            if (matchSymbol(s, true))
                printed++;
        }
        else
        {
            // Too many overloads to sensibly display.
            // Just show count of remaining overloads.
            if (matchSymbol(s, false))
                skipped++;
        }
        return 0;
    });
    if (skipped > 0)
        .errorSupplemental(loc, "... (%d more, -v to show) ...", skipped);

    // Nothing was displayed, all overloads are either disabled or deprecated
    if (!printed)
        .errorSupplemental(loc, "All possible candidates are marked as `deprecated` or `@disable`");
    // should be only in verbose mode
    if (constraintsTip)
        .tip(constraintsTip);
}

/********************************************************
 * Generate Expression to call the invariant.
 * Input:
 *      ad      aggregate with the invariant
 *      vthis   variable with 'this'
 * Returns:
 *      void expression that calls the invariant
 */
Expression addInvariant(AggregateDeclaration ad, VarDeclaration vthis)
{
    Expression e = null;
    // Call invariant directly only if it exists
    FuncDeclaration inv = ad.inv;
    ClassDeclaration cd = ad.isClassDeclaration();

    while (!inv && cd)
    {
        cd = cd.baseClass;
        if (!cd)
            break;
        inv = cd.inv;
    }
    if (!inv)
        return e;

    version (all)
    {
        // Workaround for https://issues.dlang.org/show_bug.cgi?id=13394
        // For the correct mangling,
        // run attribute inference on inv if needed.
        functionSemantic(inv);
    }

    //e = new DsymbolExp(Loc.initial, inv);
    //e = new CallExp(Loc.initial, e);
    //e = e.semantic(sc2);

    /* https://issues.dlang.org/show_bug.cgi?id=13113
     * Currently virtual invariant calls completely
     * bypass attribute enforcement.
     * Change the behavior of pre-invariant call by following it.
     */
    e = new ThisExp(Loc.initial);
    e.type = ad.type.addMod(vthis.type.mod);
    e = new DotVarExp(Loc.initial, e, inv, false);
    e.type = inv.type;
    e = new CallExp(Loc.initial, e);
    e.type = Type.tvoid;
    return e;
}

/********************************************
 * Find function in overload list that exactly matches t.
 */
FuncDeclaration overloadExactMatch(FuncDeclaration thisfd, Type t)
{
    FuncDeclaration fd;
    overloadApply(thisfd, (Dsymbol s)
    {
        auto f = s.isFuncDeclaration();
        if (!f)
            return 0;
        if (f.storage_class & STC.disable)
            return 0;
        if (t.equals(f.type))
        {
            fd = f;
            return 1;
        }
        /* Allow covariant matches, as long as the return type
         * is just a const conversion.
         * This allows things like pure functions to match with an impure function type.
         */
        if (t.ty == Tfunction)
        {
            auto tf = cast(TypeFunction)f.type;
            if (tf.covariant(t) == Covariant.yes &&
                tf.nextOf().implicitConvTo(t.nextOf()) >= MATCH.constant)
            {
                fd = f;
                return 1;
            }
        }
        return 0;
    });
    return fd;
}

/****************************************************
 * Determine if fd1 overrides fd2.
 * Return !=0 if it does.
 */
int overrides(FuncDeclaration fd1, FuncDeclaration fd2)
{
    if (fd1.ident != fd2.ident)
        return 0;

    const cov = fd1.type.covariant(fd2.type);
    if (cov == Covariant.distinct)
        return 0;

    ClassDeclaration cd1 = fd1.toParent().isClassDeclaration();
    ClassDeclaration cd2 = fd2.toParent().isClassDeclaration();

    if (cd1 && cd2 && cd2.isBaseOf(cd1, null))
        return 1;
    return 0;
}

/*************************************
 * Determine partial specialization order of functions `f` vs `g`.
 * This is very similar to TemplateDeclaration::leastAsSpecialized().
 * Params:
 *  f = first function
 *  g = second function
 *  names = argument Labels of parameters(name and location of the name)
 * Returns:
 *      match   'this' is at least as specialized as g
 *      0       g is more specialized than 'this'
 */
MATCH leastAsSpecialized(FuncDeclaration f, FuncDeclaration g, ArgumentLabels* names)
{
    enum LOG_LEASTAS = 0;
    static if (LOG_LEASTAS)
    {
        Identifiers *names = extractNames(names);
        import core.stdc.stdio : printf;
        printf("leastAsSpecialized(%s, %s, %s)\n", f.toChars(), g.toChars(), names ? names.toChars() : "null");
        printf("%s, %s\n", f.type.toChars(), g.type.toChars());
    }

    /* This works by calling g() with f()'s parameters, and
     * if that is possible, then f() is at least as specialized
     * as g() is.
     */

    TypeFunction tf = f.type.toTypeFunction();
    TypeFunction tg = g.type.toTypeFunction();

    /* If both functions have a 'this' pointer, and the mods are not
     * the same and g's is not const, then this is less specialized.
     */
    if (f.needThis() && g.needThis() && tf.mod != tg.mod)
    {
        if (f.isCtorDeclaration())
        {
            if (!MODimplicitConv(tg.mod, tf.mod))
                return MATCH.nomatch;
        }
        else
        {
            if (!MODimplicitConv(tf.mod, tg.mod))
                return MATCH.nomatch;
        }
    }

    /* Create a dummy array of arguments out of the parameters to f()
     */
    Expressions args;
    foreach (u, p; tf.parameterList)
    {
        Expression e;
        if (p.isReference())
        {
            e = new IdentifierExp(Loc.initial, p.ident);
            e.type = p.type;
        }
        else
            e = p.type.defaultInitLiteral(Loc.initial);
        args.push(e);
    }

    MATCH m = callMatch(g, tg, null, ArgumentList(&args, names), 1);
    if (m > MATCH.nomatch)
    {
        /* A variadic parameter list is less specialized than a
         * non-variadic one.
         */
        if (tf.parameterList.varargs && !tg.parameterList.varargs)
            goto L1; // less specialized

        static if (LOG_LEASTAS)
        {
            printf("  matches %d, so is least as specialized\n", m);
        }
        return m;
    }
L1:
    static if (LOG_LEASTAS)
    {
        printf("  doesn't match, so is not as specialized\n");
    }
    return MATCH.nomatch;
}

/********************************************
 * Find function in overload list that matches to the 'this' modifier.
 * There's four result types.
 *
 * 1. If the 'tthis' matches only one candidate, it's an "exact match".
 *    Returns the function and 'hasOverloads' is set to false.
 *      eg. If 'tthis" is mutable and there's only one mutable method.
 * 2. If there's two or more match candidates, but a candidate function will be
 *    a "better match".
 *    Returns the better match function but 'hasOverloads' is set to true.
 *      eg. If 'tthis' is mutable, and there's both mutable and const methods,
 *          the mutable method will be a better match.
 * 3. If there's two or more match candidates, but there's no better match,
 *    Returns null and 'hasOverloads' is set to true to represent "ambiguous match".
 *      eg. If 'tthis' is mutable, and there's two or more mutable methods.
 * 4. If there's no candidates, it's "no match" and returns null with error report.
 *      e.g. If 'tthis' is const but there's no const methods.
 */
FuncDeclaration overloadModMatch(FuncDeclaration thisfd, Loc loc, Type tthis, ref bool hasOverloads)
{
    //printf("FuncDeclaration::overloadModMatch('%s')\n", toChars());
    MatchAccumulator m;
    overloadApply(thisfd, (Dsymbol s)
    {
        auto f = s.isFuncDeclaration();
        if (!f || f == m.lastf) // skip duplicates
            return 0;
        auto tf = f.type.toTypeFunction();
        //printf("tf = %s\n", tf.toChars());
        MATCH match;
        int lastIsBetter()
        {
            //printf("\tlastbetter\n");
            m.count++; // count up
            return 0;
        }
        int currIsBetter()
        {
            //printf("\tisbetter\n");
            if (m.last <= MATCH.convert)
            {
                // clear last secondary matching
                m.nextf = null;
                m.count = 0;
            }
            m.last = match;
            m.lastf = f;
            m.count++; // count up
            return 0;
        }
        if (tthis) // non-static functions are preferred than static ones
        {
            if (f.needThis())
                match = f.isCtorDeclaration() ? MATCH.exact : MODmethodConv(tthis.mod, tf.mod);
            else
                match = MATCH.constant; // keep static function in overload candidates
        }
        else // static functions are preferred than non-static ones
        {
            if (f.needThis())
                match = MATCH.convert;
            else
                match = MATCH.exact;
        }
        if (match == MATCH.nomatch)
            return 0;
        if (match > m.last) return currIsBetter();
        if (match < m.last) return lastIsBetter();
        // See if one of the matches overrides the other.
        if (m.lastf.overrides(f)) return lastIsBetter();
        if (f.overrides(m.lastf)) return currIsBetter();
        //printf("\tambiguous\n");
        m.nextf = f;
        m.count++;
        return 0;
    });
    if (m.count == 1)       // exact match
    {
        hasOverloads = false;
    }
    else if (m.count > 1)   // better or ambiguous match
    {
        hasOverloads = true;
    }
    else                    // no match
    {
        hasOverloads = true;
        auto tf = thisfd.type.toTypeFunction();
        assert(tthis);
        assert(!MODimplicitConv(tthis.mod, tf.mod)); // modifier mismatch
        {
            OutBuffer thisBuf, funcBuf;
            MODMatchToBuffer(&thisBuf, tthis.mod, tf.mod);
            MODMatchToBuffer(&funcBuf, tf.mod, tthis.mod);
            .error(loc, "%smethod %s is not callable using a %sobject", thisfd.kind, thisfd.toPrettyChars,
                funcBuf.peekChars(), thisfd.toPrettyChars(), thisBuf.peekChars());
        }
    }
    return m.lastf;
}

/***********************************
 * Determine lexical level difference from `fd` to nested function `target`.
 * Issue error if `fd` cannot call `target`.
 *
 * Params:
 *      fd = function
 *      loc = location for error messages
 *      sc = context
 *      target = target of call
 *      decl = The `Declaration` that triggered this check.
 *             Used to provide a better error message only.
 * Returns:
 *      0       same level
 *      >0      decrease nesting by number
 *      -1      increase nesting by 1 (`target` is nested within 'fd')
 *      LevelError  error
 */
int getLevelAndCheck(FuncDeclaration fd, Loc loc, Scope* sc, FuncDeclaration target,
                     Declaration decl)
{
    int level = fd.getLevel(target, sc.intypeof);
    if (level != fd.LevelError)
        return level;
    // Don't give error if in template constraint
    if (!sc.inTemplateConstraint)
    {
        const(char)* xstatic = fd.isStatic() ? "`static` " : "";
        // better diagnostics for static functions
        .error(loc, "%s%s `%s` cannot access %s `%s` in frame of function `%s`",
               xstatic, fd.kind(), fd.toPrettyChars(), decl.kind(), decl.toChars(),
               target.toPrettyChars());
            .errorSupplemental(decl.loc, "`%s` declared here", decl.toChars());
        return fd.LevelError;
    }
    return 1;
}

/**********************************
 * Decide if attributes for this function can be inferred from examining
 * the function body.
 * Params:
 *      fd = function to infer attributes for
 *      sc = context
 * Returns:
 *  true if can
 */
bool canInferAttributes(FuncDeclaration fd, Scope* sc)
{
    if (!fd.fbody)
        return false;
    if (fd.isVirtualMethod() &&
        /*
         * https://issues.dlang.org/show_bug.cgi?id=21719
         *
         * If we have an auto virtual function we can infer
         * the attributes.
         */
        !(fd.inferRetType && !fd.isCtorDeclaration()))
        return false;               // since they may be overridden
    if (sc.func &&
        /********** this is for backwards compatibility for the moment ********/
        (!fd.isMember() || sc.func.isSafeBypassingInference() && !fd.isInstantiated()))
        return true;
    if (fd.isFuncLiteralDeclaration() ||               // externs are not possible with literals
        (fd.storage_class & STC.inference) ||          // do attribute inference
        fd.isGenerated ||                              // compiler generated function
        (fd.inferRetType && !fd.isCtorDeclaration()))
        return true;
    if (fd.isInstantiated())
    {
        auto ti = fd.parent.isTemplateInstance();
        if (ti is null || ti.isTemplateMixin() || ti.tempdecl.ident == fd.ident)
            return true;
    }
    return false;
}

/*********************************************
 * In the current function 'sc.func', we are calling 'fd'.
 * 1. Check to see if the current function can call 'fd' , issue error if not.
 * 2. If the current function is not the parent of 'fd' , then add
 *    the current function to the list of siblings of 'fd' .
 * 3. If the current function is a literal, and it's accessing an uplevel scope,
 *    then mark it as a delegate.
 * Returns true if error occurs.
 */
bool checkNestedFuncReference(FuncDeclaration fd, Scope* sc, Loc loc)
{
    //printf("FuncDeclaration::checkNestedFuncReference() %s\n", toPrettyChars());
    if (auto fld = fd.isFuncLiteralDeclaration())
    {
        if (fld.tok == TOK.reserved)
        {
            fld.tok = TOK.function_;
            fld.vthis = null;
        }
    }
    if (!fd.parent || fd.parent == sc.parent)
        return false;
    if (fd.ident == Id.require || fd.ident == Id.ensure)
        return false;
    if (!fd.isThis() && !fd.isNested())
        return false;
    // The current function
    FuncDeclaration fdthis = sc.parent.isFuncDeclaration();
    if (!fdthis)
        return false; // out of function scope
    Dsymbol p = fd.toParentLocal();
    Dsymbol p2 = fd.toParent2();
    // Function literals from fdthis to p must be delegates
    ensureStaticLinkTo(fdthis, p);
    if (p != p2)
        ensureStaticLinkTo(fdthis, p2);
    if (!fd.isNested())
        return false;

    // The function that this function is in
    bool checkEnclosing(FuncDeclaration fdv)
    {
        if (!fdv)
            return false;
        if (fdv == fdthis)
            return false;
        //printf("this = %s in [%s]\n", this.toChars(), this.loc.toChars());
        //printf("fdv  = %s in [%s]\n", fdv .toChars(), fdv .loc.toChars());
        //printf("fdthis = %s in [%s]\n", fdthis.toChars(), fdthis.loc.toChars());
        // Add this function to the list of those which called us
        if (fdthis != fd)
        {
            bool found = false;
            for (size_t i = 0; i < fd.siblingCallers.length; ++i)
            {
                if (fd.siblingCallers[i] == fdthis)
                    found = true;
            }
            if (!found)
            {
                //printf("\tadding sibling %s to %s\n", fdthis.toPrettyChars(), toPrettyChars());
                if (!sc.intypeof && !sc.traitsCompiles)
                {
                    fd.siblingCallers.push(fdthis);
                    fd.computedEscapingSiblings = false;
                }
            }
        }
        const lv = fdthis.getLevelAndCheck(loc, sc, fdv, fd);
        if (lv == fd.LevelError)
            return true; // error
        if (lv == -1)
            return false; // downlevel call
        if (lv == 0)
            return false; // same level call
        return false; // Uplevel call
    }
    if (checkEnclosing(p.isFuncDeclaration()))
        return true;
    if (checkEnclosing(p == p2 ? null : p2.isFuncDeclaration()))
        return true;
    return false;
}

/****************************************************
 * Check whether result variable can be built.
 * Returns:
 *     `true` if the function has a return type that
 *     is different from `void`.
 */
private bool canBuildResultVar(FuncDeclaration fd)
{
    auto f = cast(TypeFunction)fd.type;
    return f && f.nextOf() && f.nextOf().toBasetype().ty != Tvoid;
}

/****************************************************
 * Declare result variable lazily.
 */
void buildResultVar(FuncDeclaration fd, Scope* sc, Type tret)
{
    if (!fd.vresult)
    {
        Loc loc = fd.fensure ? fd.fensure.loc : fd.loc;
        /* If inferRetType is true, tret may not be a correct return type yet.
         * So, in here it may be a temporary type for vresult, and after
         * fbody.dsymbolSemantic() running, vresult.type might be modified.
         */
        fd.vresult = new VarDeclaration(loc, tret, Id.result, null);
        fd.vresult.storage_class |= STC.nodtor | STC.temp;
        if (!fd.isVirtual())
            fd.vresult.storage_class |= STC.const_;
        fd.vresult.storage_class |= STC.result;
        // set before the semantic() for checkNestedReference()
        fd.vresult.parent = fd;
    }
    if (sc && fd.vresult.semanticRun == PASS.initial)
    {
        TypeFunction tf = fd.type.toTypeFunction();
        if (tf.isRef)
            fd.vresult.storage_class |= STC.ref_;
        fd.vresult.type = tret;
        fd.vresult.dsymbolSemantic(sc);
        if (!sc.insert(fd.vresult))
            .error(fd.loc, "%s `%s` out result %s is already defined", fd.kind, fd.toPrettyChars, fd.vresult.toChars());
        assert(fd.vresult.parent == fd);
    }
}

/****************************************************
 * Merge into this function the 'in' contracts of all it overrides.
 * 'in's are OR'd together, i.e. only one of them needs to pass.
 */
Statement mergeFrequire(FuncDeclaration fd, Statement sf, Expressions* params)
{
    /* If a base function and its override both have an IN contract, then
     * only one of them needs to succeed. This is done by generating:
     *
     * void derived.in() {
     *  try {
     *    base.in();
     *  }
     *  catch () {
     *    ... body of derived.in() ...
     *  }
     * }
     *
     * So if base.in() doesn't throw, derived.in() need not be executed, and the contract is valid.
     * If base.in() throws, then derived.in()'s body is executed.
     */
    foreach (fdv; fd.foverrides)
    {
        /* The semantic pass on the contracts of the overridden functions must
         * be completed before code generation occurs.
         * https://issues.dlang.org/show_bug.cgi?id=3602
         */
        if (fdv.frequires && fdv.semanticRun != PASS.semantic3done)
        {
            assert(fdv._scope);
            Scope* sc = fdv._scope.push();
            sc.stc &= ~STC.override_;
            fdv.semantic3(sc);
            sc.pop();
        }
        sf = fdv.mergeFrequire(sf, params);
        if (!sf || !fdv.fdrequire)
            return null;
        //printf("fdv.frequire: %s\n", fdv.frequire.toChars());
        /* Make the call:
            *   try { __require(params); }
            *   catch (Throwable) { frequire; }
            */
        params = Expression.arraySyntaxCopy(params);
        Expression e = new CallExp(fd.loc, new VarExp(fd.loc, fdv.fdrequire, false), params);
        Statement s2 = new ExpStatement(fd.loc, e);
        auto c = new Catch(fd.loc, getThrowable(), null, sf);
        c.internalCatch = true;
        auto catches = new Catches();
        catches.push(c);
        sf = new TryCatchStatement(fd.loc, s2, catches);
    }
    return sf;
}

/****************************************************
 * Merge into this function the 'in' contracts of all it overrides.
 */
Statement mergeFrequireInclusivePreview(FuncDeclaration fd, Statement sf, Expressions* params)
{
    /* If a base function and its override both have an IN contract, then
     * the override in contract must widen the guarantee of the base contract.
     * This is checked by generating:
     *
     * void derived.in() {
     *  try {
     *    ... body of derived.in() ...
     *  }
     *  catch () {
     *    // derived in rejected this argument. so parent must also reject it, or we've tightened the contract.
     *    base.in();
     *    assert(false, "Logic error: " ~ thr.msg);
     *  }
     * }
     */
    foreach (fdv; fd.foverrides)
    {
        /* The semantic pass on the contracts of the overridden functions must
         * be completed before code generation occurs.
         * https://issues.dlang.org/show_bug.cgi?id=3602
         */
        if (fdv.frequires && fdv.semanticRun != PASS.semantic3done)
        {
            assert(fdv._scope);
            Scope* sc = fdv._scope.push();
            sc.stc &= ~STC.override_;
            fdv.semantic3(sc);
            sc.pop();
        }
        sf = fdv.mergeFrequireInclusivePreview(sf, params);
        if (!sf || !fdv.fdrequire)
            return null;

        const loc = fd.fdrequire.loc;
        //printf("fdv.frequire: %s\n", fdv.frequire.toChars());
        /* Make the call:
         *   try { frequire; }
         *   catch (Throwable thr) { __require(params); assert(false, "Logic error: " ~ thr.msg); }
         */
        Identifier id = Identifier.generateId("thr");
        params = Expression.arraySyntaxCopy(params);
        Expression e = new CallExp(loc, new VarExp(loc, fdv.fdrequire, false), params);
        Statement s2 = new ExpStatement(loc, e);
        // assert(false, ...)
        // TODO make this a runtime helper to allow:
        // - chaining the original expression
        // - nogc concatenation
        Expression msg = new StringExp(loc, "Logic error: in-contract was tighter than parent in-contract");
        Statement fail = new ExpStatement(loc, new AssertExp(loc, IntegerExp.literal!0, msg));
        Statement s3 = new CompoundStatement(loc, s2, fail);
        auto c = new Catch(loc, getThrowable(), id, s3);
        c.internalCatch = true;
        auto catches = new Catches();
        catches.push(c);
        sf = new TryCatchStatement(loc, sf, catches);
    }
    return sf;
}

/****************************************************
 * Rewrite contracts as statements.
 */
void buildEnsureRequire(FuncDeclaration thisfd)
{
    if (thisfd.frequires)
    {
        /*   in { statements1... }
         *   in { statements2... }
         *   ...
         * becomes:
         *   in { { statements1... } { statements2... } ... }
         */
        assert(thisfd.frequires.length);
        auto loc = (*thisfd.frequires)[0].loc;
        auto s = new Statements;
        foreach (r; *thisfd.frequires)
        {
            s.push(new ScopeStatement(r.loc, r, r.loc));
        }
        thisfd.frequire = new CompoundStatement(loc, s);
    }
    if (thisfd.fensures)
    {
        /*   out(id1) { statements1... }
         *   out(id2) { statements2... }
         *   ...
         * becomes:
         *   out(__result) { { ref id1 = __result; { statements1... } }
         *                   { ref id2 = __result; { statements2... } } ... }
         */
        assert(thisfd.fensures.length);
        auto loc = (*thisfd.fensures)[0].ensure.loc;
        auto s = new Statements;
        foreach (r; *thisfd.fensures)
        {
            if (r.id && thisfd.canBuildResultVar())
            {
                auto rloc = r.ensure.loc;
                auto resultId = new IdentifierExp(rloc, Id.result);
                auto init = new ExpInitializer(rloc, resultId);
                auto stc = STC.ref_ | STC.temp | STC.result;
                auto decl = new VarDeclaration(rloc, null, r.id, init, stc);
                auto sdecl = new ExpStatement(rloc, decl);
                s.push(new ScopeStatement(rloc, new CompoundStatement(rloc, sdecl, r.ensure), rloc));
            }
            else
            {
                s.push(r.ensure);
            }
        }
        thisfd.fensure = new CompoundStatement(loc, s);
    }
    if (!thisfd.isVirtual())
        return;
    /* Rewrite contracts as nested functions, then call them. Doing it as nested
     * functions means that overriding functions can call them.
     */
    auto f = cast(TypeFunction) thisfd.type;
    /* Make a copy of the parameters and make them all ref */
    static Parameters* toRefCopy(ParameterList parameterList)
    {
        auto result = new Parameters();
        foreach (n, p; parameterList)
        {
            p = p.syntaxCopy();
            if (!p.isLazy())
                p.storageClass = (p.storageClass | STC.ref_) & ~STC.out_;
            p.defaultArg = null; // won't be the same with ref
            result.push(p);
        }
        return result;
    }
    if (thisfd.frequire)
    {
        /*   in { ... }
         * becomes:
         *   void __require(ref params) { ... }
         *   __require(params);
         */
        Loc loc = thisfd.frequire.loc;
        thisfd.fdrequireParams = new Expressions();
        if (thisfd.parameters)
        {
            foreach (vd; *thisfd.parameters)
                thisfd.fdrequireParams.push(new VarExp(loc, vd));
        }
        auto fo = cast(TypeFunction)(thisfd.originalType ? thisfd.originalType : f);
        auto fparams = toRefCopy(fo.parameterList);
        auto tf = new TypeFunction(ParameterList(fparams), Type.tvoid, LINK.d);
        tf.isNothrow = f.isNothrow;
        tf.isNogc = f.isNogc;
        tf.purity = f.purity;
        tf.trust = f.trust;
        auto fd = new FuncDeclaration(loc, loc, Id.require, STC.none, tf);
        fd.fbody = thisfd.frequire;
        Statement s1 = new ExpStatement(loc, fd);
        Expression e = new CallExp(loc, new VarExp(loc, fd, false), thisfd.fdrequireParams);
        Statement s2 = new ExpStatement(loc, e);
        thisfd.frequire = new CompoundStatement(loc, s1, s2);
        thisfd.fdrequire = fd;
    }
    /* We need to set fdensureParams here and not in the block below to
     * have the parameters available when calling a base class ensure(),
     * even if this function doesn't have an out contract.
     */
    thisfd.fdensureParams = new Expressions();
    if (thisfd.canBuildResultVar())
        thisfd.fdensureParams.push(new IdentifierExp(thisfd.loc, Id.result));
    if (thisfd.parameters)
    {
        foreach (vd; *thisfd.parameters)
            thisfd.fdensureParams.push(new VarExp(thisfd.loc, vd));
    }
    if (thisfd.fensure)
    {
        /*   out (result) { ... }
         * becomes:
         *   void __ensure(ref tret result, ref params) { ... }
         *   __ensure(result, params);
         */
        Loc loc = thisfd.fensure.loc;
        auto fparams = new Parameters();
        if (thisfd.canBuildResultVar())
        {
            Parameter p = new Parameter(loc, STC.ref_ | STC.const_, f.nextOf(), Id.result, null, null);
            fparams.push(p);
        }
        auto fo = cast(TypeFunction)(thisfd.originalType ? thisfd.originalType : f);
        fparams.pushSlice((*toRefCopy(fo.parameterList))[]);
        auto tf = new TypeFunction(ParameterList(fparams), Type.tvoid, LINK.d);
        tf.isNothrow = f.isNothrow;
        tf.isNogc = f.isNogc;
        tf.purity = f.purity;
        tf.trust = f.trust;
        auto fd = new FuncDeclaration(loc, loc, Id.ensure, STC.none, tf);
        fd.fbody = thisfd.fensure;
        Statement s1 = new ExpStatement(loc, fd);
        Expression e = new CallExp(loc, new VarExp(loc, fd, false), thisfd.fdensureParams);
        Statement s2 = new ExpStatement(loc, e);
        thisfd.fensure = new CompoundStatement(loc, s1, s2);
        thisfd.fdensure = fd;
    }
}

/****************************************************
 * Determine whether an 'out' contract is declared inside
 * the given function or any of its overrides.
 * Params:
 *      fd = the function to search
 * Returns:
 *      true    found an 'out' contract
 */
bool needsFensure(FuncDeclaration fd) @safe
{
    if (fd.fensures)
        return true;

    foreach (fdv; fd.foverrides)
    {
        if (needsFensure(fdv))
            return true;
    }
    return false;
}

/****************************************************
 * Merge into this function the 'out' contracts of all it overrides.
 * 'out's are AND'd together, i.e. all of them need to pass.
 */
Statement mergeFensure(FuncDeclaration fd, Statement sf, Identifier oid, Expressions* params)
{
    /* Same comments as for mergeFrequire(), except that we take care
     * of generating a consistent reference to the 'result' local by
     * explicitly passing 'result' to the nested function as a reference
     * argument.
     * This won't work for the 'this' parameter as it would require changing
     * the semantic code for the nested function so that it looks on the parameter
     * list for the 'this' pointer, something that would need an unknown amount
     * of tweaking of various parts of the compiler that I'd rather leave alone.
     */
    foreach (fdv; fd.foverrides)
    {
        /* The semantic pass on the contracts of the overridden functions must
         * be completed before code generation occurs.
         * https://issues.dlang.org/show_bug.cgi?id=3602 and
         * https://issues.dlang.org/show_bug.cgi?id=5230
         */
        if (needsFensure(fdv) && fdv.semanticRun != PASS.semantic3done)
        {
            assert(fdv._scope);
            Scope* sc = fdv._scope.push();
            sc.stc &= ~STC.override_;
            fdv.semantic3(sc);
            sc.pop();
        }
        sf = fdv.mergeFensure(sf, oid, params);
        if (!fdv.fdensure)
            continue;

        //printf("fdv.fensure: %s\n", fdv.fensure.toChars());
        // Make the call: __ensure(result, params)
        params = Expression.arraySyntaxCopy(params);
        if (fd.canBuildResultVar())
        {
            Type t1 = fdv.type.nextOf().toBasetype();
            Type t2 = fd.type.nextOf().toBasetype();
            if (t1.isBaseOf(t2, null))
            {
                /* Making temporary reference variable is necessary
                 * in covariant return.
                 * https://issues.dlang.org/show_bug.cgi?id=5204
                 * https://issues.dlang.org/show_bug.cgi?id=10479
                 */
                Expression* eresult = &(*params)[0];
                auto ei = new ExpInitializer(Loc.initial, *eresult);
                auto v = new VarDeclaration(Loc.initial, t1, Identifier.generateId("__covres"), ei);
                v.storage_class |= STC.temp;
                auto de = new DeclarationExp(Loc.initial, v);
                auto ve = new VarExp(Loc.initial, v);
                *eresult = new CommaExp(Loc.initial, de, ve);
            }
        }
        Expression e = new CallExp(fd.loc, new VarExp(fd.loc, fdv.fdensure, false), params);
        Statement s2 = new ExpStatement(fd.loc, e);
        if (sf)
        {
            sf = new CompoundStatement(sf.loc, s2, sf);
        }
        else
            sf = s2;
    }
    return sf;
}

/*******************************
 * Modify all expression type of return statements to tret.
 *
 * On function literals, return type may be modified based on the context type
 * after its semantic3 is done, in FuncExp::implicitCastTo.
 *
 *  A function() dg = (){ return new B(); } // OK if is(B : A) == true
 *
 * If B to A conversion is convariant that requires offseet adjusting,
 * all return statements should be adjusted to return expressions typed A.
 */
void modifyReturns(FuncLiteralDeclaration fld, Scope* sc, Type tret)
{
    extern (C++) final class RetWalker : StatementRewriteWalker
    {
        alias visit = typeof(super).visit;
    public:
        Scope* sc;
        Type tret;
        FuncLiteralDeclaration fld;
        override void visit(ReturnStatement s)
        {
            Expression exp = s.exp;
            if (exp && !exp.type.equals(tret))
                s.exp = exp.implicitCastTo(sc, tret);
        }
    }
    if (fld.semanticRun < PASS.semantic3done)
        return;
    if (fld.fes)
        return;
    scope RetWalker w = new RetWalker();
    w.sc = sc;
    w.tret = tret;
    w.fld = fld;
    fld.fbody.accept(w);
    // Also update the inferred function type to match the new return type.
    // This is required so the code generator does not try to cast the
    // modified returns back to the original type.
    if (fld.inferRetType && fld.type.nextOf() != tret)
        fld.type.toTypeFunction().next = tret;
}

/**************************************
 * When a traits(compiles) is used on a function literal call
 * we need to take into account if the body of the function
 * violates any attributes, however, we must not affect the
 * attribute inference on the outer function. The attributes
 * of the function literal still need to be inferred, therefore
 * we need a way to check for the scope that the traits compiles
 * introduces.
 *
 * Params:
 *   sc = scope to be checked for
 *
 * Returns: `true` if the provided scope is the root
 * of the traits compiles list of scopes.
 */
bool isRootTraitsCompilesScope(Scope* sc) @safe
{
    return (sc.traitsCompiles) && !sc.func.skipCodegen;
}

/+
 + Checks the parameter and return types iff this is a `main` function.
 +
 + The following signatures are allowed for a `D main`:
 + - Either no or a single parameter of type `string[]`
 + - Return type is either `void`, `int` or `noreturn`
 +
 + The following signatures are standard C:
 + - `int main()`
 + - `int main(int, char**)`
 +
 + This function accepts the following non-standard extensions:
 + - `char** envp` as a third parameter
 + - `void` / `noreturn` as return type
 +
 + This function will issue errors for unexpected arguments / return types.
 +/
extern (D) void checkMain(FuncDeclaration fd)
{
    if (fd.ident != Id.main || fd.isMember() || fd.isNested())
        return; // Not a main function

    TypeFunction tf = fd.type.toTypeFunction();

    Type retType = tf.nextOf();
    if (!retType)
    {
        // auto main(), check after semantic
        assert(fd.inferRetType);
        return;
    }

    /// Checks whether `t` is equivalent to `char**`
    /// Ignores qualifiers and treats enums according to their base type
    static bool isCharPtrPtr(Type t)
    {
        auto tp = t.toBasetype().isTypePointer();
        if (!tp)
            return false;

        tp = tp.next.toBasetype().isTypePointer();
        if (!tp)
            return false;

        return tp.next.toBasetype().ty == Tchar;
    }

    // Neither of these qualifiers is allowed because they affect the ABI
    enum invalidSTC = STC.out_ | STC.ref_ | STC.lazy_;

    const nparams = tf.parameterList.length;
    bool argerr;

    const linkage = fd.resolvedLinkage();
    if (linkage == LINK.d)
    {
        if (nparams == 1)
        {
            auto fparam0 = tf.parameterList[0];
            auto t = fparam0.type.toBasetype();
            if (t.ty != Tarray ||
                t.nextOf().ty != Tarray ||
                t.nextOf().nextOf().ty != Tchar ||
                fparam0.storageClass & invalidSTC)
            {
                argerr = true;
            }
        }

        if (tf.parameterList.varargs || nparams >= 2 || argerr)
            .error(fd.loc, "%s `%s` parameter list must be empty or accept one parameter of type `string[]`", fd.kind, fd.toPrettyChars);
    }

    else if (linkage == LINK.c)
    {
        if (nparams == 2 || nparams == 3)
        {
            // Argument count must be int
            auto argCount = tf.parameterList[0];
            argerr |= !!(argCount.storageClass & invalidSTC);
            argerr |= argCount.type.toBasetype().ty != Tint32;

            // Argument pointer must be char**
            auto argPtr = tf.parameterList[1];
            argerr |= !!(argPtr.storageClass & invalidSTC);
            argerr |= !isCharPtrPtr(argPtr.type);

            // `char** environ` is a common extension, see J.5.1 of the C standard
            if (nparams == 3)
            {
                auto envPtr = tf.parameterList[2];
                argerr |= !!(envPtr.storageClass & invalidSTC);
                argerr |= !isCharPtrPtr(envPtr.type);
            }
        }
        else
            argerr = nparams != 0;

        // Disallow variadic main() - except for K&R declarations in C files.
        // E.g. int main(), int main(argc, argv) int argc, char** argc { ... }
        if (tf.parameterList.varargs && (!fd.isCsymbol() || (!tf.parameterList.hasIdentifierList && nparams)))
            argerr |= true;

        if (argerr)
        {
            .error(fd.loc, "%s `%s` parameters must match one of the following signatures", fd.kind, fd.toPrettyChars);
            fd.loc.errorSupplemental("`main()`");
            fd.loc.errorSupplemental("`main(int argc, char** argv)`");
            fd.loc.errorSupplemental("`main(int argc, char** argv, char** environ)` [POSIX extension]");
        }
    }
    else
        return; // Neither C nor D main, ignore (should probably be an error)

    // Allow enums with appropriate base types (same ABI)
    retType = retType.toBasetype();

    if (retType.ty != Tint32 && retType.ty != Tvoid && retType.ty != Tnoreturn)
        .error(fd.loc, "%s `%s` must return `int`, `void` or `noreturn`, not `%s`", fd.kind, fd.toPrettyChars, tf.nextOf().toChars());
}

/***********************************************
 * Check all return statements for a function to verify that returning
 * using NRVO is possible.
 *
 * Returns:
 *      `false` if the result cannot be returned by hidden reference.
 */
extern (D) bool checkNRVO(FuncDeclaration fd)
{
    //printf("checkNRVO*() %s\n", fd.ident.toChars());
    if (!fd.isNRVO() || fd.returns is null)
        return false;

    auto tf = fd.type.toTypeFunction();
    if (tf.isRef)
        return false;

    foreach (rs; *fd.returns)
    {
        if (auto ve = rs.exp.isVarExp())
        {
            auto v = ve.var.isVarDeclaration();
            if (!v || v.isReference())
                return false;
            if (fd.nrvo_var is null)
            {
                // Variables in the data segment (e.g. globals, TLS or not),
                // parameters and closure variables cannot be NRVOed.
                if (v.isDataseg() || v.isParameter() || v.toParent2() != fd)
                    return false;
                if (v.nestedrefs.length && fd.needsClosure())
                    return false;
                // don't know if the return storage is aligned
                version (MARS)
                {
                    if (fd.alignSectionVars && (*fd.alignSectionVars).contains(v))
                        return false;
                }
                // The variable type needs to be equivalent to the return type.
                if (!v.type.equivalent(tf.next))
                    return false;
                //printf("Setting nrvo to %s\n", v.toChars());
                fd.nrvo_var = v;
            }
            else if (fd.nrvo_var != v)
                return false;
        }
        else //if (!exp.isLvalue())    // keep NRVO-ability
            return false;
    }
    return true;
}

/**************************************
 * The function is doing something impure, so mark it as impure.
 *
 * Params:
 *     fd = function declaration to mark
 *     loc = location of impure action
 *     fmt = format string for error message
 *     args = argument to format string
 *
 * Returns: `true` if there's a purity error
 */
extern (D) bool setImpure(FuncDeclaration fd, Loc loc, const(char)* fmt, RootObject[] args...)
{
    if (fd.purityInprocess)
    {
        fd.purityInprocess = false;
        if (fmt)
            fd.pureViolation = new AttributeViolation(loc, fmt, args); // impure action
        else if (args.length > 0)
        {
            if (auto sa = args[0].isDsymbol())
            {
                if (FuncDeclaration fd2 = sa.isFuncDeclaration())
                {
                    fd.pureViolation = new AttributeViolation(loc, fd2); // call to impure function
                }
            }
        }

        if (fd.fes)
            fd.fes.func.setImpure(loc, fmt, args);
    }
    else if (fd.isPure())
        return true;
    return false;
}

PURE isPure(FuncDeclaration fd)
{
    //printf("FuncDeclaration::isPure() '%s'\n", toChars());


    TypeFunction tf = fd.type.toTypeFunction();
    if (fd.purityInprocess)
        fd.setImpure(Loc.initial, null);
    if (tf.purity == PURE.fwdref)
        tf.purityLevel();
    PURE purity = tf.purity;
    if (purity > PURE.weak && fd.isNested())
        purity = PURE.weak;
    if (purity > PURE.weak && fd.needThis())
    {
        // The attribute of the 'this' reference affects purity strength
        if (fd.type.mod & MODFlags.immutable_)
        {
        }
        else if (fd.type.mod & (MODFlags.const_ | MODFlags.wild) && purity >= PURE.const_)
            purity = PURE.const_;
        else
            purity = PURE.weak;
    }
    tf.purity = purity;
    // ^ This rely on the current situation that every FuncDeclaration has a
    //   unique TypeFunction.
    return purity;
}

extern (D) PURE isPureBypassingInference(FuncDeclaration fd)
{
    if (fd.purityInprocess)
        return PURE.fwdref;
    else
        return fd.isPure();
}

/**************************************
 * Performs type-based alias analysis between a newly created value and a pre-
 * existing memory reference:
 *
 * Assuming that a reference A to a value of type `ta` was available to the code
 * that created a reference B to a value of type `tb`, it returns whether B
 * might alias memory reachable from A based on the types involved (either
 * directly or via any number of indirections in either A or B).
 *
 * This relation is not symmetric in the two arguments. For example, a
 * a `const(int)` reference can point to a pre-existing `int`, but not the other
 * way round.
 *
 * Examples:
 *
 *      ta,           tb,               result
 *      `const(int)`, `int`,            `false`
 *      `int`,        `const(int)`,     `true`
 *      `int`,        `immutable(int)`, `false`
 *      const(immutable(int)*), immutable(int)*, false   // BUG: returns true
 *
 * Params:
 *      ta = value type being referred to
 *      tb = referred to value type that could be constructed from ta
 *
 * Returns:
 *      true if reference to `tb` is isolated from reference to `ta`
 */
bool traverseIndirections(Type ta, Type tb)
{
    //printf("traverseIndirections(%s, %s)\n", ta.toChars(), tb.toChars());

    static bool traverse(Type ta, Type tb, ref scope AssocArray!(const(char)*, bool) table, bool reversePass)
    {
        //printf("traverse(%s, %s)\n", ta.toChars(), tb.toChars());
        ta = ta.baseElemOf();
        tb = tb.baseElemOf();

        // First, check if the pointed-to types are convertible to each other such
        // that they might alias directly.
        static bool mayAliasDirect(Type source, Type target)
        {
            return
                // if source is the same as target or can be const-converted to target
                source.constConv(target) != MATCH.nomatch ||
                // if target is void and source can be const-converted to target
                (target.ty == Tvoid && MODimplicitConv(source.mod, target.mod));
        }

        if (mayAliasDirect(reversePass ? tb : ta, reversePass ? ta : tb))
        {
            //printf(" true  mayalias %s %s %d\n", ta.toChars(), tb.toChars(), reversePass);
            return false;
        }
        if (ta.nextOf() && ta.nextOf() == tb.nextOf())
        {
             //printf(" next==next %s %s %d\n", ta.toChars(), tb.toChars(), reversePass);
             return true;
        }

        if (tb.ty == Tclass || tb.ty == Tstruct)
        {
            /* Traverse the type of each field of the aggregate
             */
            bool* found = table.getLvalue(tb.deco);
            if (*found == true)
                return true; // We have already seen this symbol, break the cycle
            else
                *found = true;

            AggregateDeclaration sym = tb.toDsymbol(null).isAggregateDeclaration();
            foreach (v; sym.fields)
            {
                Type tprmi = v.type.addMod(tb.mod);
                //printf("\ttb = %s, tprmi = %s\n", tb.toChars(), tprmi.toChars());
                if (!traverse(ta, tprmi, table, reversePass))
                    return false;
            }
        }
        else if (tb.ty == Tarray || tb.ty == Taarray || tb.ty == Tpointer)
        {
            Type tind = tb.nextOf();
            if (!traverse(ta, tind, table, reversePass))
                return false;
        }
        else if (tb.hasPointers())
        {
            // BUG: consider the context pointer of delegate types
            return false;
        }

        // Still no match, so try breaking up ta if we have not done so yet.
        if (!reversePass)
        {
            scope newTable = AssocArray!(const(char)*, bool)();
            return traverse(tb, ta, newTable, true);
        }

        return true;
    }

    // To handle arbitrary levels of indirections in both parameters, we
    // recursively descend into aggregate members/levels of indirection in both
    // `ta` and `tb` while avoiding cycles. Start with the original types.
    scope table = AssocArray!(const(char)*, bool)();
    const result = traverse(ta, tb, table, false);
    //printf("  returns %d\n", result);
    return result;
}

/********************************************
 * Params:
 *     fd = function declaration to check
 *    t = type of object to test one level of indirection down
 * Returns:
 *    true if an object typed `t` has no indirections
 *    which could have come from the function's parameters, mutable
 *    globals, or uplevel functions.
 */
bool isTypeIsolatedIndirect(FuncDeclaration fd, Type t)
{
    //printf("isTypeIsolatedIndirect(t: %s)\n", t.toChars());
    assert(t);

    /* Since `t` is one level down from an indirection, it could pick
     * up a reference to a mutable global or an outer function, so
     * return false.
     */
    if (!fd.isPureBypassingInference() || fd.isNested())
        return false;

    TypeFunction tf = fd.type.toTypeFunction();

    //printf("isTypeIsolatedIndirect(%s) t = %s\n", tf.toChars(), t.toChars());

    foreach (i, fparam; tf.parameterList)
    {
        Type tp = fparam.type;
        if (!tp)
            continue;

        if (fparam.isLazy() || fparam.isReference())
        {
            if (!traverseIndirections(tp, t))
                return false;
            continue;
        }

        /* Goes down one level of indirection, then calls traverseIndirection() on
         * the result.
         * Returns:
         *  true if t is isolated from tp
         */
        static bool traverse(Type tp, Type t)
        {
            tp = tp.baseElemOf();
            switch (tp.ty)
            {
                case Tarray:
                case Tpointer:
                    return traverseIndirections(tp.nextOf(), t);

                case Taarray:
                case Tclass:
                    return traverseIndirections(tp, t);

                case Tstruct:
                    /* Drill down and check the struct's fields
                     */
                    auto sym = tp.toDsymbol(null).isStructDeclaration();
                    foreach (v; sym.fields)
                    {
                        Type tprmi = v.type.addMod(tp.mod);
                        //printf("\ttp = %s, tprmi = %s\n", tp.toChars(), tprmi.toChars());
                        if (!traverse(tprmi, t))
                            return false;
                    }
                    return true;

                default:
                    return true;
            }
        }

        if (!traverse(tp, t))
            return false;
    }
    // The 'this' reference is a parameter, too
    if (AggregateDeclaration ad = fd.isCtorDeclaration() ? null : fd.isThis())
    {
        Type tthis = ad.getType().addMod(tf.mod);
        //printf("\ttthis = %s\n", tthis.toChars());
        if (!traverseIndirections(tthis, t))
            return false;
    }

    return true;
}

/********************************************
 * See if pointers from function parameters, mutable globals, or uplevel functions
 * could leak into return value.
 * Returns:
 *   true if the function return value is isolated from
 *   any inputs to the function
 */
extern (D) bool isReturnIsolated(FuncDeclaration fd)
{
    //printf("isReturnIsolated(this: %s)\n", this.toChars);
    TypeFunction tf = fd.type.toTypeFunction();
    assert(tf.next);

    Type treti = tf.next;
    if (tf.isRef)
        return fd.isTypeIsolatedIndirect(treti);              // check influence from parameters

    return fd.isTypeIsolated(treti);
}

/********************
 * See if pointers from function parameters, mutable globals, or uplevel functions
 * could leak into type `t`.
 * Params:
 *   t = type to check if it is isolated
 * Returns:
 *   true if `t` is isolated from
 *   any inputs to the function
 */
extern (D) bool isTypeIsolated(FuncDeclaration fd, Type t)
{
    StringTable!Type parentTypes;
    const uniqueTypeID = t.getUniqueID();
    if (uniqueTypeID)
    {
        const cacheResultPtr = uniqueTypeID in fd.isTypeIsolatedCache;
        if (cacheResultPtr !is null)
            return *cacheResultPtr;

        parentTypes._init();
        const isIsolated = fd.isTypeIsolated(t, parentTypes);
        fd.isTypeIsolatedCache[uniqueTypeID] = isIsolated;
        return isIsolated;
    }
    else
    {
        parentTypes._init();
        return fd.isTypeIsolated(t, parentTypes);
    }
}

///ditto
extern (D) bool isTypeIsolated(FuncDeclaration fd, Type t, ref StringTable!Type parentTypes)
{
    //printf("this: %s, isTypeIsolated(t: %s)\n", this.toChars(), t.toChars());

    t = t.baseElemOf();
    switch (t.ty)
    {
        case Tarray:
        case Tpointer:
            return fd.isTypeIsolatedIndirect(t.nextOf()); // go down one level

        case Taarray:
        case Tclass:
            return fd.isTypeIsolatedIndirect(t);

        case Tstruct:
            /* Drill down and check the struct's fields
             */
            auto sym = t.toDsymbol(null).isStructDeclaration();
            const tName = t.toChars.toDString;
            const entry = parentTypes.insert(tName, t);
            if (entry == null)
            {
                //we've already seen this type in a parent, not isolated
                return false;
            }
            foreach (v; sym.fields)
            {
                Type tmi = v.type.addMod(t.mod);
                //printf("\tt = %s, v: %s, vtype: %s,  tmi = %s\n",
                //       t.toChars(), v.toChars(), v.type.toChars(), tmi.toChars());
                if (!fd.isTypeIsolated(tmi, parentTypes))
                    return false;
            }
            return true;

        default:
            return true;
    }
}

/**
 * Check signature of `pragma(printf)` function, print error if invalid.
 *
 * printf/scanf-like functions must be of the form:
 *    extern (C/C++) T printf([parameters...], const(char)* format, ...);
 * or:
 *    extern (C/C++) T vprintf([parameters...], const(char)* format, va_list);
 *
 * Params:
 *      funcdecl = function to check
 *      f = function type
 *      sc = scope
 */
private void checkPrintfScanfSignature(FuncDeclaration funcdecl, TypeFunction f, Scope* sc)
{
    static bool isPointerToChar(Parameter p)
    {
        if (auto tptr = p.type.isTypePointer())
        {
            return tptr.next.ty == Tchar;
        }
        return false;
    }

    bool isVa_list(Parameter p)
    {
        return p.type.equals(target.va_listType(funcdecl.loc, sc));
    }

    const nparams = f.parameterList.length;
    const p = (funcdecl.printf ? Id.printf : Id.scanf).toChars();
    if (!(f.linkage == LINK.c || f.linkage == LINK.cpp))
    {
        .error(funcdecl.loc, "`pragma(%s)` function `%s` must have `extern(C)` or `extern(C++)` linkage,"
            ~" not `extern(%s)`",
            p, funcdecl.toChars(), f.linkage.linkageToChars());
    }
    if (f.parameterList.varargs == VarArg.variadic)
    {
        if (!(nparams >= 1 && isPointerToChar(f.parameterList[nparams - 1])))
        {
            .error(funcdecl.loc, "`pragma(%s)` function `%s` must have"
                ~ " signature `%s %s([parameters...], const(char)*, ...)` not `%s`",
                p, funcdecl.toChars(), f.next.toChars(), funcdecl.toChars(), funcdecl.type.toChars());
        }
    }
    else if (f.parameterList.varargs == VarArg.none)
    {
        if(!(nparams >= 2 && isPointerToChar(f.parameterList[nparams - 2]) &&
            isVa_list(f.parameterList[nparams - 1])))
            .error(funcdecl.loc, "`pragma(%s)` function `%s` must have"~
                " signature `%s %s([parameters...], const(char)*, va_list)`",
                p, funcdecl.toChars(), f.next.toChars(), funcdecl.toChars());
    }
    else
    {
        .error(funcdecl.loc, "`pragma(%s)` function `%s` must have C-style variadic `...` or `va_list` parameter",
            p, funcdecl.toChars());
    }
}

/***************************************************
 * Visit each overloaded function/template in turn, and call dg(s) on it.
 * Exit when no more, or dg(s) returns nonzero.
 *
 * Params:
 *  fstart = symbol to start from
 *  dg = the delegate to be called on the overload
 *  sc = context used to check if symbol is accessible (and therefore visible),
 *       can be null
 *
 * Returns:
 *      ==0     continue
 *      !=0     done (and the return value from the last dg() call)
 */
extern (D) int overloadApply(Dsymbol fstart, scope int delegate(Dsymbol) dg, Scope* sc = null)
{
    Dsymbols visited;

    int overloadApplyRecurse(Dsymbol fstart, scope int delegate(Dsymbol) dg, Scope* sc)
    {
        // Detect cyclic calls.
        if (visited.contains(fstart))
            return 0;
        visited.push(fstart);

        Dsymbol next;
        for (auto d = fstart; d; d = next)
        {
            import dmd.access : checkSymbolAccess;
            if (auto od = d.isOverDeclaration())
            {
                /* The scope is needed here to check whether a function in
                 an overload set was added by means of a private alias (or a
                 selective import). If the scope where the alias is created
                 is imported somewhere, the overload set is visible, but the private
                 alias is not.
                 */
                if (sc)
                {
                    if (checkSymbolAccess(sc, od))
                    {
                        if (int r = overloadApplyRecurse(od.aliassym, dg, sc))
                            return r;
                    }
                }
                else if (int r = overloadApplyRecurse(od.aliassym, dg, sc))
                    return r;
                next = od.overnext;
            }
            else if (auto fa = d.isFuncAliasDeclaration())
            {
                if (fa.hasOverloads)
                {
                    if (int r = overloadApplyRecurse(fa.funcalias, dg, sc))
                        return r;
                }
                else if (auto fd = fa.toAliasFunc())
                {
                    if (int r = dg(fd))
                        return r;
                }
                else
                {
                    .error(d.loc, "%s `%s` is aliased to a function", d.kind, d.toPrettyChars);
                    break;
                }
                next = fa.overnext;
            }
            else if (auto ad = d.isAliasDeclaration())
            {
                if (sc)
                {
                    if (checkSymbolAccess(sc, ad))
                    next = ad.toAlias();
                }
                else
                    next = ad.toAlias();
                if (next == ad)
                    break;
                if (next == fstart)
                    break;
            }
            else if (auto td = d.isTemplateDeclaration())
            {
                if (int r = dg(td))
                    return r;
                next = td.overnext;
            }
            else if (auto fd = d.isFuncDeclaration())
            {
                if (int r = dg(fd))
                    return r;
                next = fd.overnext;
            }
            else if (auto os = d.isOverloadSet())
            {
                foreach (ds; os.a)
                if (int r = dg(ds))
                    return r;
            }
            else
            {
                .error(d.loc, "%s `%s` is aliased to a function", d.kind, d.toPrettyChars);
                break;
                // BUG: should print error message?
            }
        }
        return 0;
    }
    return overloadApplyRecurse(fstart, dg, sc);
}

Dsymbol isUnique(OverDeclaration od)
{
    Dsymbol result = null;
    overloadApply(od.aliassym, (Dsymbol s)
    {
        if (result)
        {
            result = null;
            return 1; // ambiguous, done
        }
        else
        {
            result = s;
            return 0;
        }
    });
    return result;
}

/************************************
* Check to see if this variable is actually in an enclosing function
* rather than the current one.
* Update nestedrefs[], closureVars[] and outerVars[].
* Returns: true if error occurs.
*/
extern (D) bool checkNestedReference(VarDeclaration vd, Scope* sc, Loc loc)
{
    //printf("VarDeclaration::checkNestedReference() %s\n", toChars());
    if (sc.intypeof == 1 || sc.ctfe)
        return false;
    if (!vd.parent || vd.parent == sc.parent)
        return false;
    if (vd.isDataseg() || (vd.storage_class & STC.manifest))
        return false;

    // The current function
    FuncDeclaration fdthis = sc.parent.isFuncDeclaration();
    if (!fdthis)
        return false; // out of function scope

    Dsymbol p = vd.toParent2();

    // Function literals from fdthis to p must be delegates
    ensureStaticLinkTo(fdthis, p);

    // The function that this variable is in
    FuncDeclaration fdv = p.isFuncDeclaration();
    if (!fdv || fdv == fdthis)
        return false;

    // Add fdthis to nestedrefs[] if not already there
    if (!vd.nestedrefs.contains(fdthis))
        vd.nestedrefs.push(fdthis);

    //printf("\tfdv = %s\n", fdv.toChars());
    //printf("\tfdthis = %s\n", fdthis.toChars());
    if (loc.isValid())
    {
        if (fdthis.getLevelAndCheck(loc, sc, fdv, vd) == fdthis.LevelError)
            return true;
    }

    // Add this VarDeclaration to fdv.closureVars[] if not already there
    if (!sc.intypeof && !sc.traitsCompiles &&
        // https://issues.dlang.org/show_bug.cgi?id=17605
        (fdv.skipCodegen || !fdthis.skipCodegen))
    {
        if (!fdv.closureVars.contains(vd))
            fdv.closureVars.push(vd);
    }

    if (!fdthis.outerVars.contains(vd))
        fdthis.outerVars.push(vd);

    //printf("fdthis is %s\n", fdthis.toChars());
    //printf("var %s in function %s is nested ref\n", toChars(), fdv.toChars());
    // __dollar creates problems because it isn't a real variable
    // https://issues.dlang.org/show_bug.cgi?id=3326
    if (vd.ident == Id.dollar)
    {
        .error(loc, "cannnot use `$` inside a function literal");
        return true;
    }
    if (vd.ident == Id.withSym) // https://issues.dlang.org/show_bug.cgi?id=1759
    {
        ExpInitializer ez = vd._init.isExpInitializer();
        assert(ez);
        Expression e = ez.exp;
        if (e.op == EXP.construct || e.op == EXP.blit)
            e = (cast(AssignExp)e).e2;
        return lambdaCheckForNestedRef(e, sc);
    }

    return false;
}<|MERGE_RESOLUTION|>--- conflicted
+++ resolved
@@ -622,7 +622,9 @@
     if (funcdecl.canInferAttributes(sc))
         funcdecl.initInferAttributes();
 
-    funcdecl.semanticRun = PASS.semanticdone;
+    // LDC relies on semanticRun variable not being reset here
+    if (!IN_LLVM || funcdecl.semanticRun < PASS.semanticdone)
+       funcdecl.semanticRun = PASS.semanticdone;
 
     /* Save scope for possible later use (if we need the
      * function internals)
@@ -1212,25 +1214,7 @@
     /* Go through all the interface bases.
      * Disallow overriding any final functions in the interface(s).
      */
-<<<<<<< HEAD
-    if (funcdecl.canInferAttributes(sc))
-        funcdecl.initInferAttributes();
-
-    // LDC relies on semanticRun variable not being reset here
-    if (!IN_LLVM || funcdecl.semanticRun < PASS.semanticdone)
-       funcdecl.semanticRun = PASS.semanticdone;
-
-    /* Save scope for possible later use (if we need the
-     * function internals)
-     */
-    funcdecl._scope = sc.copy();
-    funcdecl._scope.setNoFree();
-
-    __gshared bool printedMain = false; // semantic might run more than once
-    if (global.params.v.verbose && !printedMain)
-=======
     foreach (b; cd.interfaces)
->>>>>>> 21bdb8c4
     {
         if (b.sym)
         {
