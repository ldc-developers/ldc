--- conflicted
+++ resolved
@@ -284,14 +284,10 @@
     // Things that should really go into Scope
 
     VarDeclaration nrvo_var;            /// variable to replace with shidden
-<<<<<<< HEAD
 version (IN_LLVM) {} else
 {
-    Symbol* shidden;                    /// hidden pointer passed to function
-}
-=======
     void* shidden;                    /// hidden pointer passed to function
->>>>>>> 246eae17
+}
 
     ReturnStatements* returns;
 
