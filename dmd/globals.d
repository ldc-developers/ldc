--- conflicted
+++ resolved
@@ -89,24 +89,6 @@
     enabled  = 2,  /// Specified as `-preview=`
 }
 
-<<<<<<< HEAD
-version (IN_LLVM)
-{
-enum LinkonceTemplates : byte
-{
-    no,        // non-discardable weak_odr linkage
-    yes,       // discardable linkonce_odr linkage + lazily and recursively define all referenced instantiated symbols in each object file (define-on-declare)
-    aggressive // be more aggressive wrt. speculative instantiations - don't append to module members and skip needsCodegen() culling; rely on define-on-declare.
-}
-
-enum DLLImport : byte
-{
-    none,
-    defaultLibsOnly, // only symbols from druntime/Phobos
-    all
-}
-} // IN_LLVM
-=======
 /// Different identifier tables specifiable by CLI
 enum CLIIdentifierTable : ubyte
 {
@@ -116,7 +98,23 @@
     UAX31    = 3, /// Tables from the Unicode Standard Annex 31: UNICODE IDENTIFIERS AND SYNTAX
     All      = 4, /// The least restrictive set of all other tables
 }
->>>>>>> 8c50d6bb
+
+version (IN_LLVM)
+{
+enum LinkonceTemplates : byte
+{
+    no,        // non-discardable weak_odr linkage
+    yes,       // discardable linkonce_odr linkage + lazily and recursively define all referenced instantiated symbols in each object file (define-on-declare)
+    aggressive // be more aggressive wrt. speculative instantiations - don't append to module members and skip needsCodegen() culling; rely on define-on-declare.
+}
+
+enum DLLImport : byte
+{
+    none,
+    defaultLibsOnly, // only symbols from druntime/Phobos
+    all
+}
+} // IN_LLVM
 
 extern(C++) struct Output
 {
