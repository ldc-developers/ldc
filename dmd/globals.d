/**
 * Stores command line options and contains other miscellaneous declarations.
 *
 * Copyright:   Copyright (C) 1999-2025 by The D Language Foundation, All Rights Reserved
 * Authors:     $(LINK2 https://www.digitalmars.com, Walter Bright)
 * License:     $(LINK2 https://www.boost.org/LICENSE_1_0.txt, Boost License 1.0)
 * Source:      $(LINK2 https://github.com/dlang/dmd/blob/master/src/dmd/globals.d, _globals.d)
 * Documentation:  https://dlang.org/phobos/dmd_globals.html
 * Coverage:    https://codecov.io/gh/dlang/dmd/src/master/src/dmd/globals.d
 */

module dmd.globals;

import core.stdc.stdio;
import core.stdc.stdint;
import core.stdc.string;

import dmd.astenums;
import dmd.root.array;
import dmd.root.file;
import dmd.root.filename;
import dmd.common.outbuffer;
import dmd.errorsink;
import dmd.errors;
import dmd.file_manager;
import dmd.identifier;
import dmd.location;
import dmd.lexer : CompileEnv;
import dmd.utils;

version (IN_LLVM)
{
    enum IN_LLVM = true;

    enum OUTPUTFLAG : int
    {
        OUTPUTFLAGno,
        OUTPUTFLAGdefault, // for the .o default
        OUTPUTFLAGset      // for -output
    }
    alias OUTPUTFLAGno      = OUTPUTFLAG.OUTPUTFLAGno;
    alias OUTPUTFLAGdefault = OUTPUTFLAG.OUTPUTFLAGdefault;
    alias OUTPUTFLAGset     = OUTPUTFLAG.OUTPUTFLAGset;
}
else
    enum IN_LLVM = false;

version (IN_GCC) {}
else version (IN_LLVM) {}
else version = MARS;

/// Defines a setting for how compiler warnings and deprecations are handled
enum DiagnosticReporting : ubyte
{
    error,        /// generate an error
    inform,       /// generate a warning
    off,          /// disable diagnostic
}

/**
Each flag represents a field that can be included in the JSON output.

NOTE: set type to uint so its size matches C++ unsigned type
*/
enum JsonFieldFlags : uint
{
    none         = 0,
    compilerInfo = (1 << 0),
    buildInfo    = (1 << 1),
    modules      = (1 << 2),
    semantics    = (1 << 3),
}

/// Version of C++ standard to support
enum CppStdRevision : uint
{
    cpp98 = 1997_11,
    cpp11 = 2011_03,
    cpp14 = 2014_02,
    cpp17 = 2017_03,
    cpp20 = 2020_02,
}

/// Trivalent boolean to represent the state of a `revert`able change
enum FeatureState : ubyte
{
    default_ = 0,  /// Not specified by the user
    disabled = 1,  /// Specified as `-revert=`
    enabled  = 2,  /// Specified as `-preview=`
}

/// Different identifier tables specifiable by CLI
enum CLIIdentifierTable : ubyte
{
    default_ = 0, /// Not specified by user
    C99      = 1, /// Tables from C99 standard
    C11      = 2, /// Tables from C11 standard
    UAX31    = 3, /// Tables from the Unicode Standard Annex 31: UNICODE IDENTIFIERS AND SYNTAX
    All      = 4, /// The least restrictive set of all other tables
}

<<<<<<< HEAD
version (IN_LLVM)
{
enum LinkonceTemplates : byte
{
    no,        // non-discardable weak_odr linkage
    yes,       // discardable linkonce_odr linkage + lazily and recursively define all referenced instantiated symbols in each object file (define-on-declare)
    aggressive // be more aggressive wrt. speculative instantiations - don't append to module members and skip needsCodegen() culling; rely on define-on-declare.
}

enum DLLImport : byte
{
    none,
    defaultLibsOnly, // only symbols from druntime/Phobos
    all
}
} // IN_LLVM
=======
/// Specifies the mode for error printing
enum ErrorPrintMode : ubyte
{
    simpleError,      // Print errors without squiggles and carets
    printErrorContext, // Print errors with context (source line and caret)
}
>>>>>>> 18e1b863

extern(C++) struct Output
{
    bool doOutput;      // Output is enabled
    bool fullOutput;    // Generate comments for hidden declarations (for -HC),
                        // and don't strip the bodies of plain (non-template) functions (for -H)

    const(char)[] dir;  // write to directory 'dir'
    const(char)[] name; // write to file 'name'
    Array!(const(char)*) files; // Other files associated with this output,
                                // e.g. macro include files for Ddoc, dependencies for makedeps
    OutBuffer* buffer;  // if this output is buffered, this is the buffer
    int bufferLines;    // number of lines written to the buffer
}

/// Command line state related to printing usage about other switches
extern(C++) struct Help
{
    bool manual;       // open browser on compiler manual
    bool usage;        // print usage and exit
    // print help of switch:
    bool mcpu;         // -mcpu
    bool transition;   // -transition
    bool check;        // -check
    bool checkAction;  // -checkaction
    bool revert;       // -revert
    bool preview;      // -preview
    bool externStd;    // -extern-std
    bool hc;           // -HC
}

extern(C++) struct Verbose
{
    bool verbose;           // verbose compile
    bool showColumns;       // print character (column) numbers in diagnostics
    bool tls;               // identify thread local variables
    bool templates;         // collect and list statistics on template instantiations
    // collect and list statistics on template instantiations origins.
    // TODO: make this an enum when we want to list other kinds of instances
    bool templatesListInstances;
    bool gc;                // identify gc usage
    bool field;             // identify non-mutable field variables
    bool complex = true;    // identify complex/imaginary type usage
    bool vin;               // identify 'in' parameters
    bool showGaggedErrors;  // print gagged errors anyway
    bool logo;              // print compiler logo
    bool color;             // use ANSI colors in console output
    bool cov;               // generate code coverage data
    ErrorPrintMode errorPrintMode; // enum for error printing mode
    MessageStyle messageStyle = MessageStyle.digitalmars; // style of file/line annotations on messages
    uint errorLimit = 20;
    uint errorSupplementLimit = 6;      // Limit the number of supplemental messages for each error (0 means unlimited)

    uint errorSupplementCount() @safe
    {
        if (verbose)
            return uint.max;
        if (errorSupplementLimit == 0)
            return uint.max;
        return errorSupplementLimit;
    }
}

extern (C++) struct ImportPathInfo {
    const(char)* path; // char*'s of where to look for import modules
}

/// Put command line switches in here
extern (C++) struct Param
{
    bool obj = true;        // write object file
    bool multiobj;          // break one object file into multiple ones
    bool trace;             // insert profiling hooks
    bool tracegc;           // instrument calls to 'new'
    bool vcg_ast;           // write-out codegen-ast
    DiagnosticReporting useDeprecated = DiagnosticReporting.inform;  // how use of deprecated features are handled
    bool useUnitTests;          // generate unittest code
    bool useInline = false;     // inline expand functions
    bool release;           // build release version
    bool preservePaths;     // true means don't strip path from source file
    DiagnosticReporting useWarnings = DiagnosticReporting.off;  // how compiler warnings are handled
    bool cov;               // generate code coverage data
    ubyte covPercent;       // 0..100 code coverage percentage required
    bool ctfe_cov = false;  // generate coverage data for ctfe
    bool ignoreUnsupportedPragmas = true;  // rather than error on them
    bool useModuleInfo = true;   // generate runtime module information
    bool useTypeInfo = true;     // generate runtime type information
    bool useExceptions = true;   // support exception handling
    bool useGC = true;           // support features that require the D runtime GC
    bool betterC;           // be a "better C" compiler; no dependency on D runtime
    bool addMain;           // add a default main() function
    bool allInst;           // generate code for all template instantiations
    bool bitfields;         // support C style bit fields

    CppStdRevision cplusplus = CppStdRevision.cpp11;    // version of C++ standard to support

    Help help;
    Verbose v;

    // Options for `-preview=/-revert=`
    FeatureState useDIP25 = FeatureState.enabled; // implement https://wiki.dlang.org/DIP25
    FeatureState useDIP1000;     // implement https://dlang.org/spec/memory-safe-d.html#scope-return-params
    bool ehnogc;                 // use @nogc exception handling
    bool useDIP1021;             // implement https://github.com/dlang/DIPs/blob/master/DIPs/accepted/DIP1021.md
    FeatureState fieldwise;      // do struct equality testing field-wise rather than by memcmp()
    bool fixAliasThis;           // if the current scope has an alias this, check it before searching upper scopes
    FeatureState rvalueRefParam; // allow rvalues to be arguments to ref parameters
                                 // https://dconf.org/2019/talks/alexandrescu.html
                                 // https://gist.github.com/andralex/e5405a5d773f07f73196c05f8339435a
                                 // https://digitalmars.com/d/archives/digitalmars/D/Binding_rvalues_to_ref_parameters_redux_325087.html
                                 // Implementation: https://github.com/dlang/dmd/pull/9817
    FeatureState safer;          // safer by default (more @safe checks in unattributed code)
                                 // https://github.com/WalterBright/documents/blob/38f0a846726b571f8108f6e63e5e217b91421c86/safer.md
    FeatureState noSharedAccess; // read/write access to shared memory objects
    bool previewIn;              // `in` means `[ref] scope const`, accepts rvalues
    bool inclusiveInContracts;   // 'in' contracts of overridden methods must be a superset of parent contract
    bool shortenedMethods = true;       // allow => in normal function declarations
    bool fixImmutableConv;       // error on unsound immutable conversion - https://github.com/dlang/dmd/pull/14070
    bool fix16997 = true;        // fix integral promotions for unary + - ~ operators
                                 // https://issues.dlang.org/show_bug.cgi?id=16997
    FeatureState dtorFields;     // destruct fields of partially constructed objects
                                 // https://issues.dlang.org/show_bug.cgi?id=14246
    FeatureState systemVariables; // limit access to variables marked @system from @safe code

    CHECKENABLE useInvariants  = CHECKENABLE._default;  // generate class invariant checks
    CHECKENABLE useIn          = CHECKENABLE._default;  // generate precondition checks
    CHECKENABLE useOut         = CHECKENABLE._default;  // generate postcondition checks
    CHECKENABLE useArrayBounds = CHECKENABLE._default;  // when to generate code for array bounds checks
    CHECKENABLE useAssert      = CHECKENABLE._default;  // when to generate code for assert()'s
    CHECKENABLE useSwitchError = CHECKENABLE._default;  // check for switches without a default
    CHECKENABLE boundscheck    = CHECKENABLE._default;  // state of -boundscheck switch

    CHECKACTION checkAction = CHECKACTION.D; // action to take when bounds, asserts or switch defaults are violated

    CLIIdentifierTable dIdentifierTable = CLIIdentifierTable.default_;
    CLIIdentifierTable cIdentifierTable = CLIIdentifierTable.default_;

    const(char)[] argv0;                // program name
    Array!(const(char)*) modFileAliasStrings; // array of char*'s of -I module filename alias strings
    Array!(ImportPathInfo) imppath;       // array of import path information of where to look for import modules
    Array!(const(char)*) fileImppath;   // array of char*'s of where to look for file import modules
    const(char)[] objdir;                // .obj/.lib file output directory
    const(char)[] objname;               // .obj file output name
    const(char)[] libname;               // .lib file output name

    Output ddoc;                        // Generate embedded documentation comments
    Output dihdr;                       // Generate `.di` 'header' files
    Output cxxhdr;                      // Generate 'Cxx header' file
    Output json;                        // Generate JSON file
    JsonFieldFlags jsonFieldFlags;      // JSON field flags to include
    Output makeDeps;                    // Generate make file dependencies
    Output mixinOut;                    // write expanded mixins for debugging
    Output moduleDeps;                  // Generate `.deps` module dependencies

    bool debugEnabled;                  // Global -debug flag (no -debug=XXX) is active

    bool run; // run resulting executable
    Strings runargs; // arguments for executable
    Array!(const(char)*) cppswitches;   // C preprocessor switches
    const(char)* cpp;                   // if not null, then this specifies the C preprocessor

    // Linker stuff
    Array!(const(char)*) objfiles;
    Array!(const(char)*) linkswitches;
    Array!bool linkswitchIsForCC;
    Array!(const(char)*) libfiles;
    Array!(const(char)*) dllfiles;
    const(char)[] deffile;
    const(char)[] resfile;
    const(char)[] exefile;
    const(char)[] mapfile;

<<<<<<< HEAD
version (IN_LLVM)
{
    // stuff which was extracted upstream into `driverParams` global:
    bool dll;               // generate shared dynamic library
    bool lib;               // write library file instead of object file(s)
    bool link = true;       // perform link
    bool oneobj;            // write one object file instead of multiple ones
    ubyte symdebug;         // insert debug symbolic information

    Array!(const(char)*) bitcodeFiles; // LLVM bitcode files passed on cmdline

    // LDC stuff
    OUTPUTFLAG output_ll;
    OUTPUTFLAG output_mlir;
    OUTPUTFLAG output_bc;
    OUTPUTFLAG output_s;
    OUTPUTFLAG output_o;
    bool useInlineAsm;
    bool verbose_cg;
    bool fullyQualifiedObjectFiles;
    bool cleanupObjectFiles;

    // Profile-guided optimization:
    const(char)* datafileInstrProf; // Either the input or output file for PGO data

    // target stuff
    const(void)* targetTriple; // const llvm::Triple*
    bool isUClibcEnvironment;
    bool isNewlibEnvironment;

    // Codegen cl options
    bool disableRedZone;
    uint dwarfVersion;

    uint hashThreshold; // MD5 hash symbols larger than this threshold (0 = no hashing)

    bool outputSourceLocations; // if true, output line tables.

    LinkonceTemplates linkonceTemplates; // -linkonce-templates

    // Windows-specific:
    bool dllexport;      // dllexport ~all defined symbols?
    DLLImport dllimport; // dllimport data symbols not defined in any root module?
} // IN_LLVM
=======
    bool fullyQualifiedObjectFiles; // prepend module names to object files to prevent name conflicts with -od

    // Time tracing
    bool timeTrace = false; /// Whether profiling of compile time is enabled
    uint timeTraceGranularityUs = 500; /// In microseconds, minimum event size to report
    const(char)* timeTraceFile; /// File path of output file
>>>>>>> 18e1b863

    ///
    bool parsingUnittestsRequired() @safe
    {
        return useUnitTests || ddoc.doOutput || dihdr.doOutput;
    }
}

enum mars_ext = "d";        // for D source files
enum doc_ext  = "html";     // for Ddoc generated files
enum ddoc_ext = "ddoc";     // for Ddoc macro include files
enum dd_ext   = "dd";       // for Ddoc source files
enum hdr_ext  = "di";       // for D 'header' import files
enum json_ext = "json";     // for JSON files
enum map_ext  = "map";      // for .map files
enum c_ext    = "c";        // for C source files
enum i_ext    = "i";        // for preprocessed C source file
version (IN_LLVM)
{
    enum ll_ext = "ll";
    enum mlir_ext = "mlir";
    enum bc_ext = "bc";
    enum s_ext = "s";
}

version (IN_LLVM)
{
    extern (C++, ldc) extern const char* dmd_version;
}

/**
 * Collection of global compiler settings and global state used by the frontend
 */
extern (C++) struct Global
{
    const(char)[] inifilename; /// filename of configuration file as given by `-conf=`, or default value

    string copyright = "Copyright (C) 1999-2025 by The D Language Foundation, All Rights Reserved";
    string written = "written by Walter Bright";

    Array!(ImportPathInfo) path;       /// Array of path informations which form the import lookup path
    Array!(const(char)*) importPaths;  /// Array of char*'s which form the import lookup path without metadata
    Array!(const(char)*) filePath;     /// Array of char*'s which form the file import lookup path

    char[26] datetime;      /// string returned by ctime()
    CompileEnv compileEnv;

    Param params;           /// command line parameters
    uint errors;            /// number of errors reported so far
    uint deprecations;      /// number of deprecations reported so far
    uint warnings;          /// number of warnings reported so far
    uint gag;               /// !=0 means gag reporting of errors & warnings
    uint gaggedErrors;      /// number of errors reported while gagged
    uint gaggedWarnings;    /// number of warnings reported while gagged

    void* console;         /// opaque pointer to console for controlling text attributes

    Array!Identifier versionids; /// command line versions and predefined versions
    Array!Identifier debugids;   /// command line debug versions and predefined versions

    bool hasMainFunction; /// Whether a main function has already been compiled in (for -main switch)
    uint varSequenceNumber = 1; /// Relative lifetime of `VarDeclaration` within a function, used for `scope` checks

    /// Cache files read from disk
    FileManager fileManager;

version (IN_LLVM)
{
    const(char)[] ldc_version;
    const(char)[] llvm_version;

    bool gaggedForInlining; /// Set for functionSemantic3 for external inlining candidates

    uint recursionLimit = 500; /// number of recursive template expansions before abort
}
else
{
    enum recursionLimit = 500; /// number of recursive template expansions before abort
}

    ErrorSink errorSink;       /// where the error messages go
    ErrorSink errorSinkNull;   /// where the error messages are ignored

<<<<<<< HEAD
version (IN_LLVM)
{
    extern (C++) FileName function(FileName, ref const Loc, ref OutBuffer) preprocess;
}
else
{
    extern (C++) DArray!ubyte function(FileName, ref const Loc, ref OutBuffer) preprocess;
}
=======
    extern (C++) DArray!ubyte function(FileName, Loc, ref OutBuffer) preprocess;
>>>>>>> 18e1b863

  nothrow:

    /**
     * Start ignoring compile errors instead of reporting them.
     *
     * Used for speculative compilation like `__traits(compiles, XXX)`, but also internally
     * to e.g. try out an `alias this` rewrite without comitting to it.
     *
     * Works like a stack, so N calls to `startGagging` should be paired with N
     * calls to `endGagging`.
     *
     * Returns: the current number of gagged errors, which should later be passed to `endGagging`
     */
    extern (C++) uint startGagging() @safe
    {
        ++gag;
        gaggedWarnings = 0;
        return gaggedErrors;
    }

    /**
     * Stop gagging, restoring the old gagged state before the most recent call to `startGagging`.
     *
     * Params:
     *   oldGagged = the previous number of errors, as returned by `startGagging`
     * Returns: true if errors occurred while gagged.
     */
    extern (C++) bool endGagging(uint oldGagged) @safe
    {
        bool anyErrs = (gaggedErrors != oldGagged);
        --gag;
        // Restore the original state of gagged errors; set total errors
        // to be original errors + new ungagged errors.
        errors -= (gaggedErrors - oldGagged);
        gaggedErrors = oldGagged;
        return anyErrs;
    }

    /**
     * Increment the error count to record that an error has occurred in the current context.
     *
     * An error message may or may not have been printed.
     */
    extern (C++) void increaseErrorCount() @safe
    {
        if (gag)
            ++gaggedErrors;
        ++errors;
    }

    extern (C++) void _init()
    {
        errorSink = new ErrorSinkCompiler;
        errorSinkNull = new ErrorSinkNull;

        this.fileManager = new FileManager();
        version (MARS)
        {
            compileEnv.vendor = "Digital Mars D";

            // -color=auto is the default value
            import dmd.console : detectTerminal, detectColorPreference;
            params.v.color = detectTerminal() && detectColorPreference();
        }
        else version (IN_GCC)
        {
            compileEnv.vendor = "GNU D";
        }
        else version (IN_LLVM)
        {
            compileEnv.vendor = "LDC";

            import dmd.console : detectTerminal;
            params.v.color = detectTerminal();
        }

<<<<<<< HEAD
version (IN_LLVM)
{
        compileEnv.versionNumber = parseVersionNumber(versionString());
}
else
{
        compileEnv.versionNumber = parseVersionNumber(_version);
}
=======
        params.v.errorPrintMode = ErrorPrintMode.printErrorContext; // Enable error context globally by default
        compileEnv.versionNumber = parseVersionNumber(versionString());
>>>>>>> 18e1b863

        /* Initialize date, time, and timestamp
         */
        import core.stdc.time;
        import core.stdc.stdlib : getenv;

        time_t ct;
        // https://issues.dlang.org/show_bug.cgi?id=20444
        if (auto p = getenv("SOURCE_DATE_EPOCH"))
        {
            if (!ct.parseDigits(p[0 .. strlen(p)]))
                errorSink.error(Loc.initial, "value of environment variable `SOURCE_DATE_EPOCH` should be a valid UNIX timestamp, not: `%s`", p);
        }
        else
            core.stdc.time.time(&ct);
        const p = ctime(&ct);
        assert(p);
        datetime[] = p[0 .. 26];

        __gshared char[11 + 1] date = 0;        // put in BSS segment
        __gshared char[8  + 1] time = 0;
        __gshared char[24 + 1] timestamp = 0;

        const dsz = snprintf(&date[0], date.length, "%.6s %.4s", p + 4, p + 20);
        const tsz = snprintf(&time[0], time.length, "%.8s", p + 11);
        const tssz = snprintf(&timestamp[0], timestamp.length, "%.24s", p);
        assert(dsz > 0 && tsz > 0 && tssz > 0);
        compileEnv.time = time[0 .. tsz];
        compileEnv.date = date[0 .. dsz];
        compileEnv.timestamp = timestamp[0 .. tssz];
    }

    /**
     * Deinitializes the global state of the compiler.
     *
     * This can be used to restore the state set by `_init` to its original
     * state.
     */
    extern (D) void deinitialize()
    {
        this = this.init;
    }

    /**
     * Computes the version number __VERSION__ from the compiler version string.
     */
    extern (D) private static uint parseVersionNumber(string version_) @safe
    {
        //
        // parse _version
        //
        uint major = 0;
        uint minor = 0;
        bool point = false;
        // skip initial 'v'
        foreach (const c; version_[1..$])
        {
            if ('0' <= c && c <= '9') // isdigit
            {
                minor = minor * 10 + c - '0';
            }
            else if (c == '.')
            {
                if (point)
                    break; // ignore everything after second '.'
                point = true;
                major = minor;
                minor = 0;
            }
            else
                break;
        }
        return major * 1000 + minor;
    }

    /**
     * Indicate to stateful error sinks that no more errors can be produced.
     * This is to support error sinks that collect information to produce a
     * single (say) report.
     */
    extern(C++) void plugErrorSinks()
    {
        global.errorSink.plugSink();
        global.errorSinkNull.plugSink();
    }

    /**
    Returns: the version as the number that would be returned for __VERSION__
    */
    extern(C++) uint versionNumber() @safe
    {
        return compileEnv.versionNumber;
    }

    /**
    Returns: compiler version string.
    */
    extern(D) string versionString() // IN_LLVM: not @safe
    {
version (IN_LLVM)
{
        import dmd.root.string : toDString;
        return toDString(cast(immutable char*) dmd_version);
}
else
{
        return _version;
}
    }

    /**
    Returns: compiler version as char string.
    */
    extern(C++) const(char*) versionChars()
    {
version (IN_LLVM)
{
        return dmd_version;
}
else
{
        return _version.ptr;
}
    }
}

// Because int64_t and friends may be any integral type of the
// correct size, we have to explicitly ask for the correct
// integer type to get the correct mangling with dmd

// Be careful not to care about sign when using dinteger_t
// use this instead of integer_t to
// avoid conflicts with system #include's
alias dinteger_t = ulong;
// Signed and unsigned variants
alias sinteger_t = long;
alias uinteger_t = ulong;

/// Collection of global state
extern (C++) __gshared Global global;<|MERGE_RESOLUTION|>--- conflicted
+++ resolved
@@ -99,7 +99,13 @@
     All      = 4, /// The least restrictive set of all other tables
 }
 
-<<<<<<< HEAD
+/// Specifies the mode for error printing
+enum ErrorPrintMode : ubyte
+{
+    simpleError,      // Print errors without squiggles and carets
+    printErrorContext, // Print errors with context (source line and caret)
+}
+
 version (IN_LLVM)
 {
 enum LinkonceTemplates : byte
@@ -116,14 +122,6 @@
     all
 }
 } // IN_LLVM
-=======
-/// Specifies the mode for error printing
-enum ErrorPrintMode : ubyte
-{
-    simpleError,      // Print errors without squiggles and carets
-    printErrorContext, // Print errors with context (source line and caret)
-}
->>>>>>> 18e1b863
 
 extern(C++) struct Output
 {
@@ -296,7 +294,8 @@
     const(char)[] exefile;
     const(char)[] mapfile;
 
-<<<<<<< HEAD
+    bool fullyQualifiedObjectFiles; // prepend module names to object files to prevent name conflicts with -od
+
 version (IN_LLVM)
 {
     // stuff which was extracted upstream into `driverParams` global:
@@ -316,7 +315,6 @@
     OUTPUTFLAG output_o;
     bool useInlineAsm;
     bool verbose_cg;
-    bool fullyQualifiedObjectFiles;
     bool cleanupObjectFiles;
 
     // Profile-guided optimization:
@@ -340,15 +338,14 @@
     // Windows-specific:
     bool dllexport;      // dllexport ~all defined symbols?
     DLLImport dllimport; // dllimport data symbols not defined in any root module?
-} // IN_LLVM
-=======
-    bool fullyQualifiedObjectFiles; // prepend module names to object files to prevent name conflicts with -od
-
+}
+else // !IN_LLVM: TODO!
+{
     // Time tracing
     bool timeTrace = false; /// Whether profiling of compile time is enabled
     uint timeTraceGranularityUs = 500; /// In microseconds, minimum event size to report
     const(char)* timeTraceFile; /// File path of output file
->>>>>>> 18e1b863
+}
 
     ///
     bool parsingUnittestsRequired() @safe
@@ -432,18 +429,14 @@
     ErrorSink errorSink;       /// where the error messages go
     ErrorSink errorSinkNull;   /// where the error messages are ignored
 
-<<<<<<< HEAD
 version (IN_LLVM)
 {
     extern (C++) FileName function(FileName, ref const Loc, ref OutBuffer) preprocess;
 }
 else
 {
-    extern (C++) DArray!ubyte function(FileName, ref const Loc, ref OutBuffer) preprocess;
-}
-=======
     extern (C++) DArray!ubyte function(FileName, Loc, ref OutBuffer) preprocess;
->>>>>>> 18e1b863
+}
 
   nothrow:
 
@@ -521,19 +514,8 @@
             params.v.color = detectTerminal();
         }
 
-<<<<<<< HEAD
-version (IN_LLVM)
-{
-        compileEnv.versionNumber = parseVersionNumber(versionString());
-}
-else
-{
-        compileEnv.versionNumber = parseVersionNumber(_version);
-}
-=======
         params.v.errorPrintMode = ErrorPrintMode.printErrorContext; // Enable error context globally by default
         compileEnv.versionNumber = parseVersionNumber(versionString());
->>>>>>> 18e1b863
 
         /* Initialize date, time, and timestamp
          */
