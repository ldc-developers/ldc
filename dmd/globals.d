/**
 * Stores command line options and contains other miscellaneous declarations.
 *
 * Copyright:   Copyright (C) 1999-2025 by The D Language Foundation, All Rights Reserved
 * Authors:     $(LINK2 https://www.digitalmars.com, Walter Bright)
 * License:     $(LINK2 https://www.boost.org/LICENSE_1_0.txt, Boost License 1.0)
 * Source:      $(LINK2 https://github.com/dlang/dmd/blob/master/compiler/src/dmd/globals.d, _globals.d)
 * Documentation:  https://dlang.org/phobos/dmd_globals.html
 * Coverage:    https://codecov.io/gh/dlang/dmd/src/master/compiler/src/dmd/globals.d
 */

module dmd.globals;

import core.stdc.stdio;
import core.stdc.stdint;
import core.stdc.string;

import dmd.astenums;
import dmd.root.array;
import dmd.root.file;
import dmd.root.filename;
import dmd.common.outbuffer;
import dmd.errorsink;
import dmd.errors;
import dmd.file_manager;
import dmd.identifier;
import dmd.location;
import dmd.lexer : CompileEnv;
import dmd.targetcompiler;
import dmd.utils;

<<<<<<< HEAD
version (IN_LLVM)
{
    enum IN_LLVM = true;

    enum OUTPUTFLAG : int
    {
        OUTPUTFLAGno,
        OUTPUTFLAGdefault, // for the .o default
        OUTPUTFLAGset      // for -output
    }
    alias OUTPUTFLAGno      = OUTPUTFLAG.OUTPUTFLAGno;
    alias OUTPUTFLAGdefault = OUTPUTFLAG.OUTPUTFLAGdefault;
    alias OUTPUTFLAGset     = OUTPUTFLAG.OUTPUTFLAGset;
}
else
    enum IN_LLVM = false;

version (IN_GCC) {}
else version (IN_LLVM) {}
else version = MARS;

=======
>>>>>>> 0cf2de50
/// Defines a setting for how compiler warnings and deprecations are handled
enum DiagnosticReporting : ubyte
{
    error,        /// generate an error
    inform,       /// generate a warning
    off,          /// disable diagnostic
}

/**
Each flag represents a field that can be included in the JSON output.

NOTE: set type to uint so its size matches C++ unsigned type
*/
enum JsonFieldFlags : uint
{
    none         = 0,
    compilerInfo = (1 << 0),
    buildInfo    = (1 << 1),
    modules      = (1 << 2),
    semantics    = (1 << 3),
}

/// Version of C++ standard to support
enum CppStdRevision : uint
{
    cpp98 = 1997_11,
    cpp11 = 2011_03,
    cpp14 = 2014_02,
    cpp17 = 2017_03,
    cpp20 = 2020_02,
    cpp23 = 2023_02,
}

/// Trivalent boolean to represent the state of a `revert`able change
enum FeatureState : ubyte
{
    default_ = 0,  /// Not specified by the user
    disabled = 1,  /// Specified as `-revert=`
    enabled  = 2,  /// Specified as `-preview=`
}

/// Different identifier tables specifiable by CLI
enum CLIIdentifierTable : ubyte
{
    default_ = 0, /// Not specified by user
    C99      = 1, /// Tables from C99 standard
    C11      = 2, /// Tables from C11 standard
    UAX31    = 3, /// Tables from the Unicode Standard Annex 31: UNICODE IDENTIFIERS AND SYNTAX
    All      = 4, /// The least restrictive set of all other tables
}

/// Specifies the mode for error printing
enum ErrorPrintMode : ubyte
{
    simpleError,      // Print errors without squiggles and carets
    printErrorContext, // Print errors with context (source line and caret)
}

version (IN_LLVM)
{
enum LinkonceTemplates : byte
{
    no,        // non-discardable weak_odr linkage
    yes,       // discardable linkonce_odr linkage + lazily and recursively define all referenced instantiated symbols in each object file (define-on-declare)
    aggressive // be more aggressive wrt. speculative instantiations - don't append to module members and skip needsCodegen() culling; rely on define-on-declare.
}

enum DLLImport : byte
{
    none,
    externalOnly,    // only symbols from -extI modules
    defaultLibsOnly, // only symbols from druntime/Phobos and -extI modules
    all
}
} // IN_LLVM

extern(C++) struct Output
{
    bool doOutput;      // Output is enabled
    bool fullOutput;    // Generate comments for hidden declarations (for -HC),
                        // and don't strip the bodies of plain (non-template) functions (for -H)

    const(char)[] dir;  // write to directory 'dir'
    const(char)[] name; // write to file 'name'
    Array!(const(char)*) files; // Other files associated with this output,
                                // e.g. macro include files for Ddoc, dependencies for makedeps
    OutBuffer* buffer;  // if this output is buffered, this is the buffer
    int bufferLines;    // number of lines written to the buffer
}

/// Command line state related to printing usage about other switches
extern(C++) struct Help
{
    bool manual;       // open browser on compiler manual
    bool usage;        // print usage and exit
    // print help of switch:
    bool mcpu;         // -mcpu
    bool transition;   // -transition
    bool check;        // -check
    bool checkAction;  // -checkaction
    bool revert;       // -revert
    bool preview;      // -preview
    bool externStd;    // -extern-std
    bool hc;           // -HC
}

extern(C++) struct Verbose
{
    bool verbose;           // verbose compile
    bool showColumns;       // print character (column) numbers in diagnostics
    bool tls;               // identify thread local variables
    bool templates;         // collect and list statistics on template instantiations
    // collect and list statistics on template instantiations origins.
    // TODO: make this an enum when we want to list other kinds of instances
    bool templatesListInstances;
    bool gc;                // identify gc usage
    bool field;             // identify non-mutable field variables
    bool complex = true;    // identify complex/imaginary type usage
    bool vin;               // identify 'in' parameters
    bool showGaggedErrors;  // print gagged errors anyway
    bool logo;              // print compiler logo
    bool color;             // use ANSI colors in console output
    bool cov;               // generate code coverage data
    ErrorPrintMode errorPrintMode; // enum for error printing mode
    MessageStyle messageStyle = MessageStyle.digitalmars; // style of file/line annotations on messages
    uint errorLimit = 20;
    uint errorSupplementLimit = 6;      // Limit the number of supplemental messages for each error (0 means unlimited)

    uint errorSupplementCount() @safe
    {
        if (verbose)
            return uint.max;
        if (errorSupplementLimit == 0)
            return uint.max;
        return errorSupplementLimit;
    }
}

extern (C++) struct ImportPathInfo {
    const(char)* path; // char*'s of where to look for import modules
    bool isOutOfBinary; // Will any module found from this path be out of binary?
}

/// Put command line switches in here
extern (C++) struct Param
{
    bool obj = true;        // write object file
    bool readStdin;         // saw "-" on command line, read source file from stdin
    bool multiobj;          // break one object file into multiple ones
    bool trace;             // insert profiling hooks
    bool tracegc;           // instrument calls to 'new'
    bool vcg_ast;           // write-out codegen-ast
    DiagnosticReporting useDeprecated = DiagnosticReporting.inform;  // how use of deprecated features are handled
    bool useUnitTests;          // generate unittest code
    bool useInline = false;     // inline expand functions
    bool release;           // build release version
    bool preservePaths;     // true means don't strip path from source file
    DiagnosticReporting useWarnings = DiagnosticReporting.off;  // how compiler warnings are handled
    bool cov;               // generate code coverage data
    ubyte covPercent;       // 0..100 code coverage percentage required
    bool ctfe_cov = false;  // generate coverage data for ctfe
    bool ignoreUnsupportedPragmas = true;  // rather than error on them
    bool useModuleInfo = true;   // generate runtime module information
    bool useTypeInfo = true;     // generate runtime type information
    bool useExceptions = true;   // support exception handling
    bool useGC = true;           // support features that require the D runtime GC
    bool betterC;           // be a "better C" compiler; no dependency on D runtime
    bool addMain;           // add a default main() function
    bool allInst;           // generate code for all template instantiations
    bool bitfields = true;  // support C style bit fields

    CppStdRevision cplusplus = CppStdRevision.cpp11;    // version of C++ standard to support

    Help help;
    Verbose v;

    // Editions
    Edition edition;             // edition year
    Edition[const(char)*] editionFiles; // Edition corresponding to a filespec


    // Options for `-preview=/-revert=`
    FeatureState useDIP25 = FeatureState.enabled; // implement https://wiki.dlang.org/DIP25
    FeatureState useDIP1000;     // implement https://dlang.org/spec/memory-safe-d.html#scope-return-params
    bool ehnogc;                 // use @nogc exception handling
    bool useDIP1021;             // implement https://github.com/dlang/DIPs/blob/master/DIPs/accepted/DIP1021.md
    FeatureState fieldwise;      // do struct equality testing field-wise rather than by memcmp()
    bool fixAliasThis;           // if the current scope has an alias this, check it before searching upper scopes
    FeatureState rvalueRefParam; // allow rvalues to be arguments to ref parameters
                                 // https://dconf.org/2019/talks/alexandrescu.html
                                 // https://gist.github.com/andralex/e5405a5d773f07f73196c05f8339435a
                                 // https://digitalmars.com/d/archives/digitalmars/D/Binding_rvalues_to_ref_parameters_redux_325087.html
                                 // Implementation: https://github.com/dlang/dmd/pull/9817
    FeatureState safer;          // safer by default (more @safe checks in unattributed code)
                                 // https://github.com/WalterBright/documents/blob/38f0a846726b571f8108f6e63e5e217b91421c86/safer.md
    FeatureState noSharedAccess; // read/write access to shared memory objects
    bool previewIn;              // `in` means `[ref] scope const`, accepts rvalues
    bool inclusiveInContracts;   // 'in' contracts of overridden methods must be a superset of parent contract
    bool shortenedMethods = true;       // allow => in normal function declarations
    bool fixImmutableConv;       // error on unsound immutable conversion - https://github.com/dlang/dmd/pull/14070
    bool fix16997 = true;        // fix integral promotions for unary + - ~ operators
                                 // https://issues.dlang.org/show_bug.cgi?id=16997
    FeatureState dtorFields;     // destruct fields of partially constructed objects
                                 // https://issues.dlang.org/show_bug.cgi?id=14246
    FeatureState systemVariables; // limit access to variables marked @system from @safe code

    CHECKENABLE useInvariants  = CHECKENABLE._default;  // generate class invariant checks
    CHECKENABLE useIn          = CHECKENABLE._default;  // generate precondition checks
    CHECKENABLE useOut         = CHECKENABLE._default;  // generate postcondition checks
    CHECKENABLE useArrayBounds = CHECKENABLE._default;  // when to generate code for array bounds checks
    CHECKENABLE useAssert      = CHECKENABLE._default;  // when to generate code for assert()'s
    CHECKENABLE useSwitchError = CHECKENABLE._default;  // check for switches without a default
    CHECKENABLE boundscheck    = CHECKENABLE._default;  // state of -boundscheck switch

    CHECKACTION checkAction = CHECKACTION.D; // action to take when bounds, asserts or switch defaults are violated

    CLIIdentifierTable dIdentifierTable = CLIIdentifierTable.default_;
    CLIIdentifierTable cIdentifierTable = CLIIdentifierTable.default_;

    const(char)[] argv0;                // program name
    Array!(const(char)*) modFileAliasStrings; // array of char*'s of -I module filename alias strings
    Array!(ImportPathInfo) imppath;       // array of import path information of where to look for import modules
    Array!(const(char)*) fileImppath;   // array of char*'s of where to look for file import modules
    const(char)[] objdir;                // .obj/.lib file output directory
    const(char)[] objname;               // .obj file output name
    const(char)[] libname;               // .lib file output name

    Output ddoc;                        // Generate embedded documentation comments
    Output dihdr;                       // Generate `.di` 'header' files
    Output cxxhdr;                      // Generate 'Cxx header' file
    Output json;                        // Generate JSON file
    JsonFieldFlags jsonFieldFlags;      // JSON field flags to include
    Output makeDeps;                    // Generate make file dependencies
    Output mixinOut;                    // write expanded mixins for debugging
    Output moduleDeps;                  // Generate `.deps` module dependencies

    bool debugEnabled;                  // Global -debug flag (no -debug=XXX) is active

    bool run; // run resulting executable
    Strings runargs; // arguments for executable
    Array!(const(char)*) cppswitches;   // C preprocessor switches
    const(char)* cpp;                   // if not null, then this specifies the C preprocessor

    // Linker stuff
    Array!(const(char)*) objfiles;
    Array!(const(char)*) linkswitches;
    Array!bool linkswitchIsForCC;
    Array!(const(char)*) libfiles;
    Array!(const(char)*) dllfiles;
    const(char)[] deffile;
    const(char)[] resfile;
    const(char)[] exefile;
    const(char)[] mapfile;

    bool fullyQualifiedObjectFiles; // prepend module names to object files to prevent name conflicts with -od

    // Time tracing
    bool timeTrace = false; /// Whether profiling of compile time is enabled
    uint timeTraceGranularityUs = 500; /// In microseconds, minimum event size to report
    const(char)* timeTraceFile; /// File path of output file

version (IN_LLVM)
{
    // stuff which was extracted upstream into `driverParams` global:
    bool dll;               // generate shared dynamic library
    bool lib;               // write library file instead of object file(s)
    bool link = true;       // perform link
    bool oneobj;            // write one object file instead of multiple ones
    ubyte symdebug;         // insert debug symbolic information

    Array!(const(char)*) bitcodeFiles; // LLVM bitcode files passed on cmdline

    // LDC stuff
    OUTPUTFLAG output_ll;
    OUTPUTFLAG output_mlir;
    OUTPUTFLAG output_bc;
    OUTPUTFLAG output_s;
    OUTPUTFLAG output_o;
    bool useInlineAsm;
    bool verbose_cg;
    bool cleanupObjectFiles;

    // Profile-guided optimization:
    const(char)* datafileInstrProf; // Either the input or output file for PGO data

    // target stuff
    const(void)* targetTriple; // const llvm::Triple*
    bool isUClibcEnvironment;
    bool isNewlibEnvironment;

    // Codegen cl options
    bool disableRedZone;
    uint dwarfVersion;

    uint hashThreshold; // MD5 hash symbols larger than this threshold (0 = no hashing)

    bool outputSourceLocations; // if true, output line tables.

    LinkonceTemplates linkonceTemplates; // -linkonce-templates

    // Windows-specific:
    bool dllexport;      // dllexport ~all defined symbols?
    DLLImport dllimport; // dllimport data symbols not defined in any root module?
} // IN_LLVM

    ///
    bool parsingUnittestsRequired() @safe
    {
        return useUnitTests || ddoc.doOutput || dihdr.doOutput;
    }
}

enum mars_ext = "d";        // for D source files
enum doc_ext  = "html";     // for Ddoc generated files
enum ddoc_ext = "ddoc";     // for Ddoc macro include files
enum dd_ext   = "dd";       // for Ddoc source files
enum hdr_ext  = "di";       // for D 'header' import files
enum json_ext = "json";     // for JSON files
enum map_ext  = "map";      // for .map files
enum c_ext    = "c";        // for C source files
enum h_ext    = "h";        // for C header source files
enum i_ext    = "i";        // for preprocessed C source file
version (IN_LLVM)
{
    enum ll_ext = "ll";
    enum mlir_ext = "mlir";
    enum bc_ext = "bc";
    enum s_ext = "s";
}

version (IN_LLVM)
{
    extern (C++, ldc) extern const char* dmd_version;
}

/**
 * Collection of global compiler settings and global state used by the frontend
 */
extern (C++) struct Global
{
    const(char)[] inifilename; /// filename of configuration file as given by `-conf=`, or default value

    string copyright = "Copyright (C) 1999-2025 by The D Language Foundation, All Rights Reserved";
    string written = "written by Walter Bright";

    Array!(ImportPathInfo) path;       /// Array of path informations which form the import lookup path
    Array!(const(char)*) importPaths;  /// Array of char*'s which form the import lookup path without metadata
    Array!(const(char)*) filePath;     /// Array of char*'s which form the file import lookup path

    char[26] datetime;      /// string returned by ctime()
    CompileEnv compileEnv;

    Param params;           /// command line parameters
    uint errors;            /// number of errors reported so far
    uint deprecations;      /// number of deprecations reported so far
    uint warnings;          /// number of warnings reported so far
    uint gag;               /// !=0 means gag reporting of errors & warnings
    uint gaggedErrors;      /// number of errors reported while gagged
    uint gaggedDeprecations; /// number of deprecations reported while gagged

    void* console;         /// opaque pointer to console for controlling text attributes

    Array!Identifier versionids; /// command line versions and predefined versions
    Array!Identifier debugids;   /// command line debug versions and predefined versions

    bool hasMainFunction; /// Whether a main function has already been compiled in (for -main switch)
    uint varSequenceNumber = 1; /// Relative lifetime of `VarDeclaration` within a function, used for `scope` checks

    /// Cache files read from disk
    FileManager fileManager;

version (IN_LLVM)
{
    const(char)[] ldc_version;
    const(char)[] llvm_version;

    bool gaggedForInlining; /// Set for functionSemantic3 for external inlining candidates

    uint recursionLimit = 500; /// number of recursive template expansions before abort
}
else
{
    enum recursionLimit = 500; /// number of recursive template expansions before abort
}

    ErrorSink errorSink;       /// where the error messages go
    ErrorSink errorSinkNull;   /// where the error messages are ignored

version (IN_LLVM)
{
    extern (C++) FileName function(FileName, ref const Loc, ref OutBuffer) preprocess;
}
else
{
    extern (C++) DArray!ubyte function(FileName, Loc, ref OutBuffer) preprocess;
}

  nothrow:

    /**
     * Start ignoring compile errors instead of reporting them.
     *
     * Used for speculative compilation like `__traits(compiles, XXX)`, but also internally
     * to e.g. try out an `alias this` rewrite without comitting to it.
     *
     * Works like a stack, so N calls to `startGagging` should be paired with N
     * calls to `endGagging`.
     *
     * Returns: the current number of gagged errors, which should later be passed to `endGagging`
     */
    extern (C++) uint startGagging() @safe
    {
        ++gag;
        gaggedDeprecations = 0;
        return gaggedErrors;
    }

    /**
     * Stop gagging, restoring the old gagged state before the most recent call to `startGagging`.
     *
     * Params:
     *   oldGagged = the previous number of errors, as returned by `startGagging`
     * Returns: true if errors occurred while gagged.
     */
    extern (C++) bool endGagging(uint oldGagged) @safe
    {
        bool anyErrs = (gaggedErrors != oldGagged);
        --gag;
        // Restore the original state of gagged errors; set total errors
        // to be original errors + new ungagged errors.
        errors -= (gaggedErrors - oldGagged);
        gaggedErrors = oldGagged;
        return anyErrs;
    }

    /**
     * Increment the error count to record that an error has occurred in the current context.
     *
     * An error message may or may not have been printed.
     */
    extern (C++) void increaseErrorCount() @safe
    {
        if (gag)
            ++gaggedErrors;
        ++errors;
    }

    extern (C++) void _init()
    {
        errorSink = new ErrorSinkCompiler;
        errorSinkNull = new ErrorSinkNull;

        this.fileManager = new FileManager();
        compileEnv.vendor = TargetCompiler;
        compileEnv.switchPrefix = SwitchPrefix;

<<<<<<< HEAD
        version (MARS)
        {
            compileEnv.vendor = "Digital Mars D";
        }
        else version (IN_GCC)
        {
            compileEnv.vendor = "GNU D";
        }
        else version (IN_LLVM)
        {
            compileEnv.vendor = "LDC";

            // Initialize the default `-color` value here; upstream does it in
            // `dmd.mars.parseCommandLine()`, which for LDC is implemented in C++
            // (and the `dmd.console` helpers are all `extern(D)`).
            import dmd.console : detectTerminal, detectColorPreference;
            params.v.color = detectTerminal() && detectColorPreference();
        }
        else
            static assert(0, "unknown vendor");
=======
        mixin UseAnsiColors;
        params.v.color = useAnsiColors();
>>>>>>> 0cf2de50

        compileEnv.versionNumber = parseVersionNumber(versionString());

        /* Initialize date, time, and timestamp
         */
        import core.stdc.time;
        import core.stdc.stdlib : getenv;

        time_t ct;
        // https://issues.dlang.org/show_bug.cgi?id=20444
        if (auto p = getenv("SOURCE_DATE_EPOCH"))
        {
            if (!ct.parseDigits(p[0 .. strlen(p)]))
                errorSink.error(Loc.initial, "value of environment variable `SOURCE_DATE_EPOCH` should be a valid UNIX timestamp, not: `%s`", p);
        }
        else
            core.stdc.time.time(&ct);
        const p = ctime(&ct);
        assert(p);
        datetime[] = p[0 .. 26];

        __gshared char[11 + 1] date = 0;        // put in BSS segment
        __gshared char[8  + 1] time = 0;
        __gshared char[24 + 1] timestamp = 0;

        const dsz = snprintf(&date[0], date.length, "%.6s %.4s", p + 4, p + 20);
        const tsz = snprintf(&time[0], time.length, "%.8s", p + 11);
        const tssz = snprintf(&timestamp[0], timestamp.length, "%.24s", p);
        assert(dsz > 0 && tsz > 0 && tssz > 0);
        compileEnv.time = time[0 .. tsz];
        compileEnv.date = date[0 .. dsz];
        compileEnv.timestamp = timestamp[0 .. tssz];
    }

    /**
     * Deinitializes the global state of the compiler.
     *
     * This can be used to restore the state set by `_init` to its original
     * state.
     */
    extern (D) void deinitialize()
    {
        this = this.init;
    }

    /**
     * Computes the version number __VERSION__ from the compiler version string.
     */
    extern (D) private static uint parseVersionNumber(string version_) @safe
    {
        //
        // parse _version
        //
        uint major = 0;
        uint minor = 0;
        bool point = false;
        // skip initial 'v'
        foreach (const c; version_[1..$])
        {
            if ('0' <= c && c <= '9') // isdigit
            {
                minor = minor * 10 + c - '0';
            }
            else if (c == '.')
            {
                if (point)
                    break; // ignore everything after second '.'
                point = true;
                major = minor;
                minor = 0;
            }
            else
                break;
        }
        return major * 1000 + minor;
    }

    /**
     * Indicate to stateful error sinks that no more errors can be produced.
     * This is to support error sinks that collect information to produce a
     * single (say) report.
     */
    extern(C++) void plugErrorSinks()
    {
        global.errorSink.plugSink();
        global.errorSinkNull.plugSink();
    }

    /**
    Returns: the version as the number that would be returned for __VERSION__
    */
    extern(C++) uint versionNumber() @safe
    {
        return compileEnv.versionNumber;
    }

    /**
    Returns: compiler version string.
    */
    extern(D) string versionString() // IN_LLVM: not @safe
    {
version (IN_LLVM)
{
        import dmd.root.string : toDString;
        return toDString(cast(immutable char*) dmd_version);
}
else
{
        return _version;
}
    }

    /**
    Returns: compiler version as char string.
    */
    extern(C++) const(char*) versionChars()
    {
version (IN_LLVM)
{
        return dmd_version;
}
else
{
        return _version.ptr;
}
    }
}

// Because int64_t and friends may be any integral type of the
// correct size, we have to explicitly ask for the correct
// integer type to get the correct mangling with dmd

// Be careful not to care about sign when using dinteger_t
// use this instead of integer_t to
// avoid conflicts with system #include's
alias dinteger_t = ulong;
// Signed and unsigned variants
alias sinteger_t = long;
alias uinteger_t = ulong;

/// Collection of global state
extern (C++) __gshared Global global;<|MERGE_RESOLUTION|>--- conflicted
+++ resolved
@@ -29,7 +29,6 @@
 import dmd.targetcompiler;
 import dmd.utils;
 
-<<<<<<< HEAD
 version (IN_LLVM)
 {
     enum IN_LLVM = true;
@@ -47,12 +46,6 @@
 else
     enum IN_LLVM = false;
 
-version (IN_GCC) {}
-else version (IN_LLVM) {}
-else version = MARS;
-
-=======
->>>>>>> 0cf2de50
 /// Defines a setting for how compiler warnings and deprecations are handled
 enum DiagnosticReporting : ubyte
 {
@@ -509,31 +502,8 @@
         compileEnv.vendor = TargetCompiler;
         compileEnv.switchPrefix = SwitchPrefix;
 
-<<<<<<< HEAD
-        version (MARS)
-        {
-            compileEnv.vendor = "Digital Mars D";
-        }
-        else version (IN_GCC)
-        {
-            compileEnv.vendor = "GNU D";
-        }
-        else version (IN_LLVM)
-        {
-            compileEnv.vendor = "LDC";
-
-            // Initialize the default `-color` value here; upstream does it in
-            // `dmd.mars.parseCommandLine()`, which for LDC is implemented in C++
-            // (and the `dmd.console` helpers are all `extern(D)`).
-            import dmd.console : detectTerminal, detectColorPreference;
-            params.v.color = detectTerminal() && detectColorPreference();
-        }
-        else
-            static assert(0, "unknown vendor");
-=======
         mixin UseAnsiColors;
         params.v.color = useAnsiColors();
->>>>>>> 0cf2de50
 
         compileEnv.versionNumber = parseVersionNumber(versionString());
 
