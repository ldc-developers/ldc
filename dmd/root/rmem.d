/**
 * Allocate memory using `malloc` or the GC depending on the configuration.
 *
 * Copyright: Copyright (C) 1999-2025 by The D Language Foundation, All Rights Reserved
 * Authors:   Walter Bright, https://www.digitalmars.com
 * License:   $(LINK2 https://www.boost.org/LICENSE_1_0.txt, Boost License 1.0)
 * Source:    $(LINK2 https://github.com/dlang/dmd/blob/master/src/dmd/root/rmem.d, root/_rmem.d)
 * Documentation:  https://dlang.org/phobos/dmd_root_rmem.html
 * Coverage:    https://codecov.io/gh/dlang/dmd/src/master/src/dmd/root/rmem.d
 */

module dmd.root.rmem;

import core.exception : onOutOfMemoryError;
import core.stdc.stdio;
import core.stdc.stdlib;
import core.stdc.string;

import core.memory : GC;

version (IN_LLVM)
extern extern(C) __gshared string[] rt_options;

extern (C++) struct Mem
{
    static char* xstrdup(const(char)* s) nothrow
    {
        if (isGCEnabled)
            return s ? s[0 .. strlen(s) + 1].dup.ptr : null;

        return s ? cast(char*)check(.strdup(s)) : null;
    }

    static void xfree(void* p) pure nothrow
    {
        if (isGCEnabled)
            return GC.free(p);

        pureFree(p);
    }

    static void* xmalloc(size_t size) pure nothrow
    {
        if (isGCEnabled)
            return size ? GC.malloc(size) : null;

        return size ? check(pureMalloc(size)) : null;
    }

    static void* xmalloc_noscan(size_t size) pure nothrow
    {
        if (isGCEnabled)
            return size ? GC.malloc(size, GC.BlkAttr.NO_SCAN) : null;

        return size ? check(pureMalloc(size)) : null;
    }

    static void* xcalloc(size_t size, size_t n) pure nothrow
    {
        if (isGCEnabled)
            return size * n ? GC.calloc(size * n) : null;

        return (size && n) ? check(pureCalloc(size, n)) : null;
    }

    static void* xcalloc_noscan(size_t size, size_t n) pure nothrow
    {
        if (isGCEnabled)
            return size * n ? GC.calloc(size * n, GC.BlkAttr.NO_SCAN) : null;

        return (size && n) ? check(pureCalloc(size, n)) : null;
    }

    static void* xrealloc(void* p, size_t size) pure nothrow
    {
        if (isGCEnabled)
            return GC.realloc(p, size);

        if (!size)
        {
            pureFree(p);
            return null;
        }

        return check(pureRealloc(p, size));
    }

    static void* xrealloc_noscan(void* p, size_t size) pure nothrow
    {
        if (isGCEnabled)
            return GC.realloc(p, size, GC.BlkAttr.NO_SCAN);

        if (!size)
        {
            pureFree(p);
            return null;
        }

        return check(pureRealloc(p, size));
    }

    static void* error() pure nothrow @nogc @safe
    {
        onOutOfMemoryError();
        assert(0);
    }

    /**
     * Check p for null. If it is, issue out of memory error
     * and exit program.
     * Params:
     *  p = pointer to check for null
     * Returns:
     *  p if not null
     */
    static void* check(void* p) pure nothrow @nogc @safe
    {
        return p ? p : error();
    }

    __gshared bool _isGCEnabled = true;

    // fake purity by making global variable immutable (_isGCEnabled only modified before startup)
    enum _pIsGCEnabled = cast(immutable bool*) &_isGCEnabled;

    static bool isGCEnabled() pure nothrow @nogc @safe
    {
        return *_pIsGCEnabled;
    }

    static void disableGC() nothrow @nogc
    {
        version (IN_LLVM)
        {
            __gshared string[] disable_options = [ "gcopt=disable:1" ];
            rt_options = disable_options;
        }
        _isGCEnabled = false;
    }

    static void addRange(const(void)* p, size_t size) nothrow @nogc
    {
        if (isGCEnabled)
            GC.addRange(p, size);
    }

    static void removeRange(const(void)* p) nothrow @nogc
    {
        if (isGCEnabled)
            GC.removeRange(p);
    }
}

extern (C++) const __gshared Mem mem;

enum CHUNK_SIZE = (256 * 4096 - 64);

__gshared size_t heapleft = 0;
__gshared void* heapp;
<<<<<<< HEAD
version (IN_LLVM) __gshared size_t heaptotal = 0; // Total amount of memory allocated using malloc
=======
__gshared size_t heapTotal = 0; // Total amount of memory allocated using malloc
>>>>>>> 18e1b863

extern (D) void* allocmemoryNoFree(size_t m_size) nothrow @nogc
{
    // 16 byte alignment is better (and sometimes needed) for doubles
    m_size = (m_size + 15) & ~15;

    // The layout of the code is selected so the most common case is straight through
    if (m_size <= heapleft)
    {
    L1:
        heapleft -= m_size;
        auto p = heapp;
        heapp = cast(void*)(cast(char*)heapp + m_size);
        return p;
    }

    if (m_size > CHUNK_SIZE)
    {
<<<<<<< HEAD
        version (IN_LLVM) heaptotal += m_size;
=======
        heapTotal += m_size;
>>>>>>> 18e1b863
        return Mem.check(malloc(m_size));
    }

    heapleft = CHUNK_SIZE;
    heapp = Mem.check(malloc(CHUNK_SIZE));
<<<<<<< HEAD
    version (IN_LLVM) heaptotal += CHUNK_SIZE;
=======
    heapTotal += CHUNK_SIZE;
>>>>>>> 18e1b863
    goto L1;
}

extern (D) void* allocmemory(size_t m_size) nothrow
{
    if (mem.isGCEnabled)
        return GC.malloc(m_size);

    return allocmemoryNoFree(m_size);
}

version (DigitalMars)
{
    enum OVERRIDE_MEMALLOC = true;
}
else version (LDC)
{
    // Memory allocation functions gained weak linkage when the @weak attribute was introduced.
    import ldc.attributes;
    enum OVERRIDE_MEMALLOC = is(typeof(ldc.attributes.weak));
}
else version (GNU)
{
    version (IN_GCC)
        enum OVERRIDE_MEMALLOC = false;
    else
        enum OVERRIDE_MEMALLOC = true;
}
else
{
    enum OVERRIDE_MEMALLOC = false;
}

static if (OVERRIDE_MEMALLOC)
{
    // Override the host druntime allocation functions in order to use the bump-
    // pointer allocation scheme (`allocmemoryNoFree()` above) if the GC is disabled.
    // That scheme is faster and comes with less memory overhead than using a
    // disabled GC alone.

    extern (C) void* _d_allocmemory(size_t m_size) nothrow
    {
        return allocmemory(m_size);
    }

    private void* allocClass(const ClassInfo ci) nothrow pure
    {
        alias BlkAttr = GC.BlkAttr;

        assert(!(ci.m_flags & TypeInfo_Class.ClassFlags.isCOMclass));

        BlkAttr attr = BlkAttr.NONE;
        if (ci.m_flags & TypeInfo_Class.ClassFlags.hasDtor
            && !(ci.m_flags & TypeInfo_Class.ClassFlags.isCPPclass))
            attr |= BlkAttr.FINALIZE;
        if (ci.m_flags & TypeInfo_Class.ClassFlags.noPointers)
            attr |= BlkAttr.NO_SCAN;
        return GC.malloc(ci.initializer.length, attr, ci);
    }

    extern (C) void* _d_newitemU(const TypeInfo ti) nothrow;

    extern (C) Object _d_newclass(const ClassInfo ci) nothrow
    {
        const initializer = ci.initializer;

        auto p = mem.isGCEnabled ? allocClass(ci) : allocmemoryNoFree(initializer.length);
        memcpy(p, initializer.ptr, initializer.length);
        return cast(Object) p;
    }

    version (LDC)
    {
        extern (C) Object _d_allocclass(const ClassInfo ci) nothrow
        {
            if (mem.isGCEnabled)
                return cast(Object) allocClass(ci);

            return cast(Object) allocmemoryNoFree(ci.initializer.length);
        }
    }

    extern (C) void* _d_newitemT(TypeInfo ti) nothrow
    {
        auto p = mem.isGCEnabled ? _d_newitemU(ti) : allocmemoryNoFree(ti.tsize);
        memset(p, 0, ti.tsize);
        return p;
    }

    extern (C) void* _d_newitemiT(TypeInfo ti) nothrow
    {
        auto p = mem.isGCEnabled ? _d_newitemU(ti) : allocmemoryNoFree(ti.tsize);
        const initializer = ti.initializer;
        memcpy(p, initializer.ptr, initializer.length);
        return p;
    }

    // TypeInfo.initializer for compilers older than 2.070
    static if(!__traits(hasMember, TypeInfo, "initializer"))
    private const(void[]) initializer(T : TypeInfo)(const T t)
    nothrow pure @safe @nogc
    {
        return t.init;
    }
}

extern (C) pure @nogc nothrow
{
    /**
     * Pure variants of C's memory allocation functions `malloc`, `calloc`, and
     * `realloc` and deallocation function `free`.
     *
     * UNIX 98 requires that errno be set to ENOMEM upon failure.
     * https://linux.die.net/man/3/malloc
     * However, this is irrelevant for DMD's purposes, and best practice
     * protocol for using errno is to treat it as an `out` parameter, and not
     * something with state that can be relied on across function calls.
     * So, we'll ignore it.
     *
     * See_Also:
     *     $(LINK2 https://dlang.org/spec/function.html#pure-functions, D's rules for purity),
     *     which allow for memory allocation under specific circumstances.
     */
    pragma(mangle, "malloc") void* pureMalloc(size_t size) @trusted;

    /// ditto
    pragma(mangle, "calloc") void* pureCalloc(size_t nmemb, size_t size) @trusted;

    /// ditto
    pragma(mangle, "realloc") void* pureRealloc(void* ptr, size_t size) @system;

    /// ditto
    pragma(mangle, "free") void pureFree(void* ptr) @system;

}

/**
Makes a null-terminated copy of the given string on newly allocated memory.
The null-terminator won't be part of the returned string slice. It will be
at position `n` where `n` is the length of the input string.

Params:
    s = string to copy

Returns: A null-terminated copy of the input array.
*/
extern (D) char[] xarraydup(scope const(char)[] s) pure nothrow
{
    if (!s)
        return null;

    auto p = cast(char*)mem.xmalloc_noscan(s.length + 1);
    char[] a = p[0 .. s.length];
    a[] = s[0 .. s.length];
    p[s.length] = 0;    // preserve 0 terminator semantics
    return a;
}

///
pure nothrow unittest
{
    auto s1 = "foo";
    auto s2 = s1.xarraydup;
    s2[0] = 'b';
    assert(s1 == "foo");
    assert(s2 == "boo");
    assert(*(s2.ptr + s2.length) == '\0');
    string sEmpty;
    assert(sEmpty.xarraydup is null);
}

/**
Makes a copy of the given array on newly allocated memory.

Params:
    s = array to copy

Returns: A copy of the input array.
*/
extern (D) T[] arraydup(T)(const scope T[] s) pure nothrow
{
    if (!s)
        return null;

    const dim = s.length;
    auto p = (cast(T*)mem.xmalloc(T.sizeof * dim))[0 .. dim];
    p[] = s;
    return p;
}

///
pure nothrow unittest
{
    auto s1 = [0, 1, 2];
    auto s2 = s1.arraydup;
    s2[0] = 4;
    assert(s1 == [0, 1, 2]);
    assert(s2 == [4, 1, 2]);
    string sEmpty;
    assert(sEmpty.arraydup is null);
}<|MERGE_RESOLUTION|>--- conflicted
+++ resolved
@@ -157,11 +157,7 @@
 
 __gshared size_t heapleft = 0;
 __gshared void* heapp;
-<<<<<<< HEAD
-version (IN_LLVM) __gshared size_t heaptotal = 0; // Total amount of memory allocated using malloc
-=======
 __gshared size_t heapTotal = 0; // Total amount of memory allocated using malloc
->>>>>>> 18e1b863
 
 extern (D) void* allocmemoryNoFree(size_t m_size) nothrow @nogc
 {
@@ -180,21 +176,13 @@
 
     if (m_size > CHUNK_SIZE)
     {
-<<<<<<< HEAD
-        version (IN_LLVM) heaptotal += m_size;
-=======
         heapTotal += m_size;
->>>>>>> 18e1b863
         return Mem.check(malloc(m_size));
     }
 
     heapleft = CHUNK_SIZE;
     heapp = Mem.check(malloc(CHUNK_SIZE));
-<<<<<<< HEAD
-    version (IN_LLVM) heaptotal += CHUNK_SIZE;
-=======
     heapTotal += CHUNK_SIZE;
->>>>>>> 18e1b863
     goto L1;
 }
 
