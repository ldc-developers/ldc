/**
 * Defines a `class` declaration.
 *
 * Specification: $(LINK2 https://dlang.org/spec/class.html, Classes)
 *
 * Copyright:   Copyright (C) 1999-2025 by The D Language Foundation, All Rights Reserved
 * Authors:     $(LINK2 https://www.digitalmars.com, Walter Bright)
 * License:     $(LINK2 https://www.boost.org/LICENSE_1_0.txt, Boost License 1.0)
 * Source:      $(LINK2 https://github.com/dlang/dmd/blob/master/src/dmd/dclass.d, _dclass.d)
 * Documentation:  https://dlang.org/phobos/dmd_dclass.html
 * Coverage:    https://codecov.io/gh/dlang/dmd/src/master/src/dmd/dclass.d
 */

module dmd.dclass;

import core.stdc.stdio;
import core.stdc.string;

import dmd.aggregate;
import dmd.arraytypes;
import dmd.astenums;
import dmd.gluelayer;
import dmd.declaration;
import dmd.dscope;
import dmd.dsymbol;
import dmd.dsymbolsem : dsymbolSemantic, addMember, setFieldOffset;
import dmd.errors;
import dmd.func;
import dmd.id;
import dmd.identifier;
import dmd.location;
import dmd.mtype;
import dmd.objc;
import dmd.root.rmem;
import dmd.target;
import dmd.typesem : covariant, immutableOf, sarrayOf;
import dmd.visitor;

/***********************************************************
 */
extern (C++) struct BaseClass
{
    Type type;          // (before semantic processing)

    ClassDeclaration sym;
    uint offset;        // 'this' pointer offset

    // for interfaces: Array of FuncDeclaration's making up the vtbl[]
    FuncDeclarations vtbl;

    // if BaseClass is an interface, these
    // are a copy of the InterfaceDeclaration.interfaces
    BaseClass[] baseInterfaces;

    extern (D) this(Type type)
    {
        //printf("BaseClass(this = %p, '%s')\n", this, type.toChars());
        this.type = type;
    }

    /****************************************
     * Fill in vtbl[] for base class based on member functions of class cd.
     * Input:
     *      vtbl            if !=NULL, fill it in
     *      newinstance     !=0 means all entries must be filled in by members
     *                      of cd, not members of any base classes of cd.
     * Returns:
     *      true if any entries were filled in by members of cd (not exclusively
     *      by base classes)
     */
    extern (C++) bool fillVtbl(ClassDeclaration cd, FuncDeclarations* vtbl, int newinstance)
    {
        bool result = false;

        //printf("BaseClass.fillVtbl(this='%s', cd='%s')\n", sym.toChars(), cd.toChars());
        if (vtbl)
            vtbl.setDim(sym.vtbl.length);

        // first entry is ClassInfo reference
        for (size_t j = sym.vtblOffset(); j < sym.vtbl.length; j++)
        {
            FuncDeclaration ifd = sym.vtbl[j].isFuncDeclaration();

            //printf("        vtbl[%d] is '%s'\n", j, ifd ? ifd.toChars() : "null");
            assert(ifd);

            // Find corresponding function in this class
            auto tf = ifd.type.toTypeFunction();
            auto fd = cd.findFunc(ifd.ident, tf);
            if (fd && !fd.isAbstract())
            {
                if (fd.toParent() == cd)
                    result = true;
            }
            else
                fd = null;
            if (vtbl)
                (*vtbl)[j] = fd;
        }
        return result;
    }

    extern (D) void copyBaseInterfaces(BaseClasses* vtblInterfaces)
    {
        //printf("+copyBaseInterfaces(), %s\n", sym.toChars());
        //    if (baseInterfaces.length)
        //      return;
        auto bc = cast(BaseClass*)mem.xcalloc(sym.interfaces.length, BaseClass.sizeof);
        baseInterfaces = bc[0 .. sym.interfaces.length];
        //printf("%s.copyBaseInterfaces()\n", sym.toChars());
        for (size_t i = 0; i < baseInterfaces.length; i++)
        {
            BaseClass* b = &baseInterfaces[i];
            BaseClass* b2 = sym.interfaces[i];

            assert(b2.vtbl.length == 0); // should not be filled yet
            memcpy(b, b2, BaseClass.sizeof);

            if (i) // single inheritance is i==0
                vtblInterfaces.push(b); // only need for M.I.
            b.copyBaseInterfaces(vtblInterfaces);
        }
        //printf("-copyBaseInterfaces\n");
    }
}

// These must match the values in druntime/src/object.d
enum ClassFlags : uint
{
    none          = 0x0,
    isCOMclass    = 0x1,
    noPointers    = 0x2,
    hasOffTi      = 0x4,
    hasCtor       = 0x8,
    hasGetMembers = 0x10,
    hasTypeInfo   = 0x20,
    isAbstract    = 0x40,
    isCPPclass    = 0x80,
    hasDtor       = 0x100,
    hasNameSig    = 0x200,
}

/***********************************************************
 */
extern (C++) class ClassDeclaration : AggregateDeclaration
{
    extern (C++) __gshared
    {
        // Names found by reading object.d in druntime
        ClassDeclaration object;
        ClassDeclaration throwable;
        ClassDeclaration exception;
        ClassDeclaration errorException;
        ClassDeclaration cpp_type_info_ptr;   // Object.__cpp_type_info_ptr
    }

    ClassDeclaration baseClass; // NULL only if this is Object
    FuncDeclaration staticCtor;
    FuncDeclaration staticDtor;
    Dsymbols vtbl;              // Array of FuncDeclaration's making up the vtbl[]
    Dsymbols vtblFinal;         // More FuncDeclaration's that aren't in vtbl[]

    // Array of BaseClass's; first is super, rest are Interface's
    BaseClasses* baseclasses;

    /* Slice of baseclasses[] that does not include baseClass
     */
    BaseClass*[] interfaces;

    // array of base interfaces that have their own vtbl[]
    BaseClasses* vtblInterfaces;

    // the ClassInfo object for this ClassDeclaration
    TypeInfoClassDeclaration vclassinfo;

    // true if this is a COM class
    bool com;

    /// true if this is a scope class
    bool stack;

    /// if this is a C++ class, this is the slot reserved for the virtual destructor
    int cppDtorVtblIndex = -1;

    /// to prevent recursive attempts
    bool inuse;

    ThreeState isabstract;

    /// set the progress of base classes resolving
    Baseok baseok;

    /**
     * Data for a class declaration that is needed for the Objective-C
     * integration.
     */
    ObjcClassDeclaration objc;

version (IN_LLVM) {} else
{
    Symbol* cpp_type_info_ptr_sym;      // cached instance of class Id.cpp_type_info_ptr
}

    final extern (D) this(Loc loc, Identifier id, BaseClasses* baseclasses, Dsymbols* members, bool inObject)
    {
        objc = ObjcClassDeclaration(this);

        if (!id)
            id = Identifier.generateAnonymousId("class");

        super(loc, id);
        this.dsym = DSYM.classDeclaration;

        static immutable msg = "only object.d can define this reserved class name";

        if (baseclasses)
        {
            // Actually, this is a transfer
            this.baseclasses = baseclasses;
        }
        else
            this.baseclasses = new BaseClasses();

        this.members = members;

        //printf("ClassDeclaration(%s), dim = %d\n", ident.toChars(), this.baseclasses.length);

        // For forward references
        type = new TypeClass(this);

        // Look for special class names
        if (id == Id.__sizeof || id == Id.__xalignof || id == Id._mangleof)
            classError("%s `%s` illegal class name", null);

        // BUG: What if this is the wrong TypeInfo, i.e. it is nested?
        if (id.toChars()[0] == 'T')
        {
            if (id == Id.TypeInfo)
            {
                if (!inObject)
                    classError("%s `%s` %s", msg.ptr);
                Type.dtypeinfo = this;
            }
            if (id == Id.TypeInfo_Class)
            {
                if (!inObject)
                    classError("%s `%s` %s", msg.ptr);
                Type.typeinfoclass = this;
            }
            if (id == Id.TypeInfo_Interface)
            {
                if (!inObject)
                    classError("%s `%s` %s", msg.ptr);
                Type.typeinfointerface = this;
            }
            if (id == Id.TypeInfo_Struct)
            {
                if (!inObject)
                    classError("%s `%s` %s", msg.ptr);
                Type.typeinfostruct = this;
            }
            if (id == Id.TypeInfo_Pointer)
            {
                if (!inObject)
                    classError("%s `%s` %s", msg.ptr);
                Type.typeinfopointer = this;
            }
            if (id == Id.TypeInfo_Array)
            {
                if (!inObject)
                    classError("%s `%s` %s", msg.ptr);
                Type.typeinfoarray = this;
            }
            if (id == Id.TypeInfo_StaticArray)
            {
                //if (!inObject)
                //    Type.typeinfostaticarray.classError("%s `%s` %s", msg);
                Type.typeinfostaticarray = this;
            }
            if (id == Id.TypeInfo_AssociativeArray)
            {
                if (!inObject)
                    classError("%s `%s` %s", msg.ptr);
                Type.typeinfoassociativearray = this;
            }
            if (id == Id.TypeInfo_Enum)
            {
                if (!inObject)
                    classError("%s `%s` %s", msg.ptr);
                Type.typeinfoenum = this;
            }
            if (id == Id.TypeInfo_Function)
            {
                if (!inObject)
                    classError("%s `%s` %s", msg.ptr);
                Type.typeinfofunction = this;
            }
            if (id == Id.TypeInfo_Delegate)
            {
                if (!inObject)
                    classError("%s `%s` %s", msg.ptr);
                Type.typeinfodelegate = this;
            }
            if (id == Id.TypeInfo_Tuple)
            {
                if (!inObject)
                    classError("%s `%s` %s", msg.ptr);
                Type.typeinfotypelist = this;
            }
            if (id == Id.TypeInfo_Const)
            {
                if (!inObject)
                    classError("%s `%s` %s", msg.ptr);
                Type.typeinfoconst = this;
            }
            if (id == Id.TypeInfo_Invariant)
            {
                if (!inObject)
                    classError("%s `%s` %s", msg.ptr);
                Type.typeinfoinvariant = this;
            }
            if (id == Id.TypeInfo_Shared)
            {
                if (!inObject)
                    classError("%s `%s` %s", msg.ptr);
                Type.typeinfoshared = this;
            }
            if (id == Id.TypeInfo_Wild)
            {
                if (!inObject)
                    classError("%s `%s` %s", msg.ptr);
                Type.typeinfowild = this;
            }
            if (id == Id.TypeInfo_Vector)
            {
                if (!inObject)
                    classError("%s `%s` %s", msg.ptr);
                Type.typeinfovector = this;
            }
        }

        if (id == Id.Object)
        {
            if (!inObject)
                classError("%s `%s` %s", msg.ptr);
            object = this;
        }

        if (id == Id.Throwable)
        {
            if (!inObject)
                classError("%s `%s` %s", msg.ptr);
            throwable = this;
        }
        if (id == Id.Exception)
        {
            if (!inObject)
                classError("%s `%s` %s", msg.ptr);
            exception = this;
        }
        if (id == Id.Error)
        {
            if (!inObject)
                classError("%s `%s` %s", msg.ptr);
            errorException = this;
        }
        if (id == Id.cpp_type_info_ptr)
        {
            if (!inObject)
                classError("%s `%s` %s", msg.ptr);
            cpp_type_info_ptr = this;
        }

        baseok = Baseok.none;
    }

    extern (D) final void classError(const(char)* fmt, const(char)* arg)
    {
        .error(loc, fmt, kind, toPrettyChars, arg);
    }

    static ClassDeclaration create(Loc loc, Identifier id, BaseClasses* baseclasses, Dsymbols* members, bool inObject)
    {
        return new ClassDeclaration(loc, id, baseclasses, members, inObject);
    }

    override const(char)* toPrettyChars(bool qualifyTypes = false)
    {
        if (objc.isMeta)
            return .objc.toPrettyChars(this, qualifyTypes);

        return super.toPrettyChars(qualifyTypes);
    }

    override ClassDeclaration syntaxCopy(Dsymbol s)
    {
        //printf("ClassDeclaration.syntaxCopy('%s')\n", toChars());
        ClassDeclaration cd =
            s ? cast(ClassDeclaration)s
              : new ClassDeclaration(loc, ident, null, null, false);

        cd.storage_class |= storage_class;

        cd.baseclasses.setDim(this.baseclasses.length);
        for (size_t i = 0; i < cd.baseclasses.length; i++)
        {
            BaseClass* b = (*this.baseclasses)[i];
            auto b2 = new BaseClass(b.type.syntaxCopy());
            (*cd.baseclasses)[i] = b2;
        }

        ScopeDsymbol.syntaxCopy(cd);
        return cd;
    }

    override Scope* newScope(Scope* sc)
    {
        auto sc2 = super.newScope(sc);
        if (isCOMclass())
        {
            /* This enables us to use COM objects under Linux and
             * work with things like XPCOM
             */
            sc2.linkage = target.systemLinkage();
        }
        return sc2;
    }

    /*********************************************
     * Determine if 'this' is a base class of cd.
     * This is used to detect circular inheritance only.
     */
    extern (D) final bool isBaseOf2(ClassDeclaration cd) pure nothrow @nogc
    {
        if (!cd)
            return false;
        //printf("ClassDeclaration.isBaseOf2(this = '%s', cd = '%s')\n", toChars(), cd.toChars());
        for (size_t i = 0; i < cd.baseclasses.length; i++)
        {
            BaseClass* b = (*cd.baseclasses)[i];
            if (b.sym == this || isBaseOf2(b.sym))
                return true;
        }
        return false;
    }

    enum OFFSET_RUNTIME = 0x76543210;
    enum OFFSET_FWDREF = 0x76543211;

    /*******************************************
     * Determine if 'this' is a base class of cd.
     */
    bool isBaseOf(ClassDeclaration cd, int* poffset) pure nothrow @nogc
    {
        //printf("ClassDeclaration.isBaseOf(this = '%s', cd = '%s')\n", toChars(), cd.toChars());
        if (poffset)
            *poffset = 0;
        while (cd)
        {
            assert(cd.baseClass || cd.semanticRun >= PASS.semanticdone || cd.isInterfaceDeclaration());
            if (this == cd.baseClass)
                return true;

            cd = cd.baseClass;
        }
        return false;
    }

    /*********************************************
     * Determine if 'this' has complete base class information.
     * This is used to detect forward references in covariant overloads.
     */
    final bool isBaseInfoComplete() const
    {
        return baseok >= Baseok.done;
    }

    /************************************
     * Search base classes in depth-first, left-to-right order for
     * a class or interface named 'ident'.
     * Stops at first found. Does not look for additional matches.
     * Params:
     *  ident = identifier to search for
     * Returns:
     *  ClassDeclaration if found, null if not
     */
    extern (D) final ClassDeclaration searchBase(Identifier ident)
    {
        foreach (b; *baseclasses)
        {
            auto cdb = b.type.isClassHandle();
            if (!cdb) // https://issues.dlang.org/show_bug.cgi?id=10616
                return null;
            if (cdb.ident.equals(ident))
                return cdb;
            if (auto result = cdb.searchBase(ident))
                return result;
        }
        return null;
    }

    final override void finalizeSize()
    {
        assert(sizeok != Sizeok.done);

        // Set the offsets of the fields and determine the size of the class
        if (baseClass)
        {
            assert(baseClass.sizeok == Sizeok.done);

            alignsize = baseClass.alignsize;
            if (classKind == ClassKind.cpp)
                structsize = target.cpp.derivedClassOffset(baseClass);
            else
                structsize = baseClass.structsize;
        }
        else if (classKind == ClassKind.objc)
            structsize = 0; // no hidden member for an Objective-C class
        else if (isInterfaceDeclaration())
        {
            if (interfaces.length == 0)
            {
                alignsize = target.ptrsize;
                structsize = target.ptrsize;      // allow room for __vptr
            }
        }
        else
        {
            alignsize = target.ptrsize;
            structsize = target.ptrsize;      // allow room for __vptr
            if (hasMonitor())
                structsize += target.ptrsize; // allow room for __monitor
        }

        //printf("finalizeSize() %s, sizeok = %d\n", toChars(), sizeok);
        size_t bi = 0;                  // index into vtblInterfaces[]

        /****
         * Runs through the inheritance graph to set the BaseClass.offset fields.
         * Recursive in order to account for the size of the interface classes, if they are
         * more than just interfaces.
         * Params:
         *      cd = interface to look at
         *      baseOffset = offset of where cd will be placed
         * Returns:
         *      subset of instantiated size used by cd for interfaces
         */
        uint membersPlace(ClassDeclaration cd, uint baseOffset)
        {
            //printf("    membersPlace(%s, %d)\n", cd.toChars(), baseOffset);
            uint offset = baseOffset;

            foreach (BaseClass* b; cd.interfaces)
            {
                if (b.sym.sizeok != Sizeok.done)
                    b.sym.finalizeSize();
                assert(b.sym.sizeok == Sizeok.done);

                if (!b.sym.alignsize)
                    b.sym.alignsize = target.ptrsize;
                offset = alignmember(structalign_t(cast(ushort)b.sym.alignsize), b.sym.alignsize, offset);
                assert(bi < vtblInterfaces.length);

                BaseClass* bv = (*vtblInterfaces)[bi];
                if (b.sym.interfaces.length == 0)
                {
                    //printf("\tvtblInterfaces[%d] b=%p b.sym = %s, offset = %d\n", bi, bv, bv.sym.toChars(), offset);
                    bv.offset = offset;
                    ++bi;
                    // All the base interfaces down the left side share the same offset
                    for (BaseClass* b2 = bv; b2.baseInterfaces.length; )
                    {
                        b2 = &b2.baseInterfaces[0];
                        b2.offset = offset;
                        //printf("\tvtblInterfaces[%d] b=%p   sym = %s, offset = %d\n", bi, b2, b2.sym.toChars(), b2.offset);
                    }
                }
                membersPlace(b.sym, offset);
                //printf(" %s size = %d\n", b.sym.toChars(), b.sym.structsize);
                offset += b.sym.structsize;
                if (alignsize < b.sym.alignsize)
                    alignsize = b.sym.alignsize;
            }
            return offset - baseOffset;
        }

        structsize += membersPlace(this, structsize);

        if (isInterfaceDeclaration())
        {
            sizeok = Sizeok.done;
            return;
        }

        // FIXME: Currently setFieldOffset functions need to increase fields
        // to calculate each variable offsets. It can be improved later.
        fields.setDim(0);

        FieldState fieldState;
        fieldState.offset = structsize;
        foreach (s; *members)
        {
            s.setFieldOffset(this, &fieldState, false);
        }

        sizeok = Sizeok.done;

        // Calculate fields[i].overlapped
        checkOverlappedFields();
    }

    /**************
     * Returns: true if there's a __monitor field
     */
    final bool hasMonitor()
    {
        return classKind == ClassKind.d;
    }

    /****************
     * Find virtual function matching identifier and type.
     * Used to build virtual function tables for interface implementations.
     * Params:
     *  ident = function's identifier
     *  tf = function's type
     * Returns:
     *  function symbol if found, null if not
     * Errors:
     *  prints error message if more than one match
     */
    extern (D) final FuncDeclaration findFunc(Identifier ident, TypeFunction tf)
    {
        //printf("ClassDeclaration.findFunc(%s, %s) %s\n", ident.toChars(), tf.toChars(), toChars());
        FuncDeclaration fdmatch = null;
        FuncDeclaration fdambig = null;

        void updateBestMatch(FuncDeclaration fd)
        {
            fdmatch = fd;
            fdambig = null;
            //printf("Lfd fdmatch = %s %s [%s]\n", fdmatch.toChars(), fdmatch.type.toChars(), fdmatch.loc.toChars());
        }

        void searchVtbl(ref Dsymbols vtbl)
        {
            import dmd.typesem : covariant;
            bool seenInterfaceVirtual;
            foreach (s; vtbl)
            {
                auto fd = s.isFuncDeclaration();
                if (!fd)
                    continue;

                // the first entry might be a ClassInfo
                //printf("\t[%d] = %s\n", i, fd.toChars());
                if (ident != fd.ident || fd.type.covariant(tf) != Covariant.yes)
                {
                    //printf("\t\t%d\n", fd.type.covariant(tf));
                    continue;
                }

                //printf("fd.parent.isClassDeclaration() = %p\n", fd.parent.isClassDeclaration());
                if (!fdmatch)
                {
                    updateBestMatch(fd);
                    continue;
                }
                if (fd == fdmatch)
                    continue;

                /* Functions overriding interface functions for extern(C++) with VC++
                 * are not in the normal vtbl, but in vtblFinal. If the implementation
                 * is again overridden in a child class, both would be found here.
                 * The function in the child class should override the function
                 * in the base class, which is done here, because searchVtbl is first
                 * called for the child class. Checking seenInterfaceVirtual makes
                 * sure, that the compared functions are not in the same vtbl.
                 */
                if (fd.interfaceVirtual &&
                    fd.interfaceVirtual is fdmatch.interfaceVirtual &&
                    !seenInterfaceVirtual &&
                    fdmatch.type.covariant(fd.type) == Covariant.yes)
                {
                    seenInterfaceVirtual = true;
                    continue;
                }

                {
                // Function type matching: exact > covariant
                MATCH m1 = tf.equals(fd.type) ? MATCH.exact : MATCH.nomatch;
                MATCH m2 = tf.equals(fdmatch.type) ? MATCH.exact : MATCH.nomatch;
                if (m1 > m2)
                {
                    updateBestMatch(fd);
                    continue;
                }
                else if (m1 < m2)
                    continue;
                }
                {
                MATCH m1 = (tf.mod == fd.type.mod) ? MATCH.exact : MATCH.nomatch;
                MATCH m2 = (tf.mod == fdmatch.type.mod) ? MATCH.exact : MATCH.nomatch;
                if (m1 > m2)
                {
                    updateBestMatch(fd);
                    continue;
                }
                else if (m1 < m2)
                    continue;
                }
                {
                // The way of definition: non-mixin > mixin
                MATCH m1 = fd.parent.isClassDeclaration() ? MATCH.exact : MATCH.nomatch;
                MATCH m2 = fdmatch.parent.isClassDeclaration() ? MATCH.exact : MATCH.nomatch;
                if (m1 > m2)
                {
                    updateBestMatch(fd);
                    continue;
                }
                else if (m1 < m2)
                    continue;
                }

                fdambig = fd;
                //printf("Lambig fdambig = %s %s [%s]\n", fdambig.toChars(), fdambig.type.toChars(), fdambig.loc.toChars());
            }
        }

        searchVtbl(vtbl);
        for (auto cd = this; cd; cd = cd.baseClass)
        {
            searchVtbl(cd.vtblFinal);
        }

        if (fdambig)
            classError("%s `%s` ambiguous virtual function `%s`", fdambig.toChars());

        return fdmatch;
    }

    /****************************************
     */
    final bool isCOMclass() const
    {
        return com;
    }

    bool isCOMinterface() const
    {
        return false;
    }

    final bool isCPPclass() const
    {
        return classKind == ClassKind.cpp;
    }

    bool isCPPinterface() const
    {
        return false;
    }

    /****************************************
     */
    final bool isAbstract()
    {
        enum log = false;
        if (isabstract != ThreeState.none)
            return isabstract == ThreeState.yes;

        if (log) printf("isAbstract(%s)\n", toChars());

        bool no()  { if (log) printf("no\n");  isabstract = ThreeState.no;  return false; }
        bool yes() { if (log) printf("yes\n"); isabstract = ThreeState.yes; return true;  }

        if (storage_class & STC.abstract_ || _scope && _scope.stc & STC.abstract_)
            return yes();

        if (errors)
            return no();

        /* https://issues.dlang.org/show_bug.cgi?id=11169
         * Resolve forward references to all class member functions,
         * and determine whether this class is abstract.
         */
        static int func(Dsymbol s, void*)
        {
            auto fd = s.isFuncDeclaration();
            if (!fd)
                return 0;
            if (fd.storage_class & STC.static_)
                return 0;

            if (fd.isAbstract())
                return 1;
            return 0;
        }

        // opaque class is not abstract if it is not declared abstract
        if (!members)
            return no();

        for (size_t i = 0; i < members.length; i++)
        {
            auto s = (*members)[i];
            if (s.apply(&func, null))
            {
                return yes();
            }
        }

        /* If the base class is not abstract, then this class cannot
         * be abstract.
         */
        if (!isInterfaceDeclaration() && (!baseClass || !baseClass.isAbstract()))
            return no();

        /* If any abstract functions are inherited, but not overridden,
         * then the class is abstract. Do this by checking the vtbl[].
         * Need to do semantic() on class to fill the vtbl[].
         */
        this.dsymbolSemantic(null);

        /* The next line should work, but does not because when ClassDeclaration.dsymbolSemantic()
         * is called recursively it can set PASS.semanticdone without finishing it.
         */
        //if (semanticRun < PASS.semanticdone)
        {
            /* Could not complete semantic(). Try running semantic() on
             * each of the virtual functions,
             * which will fill in the vtbl[] overrides.
             */
            static int virtualSemantic(Dsymbol s, void*)
            {
                auto fd = s.isFuncDeclaration();
                if (fd && !(fd.storage_class & STC.static_) && !fd.isUnitTestDeclaration())
                    fd.dsymbolSemantic(null);
                return 0;
            }

            for (size_t i = 0; i < members.length; i++)
            {
                auto s = (*members)[i];
                s.apply(&virtualSemantic,null);
            }
        }

        /* Finally, check the vtbl[]
         */
        foreach (i; 1 .. vtbl.length)
        {
            auto fd = vtbl[i].isFuncDeclaration();
            //if (fd) printf("\tvtbl[%d] = [%s] %s\n", i, fd.loc.toChars(), fd.toPrettyChars());
            if (!fd || fd.isAbstract())
            {
                return yes();
            }
        }

        return no();
    }

    /****************************************
     * Determine if slot 0 of the vtbl[] is reserved for something else.
     * For class objects, yes, this is where the classinfo ptr goes.
     * For COM interfaces, no.
     * For non-COM interfaces, yes, this is where the Interface ptr goes.
     * Returns:
     *      0       vtbl[0] is first virtual function pointer
     *      1       vtbl[0] is classinfo/interfaceinfo pointer
     */
    int vtblOffset() const
    {
        return classKind == ClassKind.cpp ? 0 : 1;
    }

    /****************************************
     */
    override const(char)* kind() const
    {
        return "class";
    }

    /****************************************
     */
    override final void addObjcSymbols(ClassDeclarations* classes, ClassDeclarations* categories)
    {
        .objc.addSymbols(this, classes, categories);
    }

version (IN_LLVM) { /* not needed */ } else
{
    // Back end
    Dsymbol vtblsym;

<<<<<<< HEAD
    final Dsymbol vtblSymbol()
    {
        if (!vtblsym)
        {
            auto vtype = Type.tvoidptr.immutableOf().sarrayOf(vtbl.length);
            auto var = new VarDeclaration(loc, vtype, Identifier.idPool("__vtbl"), null, STC.immutable_ | STC.static_);
            var.addMember(null, this);
            var.isdataseg = 1;
            var._linkage = LINK.d;
            var.semanticRun = PASS.semanticdone; // no more semantic wanted
            vtblsym = var;
        }
        return vtblsym;
    }
}

=======
>>>>>>> 18e1b863
    extern (D) final bool isErrorException()
    {
        return errorException && (this == errorException || errorException.isBaseOf(this, null));
    }

    override void accept(Visitor v)
    {
        v.visit(this);
    }
}

/***********************************************************
 */
extern (C++) final class InterfaceDeclaration : ClassDeclaration
{
    extern (D) this(Loc loc, Identifier id, BaseClasses* baseclasses)
    {
        super(loc, id, baseclasses, null, false);
        this.dsym = DSYM.interfaceDeclaration;
        if (id == Id.IUnknown) // IUnknown is the root of all COM interfaces
        {
            com = true;
            classKind = ClassKind.cpp; // IUnknown is also a C++ interface
        }
    }

    override InterfaceDeclaration syntaxCopy(Dsymbol s)
    {
        InterfaceDeclaration id =
            s ? cast(InterfaceDeclaration)s
              : new InterfaceDeclaration(loc, ident, null);
        ClassDeclaration.syntaxCopy(id);
        return id;
    }


    override Scope* newScope(Scope* sc)
    {
        auto sc2 = super.newScope(sc);
        if (com)
            sc2.linkage = LINK.windows;
        else if (classKind == ClassKind.cpp)
            sc2.linkage = LINK.cpp;
        else if (classKind == ClassKind.objc)
            sc2.linkage = LINK.objc;
        return sc2;
    }

    /*******************************************
     * Determine if 'this' is a base class of cd.
     * (Actually, if it is an interface supported by cd)
     * Output:
     *      *poffset        offset to start of class
     *                      OFFSET_RUNTIME  must determine offset at runtime
     * Returns:
     *      false   not a base
     *      true    is a base
     */
    override bool isBaseOf(ClassDeclaration cd, int* poffset) pure nothrow @nogc
    {
        //printf("%s.InterfaceDeclaration.isBaseOf(cd = '%s')\n", toChars(), cd.toChars());
        assert(!baseClass);
        foreach (b; cd.interfaces)
        {
            //printf("\tX base %s\n", b.sym.toChars());
            if (this == b.sym)
            {
                //printf("\tfound at offset %d\n", b.offset);
                if (poffset)
                {
                    // don't return incorrect offsets
                    // https://issues.dlang.org/show_bug.cgi?id=16980
                    *poffset = cd.sizeok == Sizeok.done ? b.offset : OFFSET_FWDREF;
                }
                // printf("\tfound at offset %d\n", b.offset);
                return true;
            }
            if (baseClassImplementsInterface(this, b, poffset))
                return true;
        }
        if (cd.baseClass && isBaseOf(cd.baseClass, poffset))
            return true;

        if (poffset)
            *poffset = 0;
        return false;
    }

    /*******************************************
     */
    override const(char)* kind() const
    {
        return "interface";
    }

    /****************************************
     * Determine if slot 0 of the vtbl[] is reserved for something else.
     * For class objects, yes, this is where the ClassInfo ptr goes.
     * For COM interfaces, no.
     * For non-COM interfaces, yes, this is where the Interface ptr goes.
     */
    override int vtblOffset() const
    {
        if (isCOMinterface() || isCPPinterface())
            return 0;
        return 1;
    }

    override bool isCPPinterface() const
    {
        return classKind == ClassKind.cpp;
    }

    override bool isCOMinterface() const
    {
        return com;
    }

    override void accept(Visitor v)
    {
        v.visit(this);
    }
}

/**
 * Returns whether `bc` implements `id`, including indirectly (`bc` implements an interfaces
 * that inherits from `id`)
 *
 * Params:
 *    id = the interface
 *    bc = the base class
 *    poffset = out parameter, offset of the interface in an object
 *
 * Returns:
 *    true if the `bc` implements `id`, false otherwise
 **/
private bool baseClassImplementsInterface(InterfaceDeclaration id, BaseClass* bc, int* poffset) pure nothrow @nogc @safe
{
    //printf("%s.InterfaceDeclaration.isBaseOf(bc = '%s')\n", id.toChars(), bc.sym.toChars());
    for (size_t j = 0; j < bc.baseInterfaces.length; j++)
    {
        BaseClass* b = &bc.baseInterfaces[j];
        //printf("\tY base %s\n", b.sym.toChars());
        if (id == b.sym)
        {
            //printf("\tfound at offset %d\n", b.offset);
            if (poffset)
            {
                *poffset = b.offset;
            }
            return true;
        }
        if (baseClassImplementsInterface(id, b, poffset))
        {
            return true;
        }
    }

    if (poffset)
        *poffset = 0;
    return false;
}<|MERGE_RESOLUTION|>--- conflicted
+++ resolved
@@ -892,26 +892,8 @@
 {
     // Back end
     Dsymbol vtblsym;
-
-<<<<<<< HEAD
-    final Dsymbol vtblSymbol()
-    {
-        if (!vtblsym)
-        {
-            auto vtype = Type.tvoidptr.immutableOf().sarrayOf(vtbl.length);
-            auto var = new VarDeclaration(loc, vtype, Identifier.idPool("__vtbl"), null, STC.immutable_ | STC.static_);
-            var.addMember(null, this);
-            var.isdataseg = 1;
-            var._linkage = LINK.d;
-            var.semanticRun = PASS.semanticdone; // no more semantic wanted
-            vtblsym = var;
-        }
-        return vtblsym;
-    }
 }
 
-=======
->>>>>>> 18e1b863
     extern (D) final bool isErrorException()
     {
         return errorException && (this == errorException || errorException.isBaseOf(this, null));
