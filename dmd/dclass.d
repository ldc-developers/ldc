--- conflicted
+++ resolved
@@ -151,14 +151,6 @@
      */
     ObjcClassDeclaration objc;
 
-<<<<<<< HEAD
-version (IN_LLVM) {} else
-{
-    Symbol* cpp_type_info_ptr_sym;      // cached instance of class Id.cpp_type_info_ptr
-}
-
-=======
->>>>>>> 0cf2de50
     final extern (D) this(Loc loc, Identifier id, BaseClasses* baseclasses, Dsymbols* members, bool inObject)
     {
         objc = ObjcClassDeclaration(this);
