--- conflicted
+++ resolved
@@ -3905,13 +3905,9 @@
                 result = id.expressionSemantic(sc);
                 return;
             }
-<<<<<<< HEAD
-            // LDC: not using the `_d_newclassT` lowering yet
-            else if (!IN_LLVM && !exp.onstack && !exp.type.isscope())
-=======
-            else if (sc.needsCodegen() && // interpreter doesn't need this lowered
+            else if (!IN_LLVM && // LDC: not using the `_d_newclassT` lowering yet
+                     sc.needsCodegen() && // interpreter doesn't need this lowered
                      !exp.onstack && !exp.type.isscope()) // these won't use the GC
->>>>>>> 2dd4b89c
             {
                 /* replace `new T(arguments)` with `core.lifetime._d_newclassT!T(arguments)`
                  * or `_d_newclassTTrace`
