/**
 * Does semantic analysis for statements.
 *
 * Specification: $(LINK2 https://dlang.org/spec/statement.html, Statements)
 *
 * Copyright:   Copyright (C) 1999-2025 by The D Language Foundation, All Rights Reserved
 * Authors:     $(LINK2 https://www.digitalmars.com, Walter Bright)
 * License:     $(LINK2 https://www.boost.org/LICENSE_1_0.txt, Boost License 1.0)
 * Source:      $(LINK2 https://github.com/dlang/dmd/blob/master/compiler/src/dmd/statementsem.d, _statementsem.d)
 * Documentation:  https://dlang.org/phobos/dmd_statementsem.html
 * Coverage:    https://codecov.io/gh/dlang/dmd/src/master/compiler/src/dmd/statementsem.d
 */

module dmd.statementsem;

import core.stdc.stdio;

import dmd.aggregate;
import dmd.arrayop;
import dmd.arraytypes;
import dmd.astcodegen;
import dmd.astenums;
import dmd.blockexit;
import dmd.clone;
import dmd.cond;
import dmd.ctorflow;
import dmd.dcast;
import dmd.dclass;
import dmd.declaration;
import dmd.denum;
import dmd.dimport;
import dmd.dinterpret;
import dmd.dmodule;
import dmd.dscope;
import dmd.dsymbol;
import dmd.dsymbolsem;
import dmd.errors;
import dmd.escape;
import dmd.expression;
import dmd.expressionsem;
import dmd.func;
import dmd.funcsem;
import dmd.globals;
import dmd.hdrgen;
import dmd.iasm;
import dmd.id;
import dmd.identifier;
import dmd.importc;
import dmd.init;
import dmd.intrange;
import dmd.location;
import dmd.mtype;
import dmd.mustuse;
import dmd.nogc;
import dmd.optimize;
import dmd.opover;
import dmd.parse;
import dmd.common.outbuffer;
import dmd.root.string;
import dmd.safe : isSafe, isSaferD, setUnsafe;
import dmd.semantic2;
import dmd.sideeffect;
import dmd.statement;
import dmd.target;
import dmd.targetcompiler;
import dmd.tokens;
import dmd.typesem;
import dmd.visitor;

version (DMDLIB)
{
    version = CallbackAPI;
}

/*****************************************
 * CTFE requires FuncDeclaration::labtab for the interpretation.
 * So fixing the label name inside in/out contracts is necessary
 * for the uniqueness in labtab.
 * Params:
 *      sc = context
 *      ident = statement label name to be adjusted
 * Returns:
 *      adjusted label name
 */
private Identifier fixupLabelName(Scope* sc, Identifier ident)
{
    Contract c = sc.contract;
    const id = ident.toString();
    if (c != Contract.none && c != Contract.invariant_ &&
        !(id.length >= 2 && id[0] == '_' && id[1] == '_'))  // does not start with "__"
    {
        OutBuffer buf;
        buf.writestring(c == Contract.require ? "__in_" : "__out_");
        buf.writestring(ident.toString());

        ident = Identifier.idPool(buf[]);
    }
    return ident;
}

/*******************************************
 * Check to see if statement is the innermost labeled statement.
 * Params:
 *      sc = context
 *      statement = Statement to check
 * Returns:
 *      if `true`, then the `LabelStatement`, otherwise `null`
 */
private LabelStatement checkLabeledLoop(Scope* sc, Statement statement) @safe
{
    if (sc.slabel && sc.slabel.statement == statement)
    {
        return sc.slabel;
    }
    return null;
}

/***********************************************************
 * Check an assignment is used as a condition.
 * Intended to be use before the `semantic` call on `e`.
 * Params:
 *  e = condition expression which is not yet run semantic analysis.
 * Returns:
 *  `e` or ErrorExp.
 */
private Expression checkAssignmentAsCondition(Expression e, Scope* sc)
{
    if (sc.inCfile)
        return e;
    auto ec = lastComma(e);
    if (ec.op == EXP.assign)
    {
        error(ec.loc, "assignment cannot be used as a condition, perhaps `==` was meant?");
        return ErrorExp.get();
    }
    return e;
}

/**
 * Performs semantic analysis in Statement AST nodes
 *
 * Params:
 *   s = statement to perform semantic analysis on
 *   sc = scope in which statement resides
 *
 * Returns: statement `s` after semantic analysis.
 * Can be `null`, for example with `pragma(msg, "")`
 */
Statement statementSemantic(Statement s, Scope* sc)
{
    import dmd.compiler;

    version (CallbackAPI)
        Compiler.onStatementSemanticStart(s, sc);

    Statement result = statementSemanticVisit(s, sc);

    version (CallbackAPI)
        Compiler.onStatementSemanticDone(s, sc);

    return result;
}

package (dmd)
Statement statementSemanticVisit(Statement s, Scope* sc)
{
    Statement result;

    void setError()
    {
        result = new ErrorStatement();
    }

    void visitDefaultCase(Statement s)
    {
        result = s;
    }

    void visitError(ErrorStatement s)
    {
        result = s;
    }

    void visitPeel(PeelStatement s)
    {
        /* "peel" off this wrapper, and don't run semantic()
         * on the result.
         */
        result = s.s;
    }

    void visitExp(ExpStatement s)
    {
        /* https://dlang.org/spec/statement.html#expression-statement
         */

        if (!s.exp)
        {
            result = s;
            return;
        }
        //printf("ExpStatement::semantic() %s\n", exp.toChars());

        // Allow CommaExp in ExpStatement because return isn't used
        CommaExp.allow(s.exp);

        s.exp = s.exp.expressionSemantic(sc);
        s.exp = resolveProperties(sc, s.exp);
        s.exp = s.exp.addDtorHook(sc);
        if (checkNonAssignmentArrayOp(s.exp))
            s.exp = ErrorExp.get();
        if (auto f = isFuncAddress(s.exp))
        {
            if (f.checkForwardRef(s.exp.loc))
                s.exp = ErrorExp.get();
        }
        if (checkMustUse(s.exp, sc))
            s.exp = ErrorExp.get();
        if (!sc.inCfile && discardValue(s.exp))
            s.exp = ErrorExp.get();

        s.exp = s.exp.optimize(WANTvalue);
        s.exp = s.exp.checkGC(sc);
        if (s.exp.op == EXP.error)
            return setError();
        result = s;
    }

    void visitDtorExp(DtorExpStatement s)
    {
        visitExp(s);
    }

    void visitMixin(MixinStatement cs)
    {
        /* https://dlang.org/spec/statement.html#mixin-statement
         */

        //printf("MixinStatement::semantic() %s\n", exp.toChars());
        Statements* a = cs.flatten(sc);
        if (!a)
            return;
        Statement s = new CompoundStatement(cs.loc, a);
        result = s.statementSemantic(sc);
    }

    void visitCompound(CompoundStatement cs)
    {
        //printf("CompoundStatement::semantic(this = %p, sc = %p)\n", cs, sc);
        version (none)
        {
            foreach (i, s; cs.statements)
            {
                if (s)
                    printf("[%d]: %s", i, s.toChars());
            }
        }

        for (size_t i = 0; i < cs.statements.length;)
        {
            Statement s = (*cs.statements)[i];
            if (!s)
            {
                ++i;
                continue;
            }

            if (auto flt = s.flatten(sc))
            {
                cs.statements.remove(i);
                cs.statements.insert(i, flt);
                continue;
            }
            s = s.statementSemantic(sc);
            (*cs.statements)[i] = s;
            if (!s)
            {
                /* Remove NULL statements from the list.
                 */
                cs.statements.remove(i);
                continue;
            }
            if (s.isErrorStatement())
            {
                result = s;     // propagate error up the AST
                ++i;
                continue;       // look for errors in rest of statements
            }

            // expand tuple variables in order to attach destruction/exception logic
            if (auto es = s.isExpStatement())
            {
                if (es.exp && es.exp.isDeclarationExp())
                {
                    auto de = es.exp.isDeclarationExp();
                    auto vd = de.declaration.isVarDeclaration();
                    if (vd && vd.aliasTuple && vd.aliasTuple.objects.length)
                    {
                        auto j = i;
                        cs.statements.insert(i, vd.aliasTuple.objects.length - 1, null);
                        vd.aliasTuple.foreachVar((v) { (*cs.statements)[j++] = toStatement(v); });
                        s = (*cs.statements)[i];
                    }
                }
            }

            Statement sentry;
            Statement sexception;
            Statement sfinally;

            (*cs.statements)[i] = s.scopeCode(sc, sentry, sexception, sfinally);
            if (sentry)
            {
                sentry = sentry.statementSemantic(sc);
                cs.statements.insert(i, sentry);
                i++;
            }
            if (sexception)
                sexception = sexception.statementSemantic(sc);
            if (sexception)
            {
                /* Returns: true if statements[] are empty statements
                 */
                static bool isEmpty(const Statement[] statements)
                {
                    foreach (s; statements)
                    {
                        if (const cs = s.isCompoundStatement())
                        {
                            if (!isEmpty((*cs.statements)[]))
                                return false;
                        }
                        else
                            return false;
                    }
                    return true;
                }

                if (!sfinally && isEmpty((*cs.statements)[i + 1 .. cs.statements.length]))
                {
                }
                else
                {
                    /* Rewrite:
                     *      s; s1; s2;
                     * As:
                     *      s;
                     *      try { s1; s2; }
                     *      catch (Throwable __o)
                     *      { sexception; throw __o; }
                     */
                    auto a = new Statements();
                    a.pushSlice((*cs.statements)[i + 1 .. cs.statements.length]);
                    cs.statements.setDim(i + 1);

                    Statement _body = new CompoundStatement(Loc.initial, a);
                    _body = new ScopeStatement(Loc.initial, _body, Loc.initial);

                    Identifier id = Identifier.generateId("__o");

                    Statement handler = new PeelStatement(sexception);
                    if (sexception.blockExit(sc.func, null) & BE.fallthru)
                    {
                        auto ts = new ThrowStatement(Loc.initial, new IdentifierExp(Loc.initial, id));
                        ts.internalThrow = true;
                        handler = new CompoundStatement(Loc.initial, handler, ts);
                    }

                    auto ctch = new Catch(Loc.initial, getThrowable(), id, handler);
                    ctch.internalCatch = true;
                    auto catches = new Catches(ctch);

                    Statement st = new TryCatchStatement(Loc.initial, _body, catches);
                    if (sfinally)
                        st = new TryFinallyStatement(Loc.initial, st, sfinally);
                    st = st.statementSemantic(sc);

                    cs.statements.push(st);
                    break;
                }
            }
            else if (sfinally)
            {
                if (0 && i + 1 == cs.statements.length)
                {
                    cs.statements.push(sfinally);
                }
                else
                {
                    /* Rewrite:
                     *      s; s1; s2;
                     * As:
                     *      s; try { s1; s2; } finally { sfinally; }
                     */
                    auto a = new Statements();
                    a.pushSlice((*cs.statements)[i + 1 .. cs.statements.length]);
                    cs.statements.setDim(i + 1);

                    auto _body = new CompoundStatement(Loc.initial, a);
                    Statement stf = new TryFinallyStatement(Loc.initial, _body, sfinally);
                    stf = stf.statementSemantic(sc);
                    cs.statements.push(stf);
                    break;
                }
            }
            i++;
        }

        /* Flatten them in place
         */
        void flattenStatements(ref Statements statements)
        {
            for (size_t i = 0; i < statements.length;)
            {
                if (auto s = statements[i])
                {
                    if (auto flt = s.flatten(sc))
                    {
                        statements.remove(i);
                        statements.insert(i, flt);
                        continue;
                    }
                }
                ++i;
            }
        }

        /* https://issues.dlang.org/show_bug.cgi?id=11653
         * 'semantic' may return another CompoundStatement
         * (eg. CaseRangeStatement), so flatten it here.
         */
        flattenStatements(*cs.statements);

        foreach (s; *cs.statements)
        {
            if (!s)
                continue;

            if (auto se = s.isErrorStatement())
            {
                result = se;
                return;
            }
        }

        if (cs.statements.length == 1)
        {
            result = (*cs.statements)[0];
            return;
        }
        result = cs;
    }

    void visitUnrolledLoop(UnrolledLoopStatement uls)
    {
        //printf("UnrolledLoopStatement::semantic(this = %p, sc = %p)\n", uls, sc);
        Scope* scd = sc.push();
        scd.sbreak = uls;
        scd.scontinue = uls;

        Statement serror = null;
        foreach (i, ref s; *uls.statements)
        {
            if (s)
            {
                //printf("[%d]: %s\n", i, s.toChars());
                s = s.statementSemantic(scd);
                if (s && !serror)
                    serror = s.isErrorStatement();
            }
        }

        scd.pop();
        result = serror ? serror : uls;
    }

    void visitScope(ScopeStatement ss)
    {
        //printf("ScopeStatement::semantic(sc = %p)\n", sc);
        if (!ss.statement)
        {
            result = ss;
            return;
        }

        ScopeDsymbol sym = new ScopeDsymbol();
        sym.parent = sc.scopesym;
        sym.endlinnum = ss.endloc.linnum;
        sc = sc.push(sym);

        Statements* a = ss.statement.flatten(sc);
        if (a)
        {
            ss.statement = new CompoundStatement(ss.loc, a);
        }

        ss.statement = ss.statement.statementSemantic(sc);
        if (ss.statement)
        {
            if (ss.statement.isErrorStatement())
            {
                sc.pop();
                result = ss.statement;
                return;
            }

            Statement sentry;
            Statement sexception;
            Statement sfinally;
            ss.statement = ss.statement.scopeCode(sc, sentry, sexception, sfinally);
            assert(!sentry);
            assert(!sexception);
            if (sfinally)
            {
                //printf("adding sfinally\n");
                sfinally = sfinally.statementSemantic(sc);
                ss.statement = new CompoundStatement(ss.loc, ss.statement, sfinally);
            }
        }
        sc.pop();
        result = ss;
    }

    void visitForwarding(ForwardingStatement ss)
    {
        assert(ss.sym);
        for (Scope* csc = sc; !ss.sym.parent; csc = csc.enclosing)
        {
            assert(csc);
            ss.sym.parent = csc.scopesym;
        }
        sc = sc.push(ss.sym);
        sc.sbreak = ss;
        sc.scontinue = ss;
        ss.statement = ss.statement.statementSemantic(sc);
        sc = sc.pop();
        result = ss.statement;
    }

    void visitWhile(WhileStatement ws)
    {
        /* Rewrite as a for(;condition;) loop
         * https://dlang.org/spec/statement.html#while-statement
         */
        Expression cond = ws.condition;
        Statement _body = ws._body;
        if (ws.param)
        {
            /**
             * If the while loop is of form `while(auto a = exp) { loop_body }`,
             * rewrite to:
             *
             * while(true)
             *     if (auto a = exp)
             *     { loop_body }
             *     else
             *     { break; }
             */
            _body = new IfStatement(ws.loc, ws.param, ws.condition, ws._body, new BreakStatement(ws.loc, null), ws.endloc);
            cond = IntegerExp.createBool(true);
        }
        Statement s = new ForStatement(ws.loc, null, cond, null, _body, ws.endloc);
        s = s.statementSemantic(sc);
        result = s;
    }

    void visitDo(DoStatement ds)
    {
        /* https://dlang.org/spec/statement.html#do-statement
         */
        const inLoopSave = sc.inLoop;
        sc.inLoop = true;
        if (ds._body)
            ds._body = ds._body.semanticScope(sc, ds, ds, null);
        sc.inLoop = inLoopSave;

        if (auto dotid = ds.condition.isDotIdExp())
            dotid.noderef = true;

        // check in syntax level
        ds.condition = checkAssignmentAsCondition(ds.condition, sc);

        ds.condition = ds.condition.expressionSemantic(sc);
        ds.condition = resolveProperties(sc, ds.condition);
        if (checkNonAssignmentArrayOp(ds.condition))
            ds.condition = ErrorExp.get();
        ds.condition = ds.condition.optimize(WANTvalue);
        ds.condition = ds.condition.checkGC(sc);

        ds.condition = ds.condition.toBoolean(sc);

        if (ds.condition.op == EXP.error)
            return setError();
        if (ds._body && ds._body.isErrorStatement())
        {
            result = ds._body;
            return;
        }

        result = ds;
    }

    void visitFor(ForStatement fs)
    {
        /* https://dlang.org/spec/statement.html#for-statement
         */
        //printf("ForStatement::semantic %s\n", fs.toChars());

        if (fs._init)
        {
            /* Rewrite:
             *  for (auto v1 = i1, v2 = i2; condition; increment) { ... }
             * to:
             *  { auto v1 = i1, v2 = i2; for (; condition; increment) { ... } }
             * then lowered to:
             *  auto v1 = i1;
             *  try {
             *    auto v2 = i2;
             *    try {
             *      for (; condition; increment) { ... }
             *    } finally { v2.~this(); }
             *  } finally { v1.~this(); }
             */
            auto ainit = new Statements(fs._init);
            fs._init = null;
            ainit.push(fs);
            Statement s = new CompoundStatement(fs.loc, ainit);
            s = new ScopeStatement(fs.loc, s, fs.endloc);
            s = s.statementSemantic(sc);
            if (!s.isErrorStatement())
            {
                if (LabelStatement ls = checkLabeledLoop(sc, fs))
                    ls.gotoTarget = fs;
                fs.relatedLabeled = s;
            }
            result = s;
            return;
        }
        assert(fs._init is null);

        auto sym = new ScopeDsymbol();
        sym.parent = sc.scopesym;
        sym.endlinnum = fs.endloc.linnum;
        sc = sc.push(sym);
        sc.inLoop = true;

        if (fs.condition)
        {
            if (auto dotid = fs.condition.isDotIdExp())
                dotid.noderef = true;

            // check in syntax level
            fs.condition = checkAssignmentAsCondition(fs.condition, sc);

            fs.condition = fs.condition.expressionSemantic(sc);
            fs.condition = resolveProperties(sc, fs.condition);
            if (checkNonAssignmentArrayOp(fs.condition))
                fs.condition = ErrorExp.get();
            fs.condition = fs.condition.optimize(WANTvalue);
            fs.condition = fs.condition.checkGC(sc);

            fs.condition = fs.condition.toBoolean(sc);
        }
        if (fs.increment)
        {
            CommaExp.allow(fs.increment);
            fs.increment = fs.increment.expressionSemantic(sc);
            fs.increment = resolveProperties(sc, fs.increment);
            // @@@DEPRECATED_2.112@@@
            // remove gagging and deprecation() to turn deprecation into an error when
            // deprecation cycle is over
            const olderrors = global.startGagging();
            discardValue(fs.increment);
            if (global.endGagging(olderrors))
                deprecation(fs.increment.loc, "`%s` has no effect", fs.increment.toErrMsg());
            if (checkNonAssignmentArrayOp(fs.increment))
                fs.increment = ErrorExp.get();
            fs.increment = fs.increment.optimize(WANTvalue);
            fs.increment = fs.increment.checkGC(sc);
        }

        sc.sbreak = fs;
        sc.scontinue = fs;
        if (fs._body)
            fs._body = fs._body.semanticNoScope(sc);

        sc.pop();

        if (fs.condition && fs.condition.op == EXP.error ||
            fs.increment && fs.increment.op == EXP.error ||
            fs._body && fs._body.isErrorStatement())
            return setError();
        result = fs;
    }

    void visitForeach(ForeachStatement fs)
    {
        /* https://dlang.org/spec/statement.html#foreach-statement
         */

        //printf("ForeachStatement::semantic() %p\n", fs);

        /******
         * Issue error if any of the ForeachTypes were not supplied and could not be inferred.
         * Returns:
         *      true if error issued
         */
        static bool checkForArgTypes(ForeachStatement fs)
        {
            bool result = false;
            foreach (p; *fs.parameters)
            {
                if (!p.type)
                {
                    error(fs.loc, "cannot infer type for `foreach` variable `%s`, perhaps set it explicitly", p.ident.toChars());
                    p.type = Type.terror;
                    result = true;
                }
            }
            return result;
        }

        const loc = fs.loc;
        const dim = fs.parameters.length;

        fs.func = sc.func;
        if (fs.func.fes)
            fs.func = fs.func.fes.func;

        VarDeclaration vinit = null;
        fs.aggr = fs.aggr.expressionSemantic(sc);
        fs.aggr = resolveProperties(sc, fs.aggr);
        fs.aggr = fs.aggr.optimize(WANTvalue);
        if (fs.aggr.op == EXP.error)
            return setError();
        Expression oaggr = fs.aggr;     // remember original for error messages
        if (fs.aggr.type && fs.aggr.type.toBasetype().isTypeStruct() &&
            fs.aggr.type.toBasetype().isTypeStruct().sym.dtor &&
            !fs.aggr.isTypeExp() && !fs.aggr.isLvalue())
        {
            // https://issues.dlang.org/show_bug.cgi?id=14653
            // Extend the life of rvalue aggregate till the end of foreach.
            vinit = copyToTemp(STC.rvalue, "__aggr", fs.aggr);
            vinit.endlinnum = fs.endloc.linnum;
            vinit.dsymbolSemantic(sc);
            fs.aggr = new VarExp(fs.aggr.loc, vinit);
        }

        /* If aggregate is a vector type, add the .array to make it a static array
         */
        if (fs.aggr.type)
            if (auto tv = fs.aggr.type.toBasetype().isTypeVector())
            {
                auto vae = new VectorArrayExp(fs.aggr.loc, fs.aggr);
                vae.type = tv.basetype;
                fs.aggr = vae;
            }

        Dsymbol sapply = null;                  // the inferred opApply() or front() function
        if (!inferForeachAggregate(sc, fs.op == TOK.foreach_, fs.aggr, sapply))
        {
            assert(oaggr.type);

            error(fs.loc, "invalid `%s` aggregate `%s` of type `%s`",
                Token.toChars(fs.op), oaggr.toChars(), oaggr.type.toPrettyChars());

            if (auto ad = isAggregate(fs.aggr.type))
            {
                if (fs.op == TOK.foreach_reverse_)
                {
                    fs.loc.errorSupplemental("`foreach_reverse` works with bidirectional ranges"~
                        " (implementing `back` and `popBack`), aggregates implementing" ~
                        " `opApplyReverse`, or the result of an aggregate's `.tupleof` property");
                    fs.loc.errorSupplemental("https://dlang.org/phobos/std_range_primitives.html#isBidirectionalRange");
                }
                else
                {
                    fs.loc.errorSupplemental("`foreach` works with input ranges"~
                        " (implementing `front` and `popFront`), aggregates implementing" ~
                        " `opApply`, or the result of an aggregate's `.tupleof` property");
                    fs.loc.errorSupplemental("https://dlang.org/phobos/std_range_primitives.html#isInputRange");
                }
            }

            return setError();
        }

        Dsymbol sapplyOld = sapply; // 'sapply' will be NULL if and after 'inferApplyArgTypes' errors

        /* Check for inference errors and apply modifier checks inline */
        if (!inferApplyArgTypes(fs, sc, sapply))
        {
            bool foundMismatch = false;
            size_t foreachParamCount = 0;

            if (sapplyOld)
            {
                if (FuncDeclaration fd = sapplyOld.isFuncDeclaration())
                {
                    auto fparameters = fd.getParameterList();

                    // ignore overloads, can't determine which non-matching is closest
                    if (!fd.overnext && fparameters.length == 1)
                    {
                        // first param should be the callback function
                        Parameter fparam = fparameters[0];
                        if ((fparam.type.ty == Tpointer ||
                             fparam.type.ty == Tdelegate) &&
                            fparam.type.nextOf().isTypeFunction())
                        {
                            auto tf = fparam.type.nextOf().isTypeFunction();
                            foreachParamCount = tf.parameterList.length;
                            foundMismatch = true;

                            if (fd.isThis() &&
                                !MODmethodConv(fs.aggr.type.mod, fd.type.mod))
                            {
                                error(fs.aggr.loc, "%s method `%s` is not callable using a `%s` foreach aggregate",
                                    !fd.type.mod ? "mutable" : fd.type.modToChars(),
                                    fd.toPrettyChars(),
                                    fs.aggr.type.toChars());
                                errorSupplemental(fd.loc, "Consider adding a method type qualifier here");
                                return setError();
                            }
                        }
                    }
                }
            }

            //printf("dim = %d, parameters.length = %d\n", dim, parameters.length);
            if (foundMismatch && dim != foreachParamCount)
            {
                const(char)* plural = foreachParamCount > 1 ? "s" : "";
                error(fs.loc, "cannot infer argument types, expected %llu argument%s, not %llu",
                    cast(ulong) foreachParamCount, plural, cast(ulong) dim);
            }
            else
                error(fs.loc, "cannot uniquely infer `foreach` argument types");

            return setError();
        }

        Type tab = fs.aggr.type.toBasetype();

        if (tab.ty == Ttuple) // don't generate new scope for tuple loops
        {
            Statement s = makeTupleForeach(sc, false, false, fs, null, false).statement;
            if (vinit)
                s = new CompoundStatement(loc, new ExpStatement(loc, vinit), s);
            result = s.statementSemantic(sc);
            return;
        }

        auto sym = new ScopeDsymbol();
        sym.parent = sc.scopesym;
        sym.endlinnum = fs.endloc.linnum;
        auto sc2 = sc.push(sym);
        sc2.inLoop = true;

        foreach (Parameter p; *fs.parameters)
        {
            if (p.storageClass & STC.manifest)
            {
                error(fs.loc, "cannot declare `enum` loop variables for non-unrolled foreach");
            }
            if (p.storageClass & STC.alias_)
            {
                error(fs.loc, "cannot declare `alias` loop variables for non-unrolled foreach");
            }
        }

        void retError()
        {
            sc2.pop();
            result = new ErrorStatement();
        }

        void rangeError()
        {
            error(fs.loc, "cannot infer argument types");
            return retError();
        }

        void retStmt(Statement s)
        {
            if (!s)
                return retError();
            s = s.statementSemantic(sc2);
            sc2.pop();
            result = s;
        }

        Type tn = null;
        Type tnv = null;
        Statement apply()
        {
            if (checkForArgTypes(fs))
                return null;

            TypeFunction tfld = null;
            if (sapply)
            {
                if (auto fdapply = sapply.isFuncDeclaration())
                {
                    assert(fdapply.type && fdapply.type.isTypeFunction());
                    tfld = fdapply.type.typeSemantic(loc, sc2).isTypeFunction();
                    goto Lget;
                }
                else if (tab.isTypeDelegate())
                {
                    tfld = tab.nextOf().isTypeFunction();
                Lget:
                    //printf("tfld = %s\n", tfld.toChars());
                    if (tfld.parameterList.parameters.length == 1)
                    {
                        Parameter p = tfld.parameterList[0];
                        if (p.type && p.type.isTypeDelegate())
                        {
                            auto t = p.type.typeSemantic(loc, sc2);
                            assert(t.ty == Tdelegate);
                            tfld = t.nextOf().isTypeFunction();
                        }
                    }
                }
            }

            FuncExp flde = foreachBodyToFunction(sc2, fs, tfld);
            if (!flde)
                return null;

            // Resolve any forward referenced goto's
            foreach (ScopeStatement ss; *fs.gotos)
            {
                GotoStatement gs = ss.statement.isGotoStatement();
                if (!gs.label.statement)
                {
                    // 'Promote' it to this scope, and replace with a return
                    fs.cases.push(gs);
                    ss.statement = new ReturnStatement(Loc.initial, new IntegerExp(fs.cases.length + 1));
                }
            }

            Expression e = null;
            if (vinit)
            {
                e = new DeclarationExp(loc, vinit);
                e = e.expressionSemantic(sc2);
                if (e.op == EXP.error)
                    return null;
            }

            Expression ec;
            switch (tab.ty)
            {
                case Tarray:
                case Tsarray:   ec = applyArray     (fs, flde, tab, sc2, tn, tnv); break;
                case Tdelegate: ec = applyDelegate  (fs, flde, tab, sc2);          break;
                case Taarray:   ec = applyAssocArray(fs, flde, tab);               break;
                default:        ec = applyOpApply   (fs, flde, tab, sc2, sapply);  break;
            }
            if (!ec)
                return null;

            e = Expression.combine(e, ec);
            return loopReturn(e, fs.cases, loc);
        }

        switch (tab.ty)
        {
        case Tarray:
        case Tsarray:
            {
                if (checkForArgTypes(fs))
                    return retError();

                if (dim < 1 || dim > 2)
                {
                    error(fs.loc, "only one or two arguments for array `foreach`");
                    return retError();
                }

                // Finish semantic on all foreach parameter types.
                foreach (i; 0 .. dim)
                {
                    Parameter p = (*fs.parameters)[i];
                    p.type = p.type.typeSemantic(loc, sc2);
                    p.type = p.type.addStorageClass(p.storageClass);
                }

                tn = tab.nextOf().toBasetype();

                if (dim == 2)
                {
                    Type tindex = (*fs.parameters)[0].type;
                    if (!tindex.isIntegral())
                    {
                        error(fs.loc, "foreach: index cannot be of non-integral type `%s`", tindex.toChars());
                        return retError();
                    }
                    /* What cases to deprecate implicit conversions for:
                     *  1. foreach aggregate is a dynamic array
                     *  2. foreach body is lowered to _aApply (see special case below).
                     */
                    Type tv = (*fs.parameters)[1].type.toBasetype();
                    if ((tab.isTypeDArray() ||
                         (tn.ty != tv.ty && tn.ty.isSomeChar && tv.ty.isSomeChar)) &&
                        !Type.tsize_t.implicitConvTo(tindex))
                    {
                        bool err = true;
                        if (tab.isTypeDArray())
                        {
                            // check if overflow is possible
                            const maxLen = IntRange.fromType(tindex).imax.value + 1;
                            if (auto ale = fs.aggr.isArrayLiteralExp())
                                err = ale.elements.length > maxLen;
                            else if (auto se = fs.aggr.isSliceExp())
                                err = !(se.upr && se.upr.isConst() && se.upr.toInteger() <= maxLen);
                        }
                        if (err)
                            deprecation(fs.loc, "foreach: loop index implicitly converted from `size_t` to `%s`",
                                       tindex.toChars());
                    }
                }

                /* Look for special case of parsing char types out of char type
                 * array.
                 */
                if (tn.ty.isSomeChar)
                {
                    int i = (dim == 1) ? 0 : 1; // index of value
                    Parameter p = (*fs.parameters)[i];
                    tnv = p.type.toBasetype();
                    if (tnv.ty != tn.ty && tnv.ty.isSomeChar)
                    {
                        if (p.storageClass & STC.ref_)
                        {
                            error(fs.loc, "`foreach`: value of UTF conversion cannot be `ref`");
                            return retError();
                        }
                        if (dim == 2)
                        {
                            p = (*fs.parameters)[0];
                            if (p.storageClass & STC.ref_)
                            {
                                error(fs.loc, "`foreach`: key cannot be `ref`");
                                return retError();
                            }
                        }
                        return retStmt(apply());
                    }
                }

                // Declare the key
                if (dim == 2)
                {
                    Parameter p = (*fs.parameters)[0];
                    fs.key = new VarDeclaration(loc, p.type.mutableOf(), Identifier.generateId("__key"), null);
                    fs.key.storage_class |= STC.temp | STC.foreach_;
                    if (fs.key.isReference())
                        fs.key.storage_class |= STC.nodtor;

                    if (p.storageClass & STC.ref_)
                    {
                        if (fs.key.type.constConv(p.type) == MATCH.nomatch)
                        {
                            error(fs.loc, "key type mismatch, `%s` to `ref %s`",
                                     fs.key.type.toChars(), p.type.toChars());
                            return retError();
                        }
                    }
                    if (auto ta = tab.isTypeSArray())
                    {
                        IntRange dimrange = getIntRange(ta.dim);
                        // https://issues.dlang.org/show_bug.cgi?id=12504
                        dimrange.imax = SignExtendedNumber(dimrange.imax.value-1);
                        if (!IntRange.fromType(fs.key.type).contains(dimrange))
                        {
                            error(fs.loc, "index type `%s` cannot cover index range 0..%llu",
                                     p.type.toChars(), ta.dim.toInteger());
                            return retError();
                        }
                        fs.key.range = new IntRange(SignExtendedNumber(0), dimrange.imax);
                    }
                }
                // Now declare the value
                {
                    Parameter p = (*fs.parameters)[dim - 1];
                    fs.value = new VarDeclaration(loc, p.type, p.ident, null);
                    fs.value.storage_class |= STC.foreach_;
                    fs.value.storage_class |= p.storageClass & (STC.scope_ | STC.IOR | STC.TYPECTOR);
                    if (fs.value.isReference())
                    {
                        fs.value.storage_class |= STC.nodtor;

                        if (fs.aggr.checkModifiable(sc2, ModifyFlags.noError) == Modifiable.initialization)
                            fs.value.setInCtorOnly = true;

                        Type t = tab.nextOf();
                        if (t.constConv(p.type) == MATCH.nomatch)
                        {
                            error(fs.loc, "argument type mismatch, `%s` to `ref %s`",
                                     t.toChars(), p.type.toChars());
                            return retError();
                        }
                    }
                }

                /* Convert to a ForStatement
                 *   foreach (key, value; a) body =>
                 *   for (T[] tmp = a[], size_t key; key < tmp.length; ++key)
                 *   { T value = tmp[k]; body }
                 *
                 *   foreach_reverse (key, value; a) body =>
                 *   for (T[] tmp = a[], size_t key = tmp.length; key--; )
                 *   { T value = tmp[k]; body }
                 */
                auto id = Identifier.generateId("__r");
                auto ie = new ExpInitializer(loc, new SliceExp(loc, fs.aggr, null, null));
                const valueIsRef = (*fs.parameters)[$ - 1].isReference();
                VarDeclaration tmp;
                if (fs.aggr.isArrayLiteralExp() && !valueIsRef)
                {
                    auto ale = fs.aggr.isArrayLiteralExp();
                    size_t edim = ale.elements ? ale.elements.length : 0;
                    auto telem = (*fs.parameters)[dim - 1].type;

                    // https://issues.dlang.org/show_bug.cgi?id=12936
                    // if telem has been specified explicitly,
                    // converting array literal elements to telem might make it @nogc.
                    fs.aggr = fs.aggr.implicitCastTo(sc, telem.sarrayOf(edim));
                    if (fs.aggr.op == EXP.error)
                        return retError();

                    // for (T[edim] tmp = a, ...)
                    tmp = new VarDeclaration(loc, fs.aggr.type, id, ie);
                }
                else
                {
                    tmp = new VarDeclaration(loc, tab.nextOf().arrayOf(), id, ie);
                    if (!valueIsRef)
                        tmp.storage_class |= STC.scope_;
                }
                tmp.storage_class |= STC.temp;

                Expression tmp_length = new DotIdExp(loc, new VarExp(loc, tmp), Id.length);

                if (!fs.key)
                {
                    Identifier idkey = Identifier.generateId("__key");
                    fs.key = new VarDeclaration(loc, Type.tsize_t, idkey, null);
                    fs.key.storage_class |= STC.temp;
                }
                else if (fs.key.type.ty != Type.tsize_t.ty)
                {
                    tmp_length = new CastExp(loc, tmp_length, fs.key.type);
                }
                if (fs.op == TOK.foreach_reverse_)
                    fs.key._init = new ExpInitializer(loc, tmp_length);
                else
                    fs.key._init = new ExpInitializer(loc, new IntegerExp(loc, 0, fs.key.type));

                auto cs = new Statements();
                if (vinit)
                    cs.push(new ExpStatement(loc, vinit));
                cs.push(new ExpStatement(loc, tmp));
                cs.push(new ExpStatement(loc, fs.key));
                Statement forinit = new CompoundDeclarationStatement(loc, cs);

                Expression cond;
                if (fs.op == TOK.foreach_reverse_)
                {
                    // key--
                    cond = new PostExp(EXP.minusMinus, loc, new VarExp(loc, fs.key));
                }
                else
                {
                    // key < tmp.length
                    cond = new CmpExp(EXP.lessThan, loc, new VarExp(loc, fs.key), tmp_length);
                }

                Expression increment = null;
                if (fs.op == TOK.foreach_)
                {
                    // key += 1
                    increment = new AddAssignExp(loc, new VarExp(loc, fs.key), new IntegerExp(loc, 1, fs.key.type));
                }

                // T value = tmp[key];
                IndexExp indexExp = new IndexExp(loc, new VarExp(loc, tmp), new VarExp(loc, fs.key));
                indexExp.indexIsInBounds = true; // disabling bounds checking in foreach statements.
                fs.value._init = new ExpInitializer(loc, indexExp);
                Statement ds = new ExpStatement(loc, fs.value);

                if (dim == 2)
                {
                    Parameter p = (*fs.parameters)[0];
                    if ((p.storageClass & STC.ref_) && p.type.equals(fs.key.type))
                    {
                        fs.key.range = null;
                        auto v = new AliasDeclaration(loc, p.ident, fs.key);
                        fs._body = new CompoundStatement(loc, new ExpStatement(loc, v), fs._body);
                    }
                    else
                    {
                        auto ei = new ExpInitializer(loc, new IdentifierExp(loc, fs.key.ident));
                        auto v = new VarDeclaration(loc, p.type, p.ident, ei);
                        v.storage_class |= STC.foreach_ | (p.storageClass & STC.ref_);
                        fs._body = new CompoundStatement(loc, new ExpStatement(loc, v), fs._body);
                        if (fs.key.range && !p.type.isMutable())
                        {
                            /* Limit the range of the key to the specified range
                             */
                            v.range = new IntRange(fs.key.range.imin, fs.key.range.imax - SignExtendedNumber(1));
                        }
                    }
                }
                fs._body = new CompoundStatement(loc, ds, fs._body);

                Statement s = new ForStatement(loc, forinit, cond, increment, fs._body, fs.endloc);
                if (auto ls = checkLabeledLoop(sc, fs))   // https://issues.dlang.org/show_bug.cgi?id=15450
                                                          // don't use sc2
                    ls.gotoTarget = s;
                return retStmt(s);
            }
        case Taarray:
            if (fs.op == TOK.foreach_reverse_)
                error(fs.loc, "cannot use `foreach_reverse` with an associative array");
            if (checkForArgTypes(fs))
                return retError();

            if (dim < 1 || dim > 2)
            {
                error(fs.loc, "only one or two arguments for associative array `foreach`");
                return retError();
            }
            return retStmt(apply());

        case Tclass:
        case Tstruct:
            /* Prefer using opApply, if it exists
             */
            if (sapply)
                return retStmt(apply());
            {
                /* Look for range iteration, i.e. the properties
                 * .empty, .popFront, .popBack, .front and .back
                 *    foreach (e; aggr) { ... }
                 * translates to:
                 *    for (auto __r = aggr[]; !__r.empty; __r.popFront()) {
                 *        auto e = __r.front;
                 *        ...
                 *    }
                 */
                auto ad = (tab.ty == Tclass) ?
                    cast(AggregateDeclaration)tab.isTypeClass().sym :
                    cast(AggregateDeclaration)tab.isTypeStruct().sym;
                Identifier idfront;
                Identifier idpopFront;
                if (fs.op == TOK.foreach_)
                {
                    idfront = Id.Ffront;
                    idpopFront = Id.FpopFront;
                }
                else
                {
                    idfront = Id.Fback;
                    idpopFront = Id.FpopBack;
                }
                auto sfront = ad.search(Loc.initial, idfront);
                if (!sfront)
                    return retStmt(apply());

                /* Generate a temporary __r and initialize it with the aggregate.
                 */
                VarDeclaration r;
                Statement _init;
                if (vinit && fs.aggr.isVarExp() && fs.aggr.isVarExp().var == vinit)
                {
                    r = vinit;
                    _init = new ExpStatement(loc, vinit);
                }
                else
                {
                    r = copyToTemp(STC.none, "__r", fs.aggr);
                    r.dsymbolSemantic(sc);
                    _init = new ExpStatement(loc, r);
                    if (vinit)
                        _init = new CompoundStatement(loc, new ExpStatement(loc, vinit), _init);
                }

                // !__r.empty
                Expression e = new VarExp(loc, r);
                e = new DotIdExp(loc, e, Id.Fempty);
                Expression condition = new NotExp(loc, e);

                // __r.idpopFront()
                e = new VarExp(loc, r);
                Expression increment = new CallExp(loc, new DotIdExp(loc, e, idpopFront));

                /* Declaration statement for e:
                 *    auto e = __r.idfront;
                 */
                e = new VarExp(loc, r);
                Expression einit = new DotIdExp(loc, e, idfront);
                Statement makeargs, forbody;
                bool ignoreRef = false; // If a range returns a non-ref front we ignore ref on foreach

                Type tfront;
                if (auto fd = sfront.isFuncDeclaration())
                {
                    if (!functionSemantic(fd))
                        return rangeError();
                    tfront = fd.type;
                }
                else if (auto td = sfront.isTemplateDeclaration())
                {
                    if (auto f = resolveFuncCall(loc, sc, td, null, tab, ArgumentList(), FuncResolveFlag.quiet))
                        tfront = f.type;
                }
                else if (auto d = sfront.toAlias().isDeclaration())
                {
                    tfront = d.type;
                }
                if (!tfront || tfront.ty == Terror)
                    return rangeError();
                if (auto ftt = tfront.toBasetype().isTypeFunction())
                {
                    tfront = tfront.toBasetype().nextOf();
                    if (!ftt.isRef)
                    {
                        // .front() does not return a ref. We ignore ref on foreach arg.
                        // see https://issues.dlang.org/show_bug.cgi?id=11934
                        if (tfront.needsDestruction()) ignoreRef = true;
                    }
                }
                if (tfront.ty == Tvoid)
                {
                    error(fs.loc, "`%s.front` is `void` and has no value", oaggr.toChars());
                    return retError();
                }

                if (dim == 1)
                {
                    auto p = (*fs.parameters)[0];
                    auto ve = new VarDeclaration(loc, p.type, p.ident, new ExpInitializer(loc, einit));
                    ve.storage_class |= STC.foreach_;
                    ve.storage_class |= p.storageClass & (STC.scope_ | STC.IOR | STC.TYPECTOR);

                    if (ignoreRef)
                        ve.storage_class &= ~STC.ref_;

                    makeargs = new ExpStatement(loc, ve);
                }
                else
                {
                    auto vd = copyToTemp(STC.ref_, "__front", einit);
                    vd.dsymbolSemantic(sc);
                    makeargs = new ExpStatement(loc, vd);

                    // Resolve inout qualifier of front type
                    tfront = tfront.substWildTo(tab.mod);

                    Expression ve = new VarExp(loc, vd);
                    ve.type = tfront;

                    auto exps = new Expressions(ve);
                    int pos = 0;
                    while (exps.length < dim)
                    {
                        pos = expandAliasThisTuples(exps, pos);
                        if (pos == -1)
                            break;
                    }
                    if (exps.length != dim)
                    {
                        const(char)* plural = exps.length > 1 ? "s" : "";
                        error(fs.loc, "cannot infer argument types, expected %llu argument%s, not %llu",
                            cast(ulong) exps.length, plural, cast(ulong) dim);
                        return retError();
                    }

                    foreach (i; 0 .. dim)
                    {
                        auto p = (*fs.parameters)[i];
                        auto exp = (*exps)[i];
                        version (none)
                        {
                            printf("[%lu] p = %s %s, exp = %s %s\n", i,
                                p.type ? p.type.toChars() : "?", p.ident.toChars(),
                                exp.type.toChars(), exp.toChars());
                        }
                        if (!p.type)
                            p.type = exp.type;

                        auto sc = p.storageClass;
                        if (ignoreRef) sc &= ~STC.ref_;
                        p.type = p.type.addStorageClass(sc).typeSemantic(loc, sc2);
                        if (!exp.implicitConvTo(p.type))
                        {
                            error(fs.loc, "cannot implicitly convert tuple element of type `%s` to variable `%s` of type `%s`",
                                exp.type.toChars(), p.toChars(), p.type.toChars());
                            return retError();
                        }

                        auto var = new VarDeclaration(loc, p.type, p.ident, new ExpInitializer(loc, exp));
                        var.storage_class |= STC.ctfe | STC.ref_ | STC.foreach_;
                        makeargs = new CompoundStatement(loc, makeargs, new ExpStatement(loc, var));
                    }
                }

                forbody = new CompoundStatement(loc, makeargs, fs._body);

                Statement s = new ForStatement(loc, _init, condition, increment, forbody, fs.endloc);
                if (auto ls = checkLabeledLoop(sc, fs))
                    ls.gotoTarget = s;

                version (none)
                {
                    printf("init: %s\n", toChars(_init));
                    printf("condition: %s\n", condition.toChars());
                    printf("increment: %s\n", increment.toChars());
                    printf("body: %s\n", forbody.toChars());
                }
                return retStmt(s);
            }
        case Tdelegate:
            if (fs.op == TOK.foreach_reverse_)
                error(fs.loc, "cannot use `foreach_reverse` with a delegate");
            return retStmt(apply());
        case Terror:
            return retError();
        default:
            error(fs.loc, "`foreach`: `%s` is not an aggregate type", fs.aggr.type.toChars());
            return retError();
        }
    }

    void visitForeachRange(ForeachRangeStatement fs)
    {
        /* https://dlang.org/spec/statement.html#foreach-range-statement
         */

        //printf("ForeachRangeStatement::semantic() %p\n", fs);

        if (fs.param.storageClass & STC.manifest)
        {
            error(fs.loc, "cannot declare `enum` loop variables for non-unrolled foreach");
        }
        if (fs.param.storageClass & STC.alias_)
        {
            error(fs.loc, "cannot declare `alias` loop variables for non-unrolled foreach");
        }

        auto loc = fs.loc;
        fs.lwr = fs.lwr.expressionSemantic(sc);
        fs.lwr = resolveProperties(sc, fs.lwr);
        fs.lwr = fs.lwr.optimize(WANTvalue);
        if (!fs.lwr.type)
        {
            error(fs.loc, "invalid range lower bound `%s`", fs.lwr.toChars());
            return setError();
        }

        fs.upr = fs.upr.expressionSemantic(sc);
        fs.upr = resolveProperties(sc, fs.upr);
        fs.upr = fs.upr.optimize(WANTvalue);
        if (!fs.upr.type)
        {
            error(fs.loc, "invalid range upper bound `%s`", fs.upr.toChars());
            return setError();
        }

        if (fs.param.type)
        {
            fs.param.type = fs.param.type.typeSemantic(loc, sc);
            fs.param.type = fs.param.type.addStorageClass(fs.param.storageClass);
            fs.lwr = fs.lwr.implicitCastTo(sc, fs.param.type);

            if (fs.upr.implicitConvTo(fs.param.type) || (fs.param.storageClass & STC.ref_))
            {
                fs.upr = fs.upr.implicitCastTo(sc, fs.param.type);
            }
            else
            {
                // See if upr-1 fits in param.type
                Expression limit = new MinExp(loc, fs.upr, IntegerExp.literal!1);
                limit = limit.expressionSemantic(sc);
                limit = limit.optimize(WANTvalue);
                if (!limit.implicitConvTo(fs.param.type))
                {
                    fs.upr = fs.upr.implicitCastTo(sc, fs.param.type);
                }
            }
        }
        else
        {
            /* Must infer types from lwr and upr
             */
            Type tlwr = fs.lwr.type.toBasetype();
            if (tlwr.ty == Tstruct || tlwr.ty == Tclass)
            {
                /* Just picking the first really isn't good enough.
                 */
                fs.param.type = fs.lwr.type;
            }
            else if (fs.lwr.type == fs.upr.type)
            {
                /* Same logic as CondExp ?lwr:upr
                 */
                fs.param.type = fs.lwr.type;
            }
            else
            {
                scope AddExp ea = new AddExp(loc, fs.lwr, fs.upr);
                if (typeCombine(ea, sc))
                    return setError();
                fs.param.type = ea.type;
                fs.lwr = ea.e1;
                fs.upr = ea.e2;
            }
            fs.param.type = fs.param.type.addStorageClass(fs.param.storageClass);
        }
        if (fs.param.type.ty == Terror || fs.lwr.op == EXP.error || fs.upr.op == EXP.error)
        {
            return setError();
        }

        /* Convert to a for loop:
         *  foreach (key; lwr .. upr) =>
         *  for (auto key = lwr, auto tmp = upr; key < tmp; ++key)
         *
         *  foreach_reverse (key; lwr .. upr) =>
         *  for (auto tmp = lwr, auto key = upr; key-- > tmp;)
         */
        auto ie = new ExpInitializer(loc, (fs.op == TOK.foreach_) ? fs.lwr : fs.upr);
        fs.key = new VarDeclaration(loc, fs.upr.type.mutableOf(), Identifier.generateId("__key"), ie);
        fs.key.storage_class |= STC.temp;
        SignExtendedNumber lower = getIntRange(fs.lwr).imin;
        SignExtendedNumber upper = getIntRange(fs.upr).imax;
        if (lower <= upper)
        {
            fs.key.range = new IntRange(lower, upper);
        }

        Identifier id = Identifier.generateId("__limit");
        ie = new ExpInitializer(loc, (fs.op == TOK.foreach_) ? fs.upr : fs.lwr);
        auto tmp = new VarDeclaration(loc, fs.upr.type, id, ie);
        tmp.storage_class |= STC.temp;

        auto cs = new Statements();
        // Keep order of evaluation as lwr, then upr
        if (fs.op == TOK.foreach_)
        {
            cs.push(new ExpStatement(loc, fs.key));
            cs.push(new ExpStatement(loc, tmp));
        }
        else
        {
            cs.push(new ExpStatement(loc, tmp));
            cs.push(new ExpStatement(loc, fs.key));
        }
        Statement forinit = new CompoundDeclarationStatement(loc, cs);

        Expression cond;
        if (fs.op == TOK.foreach_reverse_)
        {
            cond = new PostExp(EXP.minusMinus, loc, new VarExp(loc, fs.key));
            if (fs.param.type.isScalar())
            {
                // key-- > tmp
                cond = new CmpExp(EXP.greaterThan, loc, cond, new VarExp(loc, tmp));
            }
            else
            {
                // key-- != tmp
                cond = new EqualExp(EXP.notEqual, loc, cond, new VarExp(loc, tmp));
            }
        }
        else
        {
            if (fs.param.type.isScalar())
            {
                // key < tmp
                cond = new CmpExp(EXP.lessThan, loc, new VarExp(loc, fs.key), new VarExp(loc, tmp));
            }
            else
            {
                // key != tmp
                cond = new EqualExp(EXP.notEqual, loc, new VarExp(loc, fs.key), new VarExp(loc, tmp));
            }
        }

        Expression increment = null;
        if (fs.op == TOK.foreach_)
        {
            // key += 1
            //increment = new AddAssignExp(loc, new VarExp(loc, fs.key), IntegerExp.literal!1);
            increment = new PreExp(EXP.prePlusPlus, loc, new VarExp(loc, fs.key));
        }
        if ((fs.param.storageClass & STC.ref_) && fs.param.type.equals(fs.key.type))
        {
            fs.key.range = null;
            auto v = new AliasDeclaration(loc, fs.param.ident, fs.key);
            fs._body = new CompoundStatement(loc, new ExpStatement(loc, v), fs._body);
        }
        else
        {
            ie = new ExpInitializer(loc, new CastExp(loc, new VarExp(loc, fs.key), fs.param.type));
            auto v = new VarDeclaration(loc, fs.param.type, fs.param.ident, ie);
            v.storage_class |= STC.temp | STC.foreach_ | (fs.param.storageClass & STC.ref_);
            fs._body = new CompoundStatement(loc, new ExpStatement(loc, v), fs._body);
            if (fs.key.range && !fs.param.type.isMutable())
            {
                /* Limit the range of the key to the specified range
                 */
                v.range = new IntRange(fs.key.range.imin, fs.key.range.imax - SignExtendedNumber(1));
            }
        }
        if (fs.param.storageClass & STC.ref_)
        {
            if (fs.key.type.constConv(fs.param.type) == MATCH.nomatch)
            {
                error(fs.loc, "argument type mismatch, `%s` to `ref %s`", fs.key.type.toChars(), fs.param.type.toChars());
                return setError();
            }
        }

        auto s = new ForStatement(loc, forinit, cond, increment, fs._body, fs.endloc);
        if (LabelStatement ls = checkLabeledLoop(sc, fs))
            ls.gotoTarget = s;
        result = s.statementSemantic(sc);
    }

    void visitIf(IfStatement ifs)
    {
        /* https://dlang.org/spec/statement.html#IfStatement
         */

        // check in syntax level
        ifs.condition = checkAssignmentAsCondition(ifs.condition, sc);

        auto sym = new ScopeDsymbol();
        sym.parent = sc.scopesym;
        sym.endlinnum = ifs.endloc.linnum;
        Scope* scd = sc.push(sym);
        if (ifs.param)
        {
            /* Declare param, which we will set to be the
             * result of condition.
             */
            auto ei = new ExpInitializer(ifs.loc, ifs.condition);
            ifs.match = new VarDeclaration(ifs.loc, ifs.param.type, ifs.param.ident, ei);
            ifs.match.parent = scd.func;
            ifs.match.storage_class |= ifs.param.storageClass;
            ifs.match.dsymbolSemantic(scd);

            auto de = new DeclarationExp(ifs.loc, ifs.match);
            auto ve = new VarExp(ifs.loc, ifs.match);
            ifs.condition = new CommaExp(ifs.loc, de, ve);
            ifs.condition = ifs.condition.expressionSemantic(scd);

            if (ifs.match.edtor)
            {
                Statement sdtor = new DtorExpStatement(ifs.loc, ifs.match.edtor, ifs.match);
                sdtor = new ScopeGuardStatement(ifs.loc, TOK.onScopeExit, sdtor);
                ifs.ifbody = new CompoundStatement(ifs.loc, sdtor, ifs.ifbody);
                ifs.match.storage_class |= STC.nodtor;

                // the destructor is always called
                // whether the 'ifbody' is executed or not
                Statement sdtor2 = new DtorExpStatement(ifs.loc, ifs.match.edtor, ifs.match);
                if (ifs.elsebody)
                    ifs.elsebody = new CompoundStatement(ifs.loc, sdtor2, ifs.elsebody);
                else
                    ifs.elsebody = sdtor2;
            }
        }
        else
        {
            if (auto dotid = ifs.condition.isDotIdExp())
                dotid.noderef = true;

            ifs.condition = ifs.condition.expressionSemantic(scd);
            ifs.condition = resolveProperties(scd, ifs.condition);
            ifs.condition = ifs.condition.addDtorHook(scd);
        }
        if (checkNonAssignmentArrayOp(ifs.condition))
            ifs.condition = ErrorExp.get();

        // Convert to boolean after declaring param so this works:
        //  if (S param = S()) {}
        // where S is a struct that defines opCast!bool.
        ifs.condition = ifs.condition.toBoolean(scd);

        // If we can short-circuit evaluate the if statement, don't do the
        // semantic analysis of the skipped code.
        // This feature allows a limited form of conditional compilation.
        ifs.condition = ifs.condition.optimize(WANTvalue);

        // checkGC after optimizing the condition so that
        // compile time constants are reduced.
        ifs.condition = ifs.condition.checkGC(scd);

        // Save 'root' of two branches (then and else) at the point where it forks
        CtorFlow ctorflow_root = scd.ctorflow.clone();

        /* Rewrite `if (!__ctfe) A else B` as `if (__ctfe) B else A`
         */
        NotExp notExp;
        if (ifs.elsebody &&
            (notExp = ifs.condition.isNotExp()) !is null &&
            notExp.e1.isVarExp() &&
            notExp.e1.isVarExp().var.ident == Id.ctfe)
        {
            ifs.condition = notExp.e1;
            auto sbody = ifs.ifbody;
            ifs.ifbody = ifs.elsebody;
            ifs.elsebody = sbody;
        }

        /* Detect `if (__ctfe)`
         */
        if (ifs.isIfCtfeBlock())
        {
            Scope* scd2 = scd.push();
            scd2.ctfeBlock = true;
            ifs.ifbody = ifs.ifbody.semanticNoScope(scd2);
            scd2.pop();
        }
        else
            ifs.ifbody = ifs.ifbody.semanticNoScope(scd);
        scd.pop();

        CtorFlow ctorflow_then = sc.ctorflow;   // move flow results
        sc.ctorflow = ctorflow_root;            // reset flow analysis back to root
        if (ifs.elsebody)
            ifs.elsebody = ifs.elsebody.semanticScope(sc, null, null, null);

        // Merge 'then' results into 'else' results
        sc.merge(ifs.loc, ctorflow_then);

        ctorflow_then.freeFieldinit();          // free extra copy of the data

        if (ifs.condition.op == EXP.error ||
            (ifs.ifbody && ifs.ifbody.isErrorStatement()) ||
            (ifs.elsebody && ifs.elsebody.isErrorStatement()))
        {
            return setError();
        }
        result = ifs;
    }

    void visitConditional(ConditionalStatement cs)
    {
        //printf("ConditionalStatement::semantic()\n");

        // If we can short-circuit evaluate the if statement, don't do the
        // semantic analysis of the skipped code.
        // This feature allows a limited form of conditional compilation.
        if (cs.condition.include(sc))
        {
            if (DebugCondition dc = cs.condition.isDebugCondition())
            {
                sc = sc.push();
                sc.debug_ = true;
                cs.ifbody = cs.ifbody.statementSemantic(sc);
                sc.pop();
            }
            else
                cs.ifbody = cs.ifbody.statementSemantic(sc);
            result = cs.ifbody;
        }
        else
        {
            if (cs.elsebody)
                cs.elsebody = cs.elsebody.statementSemantic(sc);
            result = cs.elsebody;
        }
    }

    void visitPragma(PragmaStatement ps)
    {
        /* https://dlang.org/spec/statement.html#pragma-statement
         */
        import dmd.pragmasem : pragmaStmtSemantic;
        if (!pragmaStmtSemantic(ps, sc))
            return setError();

        result = ps._body;
    }

    void visitStaticAssert(StaticAssertStatement s)
    {
        s.sa.semantic2(sc);
        if (s.sa.errors)
            return setError();
    }

    void visitSwitch(SwitchStatement ss)
    {
        /* https://dlang.org/spec/statement.html#switch-statement
         */

        //printf("SwitchStatement::semantic(%p)\n", ss);
        ss.tryBody = sc.tryBody;
        ss.tryFinally = sc.tryFinally;
        if (ss.cases)
        {
            result = ss; // already run
            return;
        }

        if (ss.param)
        {
            /**
             * If the switch statement is of form `switch(auto a = exp) { body }`,
             * rewrite to the following inside it's own scope:
             *
             * auto a = exp
             * switch(a)
             *     { body }
             */
            auto statements = new Statements();
            auto vardecl = new VarDeclaration(ss.param.loc,
                ss.param.type,
                ss.param.ident,
                new ExpInitializer(ss.condition.loc, ss.condition),
                ss.param.storageClass);

            statements.push(new ExpStatement(ss.param.loc, vardecl));

            ss.condition = new VarExp(ss.param.loc, vardecl, false);
            ss.param = null;

            statements.push(ss);

            Statement s = new CompoundStatement(ss.loc, statements);
            s = new ScopeStatement(ss.loc, s, ss.endloc);
            s = s.statementSemantic(sc);
            result = s;
            return;
        }

        bool conditionError = false;
        ss.condition = ss.condition.expressionSemantic(sc);
        ss.condition = resolveProperties(sc, ss.condition);

        Type att = null;
        TypeEnum te = null;
        while (!ss.condition.isErrorExp())
        {
            // preserve enum type for final switches
            if (auto tenum = ss.condition.type.isTypeEnum())
                te = tenum;
            if (ss.condition.type.isString())
            {
                // If it's not an array, cast it to one
                if (ss.condition.type.ty != Tarray)
                {
                    ss.condition = ss.condition.implicitCastTo(sc, ss.condition.type.nextOf().arrayOf());
                }
                ss.condition.type = ss.condition.type.constOf();
                break;
            }
            ss.condition = integralPromotions(ss.condition, sc);
            if (!ss.condition.isErrorExp() && ss.condition.type.isIntegral())
                break;

            auto ad = isAggregate(ss.condition.type);
            if (ad && ad.aliasthis && !isRecursiveAliasThis(att, ss.condition.type))
            {
                if (auto e = resolveAliasThis(sc, ss.condition, true))
                {
                    ss.condition = e;
                    continue;
                }
            }

            if (!ss.condition.isErrorExp())
            {
                error(ss.loc, "`%s` must be of integral or string type, it is a `%s`",
                    ss.condition.toChars(), ss.condition.type.toChars());
                conditionError = true;
                break;
            }
        }
        if (checkNonAssignmentArrayOp(ss.condition))
            ss.condition = ErrorExp.get();
        ss.condition = ss.condition.optimize(WANTvalue);
        ss.condition = ss.condition.checkGC(sc);
        if (ss.condition.op == EXP.error)
            conditionError = true;

        bool needswitcherror = false;

        ss.lastVar = sc.lastVar;

        sc = sc.push();
        sc.sbreak = ss;
        sc.switchStatement = ss;

        ss.cases = new CaseStatements();
        const inLoopSave = sc.inLoop;
        sc.inLoop = true;        // BUG: should use Scope::mergeCallSuper() for each case instead
        ss._body = ss._body.statementSemantic(sc);
        sc.inLoop = inLoopSave;

        if (conditionError || (ss._body && ss._body.isErrorStatement()))
        {
            sc.pop();
            return setError();
        }

        // Resolve any goto case's with exp
      Lgotocase:
        foreach (gcs; ss.gotoCases)
        {
            if (!gcs.exp)
            {
                error(gcs.loc, "no `case` statement following `goto case;`");
                sc.pop();
                return setError();
            }

            for (Scope* scx = sc; scx; scx = scx.enclosing)
            {
                if (!scx.switchStatement)
                    continue;
                foreach (cs; *scx.switchStatement.cases)
                {
                    if (cs.exp.equals(gcs.exp))
                    {
                        gcs.cs = cs;
                        continue Lgotocase;
                    }
                }
            }
            error(gcs.loc, "`case %s` not found", gcs.exp.toChars());
            sc.pop();
            return setError();
        }

        if (ss.isFinal)
        {
            Type t = ss.condition.type;
            Dsymbol ds;
            EnumDeclaration ed = null;
            if (t && ((ds = t.toDsymbol(sc)) !is null))
                ed = ds.isEnumDeclaration(); // typedef'ed enum
            if (!ed && te && ((ds = te.toDsymbol(sc)) !is null))
                ed = ds.isEnumDeclaration();

            // Circular references
            // Check if enum semantic analysis is not yet complete
            if (ed && ed.semanticRun < PASS.semantic2done)
            {
                error(ss.loc, "cannot use `final switch` on enum `%s` while it is being defined", ed.toChars());
                sc.pop();
                return setError();
            }

            if (ed && ss.cases.length < ed.members.length)
            {
                int missingMembers = 0;
                const maxShown = global.params.v.errorSupplementCount();
            Lmembers:
                foreach (es; *ed.members)
                {
                    EnumMember em = es.isEnumMember();
                    if (em)
                    {
                        foreach (cs; *ss.cases)
                        {
                            if (cs.exp.equals(em.value) || (!cs.exp.type.isString() &&
                                !em.value.type.isString() && cs.exp.toInteger() == em.value.toInteger()))
                                continue Lmembers;
                        }
                        if (missingMembers == 0)
                            error(ss.loc, "missing cases for `enum` members in `final switch`:");

                        if (missingMembers < maxShown)
                            errorSupplemental(ss.loc, "`%s`", em.toChars());
                        missingMembers++;
                    }
                }
                if (missingMembers > 0)
                {
                    if (missingMembers > maxShown)
                        errorSupplemental(ss.loc, "... (%d more, -v to show) ...", missingMembers - maxShown);
                    sc.pop();
                    return setError();
                }
            }
            else
                needswitcherror = true;
        }

        ss.hasDefault = sc.switchStatement.sdefault ||
            !(!ss.isFinal || needswitcherror || global.params.useAssert == CHECKENABLE.on || sc.func.isSafe || sc.func.isSaferD);
        if (!ss.hasDefault)
        {
            if (!ss.isFinal && (!ss._body || !ss._body.isErrorStatement()) && !sc.inCfile)
                error(ss.loc, "`switch` statement without a `default`; use `final switch` or add `default: assert(0);` or add `default: break;`");

            // Generate runtime error if the default is hit
            auto a = new Statements();
            CompoundStatement cs;
            Statement s;

            if (sc.inCfile)
            {
                s = new BreakStatement(ss.loc, null);   // default for C is `default: break;`
            }
            else if (!sc.needsCodegen())
            {
                // something for the interpreter to deal with
                s = new ExpStatement(ss.loc, new AssertExp(ss.loc, IntegerExp.literal!0));
            }
            else if (global.params.useSwitchError == CHECKENABLE.on &&
                global.params.checkAction != CHECKACTION.halt)
            {
                if (global.params.checkAction == CHECKACTION.C)
                {
                    /* Rewrite as an assert(0) and let e2ir generate
                     * the call to the C assert failure function
                     */
                    s = new ExpStatement(ss.loc, new AssertExp(ss.loc, IntegerExp.literal!0));
                }
                else
                {
                    if (!verifyHookExist(ss.loc, *sc, Id.__switch_error, "generating assert messages"))
                        return setError();

                    Expression sl = new IdentifierExp(ss.loc, Id.empty);
                    sl = new DotIdExp(ss.loc, sl, Id.object);
                    sl = new DotIdExp(ss.loc, sl, Id.__switch_error);

                    Expressions* args = new Expressions(2);
                    (*args)[0] = new StringExp(ss.loc, ss.loc.filename.toDString());
                    (*args)[1] = new IntegerExp(ss.loc.linnum);

                    sl = new CallExp(ss.loc, sl, args);
                    sl = sl.expressionSemantic(sc);

                    s = new SwitchErrorStatement(ss.loc, sl);
                }
            }
            else
                s = new ExpStatement(ss.loc, new HaltExp(ss.loc));

            a.reserve(2);
            sc.switchStatement.sdefault = new DefaultStatement(ss.loc, s);
            a.push(ss._body);
            if (ss._body.blockExit(sc.func, null) & BE.fallthru)
                a.push(new BreakStatement(Loc.initial, null));
            a.push(sc.switchStatement.sdefault);
            cs = new CompoundStatement(ss.loc, a);
            ss._body = cs;
        }

        if (!sc.inCfile && ss.checkLabel())
        {
            sc.pop();
            return setError();
        }


        if (!(ss.condition.type.isString() && sc.needsCodegen()))
        {
            sc.pop();
            result = ss;
            return;
        }

        // Transform a switch with string labels into a switch with integer labels.

        // The integer value of each case corresponds to the index of each label
        // string in the sorted array of label strings.

        // The value of the integer condition is obtained by calling the druntime template
        // switch(object.__switch(cond, options...)) {0: {...}, 1: {...}, ...}

        // We sort a copy of the array of labels because we want to do a binary search in object.__switch,
        // without modifying the order of the case blocks here in the compiler.

        if (!verifyHookExist(ss.loc, *sc, Id.__switch, "switch cases on strings"))
            return setError();

        size_t numcases = 0;
        if (ss.cases)
            numcases = ss.cases.length;

        for (size_t i = 0; i < numcases; i++)
        {
            CaseStatement cs = (*ss.cases)[i];
            cs.index = cast(int)i;
        }

        // Make a copy of all the cases so that qsort doesn't scramble the actual
        // data we pass to codegen (the order of the cases in the switch).
        CaseStatements* csCopy = (*ss.cases).copy();

        if (numcases)
        {
            static int sort_compare(in CaseStatement* x, in CaseStatement* y) @trusted
            {
                auto se1 = x.exp.isStringExp();
                auto se2 = y.exp.isStringExp();
                return (se1 && se2) ? se1.compare(se2) : 0;
            }
            // Sort cases for efficient lookup
            csCopy.sort!sort_compare;
        }

        // The actual lowering
        auto arguments = new Expressions();
        arguments.push(ss.condition);


        // The type & label no.
        auto compileTimeArgs = new Objects(new TypeExp(ss.loc, ss.condition.type.nextOf()));

        // The switch labels
        foreach (caseString; *csCopy)
        {
            compileTimeArgs.push(caseString.exp);
        }

        Expression sl = new IdentifierExp(ss.loc, Id.empty);
        sl = new DotIdExp(ss.loc, sl, Id.object);
        sl = new DotTemplateInstanceExp(ss.loc, sl, Id.__switch, compileTimeArgs);

        sl = new CallExp(ss.loc, sl, arguments);
        sl = sl.expressionSemantic(sc);
        ss.condition = sl;

        auto i = 0;
        foreach (c; *csCopy)
        {
            (*ss.cases)[c.index].exp = new IntegerExp(i++);
        }

        //printf("%s\n", ss._body.toChars());
        ss.statementSemantic(sc);

        sc.pop();
        result = ss;
    }

    void visitCase(CaseStatement cs)
    {
        SwitchStatement sw = sc.switchStatement;
        bool errors = false;

        //printf("CaseStatement::semantic() %s\n", toChars());
        sc = sc.startCTFE();
        cs.exp = cs.exp.expressionSemantic(sc);
        cs.exp = resolveProperties(sc, cs.exp);
        sc = sc.endCTFE();

        if (sw)
        {
            Expression initialExp = cs.exp;

            // The switch'ed value has errors and doesn't provide the actual type
            // Omit the cast to enable further semantic (exluding the check for matching types)
            if (sw.condition.type && !sw.condition.type.isTypeError())
                cs.exp = cs.exp.implicitCastTo(sc, sw.condition.type);
            cs.exp = cs.exp.optimize(WANTvalue | WANTexpand);

            Expression e = cs.exp;
            // Remove all the casts the user and/or implicitCastTo may introduce
            // otherwise we'd sometimes fail the check below.
            while (e.isCastExp())
                e = e.isCastExp().e1;

            /* This is where variables are allowed as case expressions.
            */
            if (auto ve = e.isVarExp())
            {
                VarDeclaration v = ve.var.isVarDeclaration();
                Type t = cs.exp.type.toBasetype();
                if (v && (t.isIntegral() || t.ty == Tclass))
                {
                    /* Flag that we need to do special code generation
                    * for this, i.e. generate a sequence of if-then-else
                    */
                    sw.hasVars = true;

                    /* TODO check if v can be uninitialized at that point.
                    */
                    if (!v.isConst() && !v.isImmutable())
                    {
                        error(cs.loc, "`case` variables have to be `const` or `immutable`");
                    }

                    if (sw.isFinal)
                    {
                        error(cs.loc, "`case` variables not allowed in `final switch` statements");
                        errors = true;
                    }

                    /* Find the outermost scope `scx` that set `sw`.
                    * Then search scope `scx` for a declaration of `v`.
                    */
                    for (Scope* scx = sc; scx; scx = scx.enclosing)
                    {
                        if (scx.enclosing && scx.enclosing.switchStatement == sw)
                            continue;
                        assert(scx.switchStatement == sw);

                        Dsymbol pscopesym;
                        if (!scx.search(cs.exp.loc, v.ident, pscopesym))
                        {
                            error(cs.loc, "`case` variable `%s` declared at %s cannot be declared in `switch` body",
                                v.toChars(), v.loc.toChars());
                            errors = true;
                        }
                        break;
                    }
                    goto L1;
                }
            }
            else
                cs.exp = cs.exp.ctfeInterpret();

            if (StringExp se = cs.exp.toStringExp())
                cs.exp = se;
            else if (!cs.exp.isIntegerExp() && !cs.exp.isErrorExp())
            {
                error(cs.loc, "`case` expression must be a compile-time `string` or an integral constant, not `%s`", cs.exp.toChars());
                errors = true;
            }

        L1:
            // // Don't check other cases if this has errors
            if (!cs.exp.isErrorExp())
            foreach (cs2; *sw.cases)
            {
                //printf("comparing '%s' with '%s'\n", exp.toChars(), cs.exp.toChars());
                if (cs2.exp.equals(cs.exp))
                {
                    // https://issues.dlang.org/show_bug.cgi?id=15909
                    error(cs.loc, "duplicate `case %s` in `switch` statement", initialExp.toChars());
                    errors = true;
                    break;
                }
            }

            sw.cases.push(cs);

            // Resolve any goto case's with no exp to this case statement
            for (size_t i = 0; i < sw.gotoCases.length;)
            {
                GotoCaseStatement gcs = sw.gotoCases[i];
                if (!gcs.exp)
                {
                    gcs.cs = cs;
                    sw.gotoCases.remove(i); // remove from array
                    continue;
                }
                i++;
            }

            if (sc.switchStatement.tryFinally != sc.tryFinally)
            {
                error(cs.loc, "`switch` and `case` are in different `finally` blocks");
                errors = true;
            }
            if (sc.switchStatement.tryBody != sc.tryBody)
            {
                error(cs.loc, "case cannot be in different `try` block level from `switch`");
                errors = true;
            }
        }
        else
        {
            error(cs.loc, "`case` not in `switch` statement");
            errors = true;
        }

        sc.ctorflow.orCSX(CSX.label);
        cs.statement = cs.statement.statementSemantic(sc);
        if (cs.statement.isErrorStatement())
        {
            result = cs.statement;
            return;
        }
        if (errors || cs.exp.op == EXP.error)
            return setError();

        cs.lastVar = sc.lastVar;
        result = cs;
    }

    void visitCaseRange(CaseRangeStatement crs)
    {
        SwitchStatement sw = sc.switchStatement;
        if (sw is null)
        {
            error(crs.loc, "case range not in `switch` statement");
            return setError();
        }

        //printf("CaseRangeStatement::semantic() %s\n", toChars());
        bool errors = false;
        if (sw.isFinal)
        {
            error(crs.loc, "case ranges not allowed in `final switch`");
            errors = true;
        }

        sc = sc.startCTFE();
        crs.first = crs.first.expressionSemantic(sc);
        crs.first = resolveProperties(sc, crs.first);
        sc = sc.endCTFE();
        crs.first = crs.first.implicitCastTo(sc, sw.condition.type);
        crs.first = crs.first.ctfeInterpret();

        sc = sc.startCTFE();
        crs.last = crs.last.expressionSemantic(sc);
        crs.last = resolveProperties(sc, crs.last);
        sc = sc.endCTFE();
        crs.last = crs.last.implicitCastTo(sc, sw.condition.type);
        crs.last = crs.last.ctfeInterpret();

        if (crs.first.op == EXP.error || crs.last.op == EXP.error || errors)
        {
            if (crs.statement)
                crs.statement.statementSemantic(sc);
            return setError();
        }

        uinteger_t fval = crs.first.toInteger();
        uinteger_t lval = crs.last.toInteger();
        if ((crs.first.type.isUnsigned() && fval > lval) || (!crs.first.type.isUnsigned() && cast(sinteger_t)fval > cast(sinteger_t)lval))
        {
            error(crs.loc, "first `case %s` is greater than last `case %s`", crs.first.toChars(), crs.last.toChars());
            errors = true;
            lval = fval;
        }

        if (lval - fval > 256)
        {
            error(crs.loc, "had %llu cases which is more than 257 cases in case range", 1 + lval - fval);
            errors = true;
            lval = fval + 256;
        }

        if (errors)
            return setError();

        /* This works by replacing the CaseRange with an array of Case's.
         *
         * case a: .. case b: s;
         *    =>
         * case a:
         *   [...]
         * case b:
         *   s;
         */

        auto statements = new Statements();
        for (uinteger_t i = fval; i != lval + 1; i++)
        {
            Statement s = crs.statement;
            if (i != lval) // if not last case
                s = new ExpStatement(crs.loc, cast(Expression)null);
            Expression e = new IntegerExp(crs.loc, i, crs.first.type);
            Statement cs = new CaseStatement(crs.loc, e, s);
            statements.push(cs);
        }
        Statement s = new CompoundStatement(crs.loc, statements);
        sc.ctorflow.orCSX(CSX.label);
        s = s.statementSemantic(sc);
        result = s;
    }

    void visitDefault(DefaultStatement ds)
    {
        //printf("DefaultStatement::semantic()\n");
        bool errors = false;
        if (sc.switchStatement)
        {
            if (sc.switchStatement.sdefault)
            {
                error(ds.loc, "`switch` statement already has a default");
                errors = true;
            }
            sc.switchStatement.sdefault = ds;

            if (sc.switchStatement.tryFinally != sc.tryFinally)
            {
                error(ds.loc, "`switch` and `default` are in different `finally` blocks");
                errors = true;
            }
            if (sc.switchStatement.tryBody != sc.tryBody)
            {
                error(ds.loc, "default cannot be in different `try` block level from `switch`");
                errors = true;
            }
            if (sc.switchStatement.isFinal)
            {
                error(ds.loc, "`default` statement not allowed in `final switch` statement");
                errors = true;
            }
        }
        else
        {
            error(ds.loc, "`default` not in `switch` statement");
            errors = true;
        }

        sc.ctorflow.orCSX(CSX.label);
        ds.statement = ds.statement.statementSemantic(sc);
        if (errors || ds.statement.isErrorStatement())
            return setError();

        ds.lastVar = sc.lastVar;
        result = ds;
    }

    void visitGotoDefault(GotoDefaultStatement gds)
    {
        /* https://dlang.org/spec/statement.html#goto-statement
         */

        gds.sw = sc.switchStatement;
        if (!gds.sw)
        {
            error(gds.loc, "`goto default` not in `switch` statement");
            return setError();
        }
        if (gds.sw.isFinal)
        {
            error(gds.loc, "`goto default` not allowed in `final switch` statement");
            return setError();
        }
        result = gds;
    }

    void visitGotoCase(GotoCaseStatement gcs)
    {
        /* https://dlang.org/spec/statement.html#goto-statement
         */

        if (!sc.switchStatement)
        {
            error(gcs.loc, "`goto case` not in `switch` statement");
            return setError();
        }

        if (gcs.exp)
        {
            gcs.exp = gcs.exp.expressionSemantic(sc);
            gcs.exp = gcs.exp.implicitCastTo(sc, sc.switchStatement.condition.type);
            gcs.exp = gcs.exp.optimize(WANTvalue);
            if (gcs.exp.op == EXP.error)
                return setError();
        }

        sc.switchStatement.gotoCases.push(gcs);
        result = gcs;
    }

    void visitReturn(ReturnStatement rs)
    {
        /* https://dlang.org/spec/statement.html#return-statement
         */

        //printf("ReturnStatement.dsymbolSemantic() %s\n", toChars(rs));

        FuncDeclaration fd = sc.parent.isFuncDeclaration();
        if (fd.fes)
            fd = fd.fes.func; // fd is now function enclosing foreach

        auto tf = fd.type.isTypeFunction();

        if (rs.exp && rs.exp.isVarExp() && rs.exp.isVarExp().var == fd.vresult)
        {
            // return vresult;
            if (sc.fes)
            {
                assert(rs.caseDim == 0);
                sc.fes.cases.push(rs);
                result = new ReturnStatement(Loc.initial, new IntegerExp(sc.fes.cases.length + 1));
                return;
            }
            if (fd.returnLabel)
            {
                auto gs = new GotoStatement(rs.loc, Id.returnLabel);
                gs.label = fd.returnLabel;
                result = gs;
                return;
            }

            if (!fd.returns)
                fd.returns = new ReturnStatements();
            fd.returns.push(rs);
            result = rs;
            return;
        }

        Type tret = tf.next;
        Type tbret = tret ? tret.toBasetype() : null;

        bool inferRef = (tf.isRef && (fd.storage_class & STC.auto_));
        Expression e0 = null;

        bool errors = false;
        if (sc.contract)
        {
            error(rs.loc, "`return` statements cannot be in contracts");
            errors = true;
        }
        if (sc.scopeGuard)
        {
            // @@@DEPRECATED_2.112@@@
            // Deprecated in 2.100, transform into an error in 2.112
            if (sc.scopeGuard.tok == TOK.onScopeFailure)
            {
                deprecation(rs.loc, "`return` statements cannot be in `scope(failure)` bodies.");
                deprecationSupplemental(rs.loc, "Use try-catch blocks for this purpose");
            }
            else
            {
                error(rs.loc, "`return` statements cannot be in `%s` bodies", Token.toChars(sc.scopeGuard.tok));
                errors = true;
            }
        }
        if (sc.tryFinally)
        {
            error(rs.loc, "`return` statements cannot be in `finally` bodies");
            errors = true;
        }

        if (fd.isCtorDeclaration())
        {
            if (rs.exp)
            {
                error(rs.loc, "cannot return expression from constructor");
                errors = true;
            }

            // Constructors implicitly do:
            //      return this;
            rs.exp = new ThisExp(Loc.initial);
            rs.exp.type = tret;
        }
        else if (rs.exp)
        {
            fd.hasMultipleReturnExp = fd.hasReturnExp;
            fd.hasReturnExp = true;

            FuncLiteralDeclaration fld = fd.isFuncLiteralDeclaration();
            if (tret)
                rs.exp = inferType(rs.exp, tret);
            else if (fld && fld.treq)
                rs.exp = inferType(rs.exp, fld.treq.nextOf().nextOf());

            rs.exp = rs.exp.expressionSemantic(sc);
            rs.exp = rs.exp.arrayFuncConv(sc);
            // If we're returning by ref, allow the expression to be `shared`
            const returnSharedRef = (tf.isRef && (fd.inferRetType || tret.isShared()));
            rs.exp.checkSharedAccess(sc, returnSharedRef);

            // for static alias this: https://issues.dlang.org/show_bug.cgi?id=17684
            if (rs.exp.isTypeExp())
                rs.exp = resolveAliasThis(sc, rs.exp);

            rs.exp = resolveProperties(sc, rs.exp);
            if (rs.exp.checkType())
                rs.exp = ErrorExp.get();
            if (auto f = isFuncAddress(rs.exp))
            {
                if (fd.inferRetType && f.checkForwardRef(rs.exp.loc))
                    rs.exp = ErrorExp.get();
            }
            if (checkNonAssignmentArrayOp(rs.exp))
                rs.exp = ErrorExp.get();

            if (fd.ident == Id.apply && rs.exp.isConst() && rs.exp.toInteger() != 0)
            {
                // @@@DEPRECATED_2.121
                // uncomment ErrorExp and call `error`
                deprecation(rs.exp.loc, "cannot return non-zero compile-time value from `opApply`");
                deprecationSupplemental(rs.exp.loc, "Any non-zero value must be the result of calling its delegate");
                //rs.exp = ErrorExp.get();
            }

            // Extract side-effect part
            rs.exp = Expression.extractLast(rs.exp, e0);
            if (rs.exp.isCallExp())
                rs.exp = valueNoDtor(rs.exp);

            /* Void-return function can have void / noreturn typed expression
             * on return statement.
             */
            auto texp = rs.exp.type;
            const convToVoid = texp.ty == Tvoid || texp.isTypeNoreturn();

            if (tbret && tbret.ty == Tvoid || convToVoid)
            {
                if (!convToVoid && !texp.isTypeError())
                {
                    error(rs.loc, "cannot return non-void from `void` function");
                    errors = true;
                    rs.exp = new CastExp(rs.loc, rs.exp, Type.tvoid);
                    rs.exp = rs.exp.expressionSemantic(sc);
                }

                // https://issues.dlang.org/show_bug.cgi?id=23063
                rs.exp = checkNoreturnVarAccess(rs.exp);

                // @@@DEPRECATED_2.111@@@
                const olderrors = global.startGagging();
                // uncomment to turn deprecation into an error when
                // deprecation cycle is over
                if (discardValue(rs.exp))
                {
                    //errors = true;
                }
                if (global.endGagging(olderrors))
                    deprecation(rs.exp.loc, "`%s` has no effect", rs.exp.toErrMsg());

                /* Replace:
                 *      return exp;
                 * with:
                 *      exp; return;
                 */
                e0 = Expression.combine(e0, rs.exp);
                rs.exp = null;
            }
            if (e0)
            {
                e0 = e0.optimize(WANTvalue);
                e0 = e0.checkGC(sc);
            }
        }

        if (rs.exp)
        {
            if (fd.inferRetType) // infer return type
            {
                if (!tret)
                {
                    tf.next = rs.exp.type;
                }
                else if (!tret.isTypeError() && !rs.exp.type.equals(tret))
                {
                    int m1 = rs.exp.type.implicitConvTo(tret);
                    int m2 = tret.implicitConvTo(rs.exp.type);
                    //printf("exp.type = %s m2<-->m1 tret %s\n", exp.type.toChars(), tret.toChars());
                    //printf("m1 = %d, m2 = %d\n", m1, m2);

                    if (m1 && m2)
                    {
                    }
                    else if (!m1 && m2)
                        tf.next = rs.exp.type;
                    else if (m1 && !m2)
                    {
                    }
                    else if (!rs.exp.isErrorExp())
                    {
                        error(rs.loc, "expected return type of `%s`, not `%s`:",
                                 tret.toChars(),
                                 rs.exp.type.toChars());
                        errorSupplemental((fd.returns) ? (*fd.returns)[0].loc : fd.loc,
                                          "Return type of `%s` inferred here.",
                                          tret.toChars());

                        errors = true;
                        tf.next = Type.terror;
                    }
                }

                tret = tf.next;
                tbret = tret.toBasetype();
            }

            if (inferRef) // deduce 'auto ref'
            {
                /* Determine "refness" of function return:
                 * if it's an lvalue, return by ref, else return by value
                 * https://dlang.org/spec/function.html#auto-ref-functions
                 */

                void turnOffRef(scope void delegate() supplemental)
                {
                    tf.isRef = false;    // return by value
                    tf.isReturn = false; // ignore 'return' attribute, whether explicit or inferred
                    fd.storage_class &= ~STC.return_;

                    // If we previously assumed the function could be ref when
                    // checking for `shared`, make sure we were right
                    if (sc.previews.noSharedAccess && rs.exp.type.isShared())
                    {
                        .error(fd.loc, "%s `%s` function returns `shared` but cannot be inferred `ref`", fd.kind, fd.toPrettyChars);
                        supplemental();
                    }
                }

                if (rs.exp.isLvalue())
                {
                    /* May return by ref
                     */
                    Scope* sc2 = sc.push();
                    sc2.eSink = global.errorSinkNull;
                    bool addressable = checkAddressable(rs.exp, sc2, "`ref` return");
                    bool escapes = checkReturnEscapeRef(*sc2, rs.exp, true);
                    sc2.pop();

                    if (!addressable)
                        turnOffRef(() { checkAddressable(rs.exp, sc, "`ref` return"); });
                    else if (escapes)
                        turnOffRef(() { checkReturnEscapeRef(*sc, rs.exp, false); });
                    else if (!rs.exp.type.constConv(tf.next))
                        turnOffRef(
                            () => rs.loc.errorSupplemental("cannot implicitly convert `%s` of type `%s` to `%s`",
                                      rs.exp.toChars(), rs.exp.type.toChars(), tf.next.toChars())
                        );
                }
                else
                    turnOffRef(
                        () => rs.loc.errorSupplemental("return value `%s` is not an lvalue", rs.exp.toChars())
                    );

                /* The "refness" is determined by all of return statements.
                 * This means:
                 *    return 3; return x;  // ok, x can be a value
                 *    return x; return 3;  // ok, x can be a value
                 */
            }
        }
        else
        {
            // Type of the returned expression (if any), might've been moved to e0
            auto resType = e0 ? e0.type : Type.tvoid;

            // infer return type
            if (fd.inferRetType)
            {
                // 1. First `return <noreturn exp>?`
                // 2. Potentially found a returning branch, update accordingly
                if (!tf.next || tf.next.toBasetype().isTypeNoreturn())
                {
                    tf.next = resType; // infer void or noreturn
                }
                // Found an actual return value before
                else if (tf.next.ty != Tvoid && !resType.toBasetype().isTypeNoreturn())
                {
                    if (!tf.next.isTypeError())
                    {
                        error(rs.loc, "mismatched function return type inference of `void` and `%s`", tf.next.toChars());
                    }
                    errors = true;
                    tf.next = Type.terror;
                }

                tret = tf.next;
                tbret = tret.toBasetype();
            }

            // https://issues.dlang.org/show_bug.cgi?id=23914
            if (inferRef && !resType.isTypeNoreturn()) // deduce 'auto ref'
                tf.isRef = false;

            if (tbret.ty != Tvoid && !resType.isTypeNoreturn()) // if non-void return
            {
                if (!tbret.isTypeError())
                {
                    if (e0)
                        error(rs.loc, "expected return type of `%s`, not `%s`", tret.toChars(), resType.toChars());
                    else if (tbret.isTypeNoreturn())
                    {
                        error(rs.loc, "cannot return from `noreturn` function");
                        .errorSupplemental(rs.loc,
                            "Consider adding an endless loop, `assert(0)`, or another `noreturn` expression");
                    }
                    else
                        error(rs.loc, "`return` expression expected");
                }
                errors = true;
            }
            else if (fd.isMain())
            {
                // main() returns 0, even if it returns void
                rs.exp = IntegerExp.literal!0;
            }
        }

        // If any branches have called a ctor, but this branch hasn't, it's an error
        if (sc.ctorflow.callSuper & CSX.any_ctor && !(sc.ctorflow.callSuper & (CSX.this_ctor | CSX.super_ctor)))
        {
            error(rs.loc, "`return` without calling constructor");
            errors = true;
        }

        if (sc.ctorflow.fieldinit.length)       // if aggregate fields are being constructed
        {
            auto ad = fd.isMemberLocal();
            assert(ad);
            foreach (i, v; ad.fields)
            {
                bool mustInit = (v.storage_class & STC.nodefaultctor || v.type.needsNested());
                if (mustInit && !(sc.ctorflow.fieldinit[i].csx & CSX.this_ctor))
                {
                    error(rs.loc, "an earlier `return` statement skips field `%s` initialization", v.toChars());
                    errors = true;
                }
            }
        }
        sc.ctorflow.orCSX(CSX.return_);

        if (errors)
            return setError();

        if (sc.fes)
        {
            if (!rs.exp)
            {
                // Send out "case receiver" statement to the foreach.
                //  return exp;
                Statement s = new ReturnStatement(Loc.initial, rs.exp);
                sc.fes.cases.push(s);

                // Immediately rewrite "this" return statement as:
                //  return cases.length+1;
                rs.exp = new IntegerExp(sc.fes.cases.length + 1);
                if (e0)
                {
                    result = new CompoundStatement(rs.loc, new ExpStatement(rs.loc, e0), rs);
                    return;
                }
                result = rs;
                return;
            }
            else
            {
                fd.buildResultVar(null, rs.exp.type);
                bool r = fd.vresult.checkNestedReference(sc, Loc.initial);
                assert(!r); // vresult should be always accessible

                // Send out "case receiver" statement to the foreach.
                //  return vresult;
                Statement s = new ReturnStatement(Loc.initial, new VarExp(Loc.initial, fd.vresult));
                sc.fes.cases.push(s);

                // Save receiver index for the later rewriting from:
                //  return exp;
                // to:
                //  vresult = exp; retrun caseDim;
                rs.caseDim = sc.fes.cases.length + 1;
            }
        }
        if (rs.exp)
        {
            if (!fd.returns)
                fd.returns = new ReturnStatements();
            fd.returns.push(rs);
        }
        if (e0)
        {
            if (e0.isDeclarationExp() || e0.isCommaExp())
            {
                rs.exp = Expression.combine(e0, rs.exp);
            }
            else
            {
                auto es = new ExpStatement(rs.loc, e0);
                if (e0.type.isTypeNoreturn())
                    result = es; // Omit unreachable return;
                else
                    result = new CompoundStatement(rs.loc, es, rs);

                return;
            }
        }
        result = rs;
    }

    void visitBreak(BreakStatement bs)
    {
        /* https://dlang.org/spec/statement.html#break-statement
         */

        //printf("BreakStatement::semantic()\n");

        // If:
        //  break Identifier;
        if (bs.ident)
        {
            bs.ident = fixupLabelName(sc, bs.ident);

            FuncDeclaration thisfunc = sc.func;

            for (Scope* scx = sc; scx; scx = scx.enclosing)
            {
                if (scx.func != thisfunc) // if in enclosing function
                {
                    if (sc.fes) // if this is the body of a foreach
                    {
                        /* Post this statement to the fes, and replace
                         * it with a return value that caller will put into
                         * a switch. Caller will figure out where the break
                         * label actually is.
                         * Case numbers start with 2, not 0, as 0 is continue
                         * and 1 is break.
                         */
                        sc.fes.cases.push(bs);
                        result = new ReturnStatement(Loc.initial, new IntegerExp(sc.fes.cases.length + 1));
                        return;
                    }
                    break; // can't break to it
                }

                LabelStatement ls = scx.slabel;
                if (ls && ls.ident == bs.ident)
                {
                    Statement s = ls.statement;
                    if (!s || !s.hasBreak())
                        error(bs.loc, "label `%s` has no `break`", bs.ident.toChars());
                    else if (ls.tf != sc.tryFinally)
                        error(bs.loc, "cannot break out of `finally` block");
                    else
                    {
                        ls.breaks = true;
                        result = bs;
                        return;
                    }
                    return setError();
                }
            }
            error(bs.loc, "enclosing label `%s` for `break` not found", bs.ident.toChars());
            return setError();
        }
        else if (!sc.sbreak)
        {
            if (sc.scopeGuard && sc.scopeGuard.tok != TOK.onScopeFailure)
            {
                error(bs.loc, "`break` is not allowed inside `%s` bodies", Token.toChars(sc.scopeGuard.tok));
            }
            else if (sc.fes)
            {
                // Replace break; with return 1;
                result = new ReturnStatement(Loc.initial, IntegerExp.literal!1);
                return;
            }
            else
                error(bs.loc, "`break` is not inside a loop or `switch`");
            return setError();
        }
        else if (sc.sbreak.isForwardingStatement())
        {
            error(bs.loc, "must use labeled `break` within `static foreach`");
        }
        result = bs;
    }

    void visitContinue(ContinueStatement cs)
    {
        /* https://dlang.org/spec/statement.html#continue-statement
         */

        //printf("ContinueStatement::semantic() %p\n", cs);
        if (cs.ident)
        {
            cs.ident = fixupLabelName(sc, cs.ident);

            Scope* scx;
            FuncDeclaration thisfunc = sc.func;

            for (scx = sc; scx; scx = scx.enclosing)
            {
                LabelStatement ls;
                if (scx.func != thisfunc) // if in enclosing function
                {
                    if (sc.fes) // if this is the body of a foreach
                    {
                        for (; scx; scx = scx.enclosing)
                        {
                            ls = scx.slabel;
                            if (ls && ls.ident == cs.ident && ls.statement == sc.fes)
                            {
                                // Replace continue ident; with return 0;
                                result = new ReturnStatement(Loc.initial, IntegerExp.literal!0);
                                return;
                            }
                        }

                        /* Post this statement to the fes, and replace
                         * it with a return value that caller will put into
                         * a switch. Caller will figure out where the break
                         * label actually is.
                         * Case numbers start with 2, not 0, as 0 is continue
                         * and 1 is break.
                         */
                        sc.fes.cases.push(cs);
                        result = new ReturnStatement(Loc.initial, new IntegerExp(sc.fes.cases.length + 1));
                        return;
                    }
                    break; // can't continue to it
                }

                ls = scx.slabel;
                if (ls && ls.ident == cs.ident)
                {
                    Statement s = ls.statement;
                    if (!s || !s.hasContinue())
                        error(cs.loc, "label `%s` has no `continue`", cs.ident.toChars());
                    else if (ls.tf != sc.tryFinally)
                        error(cs.loc, "cannot continue out of `finally` block");
                    else
                    {
                        result = cs;
                        return;
                    }
                    return setError();
                }
            }
            error(cs.loc, "enclosing label `%s` for `continue` not found", cs.ident.toChars());
            return setError();
        }
        else if (!sc.scontinue)
        {
            if (sc.scopeGuard && sc.scopeGuard.tok != TOK.onScopeFailure)
            {
                error(cs.loc, "`continue` is not allowed inside `%s` bodies", Token.toChars(sc.scopeGuard.tok));
            }
            else if (sc.fes)
            {
                // Replace continue; with return 0;
                result = new ReturnStatement(Loc.initial, IntegerExp.literal!0);
                return;
            }
            else
                error(cs.loc, "`continue` is not inside a loop");
            return setError();
        }
        else if (sc.scontinue.isForwardingStatement())
        {
            error(cs.loc, "must use labeled `continue` within `static foreach`");
        }
        result = cs;
    }

    void visitSynchronized(SynchronizedStatement ss)
    {
        /* https://dlang.org/spec/statement.html#synchronized-statement
         */

        if (ss.exp)
        {
            ss.exp = ss.exp.expressionSemantic(sc);
            ss.exp = resolveProperties(sc, ss.exp);
            ss.exp = ss.exp.optimize(WANTvalue);
            ss.exp = ss.exp.checkGC(sc);
            if (ss.exp.op == EXP.error)
            {
                if (ss._body)
                    ss._body = ss._body.statementSemantic(sc);
                return setError();
            }

            ClassDeclaration cd = ss.exp.type.isClassHandle();
            if (!cd)
            {
                error(ss.loc, "can only `synchronize` on class objects, not `%s`", ss.exp.type.toChars());
                return setError();
            }
            else if (cd.isInterfaceDeclaration())
            {
                /* Cast the interface to an object, as the object has the monitor,
                 * not the interface.
                 */
                if (!ClassDeclaration.object)
                {
                    ObjectNotFound(ss.loc, Id.Object);
                    return setError();
                }

                Type t = ClassDeclaration.object.type;
                t = t.typeSemantic(Loc.initial, sc).toBasetype();
                assert(t.ty == Tclass);

                ss.exp = new CastExp(ss.loc, ss.exp, t);
                ss.exp = ss.exp.expressionSemantic(sc);
            }
            version (all)
            {
                /* Rewrite as:
                 *  auto tmp = exp;
                 *  _d_monitorenter(tmp);
                 *  try { body } finally { _d_monitorexit(tmp); }
                 */
                auto tmp = copyToTemp(STC.none, "__sync", ss.exp);
                tmp.dsymbolSemantic(sc);

                auto cs = new Statements(new ExpStatement(ss.loc, tmp));
                auto args = new Parameters(new Parameter(Loc.initial, STC.none, ClassDeclaration.object.type,
                                                         null, null, null));

                FuncDeclaration fdenter = FuncDeclaration.genCfunc(args, Type.tvoid, Id.monitorenter);
                Expression e = new CallExp(ss.loc, fdenter, new VarExp(ss.loc, tmp));
                e.type = Type.tvoid; // do not run semantic on e

                cs.push(new ExpStatement(ss.loc, e));
                FuncDeclaration fdexit = FuncDeclaration.genCfunc(args, Type.tvoid, Id.monitorexit);
                e = new CallExp(ss.loc, fdexit, new VarExp(ss.loc, tmp));
                e.type = Type.tvoid; // do not run semantic on e
                Statement s = new ExpStatement(ss.loc, e);
                s = new TryFinallyStatement(ss.loc, ss._body, s);
                cs.push(s);

                s = new CompoundStatement(ss.loc, cs);
                result = s.statementSemantic(sc);
            }
        }
        else
        {
            /* Generate our own critical section, then rewrite as:
             *  static shared void* __critsec;
             *  _d_criticalenter2(&__critsec);
             *  try { body } finally { _d_criticalexit(__critsec); }
             */
            auto id = Identifier.generateId("__critsec");
            auto t = Type.tvoidptr;
            auto tmp = new VarDeclaration(ss.loc, t, id, null);
            tmp.storage_class |= STC.temp | STC.shared_ | STC.static_;
            Expression tmpExp = new VarExp(ss.loc, tmp);

            auto cs = new Statements(new ExpStatement(ss.loc, tmp));

            /* This is just a dummy variable for "goto skips declaration" error.
             * Backend optimizer could remove this unused variable.
             */
            auto v = new VarDeclaration(ss.loc, Type.tvoidptr, Identifier.generateId("__sync"), null);
            v.dsymbolSemantic(sc);
            cs.push(new ExpStatement(ss.loc, v));

            auto enterArgs = new Parameters(new Parameter(Loc.initial, STC.none, t.pointerTo(), null, null, null));

            FuncDeclaration fdenter = FuncDeclaration.genCfunc(enterArgs, Type.tvoid, Id.criticalenter, STC.nothrow_);
            Expression e = new AddrExp(ss.loc, tmpExp);
            e = e.expressionSemantic(sc);
            e = new CallExp(ss.loc, fdenter, e);
            e.type = Type.tvoid; // do not run semantic on e
            cs.push(new ExpStatement(ss.loc, e));

            auto exitArgs = new Parameters(new Parameter(Loc.initial, STC.none, t, null, null, null));

            FuncDeclaration fdexit = FuncDeclaration.genCfunc(exitArgs, Type.tvoid, Id.criticalexit, STC.nothrow_);
            e = new CallExp(ss.loc, fdexit, tmpExp);
            e.type = Type.tvoid; // do not run semantic on e
            Statement s = new ExpStatement(ss.loc, e);
            s = new TryFinallyStatement(ss.loc, ss._body, s);
            cs.push(s);

            s = new CompoundStatement(ss.loc, cs);
            result = s.statementSemantic(sc);
        }
    }

    void visitWith(WithStatement ws)
    {
        /* https://dlang.org/spec/statement.html#with-statement
         */

        ScopeDsymbol sym;
        Initializer _init;

        //printf("WithStatement::semantic()\n");
        ws.exp = ws.exp.expressionSemantic(sc);
        ws.exp = resolveProperties(sc, ws.exp);
        ws.exp = ws.exp.optimize(WANTvalue);
        ws.exp = ws.exp.checkGC(sc);
        if (ws.exp.op == EXP.error)
            return setError();
        if (ws.exp.op == EXP.scope_)
        {
            sym = new WithScopeSymbol(ws);
            sym.parent = sc.scopesym;
            sym.endlinnum = ws.endloc.linnum;
        }
        else if (auto et = ws.exp.isTypeExp())
        {
            Dsymbol s = et.type.toDsymbol(sc);
            if (!s || !s.isScopeDsymbol())
            {
                error(ws.loc, "`with` type `%s` has no members", ws.exp.toChars());
                return setError();
            }
            sym = new WithScopeSymbol(ws);
            sym.parent = sc.scopesym;
            sym.endlinnum = ws.endloc.linnum;
        }
        else
        {
            Type texp = ws.exp.type;
            Type t = texp.toBasetype();

            Expression olde = ws.exp;
            if (t.ty == Tpointer)
            {
                ws.exp = new PtrExp(ws.loc, ws.exp);
                ws.exp = ws.exp.expressionSemantic(sc);
                texp = ws.exp.type;
                t = texp.toBasetype();
            }

            assert(t);
            t = t.toBasetype();
            if (t.isClassHandle())
            {
                _init = new ExpInitializer(ws.loc, ws.exp);
                ws.wthis = new VarDeclaration(ws.loc, ws.exp.type, Id.withSym, _init);
                ws.wthis.storage_class |= STC.temp;
                ws.wthis.dsymbolSemantic(sc);

                sym = new WithScopeSymbol(ws);
                sym.parent = sc.scopesym;
                sym.endlinnum = ws.endloc.linnum;
            }
            else if (t.ty == Tstruct)
            {
                if (!ws.exp.isLvalue())
                {
                    /* Re-write to
                     * {
                     *   auto __withtmp = exp
                     *   with(__withtmp)
                     *   {
                     *     ...
                     *   }
                     * }
                     */
                    auto tmp = copyToTemp(STC.none, "__withtmp", ws.exp);
                    tmp.dsymbolSemantic(sc);
                    auto es = new ExpStatement(ws.loc, tmp);
                    ws.exp = new VarExp(ws.loc, tmp);
                    Statement ss = new ScopeStatement(ws.loc, new CompoundStatement(ws.loc, es, ws), ws.endloc);
                    result = ss.statementSemantic(sc);
                    return;
                }
                Expression e = ws.exp.addressOf();
                _init = new ExpInitializer(ws.loc, e);
                ws.wthis = new VarDeclaration(ws.loc, e.type, Id.withSym, _init);
                ws.wthis.storage_class |= STC.temp;
                ws.wthis.dsymbolSemantic(sc);
                sym = new WithScopeSymbol(ws);
                // Need to set the scope to make use of resolveAliasThis
                sym.setScope(sc);
                sym.parent = sc.scopesym;
                sym.endlinnum = ws.endloc.linnum;
            }
            else if (auto tenum = texp.isTypeEnum())
            {
                ws.exp = new TypeExp(ws.exp.loc, tenum);
                sym = new WithScopeSymbol(ws);
                sym.parent = sc.scopesym;
                sym.endlinnum = ws.endloc.linnum;
            }
            else
            {
                error(ws.loc, "`with` expression types must be enums or aggregates or pointers to them, not `%s`", olde.type.toChars());
                return setError();
            }
        }

        if (ws._body)
        {
            sym._scope = sc;
            sc = sc.push(sym);
            sc.insert(sym);
            ws._body = ws._body.statementSemantic(sc);
            sc.pop();
            if (ws._body && ws._body.isErrorStatement())
            {
                result = ws._body;
                return;
            }
        }

        result = ws;
    }

    // https://dlang.org/spec/statement.html#TryStatement
    void visitTryCatch(TryCatchStatement tcs)
    {
        //printf("TryCatchStatement.semantic()\n");

        if (!global.params.useExceptions)
        {
            error(tcs.loc, "cannot use try-catch statements with `%s`", global.params.betterC ? "-betterC".ptr : "-nothrow".ptr);
            return setError();
        }

        if (!ClassDeclaration.throwable)
        {
            error(tcs.loc, "cannot use try-catch statements because `object.Throwable` was not declared");
            return setError();
        }

        uint flags;
        enum FLAGcpp = 1;
        enum FLAGd = 2;

        tcs.tryBody = sc.tryBody;   // chain on the in-flight tryBody
        tcs._body = tcs._body.semanticScope(sc, null, null, tcs);

        /* Even if body is empty, still do semantic analysis on catches
         */
        bool catchErrors = false;
        foreach (i, c; *tcs.catches)
        {
            c.catchSemantic(sc);
            if (c.errors)
            {
                catchErrors = true;
                continue;
            }
            auto cd = c.type.toBasetype().isClassHandle();
            flags |= cd.isCPPclass() ? FLAGcpp : FLAGd;

            // Determine if current catch 'hides' any previous catches
            foreach (j; 0 .. i)
            {
                Catch cj = (*tcs.catches)[j];
                const si = c.loc.toChars();
                const sj = cj.loc.toChars();
                if (c.type.toBasetype().implicitConvTo(cj.type.toBasetype()))
                {
                    error(tcs.loc, "`catch` at %s hides `catch` at %s", sj, si);
                    catchErrors = true;
                }
            }
        }

        if (sc.func)
        {
            sc.func.hasCatches = true;
            if (flags == (FLAGcpp | FLAGd))
            {
                error(tcs.loc, "cannot mix catching D and C++ exceptions in the same try-catch");
                catchErrors = true;
            }
        }

        if (catchErrors)
            return setError();

        // No actual code in the try (i.e. omitted any conditionally compiled code)
        // Could also be extended to check for hasCode
        if (!tcs._body)
            return;

        if (tcs._body.isErrorStatement())
        {
            result = tcs._body;
            return;
        }

        /* If the try body never throws, we can eliminate any catches
         * of recoverable exceptions.
         */
        if (!(tcs._body.blockExit(sc.func, null) & BE.throw_) && ClassDeclaration.exception)
        {
            foreach_reverse (i; 0 .. tcs.catches.length)
            {
                Catch c = (*tcs.catches)[i];

                /* If catch exception type is derived from Exception
                 */
                if (c.type.toBasetype().implicitConvTo(ClassDeclaration.exception.type) &&
                    (!c.handler || !c.handler.comeFrom()) && !sc.debug_)
                {
                    // Remove c from the array of catches
                    tcs.catches.remove(i);
                }
            }
        }

        if (tcs.catches.length == 0)
        {
            result = tcs._body.hasCode() ? tcs._body : null;
            return;
        }

        result = tcs;
    }

    void visitTryFinally(TryFinallyStatement tfs)
    {
        //printf("TryFinallyStatement::semantic()\n");
        tfs.tryBody = sc.tryBody;   // chain on in-flight tryBody
        tfs._body = tfs._body.semanticScope(sc, null, null, tfs);

        sc = sc.push();
        sc.tryFinally = tfs;
        sc.sbreak = null;
        sc.scontinue = null; // no break or continue out of finally block
        tfs.finalbody = tfs.finalbody.semanticNoScope(sc);
        sc.pop();

        if (!tfs._body)
        {
            result = tfs.finalbody;
            return;
        }
        if (!tfs.finalbody)
        {
            result = tfs._body;
            return;
        }

        auto blockexit = tfs._body.blockExit(sc.func, null);

        // if not worrying about exceptions
        if (!(global.params.useExceptions && ClassDeclaration.throwable))
            blockexit &= ~BE.throw_;            // don't worry about paths that otherwise may throw

        // Don't care about paths that halt, either
        if ((blockexit & ~BE.halt) == BE.fallthru)
        {
            result = new CompoundStatement(tfs.loc, tfs._body, tfs.finalbody);
            return;
        }
        tfs.bodyFallsThru = (blockexit & BE.fallthru) != 0;
        result = tfs;
    }

    void visitScopeGuard(ScopeGuardStatement oss)
    {
        /* https://dlang.org/spec/statement.html#scope-guard-statement
         */

        if (oss.tok != TOK.onScopeExit)
        {
            // https://issues.dlang.org/show_bug.cgi?id=23159
            if (!global.params.useExceptions)
            {
                error(oss.loc, "`%s` cannot be used with `-%s`", Token.toChars(oss.tok), SwitchScopeGuard);
                return setError();
            }

            // scope(success) and scope(failure) are rewritten to try-catch(-finally) statement,
            // so the generated catch block cannot be placed in finally block.
            // See also Catch::semantic.
            if (sc.scopeGuard && sc.scopeGuard.tok != TOK.onScopeFailure)
            {
                // If enclosing is scope(success) or scope(exit), this will be placed in finally block.
                error(oss.loc, "cannot put `%s` statement inside `%s`", Token.toChars(oss.tok), Token.toChars(sc.scopeGuard.tok));
                return setError();
            }
            if (sc.tryFinally)
            {
                error(oss.loc, "cannot put `%s` statement inside `finally` block", Token.toChars(oss.tok));
                return setError();
            }
        }

        sc = sc.push();
        sc.tryFinally = null;
        sc.scopeGuard = oss;
        if (oss.tok != TOK.onScopeFailure)
        {
            // Jump out from scope(failure) block is allowed.
            sc.sbreak = null;
            sc.scontinue = null;
        }
        oss.statement = oss.statement.semanticNoScope(sc);
        sc.pop();

        if (!oss.statement || oss.statement.isErrorStatement())
        {
            result = oss.statement;
            return;
        }
        result = oss;
    }

    void visitThrow(ThrowStatement ts)
    {
        /* https://dlang.org/spec/statement.html#throw-statement
         */

        //printf("ThrowStatement::semantic()\n");
        if (throwSemantic(ts.loc, ts.exp, sc))
            result = ts;
        else
            setError();

    }

    void visitDebug(DebugStatement ds)
    {
        if (ds.statement)
        {
            sc = sc.push();
            sc.debug_ = true;
            ds.statement = ds.statement.statementSemantic(sc);
            debugThrowWalker(ds.statement);
            sc.pop();
        }
        result = ds.statement;
    }

    void visitGoto(GotoStatement gs)
    {
        /* https://dlang.org/spec/statement.html#goto-statement
         */

        //printf("GotoStatement::semantic()\n");
        FuncDeclaration fd = sc.func;

        gs.ident = fixupLabelName(sc, gs.ident);
        gs.label = fd.searchLabel(gs.ident, gs.loc);
        gs.tryBody = sc.tryBody;
        gs.tf = sc.tryFinally;
        gs.os = sc.scopeGuard;
        gs.lastVar = sc.lastVar;
        gs.inCtfeBlock = sc.ctfeBlock;

        if (!gs.label.statement && sc.fes)
        {
            /* Either the goto label is forward referenced or it
             * is in the function that the enclosing foreach is in.
             * Can't know yet, so wrap the goto in a scope statement
             * so we can patch it later, and add it to a 'look at this later'
             * list.
             */
            gs.label.deleted = true;
            auto ss = new ScopeStatement(gs.loc, gs, gs.loc);
            sc.fes.gotos.push(ss); // 'look at this later' list
            result = ss;
            return;
        }

        // Add to fwdref list to check later
        if (!gs.label.statement)
        {
            if (!fd.gotos)
                fd.gotos = new GotoStatements();
            fd.gotos.push(gs);
        }
        else if (!sc.inCfile && gs.checkLabel())
            return setError();

        result = gs;
    }

    void visitLabel(LabelStatement ls)
    {
        //printf("LabelStatement::semantic()\n");
        FuncDeclaration fd = sc.parent.isFuncDeclaration();

        ls.ident = fixupLabelName(sc, ls.ident);
        ls.tryBody = sc.tryBody;
        ls.tf = sc.tryFinally;
        ls.os = sc.scopeGuard;
        ls.lastVar = sc.lastVar;
        ls.inCtfeBlock = sc.ctfeBlock;

        LabelDsymbol ls2 = fd.searchLabel(ls.ident, ls.loc);
        if (ls2.statement && !ls2.duplicated)
        {
            if (ls.loc == ls2.loc)
            {
                ls2.duplicated = true;
                error(ls.loc, "label `%s` is duplicated", ls2.toChars());
                .errorSupplemental(ls2.loc, "labels cannot be used in a static foreach with more than 1 iteration");
            }
            else
            {
                error(ls.loc, "label `%s` is already defined", ls2.toChars());
                .errorSupplemental(ls2.loc, "first definition is here");
            }
            return setError();
        }
        else
            ls2.statement = ls;

        sc = sc.push();
        sc.lastVar = sc.enclosing.lastVar;
        sc.scopesym = sc.enclosing.scopesym;

        sc.ctorflow.orCSX(CSX.label);

        sc.slabel = ls;
        if (ls.statement)
            ls.statement = ls.statement.statementSemantic(sc);

        //issue 24534: lastVar may have been updated in the nested scope
        sc.enclosing.lastVar = sc.lastVar;

        sc.pop();

        result = ls;
    }

    void visitAsm(AsmStatement s)
    {
        /* https://dlang.org/spec/statement.html#asm
         */

        //printf("AsmStatement()::semantic()\n");
        result = asmSemantic(s, sc);
    }

    void visitCompoundAsm(CompoundAsmStatement cas)
    {
        //printf("CompoundAsmStatement()::semantic()\n");
        // Apply postfix attributes of the asm block to each statement.
        sc = sc.push();
        sc.stc |= cas.stc;

        /* Go through the statements twice, first to declare any labels,
         * second for anything else.
         */

        foreach (ref s; *cas.statements)
        {
            if (s)
            {
                if (auto ls = s.isLabelStatement())
                {
                    sc.func.searchLabel(ls.ident, ls.loc);
                }
            }
        }

        foreach (ref s; *cas.statements)
        {
            s = s ? s.statementSemantic(sc) : null;
        }

        assert(sc.func);
        if (!(cas.stc & STC.pure_) && sc.func.setImpure(cas.loc, "executing an `asm` statement without `pure` annotation"))
            error(cas.loc, "`asm` statement is assumed to be impure - mark it with `pure` if it is not");
        if (!(cas.stc & STC.nogc) && sc.setGC(sc.func, cas.loc, "executing an `asm` statement without `@nogc` annotation"))
            error(cas.loc, "`asm` statement is assumed to use the GC - mark it with `@nogc` if it does not");
        // @@@DEPRECATED_2.114@@@
        // change deprecation() to error(), add `else` and remove `| STC.safe`
        // to turn deprecation into an error when deprecation cycle is over
        if (cas.stc & STC.safe)
            deprecation(cas.loc, "`asm` statement cannot be marked `@safe`, use `@system` or `@trusted` instead");
        if (!(cas.stc & (STC.trusted | STC.safe)))
        {
            sc.setUnsafe(false, cas.loc, "executing an `asm` statement without `@trusted` annotation");
        }

        sc.pop();
        result = cas;
    }

    void visitImport(ImportStatement imps)
    {
        /* https://dlang.org/spec/module.html#ImportDeclaration
         */

        foreach (i; 0 .. imps.imports.length)
        {
            Import s = (*imps.imports)[i].isImport();
            assert(!s.aliasdecls.length);
            foreach (j, name; s.names)
            {
                Identifier _alias = s.aliases[j];
                if (!_alias)
                    _alias = name;

                auto tname = new TypeIdentifier(s.loc, name);
                auto ad = new AliasDeclaration(s.loc, _alias, tname);
                ad._import = s;
                s.aliasdecls.push(ad);
            }

            s.dsymbolSemantic(sc);

            // https://issues.dlang.org/show_bug.cgi?id=19942
            // If the module that's being imported doesn't exist, don't add it to the symbol table
            // for the current scope.
            if (s.mod !is null)
            {
                addDeferredSemantic2(s);     // https://issues.dlang.org/show_bug.cgi?id=14666
                sc.insert(s);

                foreach (aliasdecl; s.aliasdecls)
                {
                    sc.insert(aliasdecl);
                }
            }
        }
        result = imps;
    }

    mixin VisitStatement!void visit;
    visit.VisitStatement(s);
    return result;
}

/**
 * Run semantic on `throw <exp>`.
 *
 * Params:
 *   loc = location of the `throw`
 *   exp = value to be thrown
 *   sc  = enclosing scope
 *
 * Returns: true if the `throw` is valid, or false if an error was found
 */
public bool throwSemantic(Loc loc, ref Expression exp, Scope* sc)
{
    if (!global.params.useExceptions)
    {
        const(char)* s = SwitchExceptions ? SwitchExceptions : global.params.betterC ? "betterC".ptr : "nothrow".ptr;
        loc.error("cannot use `throw` statements with `-%s`", s);
        return false;
    }

    if (!ClassDeclaration.throwable)
    {
        loc.error("cannot use `throw` statements because `object.Throwable` was not declared");
        return false;
    }

    if (auto ne = exp.isNewExp())
    {
        ne.thrownew = true;
    }

    exp = exp.expressionSemantic(sc);
    exp = resolveProperties(sc, exp);
    exp = exp.checkGC(sc);
    if (exp.isErrorExp())
        return false;
    if (!exp.type.isNaked)
    {
        // @@@DEPRECATED_2.112@@@
        // Deprecated in 2.102, change into an error & return false in 2.112
        exp.loc.deprecation("cannot throw object of qualified type `%s`", exp.type.toChars());
        //return false;
    }
    checkThrowEscape(*sc, exp, false);

    ClassDeclaration cd = exp.type.toBasetype().isClassHandle();
    if (!cd || ((cd != ClassDeclaration.throwable) && !ClassDeclaration.throwable.isBaseOf(cd, null)))
    {
        loc.error("can only throw class objects derived from `Throwable`, not type `%s`", exp.type.toChars());
        return false;
    }
    return true;
}

private extern(D) Expression applyOpApply(ForeachStatement fs, Expression flde,
            Type tab, Scope* sc2, Dsymbol sapply)
{
    version (none)
    {
        if (sc2.useDIP1000 == FeatureState.enabled)
        {
            message(loc, "To enforce `@safe`, the compiler allocates a closure unless `opApply()` uses `scope`");
        }
        flde.isFuncExp().fd.tookAddressOf = 1;
    }
    else
    {
        if (sc2.useDIP1000 == FeatureState.enabled)
            ++flde.isFuncExp().fd.tookAddressOf;  // allocate a closure unless the opApply() uses 'scope'
    }
    assert(tab.ty == Tstruct || tab.ty == Tclass);
    assert(sapply);
    /* Call:
     *  aggr.apply(flde)
     */
    Expression ec;
    ec = new DotIdExp(fs.loc, fs.aggr, sapply.ident);
    ec = new CallExp(fs.loc, ec, flde);
    ec = ec.expressionSemantic(sc2);
    if (ec.isErrorExp())
        return null;
    if (ec.type != Type.tint32)
    {
        error(fs.loc, "`opApply()` function for `%s` must return an `int`", tab.toChars());
        return null;
    }
    return ec;
}

private extern(D) Expression applyDelegate(ForeachStatement fs, Expression flde,
                                                  Type tab, Scope* sc2)
{
    Expression ec;
    /* Call:
     *      aggr(flde)
     */
    if (auto de = fs.aggr.isDelegateExp())
    if (de.func.isNested() &&
        !de.func.needThis())
    {
        // https://issues.dlang.org/show_bug.cgi?id=3560
        fs.aggr = de.e1;
    }
    ec = new CallExp(fs.loc, fs.aggr, flde);
    ec = ec.expressionSemantic(sc2);
    if (ec.op == EXP.error)
        return null;
    if (ec.type != Type.tint32)
    {
        error(fs.loc, "`opApply()` function for `%s` must return an `int`", tab.toChars());
        return null;
    }
    return ec;
}

private extern(D) Expression applyArray(ForeachStatement fs, Expression flde,
                                               Type tab, Scope* sc2, Type tn, Type tnv)
{
    Expression ec;
    const dim = fs.parameters.length;
    const loc = fs.loc;
    /* Call:
     *      _aApply(aggr, flde)
     */
    static immutable fntab =
    [
     "cc", "cw", "cd",
     "wc", "cc", "wd",
     "dc", "dw", "dd"
    ];

    const(size_t) BUFFER_LEN = 7 + 1 + 2 + dim.sizeof * 3 + 1;
    char[BUFFER_LEN] fdname;
    int flag;

    switch (tn.ty)
    {
        case Tchar:     flag = 0;   break;
        case Twchar:    flag = 3;   break;
        case Tdchar:    flag = 6;   break;
        default:
            assert(0);
    }
    switch (tnv.ty)
    {
        case Tchar:     flag += 0;  break;
        case Twchar:    flag += 1;  break;
        case Tdchar:    flag += 2;  break;
        default:
            assert(0);
    }
    const(char)* r = (fs.op == TOK.foreach_reverse_) ? "R" : "";
    int j = snprintf(fdname.ptr, BUFFER_LEN,  "_aApply%s%.*s%llu", r, 2, fntab[flag].ptr, cast(ulong)dim);
    assert(j < BUFFER_LEN);

    FuncDeclaration fdapply;
    TypeDelegate dgty;
    auto params = new Parameters(new Parameter(Loc.initial, STC.in_, tn.arrayOf(), null, null, null));
    auto dgparams = new Parameters(new Parameter(Loc.initial, STC.none, Type.tvoidptr, null, null, null));
    if (dim == 2)
        dgparams.push(new Parameter(Loc.initial, STC.none, Type.tvoidptr, null, null, null));
    dgty = new TypeDelegate(new TypeFunction(ParameterList(dgparams), Type.tint32, LINK.d));
    params.push(new Parameter(Loc.initial, STC.none, dgty, null, null, null));
    fdapply = FuncDeclaration.genCfunc(params, Type.tint32, fdname.ptr);

    if (tab.isTypeSArray())
        fs.aggr = fs.aggr.castTo(sc2, tn.arrayOf());
    // paint delegate argument to the type runtime expects
    Expression fexp = flde;
    if (!dgty.equals(flde.type))
    {
        fexp = new CastExp(loc, flde, flde.type);
        fexp.type = dgty;
    }
    ec = new VarExp(Loc.initial, fdapply, false);
    ec = new CallExp(loc, ec, fs.aggr, fexp);
    ec.type = Type.tint32; // don't run semantic() on ec
    return ec;
}

private extern(D) Expression applyAssocArray(ForeachStatement fs, Expression flde, Type tab)
{
    auto taa = tab.isTypeAArray();
    const dim = fs.parameters.length;
    // Check types
    Parameter p = (*fs.parameters)[0];
    bool isRef = (p.storageClass & STC.ref_) != 0;
    Type ta = p.type;
    if (dim == 2)
    {
        Type ti = (isRef ? taa.index.addMod(MODFlags.const_) : taa.index);
        if (isRef ? !ti.constConv(ta) : !ti.implicitConvTo(ta))
        {
            error(fs.loc, "`foreach`: index parameter `%s%s` must be type `%s`, not `%s`",
                 isRef ? "ref ".ptr : "".ptr, p.toChars(), ti.toChars(), ta.toChars());
            return null;
        }
        p = (*fs.parameters)[1];
        isRef = (p.storageClass & STC.ref_) != 0;
        ta = p.type;
    }
    Type taav = taa.nextOf();
    if (isRef ? !taav.constConv(ta) : !taav.implicitConvTo(ta))
    {
        error(fs.loc, "`foreach`: value parameter `%s%s` must be type `%s`, not `%s`",
            isRef ? "ref ".ptr : "".ptr, p.toChars(), taav.toChars(), ta.toChars());
        return null;
    }

    /* Call:
     *   int _d_aaApply(V[K] aa, int delegate(V*))
     * or
     *   int _d_aaApply2(V[K] aa, int delegate(K*, V*))
     */
    auto loc = fs.loc;
    Identifier hook = dim == 2 ? Id._d_aaApply2 : Id._d_aaApply;
    Expression func = new IdentifierExp(loc, Id.empty);
    func = new DotIdExp(loc, func, Id.object);
    auto tiargs = new Objects(taa.index.substWildTo(MODFlags.const_),
                              taav.substWildTo(MODFlags.const_),
                              flde.type.substWildTo(MODFlags.const_));
    func = new DotTemplateInstanceExp(loc, func, hook, tiargs);

    auto arguments = new Expressions(fs.aggr, flde);
    auto call = new CallExp(loc, func, arguments);
    return call;
}

private extern(D) Statement loopReturn(Expression e, Statements* cases, Loc loc)
{
    if (!cases.length)
    {
        // Easy case, a clean exit from the loop
        e = new CastExp(loc, e, Type.tvoid); // https://issues.dlang.org/show_bug.cgi?id=13899
        return new ExpStatement(loc, e);
    }
    // Construct a switch statement around the return value
    // of the apply function.
    Statement s;

    // default: break; takes care of cases 0 and 1
    s = new BreakStatement(Loc.initial, null);
    s = new DefaultStatement(Loc.initial, s);
    auto a = new Statements(s);

    // cases 2...
    foreach (i, c; *cases)
    {
        s = new CaseStatement(Loc.initial, new IntegerExp(i + 2), c);
        a.push(s);
    }

    s = new CompoundStatement(loc, a);
    return new SwitchStatement(loc, null, e, s, false, loc);
}

/*************************************
 * Turn foreach body into the function literal:
 *  int delegate(ref T param) { body }
 * Params:
 *  sc = context
 *  fs = ForeachStatement
 *  tfld = type of function literal to be created (type of opApply() function if any), can be null
 * Returns:
 *  Function literal created, as an expression
 *  null if error.
 */
private FuncExp foreachBodyToFunction(Scope* sc, ForeachStatement fs, TypeFunction tfld)
{
    auto tab = fs.aggr.type.toBasetype();
    auto taa = tab.isTypeAArray();
    const isStaticOrDynamicArray = tab.isTypeSArray() || tab.isTypeDArray();

    auto params = new Parameters();
    foreach (i, p; *fs.parameters)
    {
        STC stc = STC.ref_ | (p.storageClass & STC.scope_);
        Identifier id;

        p.type = p.type.typeSemantic(fs.loc, sc);
        p.type = p.type.addStorageClass(p.storageClass);
        p.type = p.type.substWildTo(MODFlags.const_);
        if (tfld)
        {
            Parameter param = tfld.parameterList[i];
            //printf("\tparam = %s%s\n", (param.storageClass&STC.ref_?"ref ":"").ptr, param.ident.toChars());
            stc = (param.storageClass & STC.ref_) | (p.storageClass & STC.scope_);
            if ((p.storageClass & STC.ref_) != (param.storageClass & STC.ref_))
            {
                if (!(param.storageClass & STC.ref_))
                {
                    error(fs.loc, "`foreach`: cannot make `%s` `ref`", p.ident.toChars());
                    return null;
                }
                goto LcopyArg;
            }
            id = p.ident; // argument copy is not need.
        }
        else if (p.storageClass & STC.ref_)
        {
            // default delegate parameters are marked as ref, then
            // argument copy is not need.
            id = p.ident;
        }
        else
        {
            // Make a copy of the ref argument so it isn't
            // a reference.
        LcopyArg:
            id = Identifier.generateId("__applyArg", cast(int)i);

            // Make sure `p.type` matches the signature expected by the druntime helpers.
            const isIndexParam = i == 0 && fs.parameters.length == 2;
            Type userType = p.type;
            Expression initExp = new IdentifierExp(fs.loc, id);
            if (taa)
            {
                p.type = isIndexParam ? taa.index : taa.nextOf();
                p.type = p.type.substWildTo(MODFlags.const_);
            }
            else if (isStaticOrDynamicArray && isIndexParam)
            {
                p.type = Type.tsize_t;
                // If the user used an incompatible index type (e.g., `int` instead
                // of `size_t` - which is deprecated nowadays), then add a cast.
                if (!p.type.implicitConvTo(userType))
                    initExp = new CastExp(fs.loc, initExp, userType);
            }

            Initializer initializer = new ExpInitializer(fs.loc, initExp);
            auto v = new VarDeclaration(fs.loc, userType, p.ident, initializer);
            v.storage_class |= STC.temp | (stc & STC.scope_);
            Statement s = new ExpStatement(fs.loc, v);
            fs._body = new CompoundStatement(fs.loc, s, fs._body);
        }
        params.push(new Parameter(fs.loc, stc, p.type, id, null, null));
    }
    // https://issues.dlang.org/show_bug.cgi?id=13840
    // Throwable nested function inside nothrow function is acceptable.
    STC stc = mergeFuncAttrs(STC.safe | STC.pure_ | STC.nogc, fs.func);
    auto tf = new TypeFunction(ParameterList(params), Type.tint32, LINK.d, stc);
    fs.cases = new Statements();
    fs.gotos = new ScopeStatements();
    auto fld = new FuncLiteralDeclaration(fs.loc, fs.endloc, tf, TOK.delegate_, fs);
    fld.fbody = fs._body;
    Expression flde = new FuncExp(fs.loc, fld);
    flde = flde.expressionSemantic(sc);
    fld.tookAddressOf = 0;
    if (flde.op == EXP.error)
        return null;
    return flde.isFuncExp();
}


void catchSemantic(Catch c, Scope* sc)
{
    //printf("Catch::semantic(%s)\n", ident.toChars());

    if (sc.scopeGuard && sc.scopeGuard.tok != TOK.onScopeFailure)
    {
        // If enclosing is scope(success) or scope(exit), this will be placed in finally block.
        error(c.loc, "cannot put `catch` statement inside `%s`", Token.toChars(sc.scopeGuard.tok));
        c.errors = true;
    }
    if (sc.tryFinally)
    {
        /* This is because the _d_local_unwind() gets the stack munged
         * up on this. The workaround is to place any try-catches into
         * a separate function, and call that.
         * To fix, have the compiler automatically convert the finally
         * body into a nested function.
         */
        error(c.loc, "cannot put `catch` statement inside `finally` block");
        c.errors = true;
    }

    auto sym = new ScopeDsymbol();
    sym.parent = sc.scopesym;
    sc = sc.push(sym);

    if (!c.type)
    {
        error(c.loc, "`catch` statement without an exception specification is deprecated");
        errorSupplemental(c.loc, "use `catch(Throwable)` for old behavior");
        c.errors = true;

        // reference .object.Throwable
        c.type = getThrowable();
    }
    else if (!c.type.isNaked && !c.type.isConst())
    {
        // @@@DEPRECATED_2.115@@@
        // Deprecated in 2.105, change into an error & uncomment assign in 2.115
        deprecation(c.loc, "can only catch mutable or const qualified types, not `%s`", c.type.toChars());
        //c.errors = true;
    }
    c.type = c.type.typeSemantic(c.loc, sc);
    if (c.type == Type.terror)
    {
        c.errors = true;
        sc.pop();
        return;
    }

    STC stc;
    auto cd = c.type.toBasetype().isClassHandle();
    if (!cd)
    {
        error(c.loc, "can only catch class objects, not `%s`", c.type.toChars());
        c.errors = true;
    }
    else if (cd.isCPPclass())
    {
        if (!target.cpp.exceptions)
        {
            error(c.loc, "catching C++ class objects not supported for this target");
            c.errors = true;
        }
        if (!c.internalCatch)
        {
            if (sc.setUnsafe(false, c.loc, "catching C++ class objects"))
                c.errors = true;
        }
    }
    else if (cd != ClassDeclaration.throwable && !ClassDeclaration.throwable.isBaseOf(cd, null))
    {
        error(c.loc, "can only catch class objects derived from `Throwable`, not `%s`", c.type.toChars());
        c.errors = true;
    }
    else if (!c.internalCatch && ClassDeclaration.exception &&
            cd != ClassDeclaration.exception && !ClassDeclaration.exception.isBaseOf(cd, null) &&
            sc.setUnsafe(false, c.loc,
                "catching class objects derived from `%s` instead of `Exception`", c.type))
    {
        c.errors = true;
    }
    else if (sc.previews.dip1008)
    {
        stc |= STC.scope_;
    }

    // DIP1008 requires destruction of the Throwable, even if the user didn't specify an identifier
    auto ident = c.ident;
    if (!ident && sc.previews.dip1008)
        ident = Identifier.generateAnonymousId("var");

    if (ident)
    {
        c.var = new VarDeclaration(c.loc, c.type, ident, null, stc);
        c.var.iscatchvar = true;
        c.var.dsymbolSemantic(sc);
        sc.insert(c.var);

        if (sc.previews.dip1008 && stc & STC.scope_)
        {
            /* Add a destructor for c.var
             * try { handler } finally { if (!__ctfe) _d_delThrowable(var); }
             */
            assert(!c.var.edtor);           // ensure we didn't create one in callScopeDtor()

            Loc loc = c.loc;
            Expression e = new VarExp(loc, c.var);
            e = new CallExp(loc, new IdentifierExp(loc, Id._d_delThrowable), e);

            Expression ec = new IdentifierExp(loc, Id.ctfe);
            ec = new NotExp(loc, ec);
            Statement s = new IfStatement(loc, null, ec, new ExpStatement(loc, e), null, loc);
            c.handler = new TryFinallyStatement(loc, c.handler, s);
        }

    }
    c.handler = c.handler.statementSemantic(sc);
    if (c.handler && c.handler.isErrorStatement())
        c.errors = true;

    sc.pop();
}

Statement semanticNoScope(Statement s, Scope* sc)
{
    //printf("Statement::semanticNoScope() %s\n", toChars());
    if (!s.isCompoundStatement() && !s.isScopeStatement())
    {
        s = new CompoundStatement(s.loc, s); // so scopeCode() gets called
    }
    s = s.statementSemantic(sc);
    return s;
}

// Same as semanticNoScope(), but do create a new scope
private Statement semanticScope(Statement s, Scope* sc, Statement sbreak, Statement scontinue, Statement tryBody)
{
    auto sym = new ScopeDsymbol();
    sym.parent = sc.scopesym;
    Scope* scd = sc.push(sym);
    if (sbreak)
        scd.sbreak = sbreak;
    if (scontinue)
        scd.scontinue = scontinue;
    if (tryBody)
        scd.tryBody = tryBody;
    s = s.semanticNoScope(scd);
    scd.pop();
    return s;
}


/****************************************
 * If `statement` has code that needs to run in a finally clause
 * at the end of the current scope, return that code in the form of
 * a Statement.
 * Params:
 *     statement = the statement
 *     sc = context
 *     sentry     = set to code executed upon entry to the scope
 *     sexception = set to code executed upon exit from the scope via exception
 *     sfinally   = set to code executed in finally block
 * Returns:
 *    code to be run in the finally clause
 */
Statement scopeCode(Statement statement, Scope* sc, out Statement sentry, out Statement sexception, out Statement sfinally)
{
    if (auto es = statement.isExpStatement())
    {
        if (es.exp && es.exp.isDeclarationExp())
        {
            auto de = es.exp.isDeclarationExp();
            auto v = de.declaration.isVarDeclaration();
            if (v && !v.isDataseg())
            {
                if (v.needsScopeDtor())
                {
                    sfinally = new DtorExpStatement(es.loc, v.edtor, v);
                    v.storage_class |= STC.nodtor; // don't add in dtor again
                }
            }
        }
        return es;

    }
    else if (auto sgs = statement.isScopeGuardStatement())
    {
        Statement s = new PeelStatement(sgs.statement);

        switch (sgs.tok)
        {
        case TOK.onScopeExit:
            sfinally = s;
            break;

        case TOK.onScopeFailure:
            sexception = s;
            break;

        case TOK.onScopeSuccess:
            {
                /* Create:
                 *  sentry:   bool x = false;
                 *  sexception:    x = true;
                 *  sfinally: if (!x) statement;
                 */
                auto v = copyToTemp(STC.none, "__os", IntegerExp.createBool(false));
                v.dsymbolSemantic(sc);
                sentry = new ExpStatement(statement.loc, v);

                Expression e = IntegerExp.createBool(true);
                e = new AssignExp(Loc.initial, new VarExp(Loc.initial, v), e);
                sexception = new ExpStatement(Loc.initial, e);

                e = new VarExp(Loc.initial, v);
                e = new NotExp(Loc.initial, e);
                sfinally = new IfStatement(Loc.initial, null, e, s, null, Loc.initial);

                break;
            }
        default:
            assert(0);
        }
        return null;
    }
    else if (auto ls = statement.isLabelStatement())
    {
        if (ls.statement)
            ls.statement = ls.statement.scopeCode(sc, sentry, sexception, sfinally);
        return ls;
    }

    return statement;
}

/*******************
 * Type check and unroll `foreach` over an expression tuple as well
 * as `static foreach` statements and `static foreach`
 * declarations. For `static foreach` statements and `static
 * foreach` declarations, the visitor interface is used (and the
 * result is written into the `result` field.) For `static
 * foreach` declarations, the resulting Dsymbols* are returned
 * directly.
 *
 * The unrolled body is wrapped into a
 *  - UnrolledLoopStatement, for `foreach` over an expression tuple.
 *  - ForwardingStatement, for `static foreach` statements.
 *  - ForwardingAttribDeclaration, for `static foreach` declarations.
 *
 * `static foreach` variables are declared as `STC.local`, such
 * that they are inserted into the local symbol tables of the
 * forwarding constructs instead of forwarded. For `static
 * foreach` with multiple foreach loop variables whose aggregate
 * has been lowered into a sequence of tuples, this function
 * expands the tuples into multiple `STC.local` `static foreach`
 * variables.
 */
public auto makeTupleForeach(Scope* sc, bool isStatic, bool isDecl, ForeachStatement fs, Dsymbols* dbody, bool needExpansion)
{
    // Voldemort return type
    union U
    {
        Statement statement;
        Dsymbols* decl;
    }

    U result;

    auto returnEarly()
    {
        if (isDecl)
            result.decl = null;
        else
            result.statement = new ErrorStatement();
        return result;
    }

    auto loc = fs.loc;
    size_t dim = fs.parameters.length;
    const bool skipCheck = isStatic && needExpansion;
    if (!skipCheck && (dim < 1 || dim > 2))
    {
        error(fs.loc, "only one (element) or two (index, element) arguments allowed for sequence `foreach`, not %llu",
            ulong(dim));
        return returnEarly();
    }

    Type paramtype = (*fs.parameters)[dim - 1].type;
    if (paramtype)
    {
        paramtype = paramtype.typeSemantic(loc, sc);
        if (paramtype.ty == Terror)
        {
            return returnEarly();
        }
    }

    Type tab = fs.aggr.type.toBasetype();
    TypeTuple tuple = tab.isTypeTuple();

    Statements* statements;
    Dsymbols* declarations;
    if (isDecl)
        declarations = new Dsymbols();
    else
        statements = new Statements();

    //printf("aggr: op = %d, %s\n", fs.aggr.op, fs.aggr.toChars());
    size_t n;
    TupleExp te = null;
    if (auto ate =  fs.aggr.isTupleExp()) // expression tuple
    {
        te = ate;
        n = te.exps.length;
    }
    else if (fs.aggr.isTypeExp()) // type tuple
    {
        n = Parameter.dim(tuple.arguments);
    }
    else
        assert(0);
    foreach (j; 0 .. n)
    {
        size_t k = (fs.op == TOK.foreach_) ? j : n - 1 - j;
        Expression e = null;
        Type t = null;
        if (te)
            e = (*te.exps)[k];
        else
            t = Parameter.getNth(tuple.arguments, k).type;
        Parameter p = (*fs.parameters)[0];

        Statements* stmts;
        Dsymbols* decls;
        if (isDecl)
            decls = new Dsymbols();
        else
            stmts = new Statements();

        const bool skip = isStatic && needExpansion;
        if (!skip && dim == 2)
        {
            // Declare index
            if (p.isReference() || p.isLazy())
            {
                error(fs.loc, "invalid storage class `%s` for index `%s`",
                    stcToString(p.storageClass).ptr, p.ident.toChars());
                return returnEarly();
            }

            if (isStatic)
            {
                if (!p.type)
                {
                    p.type = Type.tsize_t;
                }
            }
            p.type = p.type.typeSemantic(loc, sc);

            if (!p.type.isIntegral())
            {
                error(fs.loc, "foreach: index cannot be of non-integral type `%s`",
                         p.type.toChars());
                return returnEarly();
            }

            const length = te ? te.exps.length : tuple.arguments.length;
            IntRange dimrange = IntRange(SignExtendedNumber(length))._cast(Type.tsize_t);
            // https://issues.dlang.org/show_bug.cgi?id=12504
            dimrange.imax = SignExtendedNumber(dimrange.imax.value-1);
            if (!IntRange.fromType(p.type).contains(dimrange))
            {
                error(fs.loc, "index type `%s` cannot cover index range 0..%llu",
                         p.type.toChars(), cast(ulong)length);
                return returnEarly();
            }
            Initializer ie = new ExpInitializer(Loc.initial, new IntegerExp(k));
            auto var = new VarDeclaration(loc, p.type, p.ident, ie);
            var.storage_class |= STC.foreach_ | STC.manifest;
            if (isStatic)
                var.storage_class |= STC.local;

            if (isDecl)
                decls.push(var);
            else
                stmts.push(new ExpStatement(loc, var));

            p = (*fs.parameters)[1]; // value
        }
        /***********************
         * Declares a unrolled `foreach` loop variable or a `static foreach` variable.
         *
         * Params:
         *     storageClass = The storage class of the variable.
         *     type = The declared type of the variable.
         *     ident = The name of the variable.
         *     e = The initializer of the variable (i.e. the current element of the looped over aggregate).
         *     t = The type of the initializer.
         * Returns:
         *     `true` iff the declaration was successful.
         */
        bool declareVariable(STC storageClass, Type type, Identifier ident, Expression e, Type t)
        {
            if (storageClass & (STC.out_ | STC.lazy_) ||
                storageClass & STC.ref_ && !te)
            {
                error(fs.loc, "invalid storage class `%s` for element `%s`",
                    stcToString(p.storageClass).ptr, ident.toChars());
                return false;
            }
            Declaration var;
            if (e)
            {
                Type tb = e.type.toBasetype();
                Dsymbol ds = null;
                if (!(storageClass & STC.manifest))
                {
                    if (isStatic || tb.ty == Tfunction || storageClass & STC.alias_)
                    {
                        if (auto ve = e.isVarExp())
                            ds = ve.var;
                        else if (auto dve = e.isDotVarExp())
                            ds = dve.var;
                    }
                    if (auto te = e.isTemplateExp())
                        ds = te.td;
                    else if (auto se = e.isScopeExp())
                        ds = se.sds;
                    else if (auto fe = e.isFuncExp())
                        ds = fe.td ? fe.td : fe.fd;
                    else if (auto oe = e.isOverExp())
                        ds = oe.vars;
                }
                else if (storageClass & STC.alias_)
                {
                    error(fs.loc, "`foreach` loop variable cannot be both `enum` and `alias`");
                    return false;
                }

                if (ds)
                {
                    var = new AliasDeclaration(loc, ident, ds);
                    if (storageClass & STC.ref_)
                    {
                        error(fs.loc, "symbol `%s` cannot be `ref`", ds.toChars());
                        return false;
                    }
                    if (paramtype)
                    {
                        error(fs.loc, "cannot specify element type for symbol `%s`", ds.toChars());
                        return false;
                    }
                }
                else if (e.op == EXP.type)
                {
                    var = new AliasDeclaration(loc, ident, e.type);
                    if (paramtype)
                    {
                        error(fs.loc, "cannot specify element type for type `%s`", e.type.toChars());
                        return false;
                    }
                }
                else
                {
                    e = resolveProperties(sc, e);
                    Initializer ie = new ExpInitializer(Loc.initial, e);
                    auto v = new VarDeclaration(loc, type, ident, ie, storageClass);
                    v.storage_class |= STC.foreach_;
                    if (storageClass & STC.ref_)
                        v.storage_class |= STC.ref_;
                    if (isStatic || storageClass&STC.manifest || e.isConst() ||
                        e.op == EXP.string_ ||
                        e.op == EXP.structLiteral ||
                        e.op == EXP.arrayLiteral)
                    {
                        if (v.storage_class & STC.ref_)
                        {
                            if (!isStatic)
                            {
                                error(fs.loc, "constant value `%s` cannot be `ref`", toChars(ie));
                            }
                            else
                            {
                                if (!needExpansion)
                                {
                                    error(fs.loc, "constant value `%s` cannot be `ref`", toChars(ie));
                                }
                                else
                                {
                                    error(fs.loc, "constant value `%s` cannot be `ref`", ident.toChars());
                                }
                            }
                            return false;
                        }
                        else
                            v.storage_class |= STC.manifest;
                    }
                    var = v;
                }
            }
            else
            {
                var = new AliasDeclaration(loc, ident, t);
                if (paramtype)
                {
                    error(fs.loc, "cannot specify element type for symbol `%s`", ident.toChars());
<<<<<<< HEAD
=======
                    return false;
                }
                if (storageClass & STC.manifest)
                {
                    error(fs.loc, "invalid storage class `enum` for element `%s`",
                        ident.toChars());
>>>>>>> 994c90e2
                    return false;
                }
            }
            if (isStatic)
            {
                var.storage_class |= STC.local;
            }

            if (isDecl)
                decls.push(var);
            else
                stmts.push(new ExpStatement(loc, var));
            return true;
        }

        if (!isStatic)
        {
            // Declare value
            if (!declareVariable(p.storageClass, p.type, p.ident, e, t))
            {
                return returnEarly();
            }
        }
        else
        {
            if (!needExpansion)
            {
                // Declare value
                if (!declareVariable(p.storageClass, p.type, p.ident, e, t))
                {
                    return returnEarly();
                }
            }
            else
            {   // expand tuples into multiple `static foreach` variables.
                assert(e && !t);
                auto ident = Identifier.generateId("__value");
                declareVariable(STC.none, e.type, ident, e, null);
                import dmd.cond: StaticForeach;
                auto field = Identifier.idPool(StaticForeach.tupleFieldName.ptr,StaticForeach.tupleFieldName.length);
                Expression access = new DotIdExp(loc, e, field);
                access = expressionSemantic(access, sc);
                access = access.optimize(WANTvalue);
                if (!tuple) return returnEarly();
                //printf("%s\n",tuple.toChars());
                foreach (l; 0 .. dim)
                {
                    auto cp = (*fs.parameters)[l];
                    Expression init_ = new IndexExp(loc, access, new IntegerExp(loc, l, Type.tsize_t));
                    init_ = init_.expressionSemantic(sc);
                    assert(init_.type);
                    declareVariable(p.storageClass, init_.type, cp.ident, init_, null);
                }
            }
        }

        Statement s;
        Dsymbol d;
        if (isDecl)
            decls.append(Dsymbol.arraySyntaxCopy(dbody));
        else
        {
            stmts.push(fs._body.syntaxCopy());
            s = new CompoundStatement(loc, stmts);
        }

        if (!isStatic)
        {
            s = new ScopeStatement(loc, s, fs.endloc);
        }
        else if (isDecl)
        {
            import dmd.attrib: ForwardingAttribDeclaration;
            d = new ForwardingAttribDeclaration(decls);
        }
        else
        {
            s = new ForwardingStatement(loc, s);
        }

        if (isDecl)
            declarations.push(d);
        else
            statements.push(s);
    }

    if (!isStatic)
    {
        Statement res = new UnrolledLoopStatement(loc, statements);
        if (LabelStatement ls = checkLabeledLoop(sc, fs))
            ls.gotoTarget = res;
        if (te && te.e0)
            res = new CompoundStatement(loc, new ExpStatement(te.e0.loc, te.e0), res);
        result.statement = res;
    }
    else if (isDecl)
        result.decl = declarations;
    else
        result.statement = new CompoundStatement(loc, statements);

    return result;
}

/*********************************
 * Flatten out the scope by presenting `statement`
 * as an array of statements.
 * Params:
 *     statement = the statement to flatten
 *     sc = context
 * Returns:
 *     The array of `Statements`, or `null` if no flattening necessary
 */
private Statements* flatten(Statement statement, Scope* sc)
{
    static auto errorStatements()
    {
        auto a = new Statements(new ErrorStatement());
        return a;
    }


    /*compound and expression statements have classes that inherit from them with the same
     *flattening behavior, so the isXXX methods won't work
     */
    switch(statement.stmt)
    {
        case STMT.Compound:
        case STMT.CompoundDeclaration:
            return (cast(CompoundStatement)statement).statements;

        case STMT.Exp:
        case STMT.DtorExp:
            auto es = cast(ExpStatement)statement;
            /* https://issues.dlang.org/show_bug.cgi?id=14243
             * expand template mixin in statement scope
             * to handle variable destructors.
             */
            if (!es.exp || !es.exp.isDeclarationExp())
                return null;

            Dsymbol d = es.exp.isDeclarationExp().declaration;
            auto tm = d.isTemplateMixin();
            if (!tm)
                return null;

            Expression e = es.exp.expressionSemantic(sc);
            if (e.op == EXP.error || tm.errors)
                return errorStatements();
            assert(tm.members);

            Statement s = toStatement(tm);
            version (none)
            {
                OutBuffer buf;
                buf.doindent = 1;
                HdrGenState hgs;
                hgs.hdrgen = true;
                toCBuffer(s, &buf, &hgs);
                printf("tm ==> s = %s\n", buf.peekChars());
            }
            auto a = new Statements(s);
            return a;

        case STMT.Forwarding:
            /***********************
             * ForwardingStatements are distributed over the flattened
             * sequence of statements. This prevents flattening to be
             * "blocked" by a ForwardingStatement and is necessary, for
             * example, to support generating scope guards with `static
             * foreach`:
             *
             *     static foreach(i; 0 .. 10) scope(exit) writeln(i);
             *     writeln("this is printed first");
             *     // then, it prints 10, 9, 8, 7, ...
             */
            auto fs = statement.isForwardingStatement();
            if (!fs.statement)
            {
                return null;
            }
            sc = sc.push(fs.sym);
            auto a = fs.statement.flatten(sc);
            sc = sc.pop();
            if (!a)
            {
                return a;
            }
            auto b = new Statements(a.length);
            foreach (i, s; *a)
            {
                (*b)[i] = s ? new ForwardingStatement(s.loc, fs.sym, s) : null;
            }
            return b;

        case STMT.Conditional:
            auto cs = statement.isConditionalStatement();
            Statement s;

            //printf("ConditionalStatement::flatten()\n");
            if (cs.condition.include(sc))
            {
                DebugCondition dc = cs.condition.isDebugCondition();
                if (dc)
                {
                    s = new DebugStatement(cs.loc, cs.ifbody);
                }
                else
                    s = cs.ifbody;
            }
            else
                s = cs.elsebody;

            auto a = new Statements(s);
            return a;

        case STMT.StaticForeach:
            auto sfs = statement.isStaticForeachStatement();
            sfs.sfe.prepare(sc);
            if (sfs.sfe.ready())
            {
                Statement s = makeTupleForeach(sc, true, false, sfs.sfe.aggrfe, null, sfs.sfe.needExpansion).statement;
                auto result = s.flatten(sc);
                if (result)
                {
                    return result;
                }
                result = new Statements(s);
                return result;
            }
            else
                return errorStatements();

        case STMT.Debug:
            auto ds = statement.isDebugStatement();
            Statements* a = ds.statement ? ds.statement.flatten(sc) : null;
            if (!a)
                return null;

            foreach (ref s; *a)
            {
                s = new DebugStatement(ds.loc, s);
            }
            return a;

        case STMT.Label:
            auto ls = statement.isLabelStatement();
            if (!ls.statement)
                return null;

            Statements* a = null;
            a = ls.statement.flatten(sc);
            if (!a)
                return null;

            if (!a.length)
            {
                a.push(new ExpStatement(ls.loc, cast(Expression)null));
            }

            // reuse 'this' LabelStatement
            ls.statement = (*a)[0];
            (*a)[0] = ls;
            return a;

        case STMT.Mixin:
            auto cs = statement.isMixinStatement();


            OutBuffer buf;
            if (expressionsToString(buf, sc, cs.exps, cs.loc, null, true))
                return errorStatements();

            const errors = global.errors;
            const len = buf.length;
            buf.writeByte(0);
            const str = buf.extractSlice()[0 .. len];
            const bool doUnittests = global.params.parsingUnittestsRequired();
            scope p = new Parser!ASTCodegen(sc._module, str, false, global.errorSink, &global.compileEnv, doUnittests);
            adjustLocForMixin(str, cs.loc, *p.baseLoc, global.params.mixinOut);
            p.linnum = p.baseLoc.startLine;
            p.nextToken();

            auto a = new Statements();
            while (p.token.value != TOK.endOfFile)
            {
                Statement s = p.parseStatement(ParseStatementFlags.curlyScope);
                if (!s || global.errors != errors)
                {
                    errorSupplemental(s.loc, "while parsing string mixin statement");
                    return errorStatements();
                }
                a.push(s);
            }
            return a;
        default:
            return null;
    }
}

/***********************************************************
 * Convert TemplateMixin members (which are Dsymbols) to Statements.
 * Params:
 *    s = the symbol to convert to a Statement
 * Returns:
 *    s redone as a Statement
 */
private Statement toStatement(Dsymbol s)
{
    Statement result;

    if (auto tm = s.isTemplateMixin())
    {
        auto a = new Statements();
        foreach (m; *tm.members)
        {
            if (Statement sx = toStatement(m))
                a.push(sx);
        }
        result = new CompoundStatement(tm.loc, a);
    }
    else if (s.isVarDeclaration()       ||
             s.isAggregateDeclaration() ||
             s.isFuncDeclaration()      ||
             s.isEnumDeclaration()      ||
             s.isAliasDeclaration()     ||
             s.isTemplateDeclaration())
    {
        /* Perhaps replace the above with isScopeDsymbol() || isDeclaration()
         */
        /* An actual declaration symbol will be converted to DeclarationExp
         * with ExpStatement.
         */
        auto de = new DeclarationExp(s.loc, s);
        de.type = Type.tvoid; // avoid repeated semantic
        result = new ExpStatement(s.loc, de);
    }
    else if (auto d = s.isAttribDeclaration())
    {
        /* All attributes have been already picked by the semantic analysis of
         * 'bottom' declarations (function, struct, class, etc).
         * So we don't have to copy them.
         */
        if (Dsymbols* a = d.include(null))
        {
            auto statements = new Statements();
            foreach (sx; *a)
            {
                statements.push(toStatement(sx));
            }
            result = new CompoundStatement(d.loc, statements);
        }
    }
    else if (s.isStaticAssert() ||
             s.isImport())
    {
        /* Ignore as they are not Statements
         */
    }
    else
    {
        .error(Loc.initial, "internal compiler error: cannot mixin %s `%s`\n", s.kind(), s.toChars());
        result = new ErrorStatement();
    }

    return result;
}

/**
Marks all occurring ThrowStatements as internalThrows.
This is intended to be called from a DebugStatement as it allows
to mark all its nodes as nothrow.

Params:
    s = AST Node to traverse
*/
private void debugThrowWalker(Statement s)
{
    if (!s)
        return;
    extern(C++) final class DebugWalker : SemanticTimeTransitiveVisitor
    {
        alias visit = SemanticTimeTransitiveVisitor.visit;
    public:

        override void visit(ThrowStatement s)
        {
            s.internalThrow = true;
        }

        override void visit(CallExp s)
        {
            s.inDebugStatement = true;
        }
    }

    scope walker = new DebugWalker();
    s.accept(walker);
}

/************************************
 * Check for skipped variable declarations.
 * Params:
 *      ss = statement to check
 * Returns:
 *  true if error
 */
private bool checkLabel(SwitchStatement ss)
{
    /*
     * Checks the scope of a label for existing variable declaration.
     * Params:
     *   vd = last variable declared before this case/default label
     * Returns: `true` if the variables declared in this label would be skipped.
     */
    bool checkVar(VarDeclaration vd)
    {
        for (auto v = vd; v && v != ss.lastVar; v = v.lastVar)
        {
            if (v.isDataseg() || (v.storage_class & (STC.manifest | STC.temp) && vd.ident != Id.withSym) || v._init.isVoidInitializer())
                continue;
            if (vd.ident == Id.withSym)
                error(ss.loc, "`switch` skips declaration of `with` temporary");
            else
                error(ss.loc, "`switch` skips declaration of variable `%s`", v.toPrettyChars());
            errorSupplemental(v.loc, "declared here");
            return true;
        }
        return false;
    }

    enum error = true;

    if (ss.sdefault && checkVar(ss.sdefault.lastVar))
        return !error; // return error once fully deprecated

    foreach (scase; *ss.cases)
    {
        if (scase && checkVar(scase.lastVar))
            return !error; // return error once fully deprecated
    }
    return !error;
}


/**************
 * Check for skipped variable declarations.
 * Params:
 *      gs = statement to check
 * Returns: true for error
 */
bool checkLabel(GotoStatement gs)
{
    if (!gs.label.statement)
        return true;        // error should have been issued for this already

    if (gs.label.statement.os != gs.os)
    {
        if (gs.os && gs.os.tok == TOK.onScopeFailure && !gs.label.statement.os)
        {
            // Jump out from scope(failure) block is allowed.
        }
        else
        {
            if (gs.label.statement.os)
                error(gs.loc, "cannot `goto` in to `%s` block", Token.toChars(gs.label.statement.os.tok));
            else
                error(gs.loc, "cannot `goto` out of `%s` block", Token.toChars(gs.os.tok));
            return true;
        }
    }

    if (gs.label.statement.tf != gs.tf)
    {
        error(gs.loc, "cannot `goto` in or out of `finally` block");
        return true;
    }

    if (gs.label.statement.inCtfeBlock && !gs.inCtfeBlock)
    {
        error(gs.loc, "cannot `goto` into `if (__ctfe)` block");
        return true;
    }

    Statement stbnext;
    for (auto stb = gs.tryBody; stb != gs.label.statement.tryBody; stb = stbnext)
    {
        if (!stb)
        {
            error(gs.loc, "cannot `goto` into `try` block");
            return true;
        }
        if (auto stf = stb.isTryFinallyStatement())
            stbnext = stf.tryBody;
        else if (auto stc = stb.isTryCatchStatement())
            stbnext = stc.tryBody;
        else
            assert(0);
    }

    VarDeclaration vd = gs.label.statement.lastVar;
    if (!vd || vd.isDataseg() || (vd.storage_class & STC.manifest))
        return false;

    VarDeclaration last = gs.lastVar;
    while (last && last != vd)
        last = last.lastVar;
    if (last == vd)
    {
        // All good, the label's scope has no variables
    }
    else if (vd.storage_class & STC.exptemp)
    {
        // Lifetime ends at end of expression, so no issue with skipping the statement
    }
    else
    {
        if (vd.ident == Id.withSym)
            error(gs.loc, "`goto` skips declaration of `with` temporary");
        else
            error(gs.loc, "`goto` skips declaration of variable `%s`", vd.toPrettyChars());
        errorSupplemental(vd.loc, "declared here");
        return true;
    }
    return false;
}<|MERGE_RESOLUTION|>--- conflicted
+++ resolved
@@ -4559,15 +4559,12 @@
                 if (paramtype)
                 {
                     error(fs.loc, "cannot specify element type for symbol `%s`", ident.toChars());
-<<<<<<< HEAD
-=======
                     return false;
                 }
                 if (storageClass & STC.manifest)
                 {
                     error(fs.loc, "invalid storage class `enum` for element `%s`",
                         ident.toChars());
->>>>>>> 994c90e2
                     return false;
                 }
             }
