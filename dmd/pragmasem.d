--- conflicted
+++ resolved
@@ -46,7 +46,6 @@
     import dmd.target;
     import dmd.utils;
 
-<<<<<<< HEAD
 version (IN_LLVM)
 {
     import gen.dpragma : LDCPragma, DtoCheckPragma, DtoGetPragma;
@@ -55,65 +54,6 @@
     const(char)* arg1str = null;
 }
 
-    StringExp verifyMangleString(ref Expression e)
-    {
-        auto se = semanticString(sc, e, "mangled name");
-        if (!se)
-            return null;
-        e = se;
-        if (!se.len)
-        {
-            .error(pd.loc, "%s `%s` - zero-length string not allowed for mangled name", pd.kind, pd.toPrettyChars);
-            return null;
-        }
-        if (se.sz != 1)
-        {
-            .error(pd.loc, "%s `%s` - mangled name characters can only be of type `char`", pd.kind, pd.toPrettyChars);
-            return null;
-        }
-        version (all)
-        {
-            import dmd.common.charactertables;
-
-            /* Note: D language specification should not have any assumption about backend
-             * implementation. Ideally pragma(mangle) can accept a string of any content.
-             *
-             * Therefore, this validation is compiler implementation specific.
-             */
-            auto slice = se.peekString();
-            for (size_t i = 0; i < se.len;)
-            {
-                dchar c = slice[i];
-                if (c < 0x80)
-                {
-                    // LDC: allow leading "\1" to prevent target-specific prefix
-                    if (c.isValidMangling || (IN_LLVM && i == 0 && c == '\1'))
-                    {
-                        ++i;
-                        continue;
-                    }
-                    else
-                    {
-                        .error(pd.loc, "%s `%s` char 0x%02x not allowed in mangled name", pd.kind, pd.toPrettyChars, c);
-                        break;
-                    }
-                }
-                if (const msg = utf_decodeChar(slice, i, c))
-                {
-                    .error(pd.loc, "%s `%s` %.*s", pd.kind, pd.toPrettyChars, cast(int)msg.length, msg.ptr);
-                    break;
-                }
-                if (!isAnyIdentifierCharacter(c))
-                {
-                    .error(pd.loc, "%s `%s` char `0x%04x` not allowed in mangled name", pd.kind, pd.toPrettyChars, c);
-                    break;
-                }
-            }
-        }
-        return se;
-    }
-=======
->>>>>>> 7a6650bb
     void declarations()
     {
         if (!pd.decl)
@@ -134,67 +74,11 @@
             }
 
             s.dsymbolSemantic(sc2);
-<<<<<<< HEAD
-            if (pd.ident != Id.mangle)
-            {
+
 version (IN_LLVM)
 {
-                DtoCheckPragma(pd, s, llvm_internal, arg1str);
-}
-                continue;
-            }
-            assert(pd.args);
-            if (auto ad = s.isAggregateDeclaration())
-            {
-                Expression e = (*pd.args)[0];
-                sc2 = sc2.startCTFE();
-                e = e.expressionSemantic(sc);
-                e = resolveProperties(sc2, e);
-                sc2 = sc2.endCTFE();
-                AggregateDeclaration agg;
-                if (auto tc = e.type.isTypeClass())
-                    agg = tc.sym;
-                else if (auto ts = e.type.isTypeStruct())
-                    agg = ts.sym;
-                ad.pMangleOverride = new MangleOverride;
-                void setString(ref Expression e)
-                {
-                    if (auto se = verifyMangleString(e))
-                    {
-                        const name = (cast(const(char)[])se.peekData()).xarraydup;
-                        ad.pMangleOverride.id = Identifier.idPool(name);
-                        e = se;
-                    }
-                    else
-                        error(e.loc, "must be a string");
-                }
-                if (agg)
-                {
-                    ad.pMangleOverride.agg = agg;
-                    if (pd.args.length == 2)
-                    {
-                        setString((*pd.args)[1]);
-                    }
-                    else
-                        ad.pMangleOverride.id = agg.ident;
-                }
-                else
-                    setString((*pd.args)[0]);
-            }
-            else if (auto td = s.isTemplateDeclaration())
-            {
-                .error(pd.loc, "%s `%s` cannot apply to a template declaration", pd.kind, pd.toPrettyChars);
-                errorSupplemental(pd.loc, "use `template Class(Args...){ pragma(mangle, \"other_name\") class Class {} }`");
-            }
-            else if (auto se = verifyMangleString((*pd.args)[0]))
-            {
-                const name = (cast(const(char)[])se.peekData()).xarraydup;
-                uint cnt = setMangleOverride(s, name);
-                if (cnt > 1)
-                    .error(pd.loc, "%s `%s` can only apply to a single declaration", pd.kind, pd.toPrettyChars);
-            }
-=======
->>>>>>> 7a6650bb
+            DtoCheckPragma(pd, s, llvm_internal, arg1str);
+}
         }
     }
 
