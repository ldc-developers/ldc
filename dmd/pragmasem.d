--- conflicted
+++ resolved
@@ -592,52 +592,10 @@
             error(loc, "`pragma(mangle)` mangled name characters can only be of type `char`");
             return null;
         }
-<<<<<<< HEAD
-        version (all)
-        {
-            import dmd.common.charactertables;
-
-            /* Note: D language specification should not have any assumption about backend
-             * implementation. Ideally pragma(mangle) can accept a string of any content.
-             *
-             * Therefore, this validation is compiler implementation specific.
-             */
-            auto slice = se.peekString();
-            for (size_t i = 0; i < se.len;)
-            {
-                dchar c = slice[i];
-                if (c < 0x80)
-                {
-                    // LDC: allow leading "\1" to prevent target-specific prefix
-                    if (c.isValidMangling || (IN_LLVM && i == 0 && c == '\1'))
-                    {
-                        ++i;
-                        continue;
-                    }
-                    else
-                    {
-                        error(loc, "`pragma(mangle)` char 0x%02x not allowed in mangled name", c);
-                        break;
-                    }
-                }
-                if (const msg = utf_decodeChar(slice, i, c))
-                {
-                    error(loc, "`pragma(mangle)` %.*s", cast(int)msg.length, msg.ptr);
-                    break;
-                }
-                if (!isAnyIdentifierCharacter(c))
-                {
-                    error(loc, "`pragma(mangle)` char `0x%04x` not allowed in mangled name", c);
-                    break;
-                }
-            }
-        }
-=======
         auto slice = se.toStringz();
         if (strlen(slice.ptr) != se.len)
             .error(loc, "pragma `mangle` null character not allowed in mangled name");
         mem.xfree(cast(void*)slice.ptr);
->>>>>>> 0cf2de50
         return se;
     }
 
