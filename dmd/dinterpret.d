/**
 * The entry point for CTFE.
 *
 * Specification: ($LINK2 https://dlang.org/spec/function.html#interpretation, Compile Time Function Execution (CTFE))
 *
 * Copyright:   Copyright (C) 1999-2025 by The D Language Foundation, All Rights Reserved
 * Authors:     $(LINK2 https://www.digitalmars.com, Walter Bright)
 * License:     $(LINK2 https://www.boost.org/LICENSE_1_0.txt, Boost License 1.0)
 * Source:      $(LINK2 https://github.com/dlang/dmd/blob/master/src/dmd/dinterpret.d, _dinterpret.d)
 * Documentation:  https://dlang.org/phobos/dmd_dinterpret.html
 * Coverage:    https://codecov.io/gh/dlang/dmd/src/master/src/dmd/dinterpret.d
 */

module dmd.dinterpret;

import core.stdc.stdio;
import core.stdc.stdlib;
import core.stdc.string;
import dmd.arraytypes;
import dmd.astenums;
import dmd.attrib;
import dmd.builtin;
import dmd.constfold;
import dmd.ctfeexpr;
import dmd.dcast;
import dmd.dclass;
import dmd.declaration;
import dmd.dstruct;
import dmd.dsymbol;
import dmd.dsymbolsem;
import dmd.dtemplate;
import dmd.errors;
import dmd.expression;
import dmd.expressionsem;
import dmd.func;
import dmd.funcsem;
import dmd.globals;
import dmd.hdrgen;
import dmd.id;
import dmd.identifier;
import dmd.init;
import dmd.initsem;
import dmd.location;
import dmd.mtype;
import dmd.root.rmem;
import dmd.root.array;
import dmd.root.ctfloat;
import dmd.root.region;
import dmd.rootobject;
import dmd.root.utf;
import dmd.statement;
import dmd.tokens;
import dmd.typesem : mutableOf, equivalent, pointerTo, sarrayOf, arrayOf, size;
import dmd.utils : arrayCastBigEndian;
import dmd.visitor;

/*************************************
 * Entry point for CTFE.
 * A compile-time result is required. Give an error if not possible.
 *
 * `e` must be semantically valid expression. In other words, it should not
 * contain any `ErrorExp`s in it. But, CTFE interpretation will cross over
 * functions and may invoke a function that contains `ErrorStatement` in its body.
 * If that, the "CTFE failed because of previous errors" error is raised.
 */
public Expression ctfeInterpret(Expression e)
{
    switch (e.op)
    {
        case EXP.int64:
        case EXP.float64:
        case EXP.complex80:
        case EXP.null_:
        case EXP.void_:
        case EXP.string_:
        case EXP.this_:
        case EXP.super_:
        case EXP.type:
        case EXP.typeid_:
        case EXP.template_:              // non-eponymous template/instance
        case EXP.scope_:                 // ditto
        case EXP.dotTemplateDeclaration: // ditto, e.e1 doesn't matter here
        case EXP.dotTemplateInstance:    // ditto
        case EXP.dot:                    // ditto
             if (e.type.ty == Terror)
                return ErrorExp.get();
            goto case EXP.error;

        case EXP.error:
            return e;

        default:
            break;
    }

    assert(e.type); // https://issues.dlang.org/show_bug.cgi?id=14642
    //assert(e.type.ty != Terror);    // FIXME
    if (e.type.ty == Terror)
        return ErrorExp.get();

    auto rgnpos = ctfeGlobals.region.savePos();

<<<<<<< HEAD
    version (IN_LLVM)
    {
        import driver.timetrace, std.format, std.conv;
        auto timeScope = TimeTraceScope(text("CTFE start: ", e.toChars()), e.toChars().to!string, e.loc);
    }
=======
    import dmd.timetrace;
    timeTraceBeginEvent(TimeTraceEventType.ctfe);
    scope (exit) timeTraceEndEvent(TimeTraceEventType.ctfe, e);
>>>>>>> 18e1b863

    Expression result = interpret(e, null);

    // Report an error if the expression contained a `ThrowException` and
    // hence generated an uncaught exception
    if (auto tee = result.isThrownExceptionExp())
    {
        tee.generateUncaughtError();
        result = CTFEExp.cantexp;
    }
    else
        result = copyRegionExp(result);

    if (!CTFEExp.isCantExp(result))
        result = scrubReturnValue(e.loc, result);
    if (CTFEExp.isCantExp(result))
        result = ErrorExp.get();

    ctfeGlobals.region.release(rgnpos);

    return result;
}

/* Run CTFE on the expression, but allow the expression to be a TypeExp
 *  or a tuple containing a TypeExp. (This is required by pragma(msg)).
 */
public Expression ctfeInterpretForPragmaMsg(Expression e)
{
    if (e.op == EXP.error || e.op == EXP.type)
        return e;

    // It's also OK for it to be a function declaration (happens only with
    // __traits(getOverloads))
    if (auto ve = e.isVarExp())
        if (ve.var.isFuncDeclaration())
        {
            return e;
        }

    auto tup = e.isTupleExp();
    if (!tup)
        return e.ctfeInterpret();

    // Tuples need to be treated separately, since they are
    // allowed to contain a TypeExp in this case.

    Expressions* expsx = null;
    foreach (i, g; *tup.exps)
    {
        auto h = ctfeInterpretForPragmaMsg(g);
        if (h != g)
        {
            if (!expsx)
            {
                expsx = tup.exps.copy();
            }
            (*expsx)[i] = h;
        }
    }
    if (expsx)
    {
        auto te = new TupleExp(e.loc, expsx);
        expandTuples(te.exps);
        te.type = new TypeTuple(te.exps);
        return te;
    }
    return e;
}

public Expression getValue(VarDeclaration vd)
{
    return ctfeGlobals.stack.getValue(vd);
}

/*************************************************
 * Allocate an Expression in the ctfe region.
 * Params:
 *      T = type of Expression to allocate
 *      args = arguments to Expression's constructor
 * Returns:
 *      allocated Expression
 */
T ctfeEmplaceExp(T : Expression, Args...)(Args args)
{
    if (mem.isGCEnabled)
        return new T(args);
    auto p = ctfeGlobals.region.malloc(__traits(classInstanceSize, T));
    emplaceExp!T(p, args);
    return cast(T)p;
}

// CTFE diagnostic information
public extern (C++) void printCtfePerformanceStats()
{
    debug (SHOWPERFORMANCE)
    {
        printf("        ---- CTFE Performance ----\n");
        printf("max call depth = %d\tmax stack = %d\n", ctfeGlobals.maxCallDepth, ctfeGlobals.stack.maxStackUsage());
        printf("array allocs = %d\tassignments = %d\n\n", ctfeGlobals.numArrayAllocs, ctfeGlobals.numAssignments);
    }
}

/**************************
 */

void incArrayAllocs()
{
    ++ctfeGlobals.numArrayAllocs;
}

/* ================================================ Implementation ======================================= */

private:

/***************
 * Collect together globals used by CTFE
 */
struct CtfeGlobals
{
    Region region;

    CtfeStack stack;

    int callDepth = 0;        // current number of recursive calls

    // When printing a stack trace, suppress this number of calls
    int stackTraceCallsToSuppress = 0;

    int maxCallDepth = 0;     // highest number of recursive calls
    int numArrayAllocs = 0;   // Number of allocated arrays
    int numAssignments = 0;   // total number of assignments executed
}

__gshared CtfeGlobals ctfeGlobals;

enum CTFEGoal : int
{
    RValue,     /// Must return an Rvalue (== CTFE value)
    LValue,     /// Must return an Lvalue (== CTFE reference)
    Nothing,    /// The return value is not required
}

//debug = LOG;
//debug = LOGASSIGN;
//debug = LOGCOMPILE;
//debug = SHOWPERFORMANCE;

// Maximum allowable recursive function calls in CTFE
enum CTFE_RECURSION_LIMIT = 1000;

/**
 The values of all CTFE variables
 */
struct CtfeStack
{
private:
    /* The stack. Every declaration we encounter is pushed here,
     * together with the VarDeclaration, and the previous
     * stack address of that variable, so that we can restore it
     * when we leave the stack frame.
     * Note that when a function is forward referenced, the interpreter must
     * run semantic3, and that may start CTFE again with a NULL istate. Thus
     * the stack might not be empty when CTFE begins.
     *
     * Ctfe Stack addresses are just 0-based integers, but we save
     * them as 'void *' because Array can only do pointers.
     */
    Expressions values;         // values on the stack
    VarDeclarations vars;       // corresponding variables
    Array!(void*) savedId;      // id of the previous state of that var

    Array!(void*) frames;       // all previous frame pointers
    Expressions savedThis;      // all previous values of localThis

    /* Global constants get saved here after evaluation, so we never
     * have to redo them. This saves a lot of time and memory.
     */
    Expressions globalValues;   // values of global constants

    size_t framepointer;        // current frame pointer
    size_t maxStackPointer;     // most stack we've ever used
    Expression localThis;       // value of 'this', or NULL if none

public:
    size_t stackPointer() @safe
    {
        return values.length;
    }

    // The current value of 'this', or NULL if none
    Expression getThis() @safe
    {
        return localThis;
    }

    // Largest number of stack positions we've used
    size_t maxStackUsage() @safe
    {
        return maxStackPointer;
    }

    // Start a new stack frame, using the provided 'this'.
    void startFrame(Expression thisexp)
    {
        frames.push(cast(void*)cast(size_t)framepointer);
        savedThis.push(localThis);
        framepointer = stackPointer();
        localThis = thisexp;
    }

    void endFrame()
    {
        size_t oldframe = cast(size_t)frames[frames.length - 1];
        localThis = savedThis[savedThis.length - 1];
        popAll(framepointer);
        framepointer = oldframe;
        frames.setDim(frames.length - 1);
        savedThis.setDim(savedThis.length - 1);
    }

    bool isInCurrentFrame(VarDeclaration v)
    {
        if (v.isDataseg() && !v.isCTFE())
            return false; // It's a global
        return v.ctfeAdrOnStack >= framepointer;
    }

    Expression getValue(VarDeclaration v)
    {
        //printf("getValue() %s\n", v.toChars());
        if ((v.isDataseg() || v.storage_class & STC.manifest) && !v.isCTFE())
        {
            assert(v.ctfeAdrOnStack < globalValues.length);
            return globalValues[v.ctfeAdrOnStack];
        }
        assert(v.ctfeAdrOnStack < stackPointer());
        return values[v.ctfeAdrOnStack];
    }

    void setValue(VarDeclaration v, Expression e)
    {
        //printf("setValue() %s : %s\n", v.toChars(), e.toChars());
        assert(!v.isDataseg() || v.isCTFE());
        assert(v.ctfeAdrOnStack < stackPointer());
        values[v.ctfeAdrOnStack] = e;
    }

    void push(VarDeclaration v)
    {
        //printf("push() %s\n", v.toChars());
        assert(!v.isDataseg() || v.isCTFE());
        if (v.ctfeAdrOnStack != VarDeclaration.AdrOnStackNone && v.ctfeAdrOnStack >= framepointer)
        {
            // Already exists in this frame, reuse it.
            values[v.ctfeAdrOnStack] = null;
            return;
        }
        savedId.push(cast(void*)cast(size_t)v.ctfeAdrOnStack);
        v.ctfeAdrOnStack = cast(uint)values.length;
        vars.push(v);
        values.push(null);
    }

    void pop(VarDeclaration v)
    {
        assert(!v.isDataseg() || v.isCTFE());
        assert(!v.isReference());
        const oldid = v.ctfeAdrOnStack;
        v.ctfeAdrOnStack = cast(uint)cast(size_t)savedId[oldid];
        if (v.ctfeAdrOnStack == values.length - 1)
        {
            values.pop();
            vars.pop();
            savedId.pop();
        }
    }

    void popAll(size_t stackpointer)
    {
        if (stackPointer() > maxStackPointer)
            maxStackPointer = stackPointer();
        assert(values.length >= stackpointer);
        for (size_t i = stackpointer; i < values.length; ++i)
        {
            VarDeclaration v = vars[i];
            v.ctfeAdrOnStack = cast(uint)cast(size_t)savedId[i];
        }
        values.setDim(stackpointer);
        vars.setDim(stackpointer);
        savedId.setDim(stackpointer);
    }

    void saveGlobalConstant(VarDeclaration v, Expression e)
    {
        assert(v._init && (v.isConst() || v.isImmutable() || v.storage_class & STC.manifest) && !v.isCTFE());
        v.ctfeAdrOnStack = cast(uint)globalValues.length;
        globalValues.push(copyRegionExp(e));
    }
}

private struct InterState
{
    InterState* caller;     // calling function's InterState
    FuncDeclaration fd;     // function being interpreted
    Statement start;        // if !=NULL, start execution at this statement

    /* target of CTFEExp result; also
     * target of labelled CTFEExp or
     * CTFEExp. (null if no label).
     */
    Statement gotoTarget;
}

/*************************************
 * Attempt to interpret a function given the arguments.
 * Params:
 *      pue       = storage for result
 *      fd        = function being called
 *      istate    = state for calling function (NULL if none)
 *      arguments = function arguments
 *      thisarg   = 'this', if a needThis() function, NULL if not.
 *
 * Returns:
 * result expression if successful, EXP.cantExpression if not,
 * or CTFEExp if function returned void.
 */
private Expression interpretFunction(UnionExp* pue, FuncDeclaration fd, InterState* istate, Expressions* arguments, Expression thisarg)
{
    debug (LOG)
    {
        printf("\n********\n%s FuncDeclaration::interpret(istate = %p) %s\n", fd.loc.toChars(), istate, fd.toChars());
    }

<<<<<<< HEAD
    version (IN_LLVM)
    {
        import driver.timetrace, std.format, std.conv;
        scope dlg = () {
                            import dmd.common.outbuffer;
                            auto strbuf = OutBuffer(20);
                            strbuf.writestring(fd.toPrettyChars());
                            strbuf.write("(");
                            if (arguments)
                            {
                                foreach (i, arg; *arguments)
                                {
                                    if (i > 0)
                                        strbuf.write(", ");
                                    strbuf.writestring(arg.toChars());
                                }
                            }
                            strbuf.write(")");
                            return strbuf.extractSlice();
                        };
        auto timeScope = TimeTraceScopeDelayedDetail(text("CTFE func: ", fd.toChars()), dlg, fd.loc);
    }
=======
    scope dlg = () {
        import dmd.common.outbuffer;
        auto strbuf = OutBuffer(20);
        strbuf.writestring(fd.toPrettyChars());
        strbuf.write("(");
        if (arguments)
        {
            foreach (i, arg; *arguments)
            {
                if (i > 0)
                    strbuf.write(", ");
                strbuf.writestring(arg.toChars());
            }
        }
        strbuf.write(")");
        return strbuf.extractSlice();
    };
    import dmd.timetrace;
    timeTraceBeginEvent(TimeTraceEventType.ctfeCall);
    scope (exit) timeTraceEndEvent(TimeTraceEventType.ctfeCall, fd, dlg);
>>>>>>> 18e1b863

    void fdError(const(char)* msg)
    {
        error(fd.loc, "%s `%s` %s", fd.kind, fd.toPrettyChars, msg);
    }

    assert(pue);
    if (fd.semanticRun == PASS.semantic3)
    {
        fdError("circular dependency. Functions cannot be interpreted while being compiled");
        return CTFEExp.cantexp;
    }
    if (!functionSemantic3(fd))
        return CTFEExp.cantexp;
    if (fd.semanticRun < PASS.semantic3done)
    {
        fdError("circular dependency. Functions cannot be interpreted while being compiled");
        return CTFEExp.cantexp;
    }

    auto tf = fd.type.toBasetype().isTypeFunction();
    if (tf.parameterList.varargs != VarArg.none && arguments &&
        ((fd.parameters && arguments.length != fd.parameters.length) || (!fd.parameters && arguments.length)))
    {
        fdError("C-style variadic functions are not yet implemented in CTFE");
        return CTFEExp.cantexp;
    }

    // Nested functions always inherit the 'this' pointer from the parent,
    // except for delegates. (Note that the 'this' pointer may be null).
    // Func literals report isNested() even if they are in global scope,
    // so we need to check that the parent is a function.
    if (fd.isNested() && fd.toParentLocal().isFuncDeclaration() && !thisarg && istate)
        thisarg = ctfeGlobals.stack.getThis();

    if (fd.needThis() && !thisarg)
    {
        // error, no this. Prevent segfault.
        // Here should be unreachable by the strict 'this' check in front-end.
        error(fd.loc, "%s `%s` need `this` to access member `%s`", fd.kind, fd.toPrettyChars, fd.toChars());
        return CTFEExp.cantexp;
    }

    // Place to hold all the arguments to the function while
    // we are evaluating them.
    size_t dim = arguments ? arguments.length : 0;
    assert((fd.parameters ? fd.parameters.length : 0) == dim);

    /* Evaluate all the arguments to the function,
     * store the results in eargs[]
     */
    Expressions eargs = Expressions(dim);
    for (size_t i = 0; i < dim; i++)
    {
        Expression earg = (*arguments)[i];
        Parameter fparam = tf.parameterList[i];

        if (fparam.isReference())
        {
            if (!istate && (fparam.storageClass & STC.out_))
            {
                // initializing an out parameter involves writing to it.
                error(earg.loc, "global `%s` cannot be passed as an `out` parameter at compile time", earg.toChars());
                return CTFEExp.cantexp;
            }
            // Convert all reference arguments into lvalue references
            earg = interpretRegion(earg, istate, CTFEGoal.LValue);
            if (CTFEExp.isCantExp(earg))
                return earg;
        }
        else if (fparam.isLazy())
        {
        }
        else
        {
            /* Value parameters
             */
            Type ta = fparam.type.toBasetype();
            if (ta.ty == Tsarray)
                if (auto eaddr = earg.isAddrExp())
                {
                    /* Static arrays are passed by a simple pointer.
                     * Skip past this to get at the actual arg.
                     */
                    earg = eaddr.e1;
                }

            earg = interpretRegion(earg, istate);
            if (CTFEExp.isCantExp(earg))
                return earg;

            /* Struct literals are passed by value, but we don't need to
             * copy them if they are passed as const
             */
            if (earg.op == EXP.structLiteral && !(fparam.storageClass & (STC.const_ | STC.immutable_)))
                earg = copyLiteral(earg).copy();
        }
        if (auto tee = earg.isThrownExceptionExp())
        {
            if (istate)
                return tee;
            tee.generateUncaughtError();
            return CTFEExp.cantexp;
        }
        eargs[i] = earg;
    }

    // Now that we've evaluated all the arguments, we can start the frame
    // (this is the moment when the 'call' actually takes place).
    InterState istatex;
    istatex.caller = istate;
    istatex.fd = fd;

    if (fd.hasDualContext())
    {
        Expression arg0 = thisarg;
        if (arg0 && arg0.type.ty == Tstruct)
        {
            Type t = arg0.type.pointerTo();
            arg0 = ctfeEmplaceExp!AddrExp(arg0.loc, arg0);
            arg0.type = t;
        }
        auto elements = new Expressions(2);
        (*elements)[0] = arg0;
        (*elements)[1] = ctfeGlobals.stack.getThis();
        Type t2 = Type.tvoidptr.sarrayOf(2);
        const loc = thisarg ? thisarg.loc : fd.loc;
        thisarg = ctfeEmplaceExp!ArrayLiteralExp(loc, t2, elements);
        thisarg = ctfeEmplaceExp!AddrExp(loc, thisarg);
        thisarg.type = t2.pointerTo();
    }

    ctfeGlobals.stack.startFrame(thisarg);
    if (fd.vthis && thisarg)
    {
        ctfeGlobals.stack.push(fd.vthis);
        setValue(fd.vthis, thisarg);
    }

    for (size_t i = 0; i < dim; i++)
    {
        Expression earg = eargs[i];
        Parameter fparam = tf.parameterList[i];
        VarDeclaration v = (*fd.parameters)[i];
        debug (LOG)
        {
            printf("arg[%zu] = %s\n", i, earg.toChars());
        }
        ctfeGlobals.stack.push(v);

        if (fparam.isReference() && earg.op == EXP.variable &&
            earg.isVarExp().var.toParent2() == fd)
        {
            VarDeclaration vx = earg.isVarExp().var.isVarDeclaration();
            if (!vx)
            {
                error(fd.loc, "%s `%s` cannot interpret `%s` as a `ref` parameter", fd.kind, fd.toPrettyChars, earg.toChars());
                return CTFEExp.cantexp;
            }

            /* vx is a variable that is declared in fd.
             * It means that fd is recursively called. e.g.
             *
             *  void fd(int n, ref int v = dummy) {
             *      int vx;
             *      if (n == 1) fd(2, vx);
             *  }
             *  fd(1);
             *
             * The old value of vx on the stack in fd(1)
             * should be saved at the start of fd(2, vx) call.
             */
            const oldadr = vx.ctfeAdrOnStack;

            ctfeGlobals.stack.push(vx);
            assert(!hasValue(vx)); // vx is made uninitialized

            // https://issues.dlang.org/show_bug.cgi?id=14299
            // v.ctfeAdrOnStack should be saved already
            // in the stack before the overwrite.
            v.ctfeAdrOnStack = oldadr;
            assert(hasValue(v)); // ref parameter v should refer existing value.
        }
        else
        {
            // Value parameters and non-trivial references
            setValueWithoutChecking(v, earg);
        }
        debug (LOG)
        {
            printf("interpreted arg[%zu] = %s\n", i, earg.toChars());
            showCtfeExpr(earg);
        }
        debug (LOGASSIGN)
        {
            printf("interpreted arg[%zu] = %s\n", i, earg.toChars());
            showCtfeExpr(earg);
        }
    }

    if (fd.vresult)
        ctfeGlobals.stack.push(fd.vresult);

    // Enter the function
    ++ctfeGlobals.callDepth;
    if (ctfeGlobals.callDepth > ctfeGlobals.maxCallDepth)
        ctfeGlobals.maxCallDepth = ctfeGlobals.callDepth;

    Expression e = null;
    while (1)
    {
        if (ctfeGlobals.callDepth > CTFE_RECURSION_LIMIT)
        {
            fdError("CTFE recursion limit exceeded");
            e = CTFEExp.cantexp;
            break;
        }
        e = interpretStatement(pue, fd.fbody, &istatex);
        if (CTFEExp.isCantExp(e))
        {
            debug (LOG)
            {
                printf("function body failed to interpret\n");
            }
        }

        if (istatex.start)
        {
            error(fd.loc, "%s `%s` CTFE internal error: failed to resume at statement `%s`", fd.kind, fd.toPrettyChars, istatex.start.toChars());
            return CTFEExp.cantexp;
        }

        /* This is how we deal with a recursive statement AST
         * that has arbitrary goto statements in it.
         * Bubble up a 'result' which is the target of the goto
         * statement, then go recursively down the AST looking
         * for that statement, then execute starting there.
         */
        if (CTFEExp.isGotoExp(e))
        {
            istatex.start = istatex.gotoTarget; // set starting statement
            istatex.gotoTarget = null;
        }
        else
        {
            assert(!e || (e.op != EXP.continue_ && e.op != EXP.break_));
            break;
        }
    }
    // If fell off the end of a void function, return void
    if (!e)
    {
        if (tf.next.ty == Tvoid)
            e = CTFEExp.voidexp;
        else
        {
            /* missing a return statement can happen with C functions
             * https://issues.dlang.org/show_bug.cgi?id=23056
             */
            fdError("no return value from function");
            e = CTFEExp.cantexp;
        }
    }

    if (tf.isRef && e.op == EXP.variable && e.isVarExp().var == fd.vthis)
        e = thisarg;
    if (tf.isRef && fd.hasDualContext() && e.op == EXP.index)
    {
        auto ie = e.isIndexExp();
        auto pe = ie.e1.isPtrExp();
        auto ve = !pe ?  null : pe.e1.isVarExp();
        if (ve && ve.var == fd.vthis)
        {
            auto ne = ie.e2.isIntegerExp();
            assert(ne);
            auto ale = thisarg.isAddrExp().e1.isArrayLiteralExp();
            e = (*ale.elements)[cast(size_t)ne.getInteger()];
            if (auto ae = e.isAddrExp())
            {
                e = ae.e1;
            }
        }
    }

    // Leave the function
    --ctfeGlobals.callDepth;

    ctfeGlobals.stack.endFrame();

    // If it generated an uncaught exception, report error.
    if (!istate && e.isThrownExceptionExp())
    {
        if (e == pue.exp())
            e = pue.copy();
        e.isThrownExceptionExp().generateUncaughtError();
        e = CTFEExp.cantexp;
    }

    return e;
}

/// used to collect coverage information in ctfe
void incUsageCtfe(InterState* istate, Loc loc)
{
    if (global.params.ctfe_cov && istate)
    {
        auto line = loc.linnum;
        auto mod = istate.fd.getModule();

        ++mod.ctfe_cov[line];
    }
}

/***********************************
 * Interpret the statement.
 * Params:
 *    s = Statement to interpret
 *    istate = context
 * Returns:
 *      NULL    continue to next statement
 *      EXP.cantExpression      cannot interpret statement at compile time
 *      !NULL   expression from return statement, or thrown exception
 */

Expression interpretStatement(Statement s, InterState* istate)
{
    UnionExp ue = void;
    auto result = interpretStatement(&ue, s, istate);
    if (result == ue.exp())
        result = ue.copy();
    return result;
}

///
Expression interpretStatement(UnionExp* pue, Statement s, InterState* istate)
{
    Expression result;

    // If e is EXP.throw_exception or EXP.cantExpression,
    // set it to 'result' and returns true.
    bool exceptionOrCant(Expression e)
    {
        if (exceptionOrCantInterpret(e))
        {
            // Make sure e is not pointing to a stack temporary
            result = (e.op == EXP.cantExpression) ? CTFEExp.cantexp : e;
            return true;
        }
        return false;
    }

    /******************************** Statement ***************************/

    void visitDefaultCase(Statement s)
    {
        debug (LOG)
        {
            printf("%s Statement::interpret() %s\n", s.loc.toChars(), s.toChars());
        }
        if (istate.start)
        {
            if (istate.start != s)
                return;
            istate.start = null;
        }

        error(s.loc, "statement `%s` cannot be interpreted at compile time", s.toChars());
        result = CTFEExp.cantexp;
    }

    void visitExp(ExpStatement s)
    {
        debug (LOG)
        {
            printf("%s ExpStatement::interpret(%s)\n", s.loc.toChars(), s.exp ? s.exp.toChars() : "");
        }
        if (istate.start)
        {
            if (istate.start != s)
                return;
            istate.start = null;
        }
        if (s.exp && s.exp.hasCode)
            incUsageCtfe(istate, s.loc);

        Expression e = interpret(pue, s.exp, istate, CTFEGoal.Nothing);
        if (exceptionOrCant(e))
            return;
    }

    void visitDtorExp(DtorExpStatement s)
    {
        visitExp(s);
    }

    void visitCompound(CompoundStatement s)
    {
        debug (LOG)
        {
            printf("%s CompoundStatement::interpret()\n", s.loc.toChars());
        }
        if (istate.start == s)
            istate.start = null;

        const dim = s.statements ? s.statements.length : 0;
        foreach (i; 0 .. dim)
        {
            Statement sx = (*s.statements)[i];
            result = interpretStatement(pue, sx, istate);
            if (result)
                break;
        }
        debug (LOG)
        {
            printf("%s -CompoundStatement::interpret() %p\n", s.loc.toChars(), result);
        }
    }

    void visitCompoundAsm(CompoundAsmStatement s)
    {
        visitCompound(s);
    }

    void visitUnrolledLoop(UnrolledLoopStatement s)
    {
        debug (LOG)
        {
            printf("%s UnrolledLoopStatement::interpret()\n", s.loc.toChars());
        }
        if (istate.start == s)
            istate.start = null;

        const dim = s.statements ? s.statements.length : 0;
        foreach (i; 0 .. dim)
        {
            Statement sx = (*s.statements)[i];
            Expression e = interpretStatement(pue, sx, istate);
            if (!e) // succeeds to interpret, or goto target was not found
                continue;
            if (exceptionOrCant(e))
                return;
            if (e.op == EXP.break_)
            {
                if (istate.gotoTarget && istate.gotoTarget != s)
                {
                    result = e; // break at a higher level
                    return;
                }
                istate.gotoTarget = null;
                result = null;
                return;
            }
            if (e.op == EXP.continue_)
            {
                if (istate.gotoTarget && istate.gotoTarget != s)
                {
                    result = e; // continue at a higher level
                    return;
                }
                istate.gotoTarget = null;
                continue;
            }

            // expression from return statement, or thrown exception
            result = e;
            break;
        }
    }

    void visitIf(IfStatement s)
    {
        debug (LOG)
        {
            printf("%s IfStatement::interpret(%s)\n", s.loc.toChars(), s.condition.toChars());
        }
        incUsageCtfe(istate, s.loc);
        if (istate.start == s)
            istate.start = null;
        if (istate.start)
        {
            Expression e = null;
            e = interpretStatement(s.ifbody, istate);
            if (!e && istate.start)
                e = interpretStatement(s.elsebody, istate);
            result = e;
            return;
        }

        UnionExp ue = void;
        Expression e = interpret(&ue, s.condition, istate);
        assert(e);
        if (exceptionOrCant(e))
            return;

        if (isTrueBool(e))
            result = interpretStatement(pue, s.ifbody, istate);
        else if (e.toBool().hasValue(false))
            result = interpretStatement(pue, s.elsebody, istate);
        else
        {
            // no error, or assert(0)?
            result = CTFEExp.cantexp;
        }
    }

    void visitScope(ScopeStatement s)
    {
        debug (LOG)
        {
            printf("%s ScopeStatement::interpret()\n", s.loc.toChars());
        }
        if (istate.start == s)
            istate.start = null;

        result = interpretStatement(pue, s.statement, istate);
    }

    void visitReturn(ReturnStatement s)
    {
        debug (LOG)
        {
            printf("%s ReturnStatement::interpret(%s)\n", s.loc.toChars(), s.exp ? s.exp.toChars() : "");
        }
        if (istate.start)
        {
            if (istate.start != s)
                return;
            istate.start = null;
        }

        if (!s.exp)
        {
            result = CTFEExp.voidexp;
            return;
        }

        incUsageCtfe(istate, s.loc);
        assert(istate && istate.fd && istate.fd.type && istate.fd.type.ty == Tfunction);
        TypeFunction tf = cast(TypeFunction)istate.fd.type;

        /* If the function returns a ref AND it's been called from an assignment,
         * we need to return an lvalue. Otherwise, just do an (rvalue) interpret.
         */
        if (tf.isRef)
        {
            result = interpret(pue, s.exp, istate, CTFEGoal.LValue);
            return;
        }
        if (tf.next && tf.next.ty == Tdelegate && istate.fd.closureVars.length > 0)
        {
            // To support this, we need to copy all the closure vars
            // into the delegate literal.
            error(s.loc, "closures are not yet supported in CTFE");
            result = CTFEExp.cantexp;
            return;
        }

        // We need to treat pointers specially, because EXP.symbolOffset can be used to
        // return a value OR a pointer
        Expression e = interpret(pue, s.exp, istate);
        if (exceptionOrCant(e))
            return;

        /**
         * Interpret `return a ~= b` (i.e. `return _d_arrayappendT{,Trace}(a, b)`) as:
         *     a ~= b;
         *     return a;
         * This is needed because `a ~= b` has to be interpreted as an lvalue, in order to avoid
         * assigning a larger array into a smaller one, such as:
         *    `a = [1, 2], a ~= [3]` => `[1, 2] ~= [3]` => `[1, 2] = [1, 2, 3]`
         */
        if (isRuntimeHook(s.exp, Id._d_arrayappendT) || isRuntimeHook(s.exp, Id._d_arrayappendTTrace))
        {
            auto rs = new ReturnStatement(s.loc, e);
            visitReturn(rs);
            return;
        }

        // Disallow returning pointers to stack-allocated variables (bug 7876)
        if (!stopPointersEscaping(s.loc, e))
        {
            result = CTFEExp.cantexp;
            return;
        }

        if (needToCopyLiteral(e))
            e = copyLiteral(e).copy();
        debug (LOGASSIGN)
        {
            printf("RETURN %s\n", s.loc.toChars());
            showCtfeExpr(e);
        }
        result = e;
    }

    void visitBreak(BreakStatement s)
    {
        debug (LOG)
        {
            printf("%s BreakStatement::interpret()\n", s.loc.toChars());
        }
        incUsageCtfe(istate, s.loc);
        if (istate.start)
        {
            if (istate.start != s)
                return;
            istate.start = null;
        }

        istate.gotoTarget = findGotoTarget(istate, s.ident);
        result = CTFEExp.breakexp;
    }

    void visitContinue(ContinueStatement s)
    {
        debug (LOG)
        {
            printf("%s ContinueStatement::interpret()\n", s.loc.toChars());
        }
        incUsageCtfe(istate, s.loc);
        if (istate.start)
        {
            if (istate.start != s)
                return;
            istate.start = null;
        }

        istate.gotoTarget = findGotoTarget(istate, s.ident);
        result = CTFEExp.continueexp;
    }

    void visitWhile(WhileStatement s)
    {
        debug (LOG)
        {
            printf("WhileStatement::interpret()\n");
        }
        assert(0); // rewritten to ForStatement
    }

    void visitDo(DoStatement s)
    {
        debug (LOG)
        {
            printf("%s DoStatement::interpret()\n", s.loc.toChars());
        }
        if (istate.start == s)
            istate.start = null;

        while (1)
        {
            Expression e = interpretStatement(s._body, istate);
            if (!e && istate.start) // goto target was not found
                return;
            assert(!istate.start);

            if (exceptionOrCant(e))
                return;
            if (e && e.op == EXP.break_)
            {
                if (istate.gotoTarget && istate.gotoTarget != s)
                {
                    result = e; // break at a higher level
                    return;
                }
                istate.gotoTarget = null;
                break;
            }
            if (e && e.op == EXP.continue_)
            {
                if (istate.gotoTarget && istate.gotoTarget != s)
                {
                    result = e; // continue at a higher level
                    return;
                }
                istate.gotoTarget = null;
                e = null;
            }
            if (e)
            {
                result = e; // bubbled up from ReturnStatement
                return;
            }

            UnionExp ue = void;
            incUsageCtfe(istate, s.condition.loc);
            e = interpret(&ue, s.condition, istate);
            if (exceptionOrCant(e))
                return;
            if (!e.isConst())
            {
                result = CTFEExp.cantexp;
                return;
            }
            if (e.toBool().hasValue(false))
                break;
            assert(isTrueBool(e));
        }
        assert(result is null);
    }

    void visitFor(ForStatement s)
    {
        debug (LOG)
        {
            printf("%s ForStatement::interpret()\n", s.loc.toChars());
        }
        if (istate.start == s)
            istate.start = null;

        UnionExp ueinit = void;
        Expression ei = interpretStatement(&ueinit, s._init, istate);
        if (exceptionOrCant(ei))
            return;
        assert(!ei); // s.init never returns from function, or jumps out from it

        while (1)
        {
            if (s.condition && !istate.start)
            {
                UnionExp ue = void;
                incUsageCtfe(istate, s.condition.loc);
                Expression e = interpret(&ue, s.condition, istate);
                if (exceptionOrCant(e))
                    return;
                if (e.toBool().hasValue(false))
                    break;
                assert(isTrueBool(e));
            }

            Expression e = interpretStatement(pue, s._body, istate);
            if (!e && istate.start) // goto target was not found
                return;
            assert(!istate.start);

            if (exceptionOrCant(e))
                return;
            if (e && e.op == EXP.break_)
            {
                if (istate.gotoTarget && istate.gotoTarget != s)
                {
                    result = e; // break at a higher level
                    return;
                }
                istate.gotoTarget = null;
                break;
            }
            if (e && e.op == EXP.continue_)
            {
                if (istate.gotoTarget && istate.gotoTarget != s)
                {
                    result = e; // continue at a higher level
                    return;
                }
                istate.gotoTarget = null;
                e = null;
            }
            if (e)
            {
                result = e; // bubbled up from ReturnStatement
                return;
            }

            UnionExp uei = void;
            if (s.increment)
                incUsageCtfe(istate, s.increment.loc);
            e = interpret(&uei, s.increment, istate, CTFEGoal.Nothing);
            if (exceptionOrCant(e))
                return;
        }
        assert(result is null);
    }

    void visitForeach(ForeachStatement s)
    {
        assert(0); // rewritten to ForStatement
    }

    void visitForeachRange(ForeachRangeStatement s)
    {
        assert(0); // rewritten to ForStatement
    }

    void visitSwitch(SwitchStatement s)
    {
        debug (LOG)
        {
            printf("%s SwitchStatement::interpret()\n", s.loc.toChars());
        }
        incUsageCtfe(istate, s.loc);
        if (istate.start == s)
            istate.start = null;
        if (istate.start)
        {
            Expression e = interpretStatement(s._body, istate);
            if (istate.start) // goto target was not found
                return;
            if (exceptionOrCant(e))
                return;
            if (e && e.op == EXP.break_)
            {
                if (istate.gotoTarget && istate.gotoTarget != s)
                {
                    result = e; // break at a higher level
                    return;
                }
                istate.gotoTarget = null;
                e = null;
            }
            result = e;
            return;
        }

        UnionExp uecond = void;
        Expression econdition = interpret(&uecond, s.condition, istate);
        if (exceptionOrCant(econdition))
            return;

        Statement scase = null;
        if (s.cases)
            foreach (cs; *s.cases)
            {
                UnionExp uecase = void;
                Expression ecase = interpret(&uecase, cs.exp, istate);
                if (exceptionOrCant(ecase))
                    return;
                if (ctfeEqual(cs.exp.loc, EXP.equal, econdition, ecase))
                {
                    scase = cs;
                    break;
                }
            }
        if (!scase)
        {
            if (!s.hasDefault)
                error(s.loc, "no `default` or `case` for `%s` in `switch` statement", econdition.toChars());
            scase = s.sdefault;
        }

        assert(scase);

        /* Jump to scase
         */
        istate.start = scase;
        Expression e = interpretStatement(pue, s._body, istate);
        assert(!istate.start); // jump must not fail
        if (e && e.op == EXP.break_)
        {
            if (istate.gotoTarget && istate.gotoTarget != s)
            {
                result = e; // break at a higher level
                return;
            }
            istate.gotoTarget = null;
            e = null;
        }
        result = e;
    }

    void visitCase(CaseStatement s)
    {
        debug (LOG)
        {
            printf("%s CaseStatement::interpret(%s) this = %p\n", s.loc.toChars(), s.exp.toChars(), s);
        }
        incUsageCtfe(istate, s.loc);
        if (istate.start == s)
            istate.start = null;

        result = interpretStatement(pue, s.statement, istate);
    }

    void visitDefault(DefaultStatement s)
    {
        debug (LOG)
        {
            printf("%s DefaultStatement::interpret()\n", s.loc.toChars());
        }
        incUsageCtfe(istate, s.loc);
        if (istate.start == s)
            istate.start = null;

        result = interpretStatement(pue, s.statement, istate);
    }

    void visitGoto(GotoStatement s)
    {
        debug (LOG)
        {
            printf("%s GotoStatement::interpret()\n", s.loc.toChars());
        }
        if (istate.start)
        {
            if (istate.start != s)
                return;
            istate.start = null;
        }
        incUsageCtfe(istate, s.loc);

        assert(s.label && s.label.statement);
        istate.gotoTarget = s.label.statement;
        result = CTFEExp.gotoexp;
    }

    void visitGotoCase(GotoCaseStatement s)
    {
        debug (LOG)
        {
            printf("%s GotoCaseStatement::interpret()\n", s.loc.toChars());
        }
        if (istate.start)
        {
            if (istate.start != s)
                return;
            istate.start = null;
        }
        incUsageCtfe(istate, s.loc);

        assert(s.cs);
        istate.gotoTarget = s.cs;
        result = CTFEExp.gotoexp;
    }

    void visitGotoDefault(GotoDefaultStatement s)
    {
        debug (LOG)
        {
            printf("%s GotoDefaultStatement::interpret()\n", s.loc.toChars());
        }
        if (istate.start)
        {
            if (istate.start != s)
                return;
            istate.start = null;
        }
        incUsageCtfe(istate, s.loc);

        assert(s.sw && s.sw.sdefault);
        istate.gotoTarget = s.sw.sdefault;
        result = CTFEExp.gotoexp;
    }

    void visitLabel(LabelStatement s)
    {
        debug (LOG)
        {
            printf("%s LabelStatement::interpret()\n", s.loc.toChars());
        }
        if (istate.start == s)
            istate.start = null;

        result = interpretStatement(pue, s.statement, istate);
    }

    void visitTryCatch(TryCatchStatement s)
    {
        debug (LOG)
        {
            printf("%s TryCatchStatement::interpret()\n", s.loc.toChars());
        }
        if (istate.start == s)
            istate.start = null;
        if (istate.start)
        {
            Expression e = null;
            e = interpretStatement(pue, s._body, istate);
            foreach (ca; *s.catches)
            {
                if (e || !istate.start) // goto target was found
                    break;
                e = interpretStatement(pue, ca.handler, istate);
            }
            result = e;
            return;
        }

        Expression e = interpretStatement(s._body, istate);

        // An exception was thrown
        if (e && e.isThrownExceptionExp())
        {
            ThrownExceptionExp ex = e.isThrownExceptionExp();
            Type extype = ex.thrown.originalClass().type;

            // Search for an appropriate catch clause.
            foreach (ca; *s.catches)
            {
                Type catype = ca.type;
                import dmd.typesem : isBaseOf;
                if (!catype.equals(extype) && !catype.isBaseOf(extype, null))
                    continue;

                // Execute the handler
                if (ca.var)
                {
                    ctfeGlobals.stack.push(ca.var);
                    setValue(ca.var, ex.thrown);
                }
                e = interpretStatement(ca.handler, istate);
                while (CTFEExp.isGotoExp(e))
                {
                    /* This is an optimization that relies on the locality of the jump target.
                     * If the label is in the same catch handler, the following scan
                     * would find it quickly and can reduce jump cost.
                     * Otherwise, the catch block may be unnnecessary scanned again
                     * so it would make CTFE speed slower.
                     */
                    InterState istatex = *istate;
                    istatex.start = istate.gotoTarget; // set starting statement
                    istatex.gotoTarget = null;
                    Expression eh = interpretStatement(ca.handler, &istatex);
                    if (istatex.start)
                    {
                        // The goto target is outside the current scope.
                        break;
                    }
                    // The goto target was within the body.
                    if (CTFEExp.isCantExp(eh))
                    {
                        e = eh;
                        break;
                    }
                    *istate = istatex;
                    e = eh;
                }
                break;
            }
        }
        result = e;
    }

    void visitTryFinally(TryFinallyStatement s)
    {
        debug (LOG)
        {
            printf("%s TryFinallyStatement::interpret()\n", s.loc.toChars());
        }
        if (istate.start == s)
            istate.start = null;
        if (istate.start)
        {
            Expression e = null;
            e = interpretStatement(pue, s._body, istate);
            // Jump into/out from finalbody is disabled in semantic analysis.
            // and jump inside will be handled by the ScopeStatement == finalbody.
            result = e;
            return;
        }

        Expression ex = interpretStatement(s._body, istate);
        if (CTFEExp.isCantExp(ex))
        {
            result = ex;
            return;
        }
        while (CTFEExp.isGotoExp(ex))
        {
            // If the goto target is within the body, we must not interpret the finally statement,
            // because that will call destructors for objects within the scope, which we should not do.
            InterState istatex = *istate;
            istatex.start = istate.gotoTarget; // set starting statement
            istatex.gotoTarget = null;
            Expression bex = interpretStatement(s._body, &istatex);
            if (istatex.start)
            {
                // The goto target is outside the current scope.
                break;
            }
            // The goto target was within the body.
            if (CTFEExp.isCantExp(bex))
            {
                result = bex;
                return;
            }
            *istate = istatex;
            ex = bex;
        }

        Expression ey = interpretStatement(s.finalbody, istate);
        if (CTFEExp.isCantExp(ey))
        {
            result = ey;
            return;
        }
        if (ey && ey.isThrownExceptionExp())
        {
            // Check for collided exceptions
            if (ex && ex.isThrownExceptionExp())
                ex = chainExceptions(ex.isThrownExceptionExp(), ey.isThrownExceptionExp());
            else
                ex = ey;
        }
        result = ex;
    }

    void visitThrow(ThrowStatement s)
    {
        debug (LOG)
        {
            printf("%s ThrowStatement::interpret()\n", s.loc.toChars());
        }
        if (istate.start)
        {
            if (istate.start != s)
                return;
            istate.start = null;
        }

        interpretThrow(result, s.exp, s.loc, istate);
    }

    void visitScopeGuard(ScopeGuardStatement s)
    {
        assert(0);
    }

    void visitWith(WithStatement s)
    {
        debug (LOG)
        {
            printf("%s WithStatement::interpret()\n", s.loc.toChars());
        }
        if (istate.start == s)
            istate.start = null;
        if (istate.start)
        {
            result = s._body ? interpretStatement(s._body, istate) : null;
            return;
        }

        // If it is with(Enum) {...}, just execute the body.
        if (s.exp.op == EXP.scope_ || s.exp.op == EXP.type)
        {
            result = interpretStatement(pue, s._body, istate);
            return;
        }

        incUsageCtfe(istate, s.loc);

        Expression e = interpret(s.exp, istate);
        if (exceptionOrCant(e))
            return;

        if (s.wthis.type.ty == Tpointer && s.exp.type.ty != Tpointer)
        {
            e = ctfeEmplaceExp!AddrExp(s.loc, e, s.wthis.type);
        }
        ctfeGlobals.stack.push(s.wthis);
        setValue(s.wthis, e);
        e = interpretStatement(s._body, istate);
        while (CTFEExp.isGotoExp(e))
        {
            /* This is an optimization that relies on the locality of the jump target.
             * If the label is in the same WithStatement, the following scan
             * would find it quickly and can reduce jump cost.
             * Otherwise, the statement body may be unnnecessary scanned again
             * so it would make CTFE speed slower.
             */
            InterState istatex = *istate;
            istatex.start = istate.gotoTarget; // set starting statement
            istatex.gotoTarget = null;
            Expression ex = interpretStatement(s._body, &istatex);
            if (istatex.start)
            {
                // The goto target is outside the current scope.
                break;
            }
            // The goto target was within the body.
            if (CTFEExp.isCantExp(ex))
            {
                e = ex;
                break;
            }
            *istate = istatex;
            e = ex;
        }
        ctfeGlobals.stack.pop(s.wthis);
        result = e;
    }

    void visitAsm(AsmStatement s)
    {
        debug (LOG)
        {
            printf("%s AsmStatement::interpret()\n", s.loc.toChars());
        }
        if (istate.start)
        {
            if (istate.start != s)
                return;
            istate.start = null;
        }
        error(s.loc, "`asm` statements cannot be interpreted at compile time");
        result = CTFEExp.cantexp;
    }

    void visitInlineAsm(InlineAsmStatement s)
    {
        visitAsm(s);
    }

    void visitGccAsm(GccAsmStatement s)
    {
        visitAsm(s);
    }

    void visitImport(ImportStatement s)
    {
        debug (LOG)
        {
            printf("ImportStatement::interpret()\n");
        }
        if (istate.start)
        {
            if (istate.start != s)
                return;
            istate.start = null;
        }
    }

    if (!s)
        return null;

    mixin VisitStatement!void visit;
    visit.VisitStatement(s);
    return result;
}

///

private extern (C++) final class Interpreter : Visitor
{
    alias visit = Visitor.visit;
public:
    InterState* istate;
    CTFEGoal goal;
    Expression result;
    UnionExp* pue;              // storage for `result`

    extern (D) this(UnionExp* pue, InterState* istate, CTFEGoal goal) scope @safe
    {
        this.pue = pue;
        this.istate = istate;
        this.goal = goal;
    }

    // If e is EXP.throw_exception or EXP.cantExpression,
    // set it to 'result' and returns true.
    bool exceptionOrCant(Expression e)
    {
        if (exceptionOrCantInterpret(e))
        {
            // Make sure e is not pointing to a stack temporary
            result = (e.op == EXP.cantExpression) ? CTFEExp.cantexp : e;
            return true;
        }
        return false;
    }

    /******************************** Expression ***************************/

    override void visit(Expression e)
    {
        debug (LOG)
        {
            printf("%s Expression::interpret() '%s' %s\n", e.loc.toChars(), EXPtoString(e.op).ptr, e.toChars());
            printf("type = %s\n", e.type.toChars());
            showCtfeExpr(e);
        }
        error(e.loc, "cannot interpret `%s` at compile time", e.toChars());
        result = CTFEExp.cantexp;
    }

    override void visit(TypeExp e)
    {
        debug (LOG)
        {
            printf("%s TypeExp.interpret() %s\n", e.loc.toChars(), e.toChars());
        }
        result = e;
    }

    override void visit(ThisExp e)
    {
        debug (LOG)
        {
            printf("%s ThisExp::interpret() %s\n", e.loc.toChars(), e.toChars());
        }
        if (goal == CTFEGoal.LValue)
        {
            // We might end up here with istate being zero
            // https://issues.dlang.org/show_bug.cgi?id=16382
            if (istate && istate.fd.vthis)
            {
                result = ctfeEmplaceExp!VarExp(e.loc, istate.fd.vthis);
                if (istate.fd.hasDualContext())
                {
                    result = ctfeEmplaceExp!PtrExp(e.loc, result);
                    result.type = Type.tvoidptr.sarrayOf(2);
                    result = ctfeEmplaceExp!IndexExp(e.loc, result, IntegerExp.literal!0);
                }
                result.type = e.type;
            }
            else
                result = e;
            return;
        }

        result = ctfeGlobals.stack.getThis();
        if (result)
        {
            if (istate && istate.fd.hasDualContext())
            {
                assert(result.op == EXP.address);
                result = result.isAddrExp().e1;
                assert(result.op == EXP.arrayLiteral);
                result = (*result.isArrayLiteralExp().elements)[0];
                if (e.type.ty == Tstruct)
                {
                    result = result.isAddrExp().e1;
                }
                return;
            }
            assert(result.op == EXP.structLiteral || result.op == EXP.classReference || result.op == EXP.type);
            return;
        }
        error(e.loc, "value of `this` is not known at compile time");
        result = CTFEExp.cantexp;
    }

    override void visit(NullExp e)
    {
        result = e;
    }

    override void visit(IntegerExp e)
    {
        debug (LOG)
        {
            printf("%s IntegerExp::interpret() %s\n", e.loc.toChars(), e.toChars());
        }
        result = e;
    }

    override void visit(RealExp e)
    {
        debug (LOG)
        {
            printf("%s RealExp::interpret() %s\n", e.loc.toChars(), e.toChars());
        }
        result = e;
    }

    override void visit(ComplexExp e)
    {
        result = e;
    }

    override void visit(StringExp e)
    {
        debug (LOG)
        {
            printf("%s StringExp::interpret() %s\n", e.loc.toChars(), e.toChars());
        }
        if (e.ownedByCtfe >= OwnedBy.ctfe) // We've already interpreted the string
        {
            result = e;
            return;
        }

        if (e.type.ty != Tsarray ||
            (cast(TypeNext)e.type).next.mod & (MODFlags.const_ | MODFlags.immutable_))
        {
            // If it's immutable, we don't need to dup it. Attempts to modify
            // string literals are prevented in BinExp::interpretAssignCommon.
            result = e;
        }
        else
        {
            // https://issues.dlang.org/show_bug.cgi?id=20811
            // Create a copy of mutable string literals, so that any change in
            // value via an index or slice will not survive CTFE.
            *pue = copyLiteral(e);
            result = pue.exp();
        }
    }

    override void visit(FuncExp e)
    {
        debug (LOG)
        {
            printf("%s FuncExp::interpret() %s\n", e.loc.toChars(), e.toChars());
        }
        result = e;
    }

    override void visit(SymOffExp e)
    {
        debug (LOG)
        {
            printf("%s SymOffExp::interpret() %s\n", e.loc.toChars(), e.toChars());
        }
        if (e.var.isFuncDeclaration() && e.offset == 0)
        {
            result = e;
            return;
        }
        if (isTypeInfo_Class(e.type) && e.offset == 0)
        {
            result = e;
            return;
        }
        if (e.type.ty != Tpointer)
        {
            // Probably impossible
            error(e.loc, "cannot interpret `%s` at compile time", e.toChars());
            result = CTFEExp.cantexp;
            return;
        }
        Type pointee = (cast(TypePointer)e.type).next;
        if (e.var.isThreadlocal())
        {
            error(e.loc, "cannot take address of thread-local variable %s at compile time", e.var.toChars());
            result = CTFEExp.cantexp;
            return;
        }
        // Check for taking an address of a shared variable.
        // If the shared variable is an array, the offset might not be zero.
        Type fromType = null;
        if (e.var.type.isStaticOrDynamicArray())
        {
            fromType = (cast(TypeArray)e.var.type).next;
        }
        if (e.var.isDataseg() && ((e.offset == 0 && isSafePointerCast(e.var.type, pointee)) ||
                                  (fromType && isSafePointerCast(fromType, pointee)) ||
                                  (e.var.isCsymbol() && e.offset + pointee.size() <= e.var.type.size())))
        {
            result = e;
            return;
        }

        Expression val = getVarExp(e.loc, istate, e.var, goal);
        if (exceptionOrCant(val))
            return;
        if (val.type.isStaticOrDynamicArray())
        {
            // Check for unsupported type painting operations
            Type elemtype = (cast(TypeArray)val.type).next;
            const elemsize = elemtype.size();

            // It's OK to cast from fixed length to fixed length array, eg &int[n] to int[d]*.
            if (val.type.ty == Tsarray && pointee.ty == Tsarray && elemsize == pointee.nextOf().size())
            {
                size_t d = cast(size_t)(cast(TypeSArray)pointee).dim.toInteger();
                Expression elwr = ctfeEmplaceExp!IntegerExp(e.loc, e.offset / elemsize, Type.tsize_t);
                Expression eupr = ctfeEmplaceExp!IntegerExp(e.loc, e.offset / elemsize + d, Type.tsize_t);

                // Create a CTFE pointer &val[ofs..ofs+d]
                auto se = ctfeEmplaceExp!SliceExp(e.loc, val, elwr, eupr);
                se.type = pointee;
                emplaceExp!(AddrExp)(pue, e.loc, se, e.type);
                result = pue.exp();
                return;
            }

            if (!isSafePointerCast(elemtype, pointee))
            {
                // It's also OK to cast from &string to string*.
                if (e.offset == 0 && isSafePointerCast(e.var.type, pointee))
                {
                    // Create a CTFE pointer &var
                    auto ve = ctfeEmplaceExp!VarExp(e.loc, e.var);
                    ve.type = elemtype;
                    emplaceExp!(AddrExp)(pue, e.loc, ve, e.type);
                    result = pue.exp();
                    return;
                }
                error(e.loc, "reinterpreting cast from `%s` to `%s` is not supported in CTFE", val.type.toChars(), e.type.toChars());
                result = CTFEExp.cantexp;
                return;
            }

            const dinteger_t sz = pointee.size();
            dinteger_t indx = e.offset / sz;
            assert(sz * indx == e.offset);
            Expression aggregate = null;
            if (val.op == EXP.arrayLiteral || val.op == EXP.string_)
            {
                aggregate = val;
            }
            else if (auto se = val.isSliceExp())
            {
                aggregate = se.e1;
                UnionExp uelwr = void;
                Expression lwr = interpret(&uelwr, se.lwr, istate);
                indx += lwr.toInteger();
            }
            if (aggregate)
            {
                // Create a CTFE pointer &aggregate[ofs]
                auto ofs = ctfeEmplaceExp!IntegerExp(e.loc, indx, Type.tsize_t);
                auto ei = ctfeEmplaceExp!IndexExp(e.loc, aggregate, ofs);
                ei.type = elemtype;
                emplaceExp!(AddrExp)(pue, e.loc, ei, e.type);
                result = pue.exp();
                return;
            }
        }
        else if (e.offset == 0 && isSafePointerCast(e.var.type, pointee))
        {
            // Create a CTFE pointer &var
            auto ve = ctfeEmplaceExp!VarExp(e.loc, e.var);
            ve.type = e.var.type;
            emplaceExp!(AddrExp)(pue, e.loc, ve, e.type);
            result = pue.exp();
            return;
        }

        error(e.loc, "cannot convert `&%s` to `%s` at compile time", e.var.type.toChars(), e.type.toChars());
        result = CTFEExp.cantexp;
    }

    override void visit(AddrExp e)
    {
        debug (LOG)
        {
            printf("%s AddrExp::interpret() %s\n", e.loc.toChars(), e.toChars());
        }
        if (auto ve = e.e1.isVarExp())
        {
            Declaration decl = ve.var;

            // We cannot take the address of an imported symbol at compile time
            if (decl.isImportedSymbol())
            {
                error(e.loc, "cannot take address of imported symbol `%s` at compile time", decl.toChars());
                result = CTFEExp.cantexp;
                return;
            }

            if (decl.isDataseg())
            {
                // Normally this is already done by optimize()
                // Do it here in case optimize(WANTvalue) wasn't run before CTFE
                emplaceExp!(SymOffExp)(pue, e.loc, e.e1.isVarExp().var, 0);
                result = pue.exp();
                result.type = e.type;
                return;
            }
        }
        auto er = interpret(e.e1, istate, CTFEGoal.LValue);
        if (auto ve = er.isVarExp())
            if (istate && ve.var == istate.fd.vthis)
                er = interpret(er, istate);

        if (exceptionOrCant(er))
            return;

        // Return a simplified address expression
        emplaceExp!(AddrExp)(pue, e.loc, er, e.type);
        result = pue.exp();
    }

    override void visit(DelegateExp e)
    {
        debug (LOG)
        {
            printf("%s DelegateExp::interpret() %s\n", e.loc.toChars(), e.toChars());
        }
        // TODO: Really we should create a CTFE-only delegate expression
        // of a pointer and a funcptr.

        // If it is &nestedfunc, just return it
        // TODO: We should save the context pointer
        if (auto ve1 = e.e1.isVarExp())
            if (ve1.var == e.func)
            {
                result = e;
                return;
            }

        auto er = interpret(pue, e.e1, istate);
        if (exceptionOrCant(er))
            return;
        if (er == e.e1)
        {
            // If it has already been CTFE'd, just return it
            result = e;
        }
        else
        {
            er = (er == pue.exp()) ? pue.copy() : er;
            emplaceExp!(DelegateExp)(pue, e.loc, er, e.func, false);
            result = pue.exp();
            result.type = e.type;
        }
    }

    static Expression getVarExp(Loc loc, InterState* istate, Declaration d, CTFEGoal goal)
    {
        Expression e = CTFEExp.cantexp;
        if (VarDeclaration v = d.isVarDeclaration())
        {
            /* Magic variable __ctfe always returns true when interpreting
             */
            if (v.ident == Id.ctfe)
                return IntegerExp.createBool(true);

            if (!v.originalType && v.semanticRun < PASS.semanticdone) // semantic() not yet run
            {
                v.dsymbolSemantic(null);
                if (v.type.ty == Terror)
                    return CTFEExp.cantexp;
            }

            if ((v.isConst() || v.isImmutable() || v.storage_class & STC.manifest) && !hasValue(v) && v._init && !v.isCTFE())
            {
                if (v.inuse)
                {
                    error(loc, "circular initialization of %s `%s`", v.kind(), v.toPrettyChars());
                    return CTFEExp.cantexp;
                }
                if (v._scope)
                {
                    v.inuse++;
                    v._init = v._init.initializerSemantic(v._scope, v.type, INITinterpret); // might not be run on aggregate members
                    v.inuse--;
                }
                e = v._init.initializerToExpression(v.type);
                if (!e)
                    return CTFEExp.cantexp;
                assert(e.type);

                // There's a terrible hack in `dmd.dsymbolsem` that special case
                // a struct with all zeros to an `ExpInitializer(BlitExp(IntegerExp(0)))`
                // There's matching code for it in e2ir (toElem's visitAssignExp),
                // so we need the same hack here.
                // This does not trigger for global as they get a normal initializer.
                if (auto ts = e.type.isTypeStruct())
                    if (auto ae = e.isBlitExp())
                        if (ae.e2.op == EXP.int64)
                            e = ts.defaultInitLiteral(loc);

                if (e.op == EXP.construct || e.op == EXP.blit)
                {
                    AssignExp ae = cast(AssignExp)e;
                    e = ae.e2;
                }

                if (e.op == EXP.error)
                {
                    // FIXME: Ultimately all errors should be detected in prior semantic analysis stage.
                }
                else if (v.isDataseg() || (v.storage_class & STC.manifest))
                {
                    /* https://issues.dlang.org/show_bug.cgi?id=14304
                     * e is a value that is not yet owned by CTFE.
                     * Mark as "cached", and use it directly during interpretation.
                     */
                    e = scrubCacheValue(e);
                    ctfeGlobals.stack.saveGlobalConstant(v, e);
                }
                else
                {
                    v.inuse++;
                    e = interpret(e, istate);
                    v.inuse--;
                    if (CTFEExp.isCantExp(e) && !global.gag && !ctfeGlobals.stackTraceCallsToSuppress)
                        errorSupplemental(loc, "while evaluating %s.init", v.toChars());
                    if (exceptionOrCantInterpret(e))
                        return e;
                }
            }
            else if (v.isCTFE() && !hasValue(v))
            {
                if (v._init && v.type.size() != 0)
                {
                    if (v._init.isVoidInitializer())
                    {
                        // var should have been initialized when it was created
                        error(loc, "CTFE internal error: trying to access uninitialized var");
                        assert(0);
                    }
                    e = v._init.initializerToExpression();
                }
                else
                    // Zero-length arrays don't have an initializer
                    e = v.type.defaultInitLiteral(e.loc);

                e = interpret(e, istate);
            }
            else if (!(v.isDataseg() || v.storage_class & STC.manifest) && !v.isCTFE() && !istate)
            {
                error(loc, "variable `%s` cannot be read at compile time", v.toChars());
                return CTFEExp.cantexp;
            }
            else
            {
                e = hasValue(v) ? getValue(v) : null;
                if (!e)
                {
                    // Zero-length arrays don't have an initializer
                    if (v.type.size() == 0)
                        e = v.type.defaultInitLiteral(loc);
                    else if (!v.isCTFE() && v.isDataseg())
                    {
                        error(loc, "static variable `%s` cannot be read at compile time", v.toChars());
                        return CTFEExp.cantexp;
                    }
                    else
                    {
                        assert(!(v._init && v._init.isVoidInitializer()));
                        // CTFE initiated from inside a function
                        error(loc, "variable `%s` cannot be read at compile time", v.toChars());
                        return CTFEExp.cantexp;
                    }
                }
                if (auto vie = e.isVoidInitExp())
                {
                    error(loc, "cannot read uninitialized variable `%s` in ctfe", v.toPrettyChars());
                    errorSupplemental(vie.var.loc, "`%s` was uninitialized and used before set", vie.var.toChars());
                    return CTFEExp.cantexp;
                }
                if (goal != CTFEGoal.LValue && v.isReference())
                    e = interpret(e, istate, goal);
            }
            if (!e)
                e = CTFEExp.cantexp;
        }
        else if (SymbolDeclaration s = d.isSymbolDeclaration())
        {
            // exclude void[]-typed `__traits(initSymbol)`
            if (auto ta = s.type.toBasetype().isTypeDArray())
            {
                assert(ta.next.ty == Tvoid);
                error(loc, "cannot determine the address of the initializer symbol during CTFE");
                return CTFEExp.cantexp;
            }

            // Struct static initializers, for example
            e = s.dsym.type.defaultInitLiteral(loc);
            if (e.op == EXP.error)
                error(loc, "CTFE failed because of previous errors in `%s.init`", s.toChars());
            e = e.expressionSemantic(null);
            if (e.op == EXP.error)
                e = CTFEExp.cantexp;
            else // Convert NULL to CTFEExp
                e = interpret(e, istate, goal);
        }
        else
            error(loc, "cannot interpret declaration `%s` at compile time", d.toChars());
        return e;
    }

    override void visit(VarExp e)
    {
        debug (LOG)
        {
            printf("%s VarExp::interpret() `%s`, goal = %d\n", e.loc.toChars(), e.toChars(), goal);
        }
        if (e.var.isFuncDeclaration())
        {
            result = e;
            return;
        }

        if (goal == CTFEGoal.LValue)
        {
            if (auto v = e.var.isVarDeclaration())
            {
                if (!hasValue(v))
                {
                    // Compile-time known non-CTFE variable from an outer context
                    // e.g. global or from a ref argument
                    if (v.isConst() || v.isImmutable())
                    {
                        result = getVarExp(e.loc, istate, v, goal);
                        return;
                    }

                    if (!v.isCTFE() && v.isDataseg())
                        error(e.loc, "static variable `%s` cannot be read at compile time", v.toChars());
                    else // CTFE initiated from inside a function
                        error(e.loc, "variable `%s` cannot be read at compile time", v.toChars());
                    result = CTFEExp.cantexp;
                    return;
                }

                if (v.storage_class & (STC.out_ | STC.ref_))
                {
                    // Strip off the nest of ref variables
                    Expression ev = getValue(v);
                    if (ev.op == EXP.variable ||
                        ev.op == EXP.index ||
                        (ev.op == EXP.slice && ev.type.toBasetype().ty == Tsarray) ||
                        ev.op == EXP.dotVariable)
                    {
                        result = interpret(pue, ev, istate, goal);
                        return;
                    }
                }
            }
            result = e;
            return;
        }
        result = getVarExp(e.loc, istate, e.var, goal);
        if (exceptionOrCant(result))
            return;

        // Visit the default initializer for noreturn variables
        // (Custom initializers would abort the current function call and exit above)
        if (result.type.ty == Tnoreturn)
        {
            result.accept(this);
            return;
        }

        if ((e.var.storage_class & (STC.ref_ | STC.out_)) == 0 && e.type.baseElemOf().ty != Tstruct)
        {
            /* Ultimately, STC.ref_|STC.out_ check should be enough to see the
             * necessity of type repainting. But currently front-end paints
             * non-ref struct variables by the const type.
             *
             *  auto foo(ref const S cs);
             *  S s;
             *  foo(s); // VarExp('s') will have const(S)
             */
            // A VarExp may include an implicit cast. It must be done explicitly.
            result = paintTypeOntoLiteral(pue, e.type, result);
        }
    }

    override void visit(DeclarationExp e)
    {
        debug (LOG)
        {
            printf("%s DeclarationExp::interpret() %s\n", e.loc.toChars(), e.toChars());
        }
        Dsymbol s = e.declaration;
        while (s.isAttribDeclaration())
        {
            auto ad = cast(AttribDeclaration)s;
            assert(ad.decl && ad.decl.length == 1); // Currently, only one allowed when parsing
            s = (*ad.decl)[0];
        }
        if (VarDeclaration v = s.isVarDeclaration())
        {
            if (TupleDeclaration td = v.toAlias().isTupleDeclaration())
            {
                result = null;

                // Reserve stack space for all tuple members
                td.foreachVar((s)
                {
                    VarDeclaration v2 = s.isVarDeclaration();
                    assert(v2);
                    if (v2.isDataseg() && !v2.isCTFE())
                        return 0;

                    ctfeGlobals.stack.push(v2);
                    if (v2._init)
                    {
                        Expression einit;
                        if (ExpInitializer ie = v2._init.isExpInitializer())
                        {
                            einit = interpretRegion(ie.exp, istate, goal);
                            if (exceptionOrCant(einit))
                                return 1;
                        }
                        else if (v2._init.isVoidInitializer())
                        {
                            einit = voidInitLiteral(v2.type, v2).copy();
                        }
                        else
                        {
                            error(e.loc, "declaration `%s` is not yet implemented in CTFE", e.toChars());
                            result = CTFEExp.cantexp;
                            return 1;
                        }
                        setValue(v2, einit);
                    }
                    return 0;
                });
                return;
            }
            if (v.isStatic())
            {
                // Just ignore static variables which aren't read or written yet
                result = null;
                return;
            }
            if (!(v.isDataseg() || v.storage_class & STC.manifest) || v.isCTFE())
                ctfeGlobals.stack.push(v);
            if (v._init)
            {
                if (ExpInitializer ie = v._init.isExpInitializer())
                {
                    result = interpretRegion(ie.exp, istate, goal);
                    return;
                }
                else if (v._init.isVoidInitializer())
                {
                    result = voidInitLiteral(v.type, v).copy();
                    // There is no AssignExp for void initializers,
                    // so set it here.
                    setValue(v, result);
                    return;
                }
                else if (v._init.isArrayInitializer())
                {
                    result = v._init.initializerToExpression(v.type);
                    if (result !is null)
                        return;
                }
                error(e.loc, "declaration `%s` is not yet implemented in CTFE", e.toChars());
                result = CTFEExp.cantexp;
            }
            else if (v.type.size() == 0)
            {
                // Zero-length arrays don't need an initializer
                result = v.type.defaultInitLiteral(e.loc);
            }
            else
            {
                error(e.loc, "variable `%s` cannot be modified at compile time", v.toChars());
                result = CTFEExp.cantexp;
            }
            return;
        }
        if (s.isTemplateMixin() || s.isTupleDeclaration())
        {
            // These can be made to work, too lazy now
            error(e.loc, "declaration `%s` is not yet implemented in CTFE", e.toChars());
            result = CTFEExp.cantexp;
            return;
        }

        // Others should not contain executable code, so are trivial to evaluate
        result = null;
        debug (LOG)
        {
            printf("-DeclarationExp::interpret(%s): %p\n", e.toChars(), result);
        }
    }

    override void visit(TypeidExp e)
    {
        debug (LOG)
        {
            printf("%s TypeidExp::interpret() %s\n", e.loc.toChars(), e.toChars());
        }
        if (Type t = isType(e.obj))
        {
            result = e;
            return;
        }
        if (Expression ex = isExpression(e.obj))
        {
            result = interpret(pue, ex, istate);
            if (exceptionOrCant(ex))
                return;

            if (result.op == EXP.null_)
            {
                error(e.loc, "null pointer dereference evaluating typeid. `%s` is `null`", ex.toChars());
                result = CTFEExp.cantexp;
                return;
            }
            if (result.op != EXP.classReference)
            {
                error(e.loc, "CTFE internal error: determining classinfo");
                result = CTFEExp.cantexp;
                return;
            }

            ClassDeclaration cd = result.isClassReferenceExp().originalClass();
            assert(cd);

            emplaceExp!(TypeidExp)(pue, e.loc, cd.type);
            result = pue.exp();
            result.type = e.type;
            return;
        }
        visit(cast(Expression)e);
    }

    override void visit(TupleExp e)
    {
        debug (LOG)
        {
            printf("%s TupleExp::interpret() %s\n", e.loc.toChars(), e.toChars());
        }
        if (exceptionOrCant(interpretRegion(e.e0, istate, CTFEGoal.Nothing)))
            return;

        auto expsx = e.exps;
        foreach (i, exp; *expsx)
        {
            Expression ex = interpretRegion(exp, istate);
            if (exceptionOrCant(ex))
                return;

            // A tuple of assignments can contain void (Bug 5676).
            if (goal == CTFEGoal.Nothing)
                continue;
            if (ex.op == EXP.voidExpression)
            {
                error(e.loc, "CTFE internal error: void element `%s` in sequence", exp.toChars());
                assert(0);
            }

            /* If any changes, do Copy On Write
             */
            if (ex !is exp)
            {
                expsx = copyArrayOnWrite(expsx, e.exps);
                (*expsx)[i] = copyRegionExp(ex);
            }
        }

        if (expsx !is e.exps)
        {
            expandTuples(expsx);
            emplaceExp!(TupleExp)(pue, e.loc, expsx);
            result = pue.exp();
            result.type = new TypeTuple(expsx);
        }
        else
            result = e;
    }

    override void visit(ArrayLiteralExp e)
    {
        debug (LOG)
        {
            printf("%s ArrayLiteralExp::interpret() %s, %s\n", e.loc.toChars(), e.type.toChars(), e.toChars());
        }
        if (e.ownedByCtfe >= OwnedBy.ctfe) // We've already interpreted all the elements
        {
            result = e;
            return;
        }

        Type tb = e.type.toBasetype();
        Type tn = tb.nextOf().toBasetype();
        bool wantCopy = (tn.ty == Tsarray || tn.ty == Tstruct);

        auto basis = interpretRegion(e.basis, istate);
        if (exceptionOrCant(basis))
            return;

        auto expsx = e.elements;
        size_t dim = expsx ? expsx.length : 0;

        for (size_t i = 0; i < dim; i++)
        {
            Expression exp = (*expsx)[i];
            Expression ex;
            if (!exp)
            {
                ex = copyLiteral(basis).copy();
            }
            else
            {
                // segfault bug 6250
                assert(exp.op != EXP.index || exp.isIndexExp().e1 != e);

                ex = interpretRegion(exp, istate);
                if (exceptionOrCant(ex))
                    return;

                /* Each elements should have distinct CTFE memory.
                 *  int[1] z = 7;
                 *  int[1][] pieces = [z,z];    // here
                 */
                if (wantCopy)
                    ex = copyLiteral(ex).copy();
            }

            /* If any changes, do Copy On Write
             */
            if (ex !is exp)
            {
                expsx = copyArrayOnWrite(expsx, e.elements);
                (*expsx)[i] = ex;
            }
        }

        if (expsx !is e.elements)
        {
            // todo: all tuple expansions should go in semantic phase.
            expandTuples(expsx);
            if (expsx.length != dim)
            {
                error(e.loc, "CTFE internal error: invalid array literal");
                result = CTFEExp.cantexp;
                return;
            }
            emplaceExp!(ArrayLiteralExp)(pue, e.loc, e.type, basis, expsx);
            auto ale = pue.exp().isArrayLiteralExp();
            ale.ownedByCtfe = OwnedBy.ctfe;
            result = ale;
        }
        else if ((cast(TypeNext)e.type).next.mod & (MODFlags.const_ | MODFlags.immutable_))
        {
            // If it's immutable, we don't need to dup it
            result = e;
        }
        else
        {
            *pue = copyLiteral(e);
            result = pue.exp();
        }
    }

    override void visit(AssocArrayLiteralExp e)
    {
        debug (LOG)
        {
            printf("%s AssocArrayLiteralExp::interpret() %s\n", e.loc.toChars(), e.toChars());
        }
        if (e.ownedByCtfe >= OwnedBy.ctfe) // We've already interpreted all the elements
        {
            result = e;
            return;
        }

        auto keysx = e.keys;
        auto valuesx = e.values;
        foreach (i, ekey; *keysx)
        {
            auto evalue = (*valuesx)[i];

            auto ek = interpretRegion(ekey, istate);
            if (exceptionOrCant(ek))
                return;
            auto ev = interpretRegion(evalue, istate);
            if (exceptionOrCant(ev))
                return;

            /* If any changes, do Copy On Write
             */
            if (ek !is ekey ||
                ev !is evalue)
            {
                keysx = copyArrayOnWrite(keysx, e.keys);
                valuesx = copyArrayOnWrite(valuesx, e.values);
                (*keysx)[i] = ek;
                (*valuesx)[i] = ev;
            }
        }
        if (keysx !is e.keys)
            expandTuples(keysx);
        if (valuesx !is e.values)
            expandTuples(valuesx);
        if (keysx.length != valuesx.length)
        {
            error(e.loc, "CTFE internal error: invalid AA");
            result = CTFEExp.cantexp;
            return;
        }

        /* Remove duplicate keys
         */
        for (size_t i = 1; i < keysx.length; i++)
        {
            auto ekey = (*keysx)[i - 1];
            for (size_t j = i; j < keysx.length; j++)
            {
                auto ekey2 = (*keysx)[j];
                if (!ctfeEqual(e.loc, EXP.equal, ekey, ekey2))
                    continue;

                // Remove ekey
                keysx = copyArrayOnWrite(keysx, e.keys);
                valuesx = copyArrayOnWrite(valuesx, e.values);
                keysx.remove(i - 1);
                valuesx.remove(i - 1);

                i -= 1; // redo the i'th iteration
                break;
            }
        }

        if (keysx !is e.keys ||
            valuesx !is e.values)
        {
            assert(keysx !is e.keys &&
                   valuesx !is e.values);
            auto aae = ctfeEmplaceExp!AssocArrayLiteralExp(e.loc, keysx, valuesx);
            aae.type = e.type;
            aae.ownedByCtfe = OwnedBy.ctfe;
            result = aae;
        }
        else
        {
            *pue = copyLiteral(e);
            result = pue.exp();
        }
    }

    override void visit(StructLiteralExp e)
    {
        debug (LOG)
        {
            printf("%s StructLiteralExp::interpret() %s ownedByCtfe = %d\n", e.loc.toChars(), e.toChars(), e.ownedByCtfe);
        }
        if (e.ownedByCtfe >= OwnedBy.ctfe)
        {
            result = e;
            return;
        }

        size_t dim = e.elements ? e.elements.length : 0;
        auto expsx = e.elements;

        if (dim != e.sd.fields.length)
        {
            // guaranteed by AggregateDeclaration.fill and TypeStruct.defaultInitLiteral
            const nvthis = e.sd.fields.length - e.sd.nonHiddenFields();
            assert(e.sd.fields.length - dim == nvthis);

            /* If a nested struct has no initialized hidden pointer,
             * set it to null to match the runtime behaviour.
             */
            foreach (const i; 0 .. nvthis)
            {
                auto ne = ctfeEmplaceExp!NullExp(e.loc);
                auto vthis = i == 0 ? e.sd.vthis : e.sd.vthis2;
                ne.type = vthis.type;

                expsx = copyArrayOnWrite(expsx, e.elements);
                expsx.push(ne);
                ++dim;
            }
        }
        assert(dim == e.sd.fields.length);

        foreach (i; 0 .. dim)
        {
            auto v = e.sd.fields[i];
            Expression exp = (*expsx)[i];
            Expression ex;
            if (!exp)
            {
                ex = voidInitLiteral(v.type, v).copy();
            }
            else
            {
                ex = interpretRegion(exp, istate);
                if (exceptionOrCant(ex))
                    return;
                if ((v.type.ty != ex.type.ty) && v.type.ty == Tsarray)
                {
                    // Block assignment from inside struct literals
                    auto tsa = cast(TypeSArray)v.type;
                    auto len = cast(size_t)tsa.dim.toInteger();
                    UnionExp ue = void;
                    ex = createBlockDuplicatedArrayLiteral(&ue, ex.loc, v.type, ex, len);
                    if (ex == ue.exp())
                        ex = ue.copy();
                }
            }

            /* If any changes, do Copy On Write
             */
            if (ex !is exp)
            {
                expsx = copyArrayOnWrite(expsx, e.elements);
                (*expsx)[i] = ex;
            }
        }

        if (expsx !is e.elements)
        {
            expandTuples(expsx);
            if (expsx.length != e.sd.fields.length)
            {
                error(e.loc, "CTFE internal error: invalid struct literal");
                result = CTFEExp.cantexp;
                return;
            }
            emplaceExp!(StructLiteralExp)(pue, e.loc, e.sd, expsx);
            auto sle = pue.exp().isStructLiteralExp();
            sle.type = e.type;
            sle.ownedByCtfe = OwnedBy.ctfe;
            sle.origin = e.origin;
            result = sle;
        }
        else
        {
            *pue = copyLiteral(e);
            result = pue.exp();
        }
    }

    // Create an array literal of type 'newtype' with dimensions given by
    // 'arguments'[argnum..$]
    static Expression recursivelyCreateArrayLiteral(UnionExp* pue, Loc loc, Type newtype, InterState* istate, Expressions* arguments, int argnum)
    {
        Expression lenExpr = interpret(pue, (*arguments)[argnum], istate);
        if (exceptionOrCantInterpret(lenExpr))
            return lenExpr;
        size_t len = cast(size_t)lenExpr.toInteger();
        Type elemType = (cast(TypeArray)newtype).next;
        if (elemType.ty == Tarray && argnum < arguments.length - 1)
        {
            Expression elem = recursivelyCreateArrayLiteral(pue, loc, elemType, istate, arguments, argnum + 1);
            if (exceptionOrCantInterpret(elem))
                return elem;

            auto elements = new Expressions(len);
            foreach (ref element; *elements)
                element = copyLiteral(elem).copy();
            emplaceExp!(ArrayLiteralExp)(pue, loc, newtype, elements);
            auto ae = pue.exp().isArrayLiteralExp();
            ae.ownedByCtfe = OwnedBy.ctfe;
            return ae;
        }
        assert(argnum == arguments.length - 1);
        if (elemType.ty.isSomeChar)
        {
            const ch = cast(dchar)elemType.defaultInitLiteral(loc).toInteger();
            const sz = cast(ubyte)elemType.size();
            return createBlockDuplicatedStringLiteral(pue, loc, newtype, ch, len, sz);
        }
        else
        {
            auto el = interpret(elemType.defaultInitLiteral(loc), istate);
            return createBlockDuplicatedArrayLiteral(pue, loc, newtype, el, len);
        }
    }

    override void visit(NewExp e)
    {
        debug (LOG)
        {
            printf("%s NewExp::interpret() %s\n", e.loc.toChars(), e.toChars());
        }

        if (e.placement)
        {
            error(e.placement.loc, "`new ( %s )` PlacementExpression cannot be evaluated at compile time", e.placement.toChars());
            result = CTFEExp.cantexp;
            return;
        }

        Expression epre = interpret(pue, e.argprefix, istate, CTFEGoal.Nothing);
        if (exceptionOrCant(epre))
            return;

        if (e.newtype.ty == Tarray && e.arguments)
        {
            result = recursivelyCreateArrayLiteral(pue, e.loc, e.newtype, istate, e.arguments, 0);
            return;
        }
        if (auto ts = e.newtype.toBasetype().isTypeStruct())
        {
            if (e.member)
            {
                Expression se = e.newtype.defaultInitLiteral(e.loc);
                se = interpret(se, istate);
                if (exceptionOrCant(se))
                    return;
                result = interpretFunction(pue, e.member, istate, e.arguments, se);

                // Repaint as same as CallExp::interpret() does.
                result.loc = e.loc;
            }
            else
            {
                StructDeclaration sd = ts.sym;
                auto exps = new Expressions();
                exps.reserve(sd.fields.length);
                if (e.arguments)
                {
                    exps.setDim(e.arguments.length);
                    foreach (i, ex; *e.arguments)
                    {
                        ex = interpretRegion(ex, istate);
                        if (exceptionOrCant(ex))
                            return;
                        (*exps)[i] = ex;
                    }
                }
                sd.fill(e.loc, *exps, false);

                auto se = ctfeEmplaceExp!StructLiteralExp(e.loc, sd, exps, e.newtype);
                se.origin = se;
                se.type = e.newtype;
                se.ownedByCtfe = OwnedBy.ctfe;
                result = interpret(pue, se, istate);
            }
            if (exceptionOrCant(result))
                return;
            Expression ev = (result == pue.exp()) ? pue.copy() : result;
            emplaceExp!(AddrExp)(pue, e.loc, ev, e.type);
            result = pue.exp();
            return;
        }
        if (auto tc = e.newtype.toBasetype().isTypeClass())
        {
            ClassDeclaration cd = tc.sym;
            size_t totalFieldCount = 0;
            for (ClassDeclaration c = cd; c; c = c.baseClass)
                totalFieldCount += c.fields.length;
            auto elems = new Expressions(totalFieldCount);
            size_t fieldsSoFar = totalFieldCount;
            for (ClassDeclaration c = cd; c; c = c.baseClass)
            {
                fieldsSoFar -= c.fields.length;
                foreach (i, v; c.fields)
                {
                    if (v.inuse)
                    {
                        error(e.loc, "circular reference to `%s`", v.toPrettyChars());
                        result = CTFEExp.cantexp;
                        return;
                    }
                    Expression m;
                    if (v._init)
                    {
                        if (v._init.isVoidInitializer())
                            m = voidInitLiteral(v.type, v).copy();
                        else
                            m = v.getConstInitializer(true);
                    }
                    else if (v.type.isTypeNoreturn())
                    {
                        // Noreturn field with default initializer
                        (*elems)[fieldsSoFar + i] = null;
                        continue;
                    }
                    else
                        m = v.type.defaultInitLiteral(e.loc);
                    if (exceptionOrCant(m))
                        return;
                    (*elems)[fieldsSoFar + i] = copyLiteral(m).copy();
                }
            }
            // Hack: we store a ClassDeclaration instead of a StructDeclaration.
            // We probably won't get away with this.
//            auto se = new StructLiteralExp(e.loc, cast(StructDeclaration)cd, elems, e.newtype);
            auto se = ctfeEmplaceExp!StructLiteralExp(e.loc, cast(StructDeclaration)cd, elems, e.newtype);
            se.origin = se;
            se.ownedByCtfe = OwnedBy.ctfe;
            Expression eref = ctfeEmplaceExp!ClassReferenceExp(e.loc, se, e.type);
            if (e.member)
            {
                // Call constructor
                if (!e.member.fbody)
                {
                    Expression ctorfail = evaluateIfBuiltin(pue, istate, e.loc, e.member, e.arguments, eref);
                    if (ctorfail)
                    {
                        if (exceptionOrCant(ctorfail))
                            return;
                        result = eref;
                        return;
                    }
                    auto m = e.member;
                    error(m.loc, "%s `%s` `%s` cannot be constructed at compile time, because the constructor has no available source code",
                        m.kind, m.toPrettyChars, e.newtype.toChars());
                    result = CTFEExp.cantexp;
                    return;
                }
                UnionExp ue = void;
                Expression ctorfail = interpretFunction(&ue, e.member, istate, e.arguments, eref);
                if (exceptionOrCant(ctorfail))
                    return;

                /* https://issues.dlang.org/show_bug.cgi?id=14465
                 * Repaint the loc, because a super() call
                 * in the constructor modifies the loc of ClassReferenceExp
                 * in CallExp::interpret().
                 */
                eref.loc = e.loc;
            }
            result = eref;
            return;
        }
        if (e.newtype.toBasetype().isScalar())
        {
            Expression newval;
            if (e.arguments && e.arguments.length)
                newval = (*e.arguments)[0];
            else
                newval = e.newtype.defaultInitLiteral(e.loc);
            newval = interpretRegion(newval, istate);
            if (exceptionOrCant(newval))
                return;

            // Create a CTFE pointer &[newval][0]
            auto elements = new Expressions(1);
            (*elements)[0] = newval;
            auto ae = ctfeEmplaceExp!ArrayLiteralExp(e.loc, e.newtype.arrayOf(), elements);
            ae.ownedByCtfe = OwnedBy.ctfe;

            auto ei = ctfeEmplaceExp!IndexExp(e.loc, ae, ctfeEmplaceExp!IntegerExp(Loc.initial, 0, Type.tsize_t));
            ei.type = e.newtype;
            emplaceExp!(AddrExp)(pue, e.loc, ei, e.type);
            result = pue.exp();
            return;
        }
        error(e.loc, "cannot interpret `%s` at compile time", e.toChars());
        result = CTFEExp.cantexp;
    }

    override void visit(UnaExp e)
    {
        debug (LOG)
        {
            printf("%s UnaExp::interpret() %s\n", e.loc.toChars(), e.toChars());
        }
        UnionExp ue = void;
        Expression e1 = interpret(&ue, e.e1, istate);
        if (exceptionOrCant(e1))
            return;
        switch (e.op)
        {
        case EXP.negate:
            *pue = Neg(e.type, e1);
            break;

        case EXP.tilde:
            *pue = Com(e.type, e1);
            break;

        case EXP.not:
            *pue = Not(e.type, e1);
            break;

        default:
            assert(0);
        }
        result = (*pue).exp();
    }

    override void visit(DotTypeExp e)
    {
        debug (LOG)
        {
            printf("%s DotTypeExp::interpret() %s\n", e.loc.toChars(), e.toChars());
        }
        UnionExp ue = void;
        Expression e1 = interpret(&ue, e.e1, istate);
        if (exceptionOrCant(e1))
            return;
        if (e1 == e.e1)
            result = e; // optimize: reuse this CTFE reference
        else
        {
            auto edt = e.copy().isDotTypeExp();
            edt.e1 = (e1 == ue.exp()) ? e1.copy() : e1; // don't return pointer to ue
            result = edt;
        }
    }

    private alias fp_t = extern (D) UnionExp function(Loc loc, Type, Expression, Expression);
    private alias fp2_t = extern (D) bool function(Loc loc, EXP, Expression, Expression);

    extern (D) private void interpretCommon(BinExp e, fp_t fp)
    {
        debug (LOG)
        {
            printf("%s BinExp::interpretCommon() %s\n", e.loc.toChars(), e.toChars());
        }
        if (e.e1.type.ty == Tpointer && e.e2.type.ty == Tpointer && e.op == EXP.min)
        {
            UnionExp ue1 = void;
            Expression e1 = interpret(&ue1, e.e1, istate);
            if (exceptionOrCant(e1))
                return;
            UnionExp ue2 = void;
            Expression e2 = interpret(&ue2, e.e2, istate);
            if (exceptionOrCant(e2))
                return;
            result = pointerDifference(pue, e.loc, e.type, e1, e2);
            return;
        }
        if (e.e1.type.ty == Tpointer && e.e2.type.isIntegral())
        {
            UnionExp ue1 = void;
            Expression e1 = interpret(&ue1, e.e1, istate);
            if (exceptionOrCant(e1))
                return;
            UnionExp ue2 = void;
            Expression e2 = interpret(&ue2, e.e2, istate);
            if (exceptionOrCant(e2))
                return;
            result = pointerArithmetic(pue, e.loc, e.op, e.type, e1, e2);
            return;
        }
        if (e.e2.type.ty == Tpointer && e.e1.type.isIntegral() && e.op == EXP.add)
        {
            UnionExp ue1 = void;
            Expression e1 = interpret(&ue1, e.e1, istate);
            if (exceptionOrCant(e1))
                return;
            UnionExp ue2 = void;
            Expression e2 = interpret(&ue2, e.e2, istate);
            if (exceptionOrCant(e2))
                return;
            result = pointerArithmetic(pue, e.loc, e.op, e.type, e2, e1);
            return;
        }
        if (e.e1.type.ty == Tpointer || e.e2.type.ty == Tpointer)
        {
            error(e.loc, "pointer expression `%s` cannot be interpreted at compile time", e.toChars());
            result = CTFEExp.cantexp;
            return;
        }

        bool evalOperand(UnionExp* pue, Expression ex, out Expression er)
        {
            er = interpret(pue, ex, istate);
            if (exceptionOrCant(er))
                return false;
            return true;
        }

        UnionExp ue1 = void;
        Expression e1;
        if (!evalOperand(&ue1, e.e1, e1))
            return;

        UnionExp ue2 = void;
        Expression e2;
        if (!evalOperand(&ue2, e.e2, e2))
            return;

        if (e.op == EXP.rightShift || e.op == EXP.leftShift || e.op == EXP.unsignedRightShift)
        {
            const sinteger_t i2 = e2.toInteger();
            const uinteger_t sz = e1.type.size() * 8;
            if (i2 < 0 || i2 >= sz)
            {
                error(e.loc, "shift by %lld is outside the range 0..%llu", i2, cast(ulong)sz - 1);
                result = CTFEExp.cantexp;
                return;
            }
        }

        /******************************************
         * Perform the operation fp on operands e1 and e2.
         */
        UnionExp evaluate(Loc loc, Type type, Expression e1, Expression e2)
        {
            UnionExp ue = void;
            auto ae1 = e1.isArrayLiteralExp();
            auto ae2 = e2.isArrayLiteralExp();
            if (ae1 || ae2)
            {
                /* Cases:
                 * 1. T[] op T[]
                 * 2. T op T[]
                 * 3. T[] op T
                 */
                if (ae1 && e2.implicitConvTo(e1.type.toBasetype().nextOf())) // case 3
                    ae2 = null;
                else if (ae2 && e1.implicitConvTo(e2.type.toBasetype().nextOf())) // case 2
                    ae1 = null;
                // else case 1

                auto aex = ae1 ? ae1 : ae2;
                if (!aex.elements)
                {
                    emplaceExp!ArrayLiteralExp(&ue, loc, type, cast(Expressions*) null);
                    return ue;
                }
                const length = aex.elements.length;
                Expressions* elements = new Expressions(length);

                emplaceExp!ArrayLiteralExp(&ue, loc, type, elements);
                foreach (i; 0 .. length)
                {
                    Expression e1x = ae1 ? ae1[i] : e1;
                    Expression e2x = ae2 ? ae2[i] : e2;
                    UnionExp uex = evaluate(loc, e1x.type, e1x, e2x);
                    // This can be made more efficient by making use of ue.basis
                    (*elements)[i] = uex.copy();
                }
                return ue;
            }

            if (e1.isConst() != 1)
            {
                // The following should really be an assert()
                error(e1.loc, "CTFE internal error: non-constant value `%s`", e1.toChars());
                emplaceExp!CTFEExp(&ue, EXP.cantExpression);
                return ue;
            }
            if (e2.isConst() != 1)
            {
                error(e2.loc, "CTFE internal error: non-constant value `%s`", e2.toChars());
                emplaceExp!CTFEExp(&ue, EXP.cantExpression);
                return ue;
            }

            return (*fp)(loc, type, e1, e2);
        }

        *pue = evaluate(e.loc, e.type, e1, e2);
        result = (*pue).exp();
        if (CTFEExp.isCantExp(result))
            error(e.loc, "`%s` cannot be interpreted at compile time", e.toChars());
    }

    extern (D) private void interpretCompareCommon(BinExp e, fp2_t fp)
    {
        debug (LOG)
        {
            printf("%s BinExp::interpretCompareCommon() %s\n", e.loc.toChars(), e.toChars());
        }
        UnionExp ue1 = void;
        UnionExp ue2 = void;
        if (e.e1.type.ty == Tpointer && e.e2.type.ty == Tpointer)
        {
            Expression e1 = interpret(&ue1, e.e1, istate);
            if (exceptionOrCant(e1))
                return;
            Expression e2 = interpret(&ue2, e.e2, istate);
            if (exceptionOrCant(e2))
                return;
            //printf("e1 = %s %s, e2 = %s %s\n", e1.type.toChars(), e1.toChars(), e2.type.toChars(), e2.toChars());
            dinteger_t ofs1, ofs2;
            Expression agg1 = getAggregateFromPointer(e1, &ofs1);
            Expression agg2 = getAggregateFromPointer(e2, &ofs2);
            //printf("agg1 = %p %s, agg2 = %p %s\n", agg1, agg1.toChars(), agg2, agg2.toChars());
            const cmp = comparePointers(e.op, agg1, ofs1, agg2, ofs2);
            if (cmp == -1)
            {
                char dir = (e.op == EXP.greaterThan || e.op == EXP.greaterOrEqual) ? '<' : '>';
                error(e.loc, "the ordering of pointers to unrelated memory blocks is indeterminate in CTFE. To check if they point to the same memory block, use both `>` and `<` inside `&&` or `||`, eg `%s && %s %c= %s + 1`", e.toChars(), e.e1.toChars(), dir, e.e2.toChars());
                result = CTFEExp.cantexp;
                return;
            }
            if (e.type.equals(Type.tbool))
                result = IntegerExp.createBool(cmp != 0);
            else
            {
                emplaceExp!(IntegerExp)(pue, e.loc, cmp, e.type);
                result = (*pue).exp();
            }
            return;
        }
        Expression e1 = interpret(&ue1, e.e1, istate);
        if (exceptionOrCant(e1))
            return;
        if (!isCtfeComparable(e1))
        {
            error(e.loc, "cannot compare `%s` at compile time", e1.toChars());
            result = CTFEExp.cantexp;
            return;
        }
        Expression e2 = interpret(&ue2, e.e2, istate);
        if (exceptionOrCant(e2))
            return;
        if (!isCtfeComparable(e2))
        {
            error(e.loc, "cannot compare `%s` at compile time", e2.toChars());
            result = CTFEExp.cantexp;
            return;
        }
        const cmp = (*fp)(e.loc, e.op, e1, e2);
        if (e.type.equals(Type.tbool))
            result = IntegerExp.createBool(cmp);
        else
        {
            emplaceExp!(IntegerExp)(pue, e.loc, cmp, e.type);
            result = (*pue).exp();
        }
    }

    override void visit(BinExp e)
    {
        switch (e.op)
        {
        case EXP.add:
            interpretCommon(e, &Add);
            return;

        case EXP.min:
            interpretCommon(e, &Min);
            return;

        case EXP.mul:
            interpretCommon(e, &Mul);
            return;

        case EXP.div:
            interpretCommon(e, &Div);
            return;

        case EXP.mod:
            interpretCommon(e, &Mod);
            return;

        case EXP.leftShift:
            interpretCommon(e, &Shl);
            return;

        case EXP.rightShift:
            interpretCommon(e, &Shr);
            return;

        case EXP.unsignedRightShift:
            interpretCommon(e, &Ushr);
            return;

        case EXP.and:
            interpretCommon(e, &And);
            return;

        case EXP.or:
            interpretCommon(e, &Or);
            return;

        case EXP.xor:
            interpretCommon(e, &Xor);
            return;

        case EXP.pow:
            interpretCommon(e, &Pow);
            return;

        case EXP.equal:
        case EXP.notEqual:
            interpretCompareCommon(e, &ctfeEqual);
            return;

        case EXP.identity:
        case EXP.notIdentity:
            interpretCompareCommon(e, &ctfeIdentity);
            return;

        case EXP.lessThan:
        case EXP.lessOrEqual:
        case EXP.greaterThan:
        case EXP.greaterOrEqual:
            interpretCompareCommon(e, &ctfeCmp);
            return;

        default:
            printf("be = '%s' %s at [%s]\n", EXPtoString(e.op).ptr, e.toChars(), e.loc.toChars());
            assert(0);
        }
    }

    /* Helper functions for BinExp::interpretAssignCommon
     */
    // Returns the variable which is eventually modified, or NULL if an rvalue.
    // thisval is the current value of 'this'.
    static VarDeclaration findParentVar(Expression e) @safe
    {
        for (;;)
        {
            if (auto ve = e.isVarExp())
            {
                VarDeclaration v = ve.var.isVarDeclaration();
                assert(v);
                return v;
            }
            if (auto ie = e.isIndexExp())
                e = ie.e1;
            else if (auto dve = e.isDotVarExp())
                e = dve.e1;
            else if (auto dtie = e.isDotTemplateInstanceExp())
                e = dtie.e1;
            else if (auto se = e.isSliceExp())
                e = se.e1;
            else
                return null;
        }
    }

    extern (D) private void interpretAssignCommon(BinExp e, fp_t fp, int post = 0)
    {
        debug (LOG)
        {
            printf("%s BinExp::interpretAssignCommon() %s\n", e.loc.toChars(), e.toChars());
        }
        result = CTFEExp.cantexp;

        Expression e1 = e.e1;
        if (!istate)
        {
            error(e.loc, "value of `%s` is not known at compile time", e1.toChars());
            return;
        }

        ++ctfeGlobals.numAssignments;

        /* Before we begin, we need to know if this is a reference assignment
         * (dynamic array, AA, or class) or a value assignment.
         * Determining this for slice assignments are tricky: we need to know
         * if it is a block assignment (a[] = e) rather than a direct slice
         * assignment (a[] = b[]). Note that initializers of multi-dimensional
         * static arrays can have 2D block assignments (eg, int[7][7] x = 6;).
         * So we need to recurse to determine if it is a block assignment.
         */
        bool isBlockAssignment = false;
        if (e1.op == EXP.slice)
        {
            // a[] = e can have const e. So we compare the naked types.
            Type tdst = e1.type.toBasetype();
            Type tsrc = e.e2.type.toBasetype();
            while (tdst.isStaticOrDynamicArray())
            {
                tdst = (cast(TypeArray)tdst).next.toBasetype();
                if (tsrc.equivalent(tdst))
                {
                    isBlockAssignment = true;
                    break;
                }
            }
        }

        // ---------------------------------------
        //      Deal with reference assignment
        // ---------------------------------------
        // If it is a construction of a ref variable, it is a ref assignment
        if ((e.op == EXP.construct || e.op == EXP.blit) &&
            ((cast(AssignExp)e).memset == MemorySet.referenceInit))
        {
            assert(!fp);

            Expression newval = interpretRegion(e.e2, istate, CTFEGoal.LValue);
            if (exceptionOrCant(newval))
                return;

            VarDeclaration v = e1.isVarExp().var.isVarDeclaration();
            setValue(v, newval);

            // Get the value to return. Note that 'newval' is an Lvalue,
            // so if we need an Rvalue, we have to interpret again.
            if (goal == CTFEGoal.RValue)
                result = interpretRegion(newval, istate);
            else
                result = e1; // VarExp is a CTFE reference
            return;
        }

        if (fp)
        {
            while (e1.op == EXP.cast_)
            {
                CastExp ce = e1.isCastExp();
                e1 = ce.e1;
            }
        }

        // ---------------------------------------
        //      Interpret left hand side
        // ---------------------------------------
        AssocArrayLiteralExp existingAA = null;
        Expression lastIndex = null;
        Expression oldval = null;
        if (e1.op == EXP.index && e1.isIndexExp().e1.type.toBasetype().ty == Taarray)
        {
            // ---------------------------------------
            //      Deal with AA index assignment
            // ---------------------------------------
            /* This needs special treatment if the AA doesn't exist yet.
             * There are two special cases:
             * (1) If the AA is itself an index of another AA, we may need to create
             *     multiple nested AA literals before we can insert the new value.
             * (2) If the ultimate AA is null, no insertion happens at all. Instead,
             *     we create nested AA literals, and change it into a assignment.
             */
            IndexExp ie = e1.isIndexExp();
            int depth = 0; // how many nested AA indices are there?
            while (ie.e1.op == EXP.index && ie.e1.isIndexExp().e1.type.toBasetype().ty == Taarray)
            {
                assert(ie.modifiable);
                ie = ie.e1.isIndexExp();
                ++depth;
            }

            // Get the AA value to be modified.
            Expression aggregate = interpretRegion(ie.e1, istate);
            if (exceptionOrCant(aggregate))
                return;
            if ((existingAA = aggregate.isAssocArrayLiteralExp()) !is null)
            {
                // Normal case, ultimate parent AA already exists
                // We need to walk from the deepest index up, checking that an AA literal
                // already exists on each level.
                lastIndex = interpretRegion(e1.isIndexExp().e2, istate);
                lastIndex = resolveSlice(lastIndex); // only happens with AA assignment
                if (exceptionOrCant(lastIndex))
                    return;

                while (depth > 0)
                {
                    // Walk the syntax tree to find the indexExp at this depth
                    IndexExp xe = e1.isIndexExp();
                    foreach (d; 0 .. depth)
                        xe = xe.e1.isIndexExp();

                    Expression ekey = interpretRegion(xe.e2, istate);
                    if (exceptionOrCant(ekey))
                        return;
                    UnionExp ekeyTmp = void;
                    ekey = resolveSlice(ekey, &ekeyTmp); // only happens with AA assignment

                    // Look up this index in it up in the existing AA, to get the next level of AA.
                    AssocArrayLiteralExp newAA = cast(AssocArrayLiteralExp)findKeyInAA(e.loc, existingAA, ekey);
                    if (exceptionOrCant(newAA))
                        return;
                    if (!newAA)
                    {
                        // Doesn't exist yet, create an empty AA...
                        auto keysx = new Expressions();
                        auto valuesx = new Expressions();
                        newAA = ctfeEmplaceExp!AssocArrayLiteralExp(e.loc, keysx, valuesx);
                        newAA.type = xe.type;
                        newAA.ownedByCtfe = OwnedBy.ctfe;
                        //... and insert it into the existing AA.
                        existingAA.keys.push(ekey);
                        existingAA.values.push(newAA);
                    }
                    existingAA = newAA;
                    --depth;
                }

                if (fp)
                {
                    oldval = findKeyInAA(e.loc, existingAA, lastIndex);
                    if (!oldval)
                        oldval = copyLiteral(e.e1.type.defaultInitLiteral(e.loc)).copy();
                }
            }
            else
            {
                /* The AA is currently null. 'aggregate' is actually a reference to
                 * whatever contains it. It could be anything: var, dotvarexp, ...
                 * We rewrite the assignment from:
                 *     aa[i][j] op= newval;
                 * into:
                 *     aa = [i:[j:T.init]];
                 *     aa[j] op= newval;
                 */
                oldval = copyLiteral(e.e1.type.defaultInitLiteral(e.loc)).copy();

                Expression newaae = oldval;
                while (e1.op == EXP.index && e1.isIndexExp().e1.type.toBasetype().ty == Taarray)
                {
                    Expression ekey = interpretRegion(e1.isIndexExp().e2, istate);
                    if (exceptionOrCant(ekey))
                        return;
                    ekey = resolveSlice(ekey); // only happens with AA assignment

                    auto keysx = new Expressions();
                    auto valuesx = new Expressions();
                    keysx.push(ekey);
                    valuesx.push(newaae);

                    auto aae = ctfeEmplaceExp!AssocArrayLiteralExp(e.loc, keysx, valuesx);
                    aae.type = e1.isIndexExp().e1.type;
                    aae.ownedByCtfe = OwnedBy.ctfe;
                    if (!existingAA)
                    {
                        existingAA = aae;
                        lastIndex = ekey;
                    }
                    newaae = aae;
                    e1 = e1.isIndexExp().e1;
                }

                // We must set to aggregate with newaae
                e1 = interpretRegion(e1, istate, CTFEGoal.LValue);
                if (exceptionOrCant(e1))
                    return;
                e1 = assignToLvalue(e, e1, newaae);
                if (exceptionOrCant(e1))
                    return;
            }
            assert(existingAA && lastIndex);
            e1 = null; // stomp
        }
        else if (e1.op == EXP.arrayLength)
        {
            oldval = interpretRegion(e1, istate);
            if (exceptionOrCant(oldval))
                return;
        }
        else if (e.op == EXP.construct || e.op == EXP.blit)
        {
            // Unless we have a simple var assignment, we're
            // only modifying part of the variable. So we need to make sure
            // that the parent variable exists.
            VarDeclaration ultimateVar = findParentVar(e1);
            if (auto ve = e1.isVarExp())
            {
                VarDeclaration v = ve.var.isVarDeclaration();
                assert(v);
                if (v.storage_class & STC.out_)
                    goto L1;
            }
            else if (ultimateVar && !getValue(ultimateVar))
            {
                Expression ex = interpretRegion(ultimateVar.type.defaultInitLiteral(e.loc), istate);
                if (exceptionOrCant(ex))
                    return;
                setValue(ultimateVar, ex);
            }
            else
                goto L1;
        }
        else
        {
        L1:
            e1 = interpretRegion(e1, istate, CTFEGoal.LValue);
            if (exceptionOrCant(e1))
                return;

            if (e1.op == EXP.index && e1.isIndexExp().e1.type.toBasetype().ty == Taarray)
            {
                IndexExp ie = e1.isIndexExp();
                assert(ie.e1.op == EXP.assocArrayLiteral);
                existingAA = ie.e1.isAssocArrayLiteralExp();
                lastIndex = ie.e2;
            }
        }

        // ---------------------------------------
        //      Interpret right hand side
        // ---------------------------------------
        Expression newval = interpretRegion(e.e2, istate);
        if (exceptionOrCant(newval))
            return;
        if (e.op == EXP.blit && newval.op == EXP.int64)
        {
            Type tbn = e.type.baseElemOf();
            if (tbn.ty == Tstruct)
            {
                /* Look for special case of struct being initialized with 0.
                 */
                newval = e.type.defaultInitLiteral(e.loc);
                if (newval.op == EXP.error)
                {
                    result = CTFEExp.cantexp;
                    return;
                }
                newval = interpretRegion(newval, istate); // copy and set ownedByCtfe flag
                if (exceptionOrCant(newval))
                    return;
            }
        }

        // ----------------------------------------------------
        //  Deal with read-modify-write assignments.
        //  Set 'newval' to the final assignment value
        //  Also determine the return value (except for slice
        //  assignments, which are more complicated)
        // ----------------------------------------------------
        if (fp)
        {
            if (!oldval)
            {
                // Load the left hand side after interpreting the right hand side.
                oldval = interpretRegion(e1, istate);
                if (exceptionOrCant(oldval))
                    return;
            }

            if (e.e1.type.ty != Tpointer)
            {
                // ~= can create new values (see bug 6052)
                if (e.op == EXP.concatenateAssign || e.op == EXP.concatenateElemAssign || e.op == EXP.concatenateDcharAssign)
                {
                    // We need to dup it and repaint the type. For a dynamic array
                    // we can skip duplication, because it gets copied later anyway.
                    if (newval.type.ty != Tarray)
                    {
                        newval = copyLiteral(newval).copy();
                        newval.type = e.e2.type; // repaint type
                    }
                    else
                    {
                        newval = paintTypeOntoLiteral(e.e2.type, newval);
                        newval = resolveSlice(newval);
                    }
                }
                oldval = resolveSlice(oldval);

                newval = (*fp)(e.loc, e.type, oldval, newval).copy();
            }
            else if (e.e2.type.isIntegral() &&
                     (e.op == EXP.addAssign ||
                      e.op == EXP.minAssign ||
                      e.op == EXP.plusPlus ||
                      e.op == EXP.minusMinus))
            {
                newval = pointerArithmetic(pue, e.loc, e.op, e.type, oldval, newval).copy();
                if (newval == pue.exp())
                    newval = pue.copy();
            }
            else
            {
                error(e.loc, "pointer expression `%s` cannot be interpreted at compile time", e.toChars());
                result = CTFEExp.cantexp;
                return;
            }
            if (exceptionOrCant(newval))
            {
                if (CTFEExp.isCantExp(newval))
                    error(e.loc, "cannot interpret `%s` at compile time", e.toChars());
                return;
            }
        }

        if (existingAA)
        {
            if (existingAA.ownedByCtfe != OwnedBy.ctfe)
            {
                error(e.loc, "cannot modify read-only constant `%s`", existingAA.toChars());
                result = CTFEExp.cantexp;
                return;
            }

            //printf("\t+L%d existingAA = %s, lastIndex = %s, oldval = %s, newval = %s\n",
            //    __LINE__, existingAA.toChars(), lastIndex.toChars(), oldval ? oldval.toChars() : NULL, newval.toChars());
            assignAssocArrayElement(e.loc, existingAA, lastIndex, newval);

            // Determine the return value
            result = ctfeCast(pue, e.loc, e.type, e.type, fp && post ? oldval : newval);
            return;
        }
        if (e1.op == EXP.arrayLength)
        {
            /* Change the assignment from:
             *  arr.length = n;
             * into:
             *  arr = new_length_array; (result is n)
             */

            // Determine the return value
            result = ctfeCast(pue, e.loc, e.type, e.type, fp && post ? oldval : newval);
            if (exceptionOrCant(result))
                return;

            if (result == pue.exp())
                result = pue.copy();

            size_t oldlen = cast(size_t)oldval.toInteger();
            size_t newlen = cast(size_t)newval.toInteger();
            if (oldlen == newlen) // no change required -- we're done!
                return;

            // We have changed it into a reference assignment
            // Note that returnValue is still the new length.
            e1 = e1.isArrayLengthExp().e1;
            Type t = e1.type.toBasetype();
            if (t.ty != Tarray)
            {
                error(e.loc, "`%s` is not yet supported at compile time", e.toChars());
                result = CTFEExp.cantexp;
                return;
            }
            e1 = interpretRegion(e1, istate, CTFEGoal.LValue);
            if (exceptionOrCant(e1))
                return;

            if (oldlen != 0) // Get the old array literal.
                oldval = interpretRegion(e1, istate);
            UnionExp utmp = void;
            oldval = resolveSlice(oldval, &utmp);

            newval = changeArrayLiteralLength(pue, e.loc, cast(TypeArray)t, oldval, oldlen, newlen);
            if (newval == pue.exp())
                newval = pue.copy();

            e1 = assignToLvalue(e, e1, newval);
            if (exceptionOrCant(e1))
                return;

            return;
        }

        if (!isBlockAssignment)
        {
            newval = ctfeCast(pue, e.loc, e.type, e.type, newval);
            if (exceptionOrCant(newval))
                return;
            if (newval == pue.exp())
                newval = pue.copy();

            // Determine the return value
            if (goal == CTFEGoal.LValue) // https://issues.dlang.org/show_bug.cgi?id=14371
                result = e1;
            else
            {
                result = ctfeCast(pue, e.loc, e.type, e.type, fp && post ? oldval : newval);
                if (result == pue.exp())
                    result = pue.copy();
            }
            if (exceptionOrCant(result))
                return;
        }
        if (exceptionOrCant(newval))
            return;

        debug (LOGASSIGN)
        {
            printf("ASSIGN: %s=%s\n", e1.toChars(), newval.toChars());
            showCtfeExpr(newval);
        }

        /* Block assignment or element-wise assignment.
         */
        if (e1.op == EXP.slice ||
            e1.op == EXP.vector ||
            e1.op == EXP.arrayLiteral ||
            e1.op == EXP.string_ ||
            e1.op == EXP.null_ && e1.type.toBasetype().ty == Tarray)
        {
            // Note that slice assignments don't support things like ++, so
            // we don't need to remember 'returnValue'.
            result = interpretAssignToSlice(pue, e, e1, newval, isBlockAssignment);
            if (exceptionOrCant(result))
                return;
            if (auto se = e.e1.isSliceExp())
            {
                Expression e1x = interpretRegion(se.e1, istate, CTFEGoal.LValue);
                if (auto dve = e1x.isDotVarExp())
                {
                    auto ex = dve.e1;
                    auto sle = ex.op == EXP.structLiteral ? ex.isStructLiteralExp()
                             : ex.op == EXP.classReference ? ex.isClassReferenceExp().value
                             : null;
                    auto v = dve.var.isVarDeclaration();
                    if (!sle || !v)
                    {
                        error(e.loc, "CTFE internal error: dotvar slice assignment");
                        result = CTFEExp.cantexp;
                        return;
                    }
                    stompOverlappedFields(sle, v);
                }
            }
            return;
        }
        assert(result);

        /* Assignment to a CTFE reference.
         */
        if (Expression ex = assignToLvalue(e, e1, newval))
            result = ex;

        return;
    }

    /* Set all sibling fields which overlap with v to VoidExp.
     */
    private void stompOverlappedFields(StructLiteralExp sle, VarDeclaration v)
    {
        if (!v.overlapped)
            return;
        foreach (size_t i, v2; sle.sd.fields)
        {
            if (v is v2 || !v.isOverlappedWith(v2))
                continue;
            auto e = (*sle.elements)[i];
            if (e !is null && e.op != EXP.void_)
                (*sle.elements)[i] = voidInitLiteral(e.type, v).copy();
        }
    }

    private Expression assignToLvalue(BinExp e, Expression e1, Expression newval)
    {
        //printf("assignToLvalue() e: %s e1: %s newval: %s\n", e.toChars(), e1.toChars(), newval.toChars());
        VarDeclaration vd = null;
        Expression* payload = null; // dead-store to prevent spurious warning
        Expression oldval;

        if (auto ve = e1.isVarExp())
        {
            vd = ve.var.isVarDeclaration();
            oldval = getValue(vd);
        }
        else if (auto dve = e1.isDotVarExp())
        {
            /* Assignment to member variable of the form:
             *  e.v = newval
             */
            auto ex = dve.e1;
            auto sle = ex.op == EXP.structLiteral ? ex.isStructLiteralExp()
                     : ex.op == EXP.classReference ? ex.isClassReferenceExp().value
                     : null;
            auto v = e1.isDotVarExp().var.isVarDeclaration();
            if (!sle || !v)
            {
                error(e.loc, "CTFE internal error: dotvar assignment");
                return CTFEExp.cantexp;
            }
            if (sle.ownedByCtfe != OwnedBy.ctfe)
            {
                error(e.loc, "cannot modify read-only constant `%s`", sle.toChars());
                return CTFEExp.cantexp;
            }

            int fieldi = ex.op == EXP.structLiteral ? findFieldIndexByName(sle.sd, v)
                       : ex.isClassReferenceExp().findFieldIndexByName(v);
            if (fieldi == -1)
            {
                error(e.loc, "CTFE internal error: cannot find field `%s` in `%s`", v.toChars(), ex.toChars());
                return CTFEExp.cantexp;
            }
            assert(0 <= fieldi && fieldi < sle.elements.length);

            // If it's a union, set all other members of this union to void
            stompOverlappedFields(sle, v);

            payload = &(*sle.elements)[fieldi];
            oldval = *payload;
            if (auto ival = newval.isIntegerExp())
            {
                if (auto bf = v.isBitFieldDeclaration())
                {
                    sinteger_t value = ival.toInteger();
                    if (bf.type.isUnsigned())
                        value &= (1L << bf.fieldWidth) - 1; // zero extra bits
                    else
                    {   // sign extend extra bits
                        value = value << (64 - bf.fieldWidth);
                        value = value >> (64 - bf.fieldWidth);
                    }
                    ival.setInteger(value);
                }
            }
        }
        else if (auto ie = e1.isIndexExp())
        {
            assert(ie.e1.type.toBasetype().ty != Taarray);

            Expression aggregate;
            uinteger_t indexToModify;
            if (!resolveIndexing(ie, istate, &aggregate, &indexToModify, true))
            {
                return CTFEExp.cantexp;
            }
            size_t index = cast(size_t)indexToModify;

            if (auto existingSE = aggregate.isStringExp())
            {
                if (existingSE.ownedByCtfe != OwnedBy.ctfe)
                {
                    error(e.loc, "cannot modify read-only string literal `%s`", ie.e1.toChars());
                    return CTFEExp.cantexp;
                }
                existingSE.setCodeUnit(index, cast(dchar)newval.toInteger());
                return null;
            }
            if (aggregate.op != EXP.arrayLiteral)
            {
                error(e.loc, "index assignment `%s` is not yet supported in CTFE ", e.toChars());
                return CTFEExp.cantexp;
            }

            ArrayLiteralExp existingAE = aggregate.isArrayLiteralExp();
            if (existingAE.ownedByCtfe != OwnedBy.ctfe)
            {
                error(e.loc, "cannot modify read-only constant `%s`", existingAE.toChars());
                return CTFEExp.cantexp;
            }

            payload = &(*existingAE.elements)[index];
            oldval = *payload;
        }
        else
        {
            error(e.loc, "`%s` cannot be evaluated at compile time", e.toChars());
            return CTFEExp.cantexp;
        }

        Type t1b = e1.type.toBasetype();
        bool wantCopy = t1b.baseElemOf().ty == Tstruct;

        if (auto ve = newval.isVectorExp())
        {
            // Ensure ve is an array literal, and not a broadcast
            if (ve.e1.op == EXP.int64 || ve.e1.op == EXP.float64) // if broadcast
            {
                UnionExp ue = void;
                Expression ex = interpretVectorToArray(&ue, ve);
                ve.e1 = (ex == ue.exp()) ? ue.copy() : ex;
            }
        }

        if (newval.op == EXP.structLiteral && oldval)
        {
            assert(oldval.op == EXP.structLiteral || oldval.op == EXP.arrayLiteral || oldval.op == EXP.string_);
            newval = copyLiteral(newval).copy();
            assignInPlace(oldval, newval);
        }
        else if (wantCopy && (e.op == EXP.assign || e.op == EXP.loweredAssignExp))
        {
            // Currently postblit/destructor calls on static array are done
            // in the druntime internal functions so they don't appear in AST.
            // Therefore interpreter should handle them specially.

            assert(oldval);
            version (all) // todo: instead we can directly access to each elements of the slice
            {
                newval = resolveSlice(newval);
                if (CTFEExp.isCantExp(newval))
                {
                    error(e.loc, "CTFE internal error: assignment `%s`", e.toChars());
                    return CTFEExp.cantexp;
                }
            }
            assert(oldval.op == EXP.arrayLiteral);
            assert(newval.op == EXP.arrayLiteral);

            Expressions* oldelems = oldval.isArrayLiteralExp().elements;
            Expressions* newelems = newval.isArrayLiteralExp().elements;
            assert(oldelems.length == newelems.length);

            Type elemtype = oldval.type.nextOf();
            foreach (i, ref oldelem; *oldelems)
            {
                Expression newelem = paintTypeOntoLiteral(elemtype, (*newelems)[i]);
                // https://issues.dlang.org/show_bug.cgi?id=9245
                if (e.e2.isLvalue())
                {
                    if (Expression ex = evaluatePostblit(istate, newelem))
                        return ex;
                }
                // https://issues.dlang.org/show_bug.cgi?id=13661
                if (Expression ex = evaluateDtor(istate, oldelem))
                    return ex;
                oldelem = newelem;
            }
        }
        else
        {
            // e1 has its own payload, so we have to create a new literal.
            if (wantCopy)
                newval = copyLiteral(newval).copy();

            if (t1b.ty == Tsarray && e.op == EXP.construct && e.e2.isLvalue())
            {
                // https://issues.dlang.org/show_bug.cgi?id=9245
                if (Expression ex = evaluatePostblit(istate, newval))
                    return ex;
            }

            oldval = newval;
        }

        if (vd)
            setValue(vd, oldval);
        else
            *payload = oldval;

        // Blit assignment should return the newly created value.
        if (e.op == EXP.blit)
            return oldval;

        return null;
    }

    /*************
     * Deal with assignments of the form:
     *  dest[] = newval
     *  dest[low..upp] = newval
     * where newval has already been interpreted
     *
     * This could be a slice assignment or a block assignment, and
     * dest could be either an array literal, or a string.
     *
     * Returns EXP.cantExpression on failure. If there are no errors,
     * it returns aggregate[low..upp], except that as an optimisation,
     * if goal == CTFEGoal.Nothing, it will return NULL
     */
    private Expression interpretAssignToSlice(UnionExp* pue, BinExp e, Expression e1, Expression newval, bool isBlockAssignment)
    {
        //printf("interpretAssignToSlice(e: %s e1: %s newval: %s\n", e.toChars(), e1.toChars(), newval.toChars());

        dinteger_t lowerbound;
        dinteger_t upperbound;
        dinteger_t firstIndex;

        Expression aggregate;

        if (auto se = e1.isSliceExp())
        {
            // ------------------------------
            //   aggregate[] = newval
            //   aggregate[low..upp] = newval
            // ------------------------------
            aggregate = interpretRegion(se.e1, istate);
            lowerbound = se.lwr ? se.lwr.toInteger() : 0;
            upperbound = se.upr ? se.upr.toInteger() : resolveArrayLength(aggregate);

            // Slice of a slice --> change the bounds
            if (auto oldse = aggregate.isSliceExp())
            {
                aggregate = oldse.e1;
                firstIndex = lowerbound + oldse.lwr.toInteger();
            }
            else
                firstIndex = lowerbound;
        }
        else
        {
            if (auto ale = e1.isArrayLiteralExp())
            {
                lowerbound = 0;
                upperbound = ale.elements.length;
            }
            else if (auto se = e1.isStringExp())
            {
                lowerbound = 0;
                upperbound = se.len;
            }
            else if (e1.op == EXP.null_)
            {
                lowerbound = 0;
                upperbound = 0;
            }
            else if (VectorExp ve = e1.isVectorExp())
            {
                // ve is not handled but a proper error message is returned
                // this is to prevent https://issues.dlang.org/show_bug.cgi?id=20042
                lowerbound = 0;
                upperbound = ve.dim;
            }
            else
                assert(0);

            aggregate = e1;
            firstIndex = lowerbound;
        }
        if (upperbound == lowerbound)
            return newval;

        // For slice assignment, we check that the lengths match.
        if (!isBlockAssignment && e1.type.ty != Tpointer)
        {
            const srclen = resolveArrayLength(newval);
            if (srclen != (upperbound - lowerbound))
            {
                error(e.loc, "array length mismatch assigning `[0..%llu]` to `[%llu..%llu]`",
                    ulong(srclen), ulong(lowerbound), ulong(upperbound));
                return CTFEExp.cantexp;
            }
        }

        if (auto existingSE = aggregate.isStringExp())
        {
            if (existingSE.ownedByCtfe != OwnedBy.ctfe)
            {
                error(e.loc, "cannot modify read-only string literal `%s`", existingSE.toChars());
                return CTFEExp.cantexp;
            }

            if (auto se = newval.isSliceExp())
            {
                auto aggr2 = se.e1;
                const srclower = se.lwr.toInteger();
                const srcupper = se.upr.toInteger();

                if (aggregate == aggr2 &&
                    lowerbound < srcupper && srclower < upperbound)
                {
                    error(e.loc, "overlapping slice assignment `[%llu..%llu] = [%llu..%llu]`",
                        ulong(lowerbound), ulong(upperbound), ulong(srclower), ulong(srcupper));
                    return CTFEExp.cantexp;
                }
                version (all) // todo: instead we can directly access to each elements of the slice
                {
                    Expression orignewval = newval;
                    newval = resolveSlice(newval);
                    if (CTFEExp.isCantExp(newval))
                    {
                        error(e.loc, "CTFE internal error: slice `%s`", orignewval.toChars());
                        return CTFEExp.cantexp;
                    }
                }
                assert(newval.op != EXP.slice);
            }
            if (auto se = newval.isStringExp())
            {
                sliceAssignStringFromString(existingSE, se, cast(size_t)firstIndex);
                return newval;
            }
            if (auto ale = newval.isArrayLiteralExp())
            {
                /* Mixed slice: it was initialized as a string literal.
                 * Now a slice of it is being set with an array literal.
                 */
                sliceAssignStringFromArrayLiteral(existingSE, ale, cast(size_t)firstIndex);
                return newval;
            }

            // String literal block slice assign
            const value = cast(dchar)newval.toInteger();
            foreach (i; 0 .. upperbound - lowerbound)
            {
                existingSE.setCodeUnit(cast(size_t)(i + firstIndex), value);
            }
            if (goal == CTFEGoal.Nothing)
                return null; // avoid creating an unused literal
            auto retslice = ctfeEmplaceExp!SliceExp(e.loc, existingSE,
                        ctfeEmplaceExp!IntegerExp(e.loc, firstIndex, Type.tsize_t),
                        ctfeEmplaceExp!IntegerExp(e.loc, firstIndex + upperbound - lowerbound, Type.tsize_t));
            retslice.type = e.type;
            return interpret(pue, retslice, istate);
        }
        if (auto existingAE = aggregate.isArrayLiteralExp())
        {
            if (existingAE.ownedByCtfe != OwnedBy.ctfe)
            {
                error(e.loc, "cannot modify read-only constant `%s`", existingAE.toChars());
                return CTFEExp.cantexp;
            }

            if (newval.op == EXP.slice && !isBlockAssignment)
            {
                auto se = newval.isSliceExp();
                auto aggr2 = se.e1;
                const srclower = se.lwr.toInteger();
                const srcupper = se.upr.toInteger();
                const wantCopy = (newval.type.toBasetype().nextOf().baseElemOf().ty == Tstruct);

                //printf("oldval = %p %s[%d..%u]\nnewval = %p %s[%llu..%llu] wantCopy = %d\n",
                //    aggregate, aggregate.toChars(), lowerbound, upperbound,
                //    aggr2, aggr2.toChars(), srclower, srcupper, wantCopy);
                if (wantCopy)
                {
                    // Currently overlapping for struct array is allowed.
                    // The order of elements processing depends on the overlapping.
                    // https://issues.dlang.org/show_bug.cgi?id=14024
                    assert(aggr2.op == EXP.arrayLiteral);
                    Expressions* oldelems = existingAE.elements;
                    Expressions* newelems = aggr2.isArrayLiteralExp().elements;

                    Type elemtype = aggregate.type.nextOf();
                    bool needsPostblit = e.e2.isLvalue();

                    if (aggregate == aggr2 && srclower < lowerbound && lowerbound < srcupper)
                    {
                        // reverse order
                        for (auto i = upperbound - lowerbound; 0 < i--;)
                        {
                            Expression oldelem = (*oldelems)[cast(size_t)(i + firstIndex)];
                            Expression newelem = (*newelems)[cast(size_t)(i + srclower)];
                            newelem = copyLiteral(newelem).copy();
                            newelem.type = elemtype;
                            if (needsPostblit)
                            {
                                if (Expression x = evaluatePostblit(istate, newelem))
                                    return x;
                            }
                            if (Expression x = evaluateDtor(istate, oldelem))
                                return x;
                            (*oldelems)[cast(size_t)(lowerbound + i)] = newelem;
                        }
                    }
                    else
                    {
                        // normal order
                        for (auto i = 0; i < upperbound - lowerbound; i++)
                        {
                            Expression oldelem = (*oldelems)[cast(size_t)(i + firstIndex)];
                            Expression newelem = (*newelems)[cast(size_t)(i + srclower)];
                            newelem = copyLiteral(newelem).copy();
                            newelem.type = elemtype;
                            if (needsPostblit)
                            {
                                if (Expression x = evaluatePostblit(istate, newelem))
                                    return x;
                            }
                            if (Expression x = evaluateDtor(istate, oldelem))
                                return x;
                            (*oldelems)[cast(size_t)(lowerbound + i)] = newelem;
                        }
                    }

                    //assert(0);
                    return newval; // oldval?
                }
                if (aggregate == aggr2 &&
                    lowerbound < srcupper && srclower < upperbound)
                {
                    error(e.loc, "overlapping slice assignment `[%llu..%llu] = [%llu..%llu]`",
                        ulong(lowerbound), ulong(upperbound), ulong(srclower), ulong(srcupper));
                    return CTFEExp.cantexp;
                }
                version (all) // todo: instead we can directly access to each elements of the slice
                {
                    Expression orignewval = newval;
                    newval = resolveSlice(newval);
                    if (CTFEExp.isCantExp(newval))
                    {
                        error(e.loc, "CTFE internal error: slice `%s`", orignewval.toChars());
                        return CTFEExp.cantexp;
                    }
                }
                // no overlapping
                //length?
                assert(newval.op != EXP.slice);
            }
            if (newval.op == EXP.string_ && !isBlockAssignment)
            {
                /* Mixed slice: it was initialized as an array literal of chars/integers.
                 * Now a slice of it is being set with a string.
                 */
                sliceAssignArrayLiteralFromString(existingAE, newval.isStringExp(), cast(size_t)firstIndex);
                return newval;
            }
            if (newval.op == EXP.arrayLiteral && !isBlockAssignment)
            {
                Expressions* oldelems = existingAE.elements;
                Expressions* newelems = newval.isArrayLiteralExp().elements;
                Type elemtype = existingAE.type.nextOf();
                bool needsPostblit = e.op != EXP.blit && e.e2.isLvalue();
                foreach (j, newelem; *newelems)
                {
                    newelem = paintTypeOntoLiteral(elemtype, newelem);
                    if (needsPostblit)
                    {
                        Expression x = evaluatePostblit(istate, newelem);
                        if (exceptionOrCantInterpret(x))
                            return x;
                    }
                    (*oldelems)[cast(size_t)(j + firstIndex)] = newelem;
                }
                return newval;
            }

            /* Block assignment, initialization of static arrays
             *   x[] = newval
             *  x may be a multidimensional static array. (Note that this
             *  only happens with array literals, never with strings).
             */
            struct RecursiveBlock
            {
                InterState* istate;
                Expression newval;
                bool refCopy;
                bool needsPostblit;
                bool needsDtor;

                Expression assignTo(ArrayLiteralExp ae)
                {
                    return assignTo(ae, 0, ae.elements.length);
                }

                Expression assignTo(ArrayLiteralExp ae, size_t lwr, size_t upr)
                {
                    Expressions* w = ae.elements;
                    assert(ae.type.isStaticOrDynamicArray() || ae.type.ty == Tpointer);
                    bool directblk = (cast(TypeNext)ae.type).next.equivalent(newval.type);
                    for (size_t k = lwr; k < upr; k++)
                    {
                        if (!directblk && (*w)[k].op == EXP.arrayLiteral)
                        {
                            // Multidimensional array block assign
                            if (Expression ex = assignTo((*w)[k].isArrayLiteralExp()))
                                return ex;
                        }
                        else if (refCopy)
                        {
                            (*w)[k] = newval;
                        }
                        else if (!needsPostblit && !needsDtor)
                        {
                            assignInPlace((*w)[k], newval);
                        }
                        else
                        {
                            Expression oldelem = (*w)[k];
                            Expression tmpelem = needsDtor ? copyLiteral(oldelem).copy() : null;
                            assignInPlace(oldelem, newval);
                            if (needsPostblit)
                            {
                                if (Expression ex = evaluatePostblit(istate, oldelem))
                                    return ex;
                            }
                            if (needsDtor)
                            {
                                // https://issues.dlang.org/show_bug.cgi?id=14860
                                if (Expression ex = evaluateDtor(istate, tmpelem))
                                    return ex;
                            }
                        }
                    }
                    return null;
                }
            }

            Type tn = newval.type.toBasetype();
            bool wantRef = (tn.ty == Tarray || isAssocArray(tn) || tn.ty == Tclass);
            bool cow = newval.op != EXP.structLiteral && newval.op != EXP.arrayLiteral && newval.op != EXP.string_;
            Type tb = tn.baseElemOf();
            StructDeclaration sd = (tb.ty == Tstruct ? (cast(TypeStruct)tb).sym : null);

            RecursiveBlock rb;
            rb.istate = istate;
            rb.newval = newval;
            rb.refCopy = wantRef || cow;
            rb.needsPostblit = sd && sd.postblit && e.op != EXP.blit && e.e2.isLvalue();
            rb.needsDtor = sd && sd.dtor && (e.op == EXP.assign || e.op == EXP.loweredAssignExp);
            if (Expression ex = rb.assignTo(existingAE, cast(size_t)lowerbound, cast(size_t)upperbound))
                return ex;

            if (goal == CTFEGoal.Nothing)
                return null; // avoid creating an unused literal
            auto retslice = ctfeEmplaceExp!SliceExp(e.loc, existingAE,
                ctfeEmplaceExp!IntegerExp(e.loc, firstIndex, Type.tsize_t),
                ctfeEmplaceExp!IntegerExp(e.loc, firstIndex + upperbound - lowerbound, Type.tsize_t));
            retslice.type = e.type;
            return interpret(pue, retslice, istate);
        }

        error(e.loc, "slice operation `%s = %s` cannot be evaluated at compile time", e1.toChars(), newval.toChars());
        return CTFEExp.cantexp;
    }

    override void visit(AssignExp e)
    {
        interpretAssignCommon(e, null);
    }

    override void visit(BinAssignExp e)
    {
        switch (e.op)
        {
        case EXP.addAssign:
            interpretAssignCommon(e, &Add);
            return;

        case EXP.minAssign:
            interpretAssignCommon(e, &Min);
            return;

        case EXP.concatenateAssign:
        case EXP.concatenateElemAssign:
        case EXP.concatenateDcharAssign:
            interpretAssignCommon(e, &ctfeCat);
            return;

        case EXP.mulAssign:
            interpretAssignCommon(e, &Mul);
            return;

        case EXP.divAssign:
            interpretAssignCommon(e, &Div);
            return;

        case EXP.modAssign:
            interpretAssignCommon(e, &Mod);
            return;

        case EXP.leftShiftAssign:
            interpretAssignCommon(e, &Shl);
            return;

        case EXP.rightShiftAssign:
            interpretAssignCommon(e, &Shr);
            return;

        case EXP.unsignedRightShiftAssign:
            interpretAssignCommon(e, &Ushr);
            return;

        case EXP.andAssign:
            interpretAssignCommon(e, &And);
            return;

        case EXP.orAssign:
            interpretAssignCommon(e, &Or);
            return;

        case EXP.xorAssign:
            interpretAssignCommon(e, &Xor);
            return;

        case EXP.powAssign:
            interpretAssignCommon(e, &Pow);
            return;

        default:
            assert(0);
        }
    }

    override void visit(PostExp e)
    {
        debug (LOG)
        {
            printf("%s PostExp::interpret() %s\n", e.loc.toChars(), e.toChars());
        }
        if (e.op == EXP.plusPlus)
            interpretAssignCommon(e, &Add, 1);
        else
            interpretAssignCommon(e, &Min, 1);
        debug (LOG)
        {
            if (CTFEExp.isCantExp(result))
                printf("PostExp::interpret() CANT\n");
        }
    }

    /* Return 1 if e is a p1 > p2 or p1 >= p2 pointer comparison;
     *       -1 if e is a p1 < p2 or p1 <= p2 pointer comparison;
     *        0 otherwise
     */
    static int isPointerCmpExp(Expression e, Expression* p1, Expression* p2)
    {
        int ret = 1;
        while (e.op == EXP.not)
        {
            ret *= -1;
            e = e.isNotExp().e1;
        }
        switch (e.op)
        {
        case EXP.lessThan:
        case EXP.lessOrEqual:
            ret *= -1;
            goto case; /+ fall through +/
        case EXP.greaterThan:
        case EXP.greaterOrEqual:
            *p1 = e.isBinExp().e1;
            *p2 = e.isBinExp().e2;
            if (!(isPointer((*p1).type) && isPointer((*p2).type)))
                ret = 0;
            break;

        default:
            ret = 0;
            break;
        }
        return ret;
    }

    /** If this is a four pointer relation, evaluate it, else return NULL.
     *
     *  This is an expression of the form (p1 > q1 && p2 < q2) or (p1 < q1 || p2 > q2)
     *  where p1, p2 are expressions yielding pointers to memory block p,
     *  and q1, q2 are expressions yielding pointers to memory block q.
     *  This expression is valid even if p and q are independent memory
     *  blocks and are therefore not normally comparable; the && form returns true
     *  if [p1..p2] lies inside [q1..q2], and false otherwise; the || form returns
     *  true if [p1..p2] lies outside [q1..q2], and false otherwise.
     *
     *  Within the expression, any ordering of p1, p2, q1, q2 is permissible;
     *  the comparison operators can be any of >, <, <=, >=, provided that
     *  both directions (p > q and p < q) are checked. Additionally the
     *  relational sub-expressions can be negated, eg
     *  (!(q1 < p1) && p2 <= q2) is valid.
     */
    private void interpretFourPointerRelation(UnionExp* pue, BinExp e)
    {
        assert(e.op == EXP.andAnd || e.op == EXP.orOr);

        /*  It can only be an isInside expression, if both e1 and e2 are
         *  directional pointer comparisons.
         *  Note that this check can be made statically; it does not depends on
         *  any runtime values. This allows a JIT implementation to compile a
         *  special AndAndPossiblyInside, keeping the normal AndAnd case efficient.
         */

        // Save the pointer expressions and the comparison directions,
        // so we can use them later.
        Expression p1 = null;
        Expression p2 = null;
        Expression p3 = null;
        Expression p4 = null;
        int dir1 = isPointerCmpExp(e.e1, &p1, &p2);
        int dir2 = isPointerCmpExp(e.e2, &p3, &p4);
        if (dir1 == 0 || dir2 == 0)
        {
            result = null;
            return;
        }

        //printf("FourPointerRelation %s\n", toChars());

        UnionExp ue1 = void;
        UnionExp ue2 = void;
        UnionExp ue3 = void;
        UnionExp ue4 = void;

        // Evaluate the first two pointers
        p1 = interpret(&ue1, p1, istate);
        if (exceptionOrCant(p1))
            return;
        p2 = interpret(&ue2, p2, istate);
        if (exceptionOrCant(p2))
            return;
        dinteger_t ofs1, ofs2;
        Expression agg1 = getAggregateFromPointer(p1, &ofs1);
        Expression agg2 = getAggregateFromPointer(p2, &ofs2);

        if (!pointToSameMemoryBlock(agg1, agg2) && agg1.op != EXP.null_ && agg2.op != EXP.null_)
        {
            // Here it is either CANT_INTERPRET,
            // or an IsInside comparison returning false.
            p3 = interpret(&ue3, p3, istate);
            if (CTFEExp.isCantExp(p3))
                return;
            // Note that it is NOT legal for it to throw an exception!
            Expression except = null;
            if (exceptionOrCantInterpret(p3))
                except = p3;
            else
            {
                p4 = interpret(&ue4, p4, istate);
                if (CTFEExp.isCantExp(p4))
                {
                    result = p4;
                    return;
                }
                if (exceptionOrCantInterpret(p4))
                    except = p4;
            }
            if (except)
            {
                error(e.loc, "comparison `%s` of pointers to unrelated memory blocks remains indeterminate at compile time because exception `%s` was thrown while evaluating `%s`", e.e1.toChars(), except.toChars(), e.e2.toChars());
                result = CTFEExp.cantexp;
                return;
            }
            dinteger_t ofs3, ofs4;
            Expression agg3 = getAggregateFromPointer(p3, &ofs3);
            Expression agg4 = getAggregateFromPointer(p4, &ofs4);
            // The valid cases are:
            // p1 > p2 && p3 > p4  (same direction, also for < && <)
            // p1 > p2 && p3 < p4  (different direction, also < && >)
            // Changing any > into >= doesn't affect the result
            if ((dir1 == dir2 && pointToSameMemoryBlock(agg1, agg4) && pointToSameMemoryBlock(agg2, agg3)) ||
                (dir1 != dir2 && pointToSameMemoryBlock(agg1, agg3) && pointToSameMemoryBlock(agg2, agg4)))
            {
                // it's a legal two-sided comparison
                emplaceExp!(IntegerExp)(pue, e.loc, (e.op == EXP.andAnd) ? 0 : 1, e.type);
                result = pue.exp();
                return;
            }
            // It's an invalid four-pointer comparison. Either the second
            // comparison is in the same direction as the first, or else
            // more than two memory blocks are involved (either two independent
            // invalid comparisons are present, or else agg3 == agg4).
            error(e.loc, "comparison `%s` of pointers to unrelated memory blocks is indeterminate at compile time, even when combined with `%s`.", e.e1.toChars(), e.e2.toChars());
            result = CTFEExp.cantexp;
            return;
        }
        // The first pointer expression didn't need special treatment, so we
        // we need to interpret the entire expression exactly as a normal && or ||.
        // This is easy because we haven't evaluated e2 at all yet, and we already
        // know it will return a bool.
        // But we mustn't evaluate the pointer expressions in e1 again, in case
        // they have side-effects.
        bool nott = false;
        Expression ex = e.e1;
        while (1)
        {
            if (auto ne = ex.isNotExp())
            {
                nott = !nott;
                ex = ne.e1;
            }
            else
                break;
        }

        /** Negate relational operator, eg >= becomes <
         * Params:
         *      op = comparison operator to negate
         * Returns:
         *      negate operator
         */
        static EXP negateRelation(EXP op) pure
        {
            switch (op)
            {
                case EXP.greaterOrEqual:  op = EXP.lessThan;       break;
                case EXP.greaterThan:     op = EXP.lessOrEqual;    break;
                case EXP.lessOrEqual:     op = EXP.greaterThan;    break;
                case EXP.lessThan:        op = EXP.greaterOrEqual; break;
                default:                  assert(0);
            }
            return op;
        }

        const EXP cmpop = nott ? negateRelation(ex.op) : ex.op;
        const cmp = comparePointers(cmpop, agg1, ofs1, agg2, ofs2);
        // We already know this is a valid comparison.
        assert(cmp >= 0);
        if (e.op == EXP.andAnd && cmp == 1 || e.op == EXP.orOr && cmp == 0)
        {
            result = interpret(pue, e.e2, istate);
            return;
        }
        emplaceExp!(IntegerExp)(pue, e.loc, (e.op == EXP.andAnd) ? 0 : 1, e.type);
        result = pue.exp();
    }

    override void visit(LogicalExp e)
    {
        debug (LOG)
        {
            printf("%s LogicalExp::interpret() %s\n", e.loc.toChars(), e.toChars());
        }
        // Check for an insidePointer expression, evaluate it if so
        interpretFourPointerRelation(pue, e);
        if (result)
            return;

        UnionExp ue1 = void;
        result = interpret(&ue1, e.e1, istate);
        if (exceptionOrCant(result))
            return;

        bool res;
        const andand = e.op == EXP.andAnd;
        if (andand ? result.toBool().hasValue(false) : isTrueBool(result))
            res = !andand;
        else if (andand ? isTrueBool(result) : result.toBool().hasValue(false))
        {
            UnionExp ue2 = void;
            result = interpret(&ue2, e.e2, istate);
            if (exceptionOrCant(result))
                return;
            if (result.op == EXP.voidExpression)
            {
                assert(e.type.ty == Tvoid);
                result = null;
                return;
            }
            if (result.toBool().hasValue(false))
                res = false;
            else if (isTrueBool(result))
                res = true;
            else
            {
                error(e.loc, "`%s` does not evaluate to a `bool`", result.toChars());
                result = CTFEExp.cantexp;
                return;
            }
        }
        else
        {
            error(e.loc, "`%s` cannot be interpreted as a `bool`", result.toChars());
            result = CTFEExp.cantexp;
            return;
        }
        incUsageCtfe(istate, e.e2.loc);

        if (goal != CTFEGoal.Nothing)
        {
            if (e.type.equals(Type.tbool))
                result = IntegerExp.createBool(res);
            else
            {
                emplaceExp!(IntegerExp)(pue, e.loc, res, e.type);
                result = pue.exp();
            }
        }
    }


    // Print a stack trace, starting from callingExp which called fd.
    // To shorten the stack trace, try to detect recursion.
    private void showCtfeBackTrace(CallExp callingExp, FuncDeclaration fd)
    {
        if (ctfeGlobals.stackTraceCallsToSuppress > 0)
        {
            --ctfeGlobals.stackTraceCallsToSuppress;
            return;
        }
        errorSupplemental(callingExp.loc, "called from here: `%s`", callingExp.toChars());
        // Quit if it's not worth trying to compress the stack trace
        if (ctfeGlobals.callDepth < 6 || global.params.v.verbose)
            return;
        // Recursion happens if the current function already exists in the call stack.
        int numToSuppress = 0;
        int recurseCount = 0;
        int depthSoFar = 0;
        InterState* lastRecurse = istate;
        for (InterState* cur = istate; cur; cur = cur.caller)
        {
            if (cur.fd == fd)
            {
                ++recurseCount;
                numToSuppress = depthSoFar;
                lastRecurse = cur;
            }
            ++depthSoFar;
        }
        // We need at least three calls to the same function, to make compression worthwhile
        if (recurseCount < 2)
            return;
        // We found a useful recursion.  Print all the calls involved in the recursion
        errorSupplemental(fd.loc, "%d recursive calls to function `%s`", recurseCount, fd.toChars());
        for (InterState* cur = istate; cur.fd != fd; cur = cur.caller)
        {
            errorSupplemental(cur.fd.loc, "recursively called from function `%s`", cur.fd.toChars());
        }
        // We probably didn't enter the recursion in this function.
        // Go deeper to find the real beginning.
        InterState* cur = istate;
        while (lastRecurse.caller && cur.fd == lastRecurse.caller.fd)
        {
            cur = cur.caller;
            lastRecurse = lastRecurse.caller;
            ++numToSuppress;
        }
        ctfeGlobals.stackTraceCallsToSuppress = numToSuppress;
    }

    override void visit(CallExp e)
    {
        debug (LOG)
        {
            printf("%s CallExp::interpret() %s\n", e.loc.toChars(), e.toChars());
        }
        Expression pthis = null;
        FuncDeclaration fd = null;

        Expression ecall = interpretRegion(e.e1, istate);
        if (exceptionOrCant(ecall))
            return;

        if (auto dve = ecall.isDotVarExp())
        {
            // Calling a member function
            pthis = dve.e1;
            fd = dve.var.isFuncDeclaration();
            assert(fd);

            if (auto dte = pthis.isDotTypeExp())
                pthis = dte.e1;
        }
        else if (auto ve = ecall.isVarExp())
        {
            fd = ve.var.isFuncDeclaration();
            assert(fd);

            // If `_d_HookTraceImpl` is found, resolve the underlying hook and replace `e` and `fd` with it.
            removeHookTraceImpl(e, fd);

            if (fd.ident == Id.__ArrayPostblit || fd.ident == Id.__ArrayDtor)
            {
                assert(e.arguments.length == 1);
                Expression ea = (*e.arguments)[0];
                // printf("1 ea = %s %s\n", ea.type.toChars(), ea.toChars());
                if (auto se = ea.isSliceExp())
                    ea = se.e1;
                if (auto ce = ea.isCastExp())
                    ea = ce.e1;

                // printf("2 ea = %s, %s %s\n", ea.type.toChars(), EXPtoString(ea.op).ptr, ea.toChars());
                if (ea.op == EXP.variable || ea.op == EXP.symbolOffset)
                    result = getVarExp(e.loc, istate, (cast(SymbolExp)ea).var, CTFEGoal.RValue);
                else if (auto ae = ea.isAddrExp())
                    result = interpretRegion(ae.e1, istate);

                // https://issues.dlang.org/show_bug.cgi?id=18871
                // https://issues.dlang.org/show_bug.cgi?id=18819
                else if (auto ale = ea.isArrayLiteralExp())
                    result = interpretRegion(ale, istate);

                else
                    assert(0);
                if (CTFEExp.isCantExp(result))
                    return;

                if (fd.ident == Id.__ArrayPostblit)
                    result = evaluatePostblit(istate, result);
                else
                    result = evaluateDtor(istate, result);
                if (!result)
                    result = CTFEExp.voidexp;
                return;
            }
            else if (isArrayConstruction(fd.ident))
            {
                // In expressionsem.d, `T[x] ea = eb;` was lowered to:
                // `_d_array{,set}ctor(ea[], eb[]);`.
                // The following code will rewrite it back to `ea = eb` and
                // then interpret that expression.

                if (fd.ident == Id._d_arrayctor)
                    assert(e.arguments.length == 3);
                else
                    assert(e.arguments.length == 2);

                Expression ea = (*e.arguments)[0];
                if (ea.isCastExp)
                    ea = ea.isCastExp.e1;

                Expression eb = (*e.arguments)[1];
                if (eb.isCastExp() && fd.ident == Id._d_arrayctor)
                    eb = eb.isCastExp.e1;

                ConstructExp ce = new ConstructExp(e.loc, ea, eb);
                ce.type = ea.type;

                ce.type = ea.type;
                result = interpret(ce, istate);

                return;
            }
        }
        else if (auto soe = ecall.isSymOffExp())
        {
            fd = soe.var.isFuncDeclaration();
            assert(fd && soe.offset == 0);
        }
        else if (auto de = ecall.isDelegateExp())
        {
            // Calling a delegate
            fd = de.func;
            pthis = de.e1;

            // Special handling for: &nestedfunc --> DelegateExp(VarExp(nestedfunc), nestedfunc)
            if (auto ve = pthis.isVarExp())
                if (ve.var == fd)
                    pthis = null; // context is not necessary for CTFE
        }
        else if (auto fe = ecall.isFuncExp())
        {
            // Calling a delegate literal
            fd = fe.fd;
        }
        else
        {
            // delegate.funcptr()
            // others
            error(e.loc, "cannot call `%s` at compile time", e.toChars());
            result = CTFEExp.cantexp;
            return;
        }
        if (!fd)
        {
            error(e.loc, "CTFE internal error: cannot evaluate `%s` at compile time", e.toChars());
            result = CTFEExp.cantexp;
            return;
        }
        if (pthis)
        {
            // Member function call

            // Currently this is satisfied because closure is not yet supported.
            assert(!fd.isNested() || fd.needThis());

            if (pthis.op == EXP.typeid_)
            {
                error(pthis.loc, "static variable `%s` cannot be read at compile time", pthis.toChars());
                result = CTFEExp.cantexp;
                return;
            }
            assert(pthis);

            if (pthis.op == EXP.null_)
            {
                assert(pthis.type.toBasetype().ty == Tclass);
                error(e.loc, "function call through null class reference `%s`", pthis.toChars());
                result = CTFEExp.cantexp;
                return;
            }

            assert(pthis.op == EXP.structLiteral || pthis.op == EXP.classReference || pthis.op == EXP.type);

            if (fd.isVirtual() && !e.directcall)
            {
                // Make a virtual function call.
                // Get the function from the vtable of the original class
                ClassDeclaration cd = pthis.isClassReferenceExp().originalClass();

                // We can't just use the vtable index to look it up, because
                // vtables for interfaces don't get populated until the glue layer.
                fd = cd.findFunc(fd.ident, fd.type.isTypeFunction());
                assert(fd);
            }
        }

        if (fd && fd.semanticRun >= PASS.semantic3done && fd.hasSemantic3Errors())
        {
            error(e.loc, "CTFE failed because of previous errors in `%s`", fd.toChars());
            result = CTFEExp.cantexp;
            return;
        }

        // Check for built-in functions
        result = evaluateIfBuiltin(pue, istate, e.loc, fd, e.arguments, pthis);
        if (result)
            return;

        if (!fd.fbody)
        {
            error(e.loc, "`%s` cannot be interpreted at compile time, because it has no available source code", fd.toChars());
            result = CTFEExp.showcontext;
            return;
        }

        result = interpretFunction(pue, fd, istate, e.arguments, pthis);
        if (result.op == EXP.voidExpression)
            return;
        if (!exceptionOrCantInterpret(result))
        {
            if (goal != CTFEGoal.LValue) // Peel off CTFE reference if it's unnecessary
            {
                if (result == pue.exp())
                    result = pue.copy();
                result = interpret(pue, result, istate);
            }
        }
        if (!exceptionOrCantInterpret(result))
        {
            result = paintTypeOntoLiteral(pue, e.type, result);
            result.loc = e.loc;
        }
        else if (CTFEExp.isCantExp(result) && !global.gag)
            showCtfeBackTrace(e, fd); // Print a stack trace.
    }

    override void visit(CommaExp e)
    {
        /****************************************
         * Find the first non-comma expression.
         * Params:
         *      e = Expressions connected by commas
         * Returns:
         *      left-most non-comma expression
         */
        static inout(Expression) firstComma(inout Expression e)
        {
            Expression ex = cast()e;
            while (ex.op == EXP.comma)
                ex = (cast(CommaExp)ex).e1;
            return cast(inout)ex;

        }

        debug (LOG)
        {
            printf("%s CommaExp::interpret() %s\n", e.loc.toChars(), e.toChars());
        }

        bool isNewThrowableHook()
        {
            auto de = e.e1.isDeclarationExp();
            if (de is null)
                return false;

            auto vd = de.declaration.isVarDeclaration();
            if (vd is null)
                return false;

            auto ei = vd._init.isExpInitializer();
            if (ei is null)
                return false;

            auto ce = ei.exp.isConstructExp();
            if (ce is null)
                return false;

            return isRuntimeHook(ce.e2, Id._d_newThrowable) !is null;
        }

        if (auto ce = isRuntimeHook(e.e1, Id._d_arrayappendcTX))
        {
            // In expressionsem.d `arr ~= elem` was lowered to
            // `_d_arrayappendcTX(arr, elem), arr[arr.length - 1] = elem, elem;`.
            // The following code will rewrite it back to `arr ~= elem`
            // and then interpret that expression.
            assert(ce.arguments.length == 2);

            auto arr = (*ce.arguments)[0];
            auto elem = e.e2.isConstructExp().e2;
            assert(elem);

            auto cae = new CatAssignExp(e.loc, arr, elem);
            cae.type = arr.type;

            result = interpret(cae, istate);
            return;
        }
        else if (isNewThrowableHook())
        {
            // In expressionsem.d `throw new Exception(args)` was lowered to
            // `throw (tmp = _d_newThrowable!Exception(), tmp.ctor(args), tmp)`.
            // The following code will rewrite it back to `throw new Exception(args)`
            // and then interpret this expression instead.
            auto ce = e.e2.isCallExp();
            assert(ce);

            auto ne = new NewExp(e.loc, null, null, e.type, ce.arguments);
            ne.type = e.e1.type;

            result = interpret(ne, istate);
            return;
        }

        // If it creates a variable, and there's no context for
        // the variable to be created in, we need to create one now.
        InterState istateComma;
        if (!istate && firstComma(e.e1).op == EXP.declaration)
        {
            ctfeGlobals.stack.startFrame(null);
            istate = &istateComma;
        }

        void endTempStackFrame()
        {
            // If we created a temporary stack frame, end it now.
            if (istate == &istateComma)
                ctfeGlobals.stack.endFrame();
        }

        result = CTFEExp.cantexp;

        // If the comma returns a temporary variable, it needs to be an lvalue
        // (this is particularly important for struct constructors)
        if (e.e1.op == EXP.declaration &&
            e.e2.op == EXP.variable &&
            e.e1.isDeclarationExp().declaration == e.e2.isVarExp().var &&
            e.e2.isVarExp().var.storage_class & STC.ctfe)
        {
            VarExp ve = e.e2.isVarExp();
            VarDeclaration v = ve.var.isVarDeclaration();
            ctfeGlobals.stack.push(v);
            if (!v._init && !getValue(v))
            {
                setValue(v, copyLiteral(v.type.defaultInitLiteral(e.loc)).copy());
            }
            if (!getValue(v))
            {
                Expression newval = v._init.initializerToExpression();
                // Bug 4027. Copy constructors are a weird case where the
                // initializer is a void function (the variable is modified
                // through a reference parameter instead).
                newval = interpretRegion(newval, istate);
                if (exceptionOrCant(newval))
                    return endTempStackFrame();
                if (newval.op != EXP.voidExpression)
                {
                    // v isn't necessarily null.
                    setValueWithoutChecking(v, copyLiteral(newval).copy());
                }
            }
        }
        else
        {
            UnionExp ue = void;
            auto e1 = interpret(&ue, e.e1, istate, CTFEGoal.Nothing);
            if (exceptionOrCant(e1))
                return endTempStackFrame();
        }
        result = interpret(pue, e.e2, istate, goal);
        return endTempStackFrame();
    }

    override void visit(CondExp e)
    {
        debug (LOG)
        {
            printf("%s CondExp::interpret() %s\n", e.loc.toChars(), e.toChars());
        }
        UnionExp uecond = void;
        Expression econd;
        econd = interpret(&uecond, e.econd, istate);
        if (exceptionOrCant(econd))
            return;

        if (isPointer(e.econd.type))
        {
            if (econd.op != EXP.null_)
            {
                econd = IntegerExp.createBool(true);
            }
        }

        if (isTrueBool(econd))
        {
            result = interpret(pue, e.e1, istate, goal);
            incUsageCtfe(istate, e.e1.loc);
        }
        else if (econd.toBool().hasValue(false))
        {
            result = interpret(pue, e.e2, istate, goal);
            incUsageCtfe(istate, e.e2.loc);
        }
        else
        {
            error(e.loc, "`%s` does not evaluate to boolean result at compile time", e.econd.toChars());
            result = CTFEExp.cantexp;
        }
    }

    override void visit(ArrayLengthExp e)
    {
        debug (LOG)
        {
            printf("%s ArrayLengthExp::interpret() %s\n", e.loc.toChars(), e.toChars());
        }
        UnionExp ue1;
        Expression e1 = interpret(&ue1, e.e1, istate);
        assert(e1);
        if (exceptionOrCant(e1))
            return;
        if (e1.op != EXP.string_ && e1.op != EXP.arrayLiteral && e1.op != EXP.slice && e1.op != EXP.null_)
        {
            error(e.loc, "`%s` cannot be evaluated at compile time", e.toChars());
            result = CTFEExp.cantexp;
            return;
        }
        emplaceExp!(IntegerExp)(pue, e.loc, resolveArrayLength(e1), e.type);
        result = pue.exp();
    }

    /**
     * Interpret the vector expression as an array literal.
     * Params:
     *    pue = non-null pointer to temporary storage that can be used to store the return value
     *    e = Expression to interpret
     * Returns:
     *    resulting array literal or 'e' if unable to interpret
     */
    static Expression interpretVectorToArray(UnionExp* pue, VectorExp e)
    {
        if (auto ale = e.e1.isArrayLiteralExp())
            return ale;         // it's already an array literal
        if (e.e1.op == EXP.int64 || e.e1.op == EXP.float64)
        {
            // Convert literal __vector(int) -> __vector([array])
            auto elements = new Expressions(e.dim);
            foreach (ref element; *elements)
                element = copyLiteral(e.e1).copy();
            auto type = (e.type.ty == Tvector) ? e.type.isTypeVector().basetype : e.type.isTypeSArray();
            assert(type);
            emplaceExp!(ArrayLiteralExp)(pue, e.loc, type, elements);
            auto ale = pue.exp().isArrayLiteralExp();
            ale.ownedByCtfe = OwnedBy.ctfe;
            return ale;
        }
        return e;
    }

    override void visit(VectorExp e)
    {
        debug (LOG)
        {
            printf("%s VectorExp::interpret() %s\n", e.loc.toChars(), e.toChars());
        }
        if (e.ownedByCtfe >= OwnedBy.ctfe) // We've already interpreted all the elements
        {
            result = e;
            return;
        }
        Expression e1 = interpret(pue, e.e1, istate);
        assert(e1);
        if (exceptionOrCant(e1))
            return;
        if (e1.op != EXP.arrayLiteral && e1.op != EXP.int64 && e1.op != EXP.float64)
        {
            error(e.loc, "`%s` cannot be evaluated at compile time", e.toChars());
            result = CTFEExp.cantexp;
            return;
        }
        if (e1 == pue.exp())
            e1 = pue.copy();
        emplaceExp!(VectorExp)(pue, e.loc, e1, e.to);
        auto ve = pue.exp().isVectorExp();
        ve.type = e.type;
        ve.dim = e.dim;
        ve.ownedByCtfe = OwnedBy.ctfe;
        result = ve;
    }

    override void visit(VectorArrayExp e)
    {
        debug (LOG)
        {
            printf("%s VectorArrayExp::interpret() %s\n", e.loc.toChars(), e.toChars());
        }
        Expression e1 = interpret(pue, e.e1, istate);
        assert(e1);
        if (exceptionOrCant(e1))
            return;
        if (auto ve = e1.isVectorExp())
        {
            result = interpretVectorToArray(pue, ve);
            if (result.op != EXP.vector)
                return;
        }
        error(e.loc, "`%s` cannot be evaluated at compile time", e.toChars());
        result = CTFEExp.cantexp;
    }

    override void visit(DelegatePtrExp e)
    {
        debug (LOG)
        {
            printf("%s DelegatePtrExp::interpret() %s\n", e.loc.toChars(), e.toChars());
        }
        Expression e1 = interpret(pue, e.e1, istate);
        assert(e1);
        if (exceptionOrCant(e1))
            return;
        error(e.loc, "`%s` cannot be evaluated at compile time", e.toChars());
        result = CTFEExp.cantexp;
    }

    override void visit(DelegateFuncptrExp e)
    {
        debug (LOG)
        {
            printf("%s DelegateFuncptrExp::interpret() %s\n", e.loc.toChars(), e.toChars());
        }
        Expression e1 = interpret(pue, e.e1, istate);
        assert(e1);
        if (exceptionOrCant(e1))
            return;
        error(e.loc, "`%s` cannot be evaluated at compile time", e.toChars());
        result = CTFEExp.cantexp;
    }

    static bool resolveIndexing(IndexExp e, InterState* istate, Expression* pagg, uinteger_t* pidx, bool modify)
    {
        assert(e.e1.type.toBasetype().ty != Taarray);

        if (e.e1.type.toBasetype().ty == Tpointer)
        {
            // Indexing a pointer. Note that there is no $ in this case.
            Expression e1 = interpretRegion(e.e1, istate);
            if (exceptionOrCantInterpret(e1))
                return false;

            Expression e2 = interpretRegion(e.e2, istate);
            if (exceptionOrCantInterpret(e2))
                return false;
            sinteger_t indx = e2.toInteger();

            dinteger_t ofs;
            Expression agg = getAggregateFromPointer(e1, &ofs);

            if (agg.op == EXP.null_)
            {
                error(e.loc, "cannot index through null pointer `%s`", e.e1.toChars());
                return false;
            }
            if (agg.op == EXP.int64)
            {
                error(e.loc, "cannot index through invalid pointer `%s` of value `%s`", e.e1.toChars(), e1.toChars());
                return false;
            }
            // Pointer to a non-array variable
            if (agg.op == EXP.symbolOffset)
            {
                error(e.loc, "mutable variable `%s` cannot be %s at compile time, even through a pointer", cast(char*)(modify ? "modified" : "read"), agg.isSymOffExp().var.toChars());
                return false;
            }

            if (agg.op == EXP.arrayLiteral || agg.op == EXP.string_)
            {
                dinteger_t len = resolveArrayLength(agg);
                if (ofs + indx >= len)
                {
                    error(e.loc, "pointer index `[%lld]` exceeds allocated memory block `[0..%lld]`", ofs + indx, len);
                    return false;
                }
            }
            else
            {
                if (ofs + indx != 0)
                {
                    error(e.loc, "pointer index `[%lld]` lies outside memory block `[0..1]`", ofs + indx);
                    return false;
                }
            }
            *pagg = agg;
            *pidx = ofs + indx;
            return true;
        }

        Expression e1 = interpretRegion(e.e1, istate);
        if (exceptionOrCantInterpret(e1))
            return false;
        if (e1.op == EXP.null_)
        {
            error(e.loc, "cannot index null array `%s`", e.e1.toChars());
            return false;
        }
        if (auto ve = e1.isVectorExp())
        {
            UnionExp ue = void;
            e1 = interpretVectorToArray(&ue, ve);
            e1 = (e1 == ue.exp()) ? ue.copy() : e1;
        }

        // Set the $ variable, and find the array literal to modify
        dinteger_t len;
        if (e1.op == EXP.variable && e1.type.toBasetype().ty == Tsarray)
            len = e1.type.toBasetype().isTypeSArray().dim.toInteger();
        else
        {
            if (e1.op != EXP.arrayLiteral && e1.op != EXP.string_ && e1.op != EXP.slice && e1.op != EXP.vector)
            {
                error(e.loc, "cannot determine length of `%s` at compile time", e.e1.toChars());
                return false;
            }
            len = resolveArrayLength(e1);
        }

        if (e.lengthVar)
        {
            Expression dollarExp = ctfeEmplaceExp!IntegerExp(e.loc, len, Type.tsize_t);
            ctfeGlobals.stack.push(e.lengthVar);
            setValue(e.lengthVar, dollarExp);
        }
        Expression e2 = interpretRegion(e.e2, istate);
        if (e.lengthVar)
            ctfeGlobals.stack.pop(e.lengthVar); // $ is defined only inside []
        if (exceptionOrCantInterpret(e2))
            return false;
        if (e2.op != EXP.int64)
        {
            error(e.loc, "CTFE internal error: non-integral index `[%s]`", e.e2.toChars());
            return false;
        }

        if (auto se = e1.isSliceExp())
        {
            // Simplify index of slice: agg[lwr..upr][indx] --> agg[indx']
            uinteger_t index = e2.toInteger();
            uinteger_t ilwr = se.lwr.toInteger();
            uinteger_t iupr = se.upr.toInteger();

            if (index > iupr - ilwr)
            {
                error(e.loc, "index %llu exceeds array length %llu", index, iupr - ilwr);
                return false;
            }
            *pagg = e1.isSliceExp().e1;
            *pidx = index + ilwr;
        }
        else
        {
            *pagg = e1;
            *pidx = e2.toInteger();
            if (len <= *pidx)
            {
                error(e.loc, "array index %lld is out of bounds `[0..%lld]`", *pidx, len);
                return false;
            }
        }
        return true;
    }

    override void visit(IndexExp e)
    {
        debug (LOG)
        {
            printf("%s IndexExp::interpret() %s, goal = %d\n", e.loc.toChars(), e.toChars(), goal);
        }
        if (e.e1.type.toBasetype().ty == Tpointer)
        {
            Expression agg;
            uinteger_t indexToAccess;
            if (!resolveIndexing(e, istate, &agg, &indexToAccess, false))
            {
                result = CTFEExp.cantexp;
                return;
            }
            if (agg.op == EXP.arrayLiteral || agg.op == EXP.string_)
            {
                if (goal == CTFEGoal.LValue)
                {
                    // if we need a reference, IndexExp shouldn't be interpreting
                    // the expression to a value, it should stay as a reference
                    emplaceExp!(IndexExp)(pue, e.loc, agg, ctfeEmplaceExp!IntegerExp(e.e2.loc, indexToAccess, e.e2.type));
                    result = pue.exp();
                    result.type = e.type;
                    return;
                }
                result = ctfeIndex(pue, e.loc, e.type, agg, indexToAccess);
                return;
            }
            else
            {
                assert(indexToAccess == 0);
                result = interpretRegion(agg, istate, goal);
                if (exceptionOrCant(result))
                    return;
                result = paintTypeOntoLiteral(pue, e.type, result);
                return;
            }
        }

        if (e.e1.type.toBasetype().ty == Taarray)
        {
            Expression e1 = interpretRegion(e.e1, istate);
            if (exceptionOrCant(e1))
                return;
            if (e1.op == EXP.null_)
            {
                if (goal == CTFEGoal.LValue && e1.type.ty == Taarray && e.modifiable)
                {
                    assert(0); // does not reach here?
                }
                error(e.loc, "cannot index null array `%s`", e.e1.toChars());
                result = CTFEExp.cantexp;
                return;
            }
            Expression e2 = interpretRegion(e.e2, istate);
            if (exceptionOrCant(e2))
                return;

            if (goal == CTFEGoal.LValue)
            {
                // Pointer or reference of a scalar type
                if (e1 == e.e1 && e2 == e.e2)
                    result = e;
                else
                {
                    emplaceExp!(IndexExp)(pue, e.loc, e1, e2);
                    result = pue.exp();
                    result.type = e.type;
                }
                return;
            }

            assert(e1.op == EXP.assocArrayLiteral);
            UnionExp e2tmp = void;
            e2 = resolveSlice(e2, &e2tmp);
            result = findKeyInAA(e.loc, e1.isAssocArrayLiteralExp(), e2);
            if (!result)
            {
                error(e.loc, "key `%s` not found in associative array `%s`", e2.toChars(), e.e1.toChars());
                result = CTFEExp.cantexp;
            }
            return;
        }

        Expression agg;
        uinteger_t indexToAccess;
        if (!resolveIndexing(e, istate, &agg, &indexToAccess, false))
        {
            result = CTFEExp.cantexp;
            return;
        }

        if (goal == CTFEGoal.LValue)
        {
            Expression e2 = ctfeEmplaceExp!IntegerExp(e.e2.loc, indexToAccess, Type.tsize_t);
            emplaceExp!(IndexExp)(pue, e.loc, agg, e2);
            result = pue.exp();
            result.type = e.type;
            return;
        }

        result = ctfeIndex(pue, e.loc, e.type, agg, indexToAccess);
        if (exceptionOrCant(result))
            return;
        if (result.op == EXP.void_)
        {
            error(e.loc, "`%s` is used before initialized", e.toChars());
            errorSupplemental(result.loc, "originally uninitialized here");
            result = CTFEExp.cantexp;
            return;
        }
        if (result == pue.exp())
            result = result.copy();
    }

    override void visit(SliceExp e)
    {
        debug (LOG)
        {
            printf("%s SliceExp::interpret() %s\n", e.loc.toChars(), e.toChars());
        }
        if (e.e1.type.toBasetype().ty == Tpointer)
        {
            // Slicing a pointer. Note that there is no $ in this case.
            Expression e1 = interpretRegion(e.e1, istate);
            if (exceptionOrCant(e1))
                return;
            if (e1.op == EXP.int64)
            {
                error(e.loc, "cannot slice invalid pointer `%s` of value `%s`", e.e1.toChars(), e1.toChars());
                result = CTFEExp.cantexp;
                return;
            }

            /* Evaluate lower and upper bounds of slice
             */
            Expression lwr = interpretRegion(e.lwr, istate);
            if (exceptionOrCant(lwr))
                return;
            Expression upr = interpretRegion(e.upr, istate);
            if (exceptionOrCant(upr))
                return;
            uinteger_t ilwr = lwr.toInteger();
            uinteger_t iupr = upr.toInteger();

            dinteger_t ofs;
            Expression agg = getAggregateFromPointer(e1, &ofs);
            ilwr += ofs;
            iupr += ofs;
            if (agg.op == EXP.null_)
            {
                if (iupr == ilwr)
                {
                    result = ctfeEmplaceExp!NullExp(e.loc);
                    result.type = e.type;
                    return;
                }
                error(e.loc, "cannot slice null pointer `%s`", e.e1.toChars());
                result = CTFEExp.cantexp;
                return;
            }
            if (agg.op == EXP.symbolOffset)
            {
                error(e.loc, "slicing pointers to static variables is not supported in CTFE");
                result = CTFEExp.cantexp;
                return;
            }
            if (agg.op != EXP.arrayLiteral && agg.op != EXP.string_)
            {
                error(e.loc, "pointer `%s` cannot be sliced at compile time (it does not point to an array)", e.e1.toChars());
                result = CTFEExp.cantexp;
                return;
            }
            assert(agg.op == EXP.arrayLiteral || agg.op == EXP.string_);
            dinteger_t len = ArrayLength(Type.tsize_t, agg).exp().toInteger();
            //Type *pointee = ((TypePointer *)agg.type)->next;
            if (sliceBoundsCheck(0, len, ilwr, iupr))
            {
                error(e.loc, "pointer slice `[%lld..%lld]` exceeds allocated memory block `[0..%lld]`", ilwr, iupr, len);
                result = CTFEExp.cantexp;
                return;
            }
            if (ofs != 0)
            {
                lwr = ctfeEmplaceExp!IntegerExp(e.loc, ilwr, lwr.type);
                upr = ctfeEmplaceExp!IntegerExp(e.loc, iupr, upr.type);
            }
            emplaceExp!(SliceExp)(pue, e.loc, agg, lwr, upr);
            result = pue.exp();
            result.type = e.type;
            return;
        }

        CTFEGoal goal1 = CTFEGoal.RValue;
        if (goal == CTFEGoal.LValue)
        {
            if (e.e1.type.toBasetype().ty == Tsarray)
                if (auto ve = e.e1.isVarExp())
                    if (auto vd = ve.var.isVarDeclaration())
                        if (vd.storage_class & STC.ref_)
                            goal1 = CTFEGoal.LValue;
        }
        Expression e1 = interpret(e.e1, istate, goal1);
        if (exceptionOrCant(e1))
            return;

        if (!e.lwr)
        {
            result = paintTypeOntoLiteral(pue, e.type, e1);
            return;
        }
        if (auto ve = e1.isVectorExp())
        {
            e1 = interpretVectorToArray(pue, ve);
            e1 = (e1 == pue.exp()) ? pue.copy() : e1;
        }

        /* Set dollar to the length of the array
         */
        uinteger_t dollar;
        if ((e1.op == EXP.variable || e1.op == EXP.dotVariable) && e1.type.toBasetype().ty == Tsarray)
            dollar = e1.type.toBasetype().isTypeSArray().dim.toInteger();
        else
        {
            if (e1.op != EXP.arrayLiteral && e1.op != EXP.string_ && e1.op != EXP.null_ && e1.op != EXP.slice && e1.op != EXP.vector)
            {
                error(e.loc, "cannot determine length of `%s` at compile time", e1.toChars());
                result = CTFEExp.cantexp;
                return;
            }
            dollar = resolveArrayLength(e1);
        }

        /* Set the $ variable
         */
        if (e.lengthVar)
        {
            auto dollarExp = ctfeEmplaceExp!IntegerExp(e.loc, dollar, Type.tsize_t);
            ctfeGlobals.stack.push(e.lengthVar);
            setValue(e.lengthVar, dollarExp);
        }

        /* Evaluate lower and upper bounds of slice
         */
        Expression lwr = interpretRegion(e.lwr, istate);
        if (exceptionOrCant(lwr))
        {
            if (e.lengthVar)
                ctfeGlobals.stack.pop(e.lengthVar);
            return;
        }
        Expression upr = interpretRegion(e.upr, istate);
        if (exceptionOrCant(upr))
        {
            if (e.lengthVar)
                ctfeGlobals.stack.pop(e.lengthVar);
            return;
        }
        if (e.lengthVar)
            ctfeGlobals.stack.pop(e.lengthVar); // $ is defined only inside [L..U]

        uinteger_t ilwr = lwr.toInteger();
        uinteger_t iupr = upr.toInteger();
        if (e1.op == EXP.null_)
        {
            if (ilwr == 0 && iupr == 0)
            {
                result = e1;
                return;
            }
            error(e1.loc, "slice `[%llu..%llu]` is out of bounds", ilwr, iupr);
            result = CTFEExp.cantexp;
            return;
        }
        if (auto se = e1.isSliceExp())
        {
            // Simplify slice of slice:
            //  aggregate[lo1..up1][lwr..upr] ---> aggregate[lwr'..upr']
            uinteger_t lo1 = se.lwr.toInteger();
            uinteger_t up1 = se.upr.toInteger();
            if (sliceBoundsCheck(0, up1 - lo1, ilwr, iupr))
            {
                error(e.loc, "slice `[%llu..%llu]` exceeds array bounds `[0..%llu]`", ilwr, iupr, up1 - lo1);
                result = CTFEExp.cantexp;
                return;
            }
            ilwr += lo1;
            iupr += lo1;
            emplaceExp!(SliceExp)(pue, e.loc, se.e1,
                ctfeEmplaceExp!IntegerExp(e.loc, ilwr, lwr.type),
                ctfeEmplaceExp!IntegerExp(e.loc, iupr, upr.type));
            result = pue.exp();
            result.type = e.type;
            return;
        }
        if (e1.op == EXP.arrayLiteral || e1.op == EXP.string_)
        {
            if (sliceBoundsCheck(0, dollar, ilwr, iupr))
            {
                error(e.loc, "slice `[%lld..%lld]` exceeds array bounds `[0..%lld]`", ilwr, iupr, dollar);
                result = CTFEExp.cantexp;
                return;
            }
        }
        emplaceExp!(SliceExp)(pue, e.loc, e1, lwr, upr);
        result = pue.exp();
        result.type = e.type;
    }

    override void visit(InExp e)
    {
        debug (LOG)
        {
            printf("%s InExp::interpret() %s\n", e.loc.toChars(), e.toChars());
        }
        Expression e1 = interpretRegion(e.e1, istate);
        if (exceptionOrCant(e1))
            return;
        Expression e2 = interpretRegion(e.e2, istate);
        if (exceptionOrCant(e2))
            return;
        if (e2.op == EXP.null_)
        {
            emplaceExp!(NullExp)(pue, e.loc, e.type);
            result = pue.exp();
            return;
        }
        if (e2.op != EXP.assocArrayLiteral)
        {
            error(e.loc, "`%s` cannot be interpreted at compile time", e.toChars());
            result = CTFEExp.cantexp;
            return;
        }

        e1 = resolveSlice(e1);
        result = findKeyInAA(e.loc, e2.isAssocArrayLiteralExp(), e1);
        if (exceptionOrCant(result))
            return;
        if (!result)
        {
            emplaceExp!(NullExp)(pue, e.loc, e.type);
            result = pue.exp();
        }
        else
        {
            // Create a CTFE pointer &aa[index]
            result = ctfeEmplaceExp!IndexExp(e.loc, e2, e1);
            result.type = e.type.nextOf();
            emplaceExp!(AddrExp)(pue, e.loc, result, e.type);
            result = pue.exp();
        }
    }

    override void visit(CatExp e)
    {
        debug (LOG)
        {
            printf("%s CatExp::interpret() %s\n", e.loc.toChars(), e.toChars());
        }

        UnionExp ue1 = void;
        Expression e1 = interpret(&ue1, e.e1, istate);
        if (exceptionOrCant(e1))
            return;

        UnionExp ue2 = void;
        Expression e2 = interpret(&ue2, e.e2, istate);
        if (exceptionOrCant(e2))
            return;

        UnionExp e1tmp = void;
        e1 = resolveSlice(e1, &e1tmp);

        UnionExp e2tmp = void;
        e2 = resolveSlice(e2, &e2tmp);

        /* e1 and e2 can't go on the stack because of x~[y] and [x]~y will
         * result in [x,y] and then x or y is on the stack.
         * But if they are both strings, we can, because it isn't the x~[y] case.
         */
        if (!(e1.op == EXP.string_ && e2.op == EXP.string_))
        {
            if (e1 == ue1.exp())
                e1 = ue1.copy();
            if (e2 == ue2.exp())
                e2 = ue2.copy();
        }

        Expression prepareCatOperand(Expression exp)
        {
            /* Convert `elem ~ array` to `[elem] ~ array` if `elem` is itself an
             * array. This is needed because interpreting the `CatExp` calls
             * `Cat()`, which cannot handle concatenations between different
             * types, except for strings and chars.
             */
            auto tb = e.type.toBasetype();
            auto tbNext = tb.nextOf();
            auto expTb = exp.type.toBasetype();

            if (exp.type.implicitConvTo(tbNext) >= MATCH.convert &&
                tb.isStaticOrDynamicArray() && expTb.isStaticOrDynamicArray())
                return new ArrayLiteralExp(exp.loc, e.type, exp);
            return exp;
        }

        *pue = ctfeCat(e.loc, e.type, prepareCatOperand(e1), prepareCatOperand(e2));
        result = pue.exp();

        if (CTFEExp.isCantExp(result))
        {
            error(e.loc, "`%s` cannot be interpreted at compile time", e.toChars());
            return;
        }
        // We know we still own it, because we interpreted both e1 and e2
        if (auto ale = result.isArrayLiteralExp())
        {
            ale.ownedByCtfe = OwnedBy.ctfe;

            // https://issues.dlang.org/show_bug.cgi?id=14686
            foreach (elem; *ale.elements)
            {
                Expression ex = evaluatePostblit(istate, elem);
                if (exceptionOrCant(ex))
                    return;
            }
        }
        else if (auto se = result.isStringExp())
            se.ownedByCtfe = OwnedBy.ctfe;
    }

    override void visit(DeleteExp e)
    {
        debug (LOG)
        {
            printf("%s DeleteExp::interpret() %s\n", e.loc.toChars(), e.toChars());
        }
        result = interpretRegion(e.e1, istate);
        if (exceptionOrCant(result))
            return;

        if (result.op == EXP.null_)
        {
            result = CTFEExp.voidexp;
            return;
        }

        auto tb = e.e1.type.toBasetype();
        switch (tb.ty)
        {
        case Tclass:
            if (result.op != EXP.classReference)
            {
                error(e.loc, "`delete` on invalid class reference `%s`", result.toChars());
                result = CTFEExp.cantexp;
                return;
            }

            auto cre = result.isClassReferenceExp();
            auto cd = cre.originalClass();

            // Find dtor(s) in inheritance chain
            do
            {
                if (cd.dtor)
                {
                    result = interpretFunction(pue, cd.dtor, istate, null, cre);
                    if (exceptionOrCant(result))
                        return;

                    // Dtors of Non-extern(D) classes use implicit chaining (like structs)
                    import dmd.aggregate : ClassKind;
                    if (cd.classKind != ClassKind.d)
                        break;
                }

                // Emulate manual chaining as done in rt_finalize2
                cd = cd.baseClass;

            } while (cd); // Stop after Object

            break;

        default:
            assert(0);
        }
        result = CTFEExp.voidexp;
    }

    override void visit(CastExp e)
    {
        debug (LOG)
        {
            printf("%s CastExp::interpret() %s\n", e.loc.toChars(), e.toChars());
        }
        Expression e1 = interpretRegion(e.e1, istate, goal);
        if (exceptionOrCant(e1))
            return;
        // If the expression has been cast to void, do nothing.
        if (e.to.ty == Tvoid)
        {
            result = CTFEExp.voidexp;
            return;
        }
        if (e.to.ty == Tpointer && e1.op != EXP.null_)
        {
            Type pointee = (cast(TypePointer)e.type).next;
            // Implement special cases of normally-unsafe casts
            if (e1.op == EXP.int64)
            {
                // Happens with Windows HANDLEs, for example.
                result = paintTypeOntoLiteral(pue, e.to, e1);
                return;
            }

            bool castToSarrayPointer = false;
            bool castBackFromVoid = false;
            if (e1.type.isStaticOrDynamicArray() || e1.type.ty == Tpointer)
            {
                // Check for unsupported type painting operations
                // For slices, we need the type being sliced,
                // since it may have already been type painted
                Type elemtype = e1.type.nextOf();
                if (auto se = e1.isSliceExp())
                    elemtype = se.e1.type.nextOf();

                // Allow casts from X* to void *, and X** to void** for any X.
                // But don't allow cast from X* to void**.
                // So, we strip all matching * from source and target to find X.
                // Allow casts to X* from void* only if the 'void' was originally an X;
                // we check this later on.
                Type ultimatePointee = pointee;
                Type ultimateSrc = elemtype;
                while (ultimatePointee.ty == Tpointer && ultimateSrc.ty == Tpointer)
                {
                    ultimatePointee = ultimatePointee.nextOf();
                    ultimateSrc = ultimateSrc.nextOf();
                }
                if (ultimatePointee.ty == Tsarray && ultimatePointee.nextOf().equivalent(ultimateSrc))
                {
                    castToSarrayPointer = true;
                }
                else if (ultimatePointee.ty != Tvoid && ultimateSrc.ty != Tvoid && !isSafePointerCast(elemtype, pointee))
                {
                    error(e.loc, "reinterpreting cast from `%s*` to `%s*` is not supported in CTFE", elemtype.toChars(), pointee.toChars());
                    result = CTFEExp.cantexp;
                    return;
                }
                if (ultimateSrc.ty == Tvoid)
                    castBackFromVoid = true;
            }

            if (auto se = e1.isSliceExp())
            {
                if (se.e1.op == EXP.null_)
                {
                    result = paintTypeOntoLiteral(pue, e.type, se.e1);
                    return;
                }
                // Create a CTFE pointer &aggregate[1..2]
                auto ei = ctfeEmplaceExp!IndexExp(e.loc, se.e1, se.lwr);
                ei.type = e.type.nextOf();
                emplaceExp!(AddrExp)(pue, e.loc, ei, e.type);
                result = pue.exp();
                return;
            }
            if (e1.op == EXP.arrayLiteral || e1.op == EXP.string_)
            {
                // Create a CTFE pointer &[1,2,3][0] or &"abc"[0]
                auto ei = ctfeEmplaceExp!IndexExp(e.loc, e1, ctfeEmplaceExp!IntegerExp(e.loc, 0, Type.tsize_t));
                ei.type = e.type.nextOf();
                emplaceExp!(AddrExp)(pue, e.loc, ei, e.type);
                result = pue.exp();
                return;
            }
            if (e1.op == EXP.index && !e1.isIndexExp().e1.type.equals(e1.type))
            {
                // type painting operation
                IndexExp ie = e1.isIndexExp();
                if (castBackFromVoid)
                {
                    // get the original type. For strings, it's just the type...
                    Type origType = ie.e1.type.nextOf();
                    // ..but for arrays of type void*, it's the type of the element
                    if (ie.e1.op == EXP.arrayLiteral && ie.e2.op == EXP.int64)
                    {
                        ArrayLiteralExp ale = ie.e1.isArrayLiteralExp();
                        const indx = cast(size_t)ie.e2.toInteger();
                        if (indx < ale.elements.length)
                        {
                            if (Expression xx = (*ale.elements)[indx])
                            {
                                if (auto iex = xx.isIndexExp())
                                    origType = iex.e1.type.nextOf();
                                else if (auto ae = xx.isAddrExp())
                                    origType = ae.e1.type;
                                else if (auto ve = xx.isVarExp())
                                    origType = ve.var.type;
                            }
                        }
                    }
                    if (!isSafePointerCast(origType, pointee))
                    {
                        error(e.loc, "using `void*` to reinterpret cast from `%s*` to `%s*` is not supported in CTFE", origType.toChars(), pointee.toChars());
                        result = CTFEExp.cantexp;
                        return;
                    }
                }
                emplaceExp!(IndexExp)(pue, e1.loc, ie.e1, ie.e2);
                result = pue.exp();
                result.type = e.type;
                return;
            }

            if (auto ae = e1.isAddrExp())
            {
                Type origType = ae.e1.type;
                if (isSafePointerCast(origType, pointee))
                {
                    emplaceExp!(AddrExp)(pue, e.loc, ae.e1, e.type);
                    result = pue.exp();
                    return;
                }

                if (castToSarrayPointer && pointee.toBasetype().ty == Tsarray && ae.e1.op == EXP.index)
                {
                    // &val[idx]
                    dinteger_t dim = (cast(TypeSArray)pointee.toBasetype()).dim.toInteger();
                    IndexExp ie = ae.e1.isIndexExp();
                    Expression lwr = ie.e2;
                    Expression upr = ctfeEmplaceExp!IntegerExp(ie.e2.loc, ie.e2.toInteger() + dim, Type.tsize_t);

                    // Create a CTFE pointer &val[idx..idx+dim]
                    auto er = ctfeEmplaceExp!SliceExp(e.loc, ie.e1, lwr, upr);
                    er.type = pointee;
                    emplaceExp!(AddrExp)(pue, e.loc, er, e.type);
                    result = pue.exp();
                    return;
                }
            }

            if (e1.op == EXP.variable || e1.op == EXP.symbolOffset)
            {
                // type painting operation
                Type origType = (cast(SymbolExp)e1).var.type;
                if (castBackFromVoid && !isSafePointerCast(origType, pointee))
                {
                    error(e.loc, "using `void*` to reinterpret cast from `%s*` to `%s*` is not supported in CTFE", origType.toChars(), pointee.toChars());
                    result = CTFEExp.cantexp;
                    return;
                }
                if (auto ve = e1.isVarExp())
                    emplaceExp!(VarExp)(pue, e.loc, ve.var);
                else
                    emplaceExp!(SymOffExp)(pue, e.loc, e1.isSymOffExp().var, e1.isSymOffExp().offset);
                result = pue.exp();
                result.type = e.to;
                return;
            }

            // Check if we have a null pointer (eg, inside a struct)
            e1 = interpretRegion(e1, istate);
            if (e1.op != EXP.null_)
            {
                error(e.loc, "pointer cast from `%s` to `%s` is not supported at compile time", e1.type.toChars(), e.to.toChars());
                result = CTFEExp.cantexp;
                return;
            }
        }
        if (e.to.ty == Tsarray && e.e1.type.ty == Tvector)
        {
            // Special handling for: cast(float[4])__vector([w, x, y, z])
            e1 = interpretRegion(e.e1, istate);
            if (exceptionOrCant(e1))
                return;
            assert(e1.op == EXP.vector);
            e1 = interpretVectorToArray(pue, e1.isVectorExp());
        }
        if (e.to.ty == Tarray && e1.op == EXP.slice)
        {
            // Note that the slice may be void[], so when checking for dangerous
            // casts, we need to use the original type, which is se.e1.
            SliceExp se = e1.isSliceExp();
            if (!isSafePointerCast(se.e1.type.nextOf(), e.to.nextOf()))
            {
                error(e.loc, "array cast from `%s` to `%s` is not supported at compile time", se.e1.type.toChars(), e.to.toChars());
                result = CTFEExp.cantexp;
                return;
            }
            emplaceExp!(SliceExp)(pue, e1.loc, se.e1, se.lwr, se.upr);
            result = pue.exp();
            result.type = e.to;
            return;
        }

        // Disallow array type painting, except for conversions between built-in
        // types of identical size.
        if (e.to.isStaticOrDynamicArray() && e1.type.isStaticOrDynamicArray() && !isSafePointerCast(e1.type.nextOf(), e.to.nextOf()))
        {
            auto se = e1.isStringExp();
            // Allow casting a hex string literal to short[], int[] or long[]
            if (se && se.hexString && se.postfix == StringExp.NoPostfix && e.to.nextOf().isIntegral)
            {
                const sz = cast(size_t) e.to.nextOf().size;
                if ((se.len % sz) != 0)
                {
                    error(e.loc, "hex string length %d must be a multiple of %d to cast to `%s`",
                        cast(int) se.len, cast(int) sz, e.to.toChars());
                    result = CTFEExp.cantexp;
                    return;
                }

                auto str = arrayCastBigEndian(se.peekData(), sz);
                emplaceExp!(StringExp)(pue, e1.loc, str, se.len / sz, cast(ubyte) sz);
                result = pue.exp();
                result.type = e.to;
                return;
            }
            error(e.loc, "array cast from `%s` to `%s` is not supported at compile time", e1.type.toChars(), e.to.toChars());
            if (se && se.hexString && se.postfix != StringExp.NoPostfix)
                errorSupplemental(e.loc, "perhaps remove postfix `%.*s` from hex string", 1, &se.postfix);

            result = CTFEExp.cantexp;
            return;
        }
        if (e.to.ty == Tsarray)
            e1 = resolveSlice(e1);

        auto tobt = e.to.toBasetype();
        if (tobt.ty == Tbool && e1.type.ty == Tpointer)
        {
            emplaceExp!(IntegerExp)(pue, e.loc, e1.op != EXP.null_, e.to);
            result = pue.exp();
            return;
        }
        else if (tobt.isTypeBasic() && e1.op == EXP.null_)
        {
            if (tobt.isIntegral())
                emplaceExp!(IntegerExp)(pue, e.loc, 0, e.to);
            else if (tobt.isReal())
                emplaceExp!(RealExp)(pue, e.loc, CTFloat.zero, e.to);
            result = pue.exp();
            return;
        }
        result = ctfeCast(pue, e.loc, e.type, e.to, e1, true);
    }

    override void visit(AssertExp e)
    {
        debug (LOG)
        {
            printf("%s AssertExp::interpret() %s\n", e.loc.toChars(), e.toChars());
        }
        Expression e1 = interpret(pue, e.e1, istate);
        if (exceptionOrCant(e1))
            return;
        if (isTrueBool(e1))
        {
        }
        else if (e1.toBool().hasValue(false))
        {
            if (e.msg)
            {
                UnionExp ue = void;
                result = interpret(&ue, e.msg, istate);
                if (exceptionOrCant(result))
                    return;
                result = scrubReturnValue(e.loc, result);
                if (StringExp se = result.toStringExp())
                    error(e.loc, "%s", se.toStringz().ptr);
                else
                    error(e.loc, "%s", result.toChars());
            }
            else
                error(e.loc, "`%s` failed", e.toChars());
            result = CTFEExp.cantexp;
            return;
        }
        else
        {
            error(e.loc, "`%s` is not a compile time boolean expression", e1.toChars());
            result = CTFEExp.cantexp;
            return;
        }
        result = e1;
        return;
    }

    override void visit(ThrowExp te)
    {
        debug (LOG)
        {
            printf("%s ThrowExpression::interpret()\n", te.loc.toChars());
        }
        interpretThrow(result, te.e1, te.loc, istate);
    }

    override void visit(PtrExp e)
    {
        // Called for both lvalues and rvalues
        const lvalue = goal == CTFEGoal.LValue;
        debug (LOG)
        {
            printf("%s PtrExp::interpret(%d) %s, %s\n", e.loc.toChars(), lvalue, e.type.toChars(), e.toChars());
        }

        // Check for int<->float and long<->double casts.
        if (auto soe1 = e.e1.isSymOffExp())
            if (soe1.offset == 0 && soe1.var.isVarDeclaration() && isFloatIntPaint(e.type, soe1.var.type))
            {
                // *(cast(int*)&v), where v is a float variable
                result = paintFloatInt(pue, getVarExp(e.loc, istate, soe1.var, CTFEGoal.RValue), e.type);
                return;
            }

        if (auto ce1 = e.e1.isCastExp())
            if (auto ae11 = ce1.e1.isAddrExp())
            {
                // *(cast(int*)&x), where x is a float expression
                Expression x = ae11.e1;
                if (isFloatIntPaint(e.type, x.type))
                {
                    result = paintFloatInt(pue, interpretRegion(x, istate), e.type);
                    return;
                }
            }

        // Constant fold *(&structliteral + offset)
        if (auto ae = e.e1.isAddExp())
        {
            if (ae.e1.op == EXP.address && ae.e2.op == EXP.int64)
            {
                AddrExp ade = ae.e1.isAddrExp();
                Expression ex = interpretRegion(ade.e1, istate);
                if (exceptionOrCant(ex))
                    return;
                if (auto se = ex.isStructLiteralExp())
                {
                    dinteger_t offset = ae.e2.toInteger();
                    result = se.getField(e.type, cast(uint)offset);
                    if (result)
                        return;
                }
            }
        }

        // It's possible we have an array bounds error. We need to make sure it
        // errors with this line number, not the one where the pointer was set.
        result = interpretRegion(e.e1, istate);
        if (exceptionOrCant(result))
            return;

        if (result.op == EXP.function_)
            return;
        if (auto soe = result.isSymOffExp())
        {
            if (soe.offset == 0 && soe.var.isFuncDeclaration())
                return;
            if (soe.offset == 0 && soe.var.isVarDeclaration() && soe.var.isImmutable())
            {
                result = getVarExp(e.loc, istate, soe.var, CTFEGoal.RValue);
                return;
            }
            error(e.loc, "cannot dereference pointer to static variable `%s` at compile time", soe.var.toChars());
            result = CTFEExp.cantexp;
            return;
        }

        if (!lvalue && result.isArrayLiteralExp() &&
            result.type.isTypePointer())
        {
            /* A pointer variable can point to an array literal like `[3]`.
             * Dereferencing it means accessing the first element value.
             * Dereference it only if result should be an rvalue
             */
            auto ae = result.isArrayLiteralExp();
            if (ae.elements.length == 1)
            {
                result = (*ae.elements)[0];
                return;
            }
        }
        if (result.isStringExp() || result.isArrayLiteralExp())
            return;

        if (result.op != EXP.address)
        {
            if (result.op == EXP.null_)
                error(e.loc, "dereference of null pointer `%s`", e.e1.toChars());
            else
                error(e.loc, "dereference of invalid pointer `%s`", result.toChars());
            result = CTFEExp.cantexp;
            return;
        }

        // *(&x) ==> x
        result = result.isAddrExp().e1;

        if (result.op == EXP.slice && e.type.toBasetype().ty == Tsarray)
        {
            /* aggr[lwr..upr]
             * upr may exceed the upper boundary of aggr, but the check is deferred
             * until those out-of-bounds elements will be touched.
             */
            return;
        }
        result = interpret(pue, result, istate, goal);
        if (exceptionOrCant(result))
            return;

        debug (LOG)
        {
            if (CTFEExp.isCantExp(result))
                printf("PtrExp::interpret() %s = CTFEExp::cantexp\n", e.toChars());
        }
    }

    override void visit(DotVarExp e)
    {
        void notImplementedYet()
        {
            error(e.loc, "`%s.%s` is not yet implemented at compile time", e.e1.toChars(), e.var.toChars());
            result = CTFEExp.cantexp;
            return;
        }

        debug (LOG)
        {
            printf("%s DotVarExp::interpret() %s, goal = %d\n", e.loc.toChars(), e.toChars(), goal);
        }
        Expression ex = interpretRegion(e.e1, istate);
        if (exceptionOrCant(ex))
            return;

        if (FuncDeclaration f = e.var.isFuncDeclaration())
        {
            if (ex == e.e1)
                result = e; // optimize: reuse this CTFE reference
            else
            {
                emplaceExp!(DotVarExp)(pue, e.loc, ex, f, false);
                result = pue.exp();
                result.type = e.type;
            }
            return;
        }

        VarDeclaration v = e.var.isVarDeclaration();
        if (!v)
        {
            error(e.loc, "CTFE internal error: `%s`", e.toChars());
            result = CTFEExp.cantexp;
            return;
        }

        if (ex.op == EXP.null_)
        {
            if (ex.type.toBasetype().ty == Tclass)
                error(e.loc, "class `%s` is `null` and cannot be dereferenced", e.e1.toChars());
            else
                error(e.loc, "CTFE internal error: null this `%s`", e.e1.toChars());
            result = CTFEExp.cantexp;
            return;
        }

        StructLiteralExp se;
        int i;

        if (ex.op != EXP.structLiteral && ex.op != EXP.classReference && ex.op != EXP.typeid_)
        {
            return notImplementedYet();
        }

        // We can't use getField, because it makes a copy
        if (ex.op == EXP.classReference)
        {
            se = ex.isClassReferenceExp().value;
            i = ex.isClassReferenceExp().findFieldIndexByName(v);
        }
        else if (ex.op == EXP.typeid_)
        {
            if (v.ident == Identifier.idPool("name"))
            {
                if (auto t = isType(ex.isTypeidExp().obj))
                {
                    import dmd.typesem : toDsymbol;
                    auto sym = t.toDsymbol(null);
                    if (auto ident = (sym ? sym.ident : null))
                    {
                        result = new StringExp(e.loc, ident.toString());
                        result.expressionSemantic(null);
                        return ;
                    }
                }
            }
            return notImplementedYet();
        }
        else
        {
            se = ex.isStructLiteralExp();
            i = findFieldIndexByName(se.sd, v);
        }
        if (i == -1)
        {
            error(e.loc, "couldn't find field `%s` of type `%s` in `%s`", v.toChars(), e.type.toChars(), se.toChars());
            result = CTFEExp.cantexp;
            return;
        }

        // https://issues.dlang.org/show_bug.cgi?id=19897
        // https://issues.dlang.org/show_bug.cgi?id=20710
        // Zero-elements fields don't have an initializer. See: scrubArray function
        if ((*se.elements)[i] is null)
            (*se.elements)[i] = voidInitLiteral(e.type, v).copy();

        if (goal == CTFEGoal.LValue)
        {
            // just return the (simplified) dotvar expression as a CTFE reference
            if (e.e1 == ex)
                result = e;
            else
            {
                emplaceExp!(DotVarExp)(pue, e.loc, ex, v);
                result = pue.exp();
                result.type = e.type;
            }
            return;
        }

        result = (*se.elements)[i];
        if (!result)
        {
            error(e.loc, "internal compiler error: null field `%s`", v.toChars());
            result = CTFEExp.cantexp;
            return;
        }
        if (auto vie = result.isVoidInitExp())
        {
            const s = vie.var.toChars();
            if (v.overlapped)
            {
                error(e.loc, "reinterpretation through overlapped field `%s` is not allowed in CTFE", s);
                result = CTFEExp.cantexp;
                return;
            }
            error(e.loc, "cannot read uninitialized variable `%s` in CTFE", s);
            result = CTFEExp.cantexp;
            return;
        }

        if (v.type.ty != result.type.ty && v.type.ty == Tsarray)
        {
            // Block assignment from inside struct literals
            auto tsa = cast(TypeSArray)v.type;
            auto len = cast(size_t)tsa.dim.toInteger();
            UnionExp ue = void;
            result = createBlockDuplicatedArrayLiteral(&ue, e.loc, v.type, result, len);
            if (result == ue.exp())
                result = ue.copy();
            (*se.elements)[i] = result;
        }
        debug (LOG)
        {
            if (CTFEExp.isCantExp(result))
                printf("DotVarExp::interpret() %s = CTFEExp::cantexp\n", e.toChars());
        }
    }

    override void visit(RemoveExp e)
    {
        debug (LOG)
        {
            printf("%s RemoveExp::interpret() %s\n", e.loc.toChars(), e.toChars());
        }
        Expression agg = interpret(e.e1, istate);
        if (exceptionOrCant(agg))
            return;
        Expression index = interpret(e.e2, istate);
        if (exceptionOrCant(index))
            return;
        if (agg.op == EXP.null_)
        {
            result = CTFEExp.voidexp;
            return;
        }

        AssocArrayLiteralExp aae = agg.isAssocArrayLiteralExp();
        Expressions* keysx = aae.keys;
        Expressions* valuesx = aae.values;
        size_t removed = 0;
        foreach (j, evalue; *valuesx)
        {
            Expression ekey = (*keysx)[j];
            int eq = ctfeEqual(e.loc, EXP.equal, ekey, index);
            if (eq)
                ++removed;
            else if (removed != 0)
            {
                (*keysx)[j - removed] = ekey;
                (*valuesx)[j - removed] = evalue;
            }
        }
        valuesx.length = valuesx.length - removed;
        keysx.length = keysx.length - removed;
        result = IntegerExp.createBool(removed != 0);
    }

    override void visit(ClassReferenceExp e)
    {
        //printf("ClassReferenceExp::interpret() %s\n", e.value.toChars());
        result = e;
    }

    override void visit(VoidInitExp e)
    {
        error(e.loc, "CTFE internal error: trying to read uninitialized variable");
        assert(0);
    }

    override void visit(ThrownExceptionExp e)
    {
        assert(0); // This should never be interpreted
    }
}

/// Interpret `throw <exp>` found at the specified location `loc`
private
void interpretThrow(ref Expression result, Expression exp, Loc loc, InterState* istate)
{
    incUsageCtfe(istate, loc);

    Expression e = interpretRegion(exp, istate);
    if (exceptionOrCantInterpret(e))
    {
        // Make sure e is not pointing to a stack temporary
        result = (e.op == EXP.cantExpression) ? CTFEExp.cantexp : e;
    }
    else if (e.op == EXP.classReference)
    {
        result = ctfeEmplaceExp!ThrownExceptionExp(loc, e.isClassReferenceExp());
    }
    else
    {
        error(exp.loc, "to be thrown `%s` must be non-null", exp.toChars());
        result = ErrorExp.get();
    }
}

/*********************************************
 * Checks if the given expresion is a call to the runtime hook `id`.
 *
 * Params:
 *    e = the expression to check
 *    id = the identifier of the runtime hook
 * Returns:
 *    `e` cast to `CallExp` if it's the hook, `null` otherwise
 */
public CallExp isRuntimeHook(Expression e, Identifier id)
{
    if (auto ce = e.isCallExp())
    {
        if (auto ve = ce.e1.isVarExp())
        {
            if (auto fd = ve.var.isFuncDeclaration())
            {
                // If `_d_HookTraceImpl` is found, resolve the underlying hook
                // and replace `e` and `fd` with it.
                removeHookTraceImpl(ce, fd);
                return fd.ident == id ? ce : null;
            }
        }
    }

    return null;
}

/********************************************
 * Interpret the expression.
 * Params:
 *    pue = non-null pointer to temporary storage that can be used to store the return value
 *    e = Expression to interpret
 *    istate = context
 *    goal = what the result will be used for
 * Returns:
 *    resulting expression
 */

Expression interpret(UnionExp* pue, Expression e, InterState* istate, CTFEGoal goal = CTFEGoal.RValue)
{
    if (!e)
        return null;
    //printf("+interpret() e : %s, %s\n", e.type.toChars(), e.toChars());
    scope Interpreter v = new Interpreter(pue, istate, goal);
    e.accept(v);
    Expression ex = v.result;
    assert(goal == CTFEGoal.Nothing || ex !is null);
    //if (ex) printf("-interpret() ex: %s, %s\n", ex.type.toChars(), ex.toChars()); else printf("-interpret()\n");
    return ex;
}

///
Expression interpret(Expression e, InterState* istate, CTFEGoal goal = CTFEGoal.RValue)
{
    UnionExp ue = void;
    auto result = interpret(&ue, e, istate, goal);
    if (result == ue.exp())
        result = ue.copy();
    return result;
}

/*****************************
 * Same as interpret(), but return result allocated in Region.
 * Params:
 *    e = Expression to interpret
 *    istate = context
 *    goal = what the result will be used for
 * Returns:
 *    resulting expression
 */
Expression interpretRegion(Expression e, InterState* istate, CTFEGoal goal = CTFEGoal.RValue)
{
    UnionExp ue = void;
    auto result = interpret(&ue, e, istate, goal);
    auto uexp = ue.exp();
    if (result != uexp)
        return result;
    if (mem.isGCEnabled)
        return ue.copy();

    // mimicking UnionExp.copy, but with region allocation
    switch (uexp.op)
    {
        case EXP.cantExpression: return CTFEExp.cantexp;
        case EXP.voidExpression: return CTFEExp.voidexp;
        case EXP.break_:         return CTFEExp.breakexp;
        case EXP.continue_:      return CTFEExp.continueexp;
        case EXP.goto_:          return CTFEExp.gotoexp;
        default:                 break;
    }
    auto p = ctfeGlobals.region.malloc(uexp.size);
    return cast(Expression)memcpy(p, cast(void*)uexp, uexp.size);
}

private
Expressions* copyArrayOnWrite(Expressions* exps, Expressions* original)
{
    if (exps is original)
    {
        if (!original)
            exps = new Expressions();
        else
            exps = original.copy();
        ++ctfeGlobals.numArrayAllocs;
    }
    return exps;
}

/**
 Given an expression e which is about to be returned from the current
 function, generate an error if it contains pointers to local variables.

 Only checks expressions passed by value (pointers to local variables
 may already be stored in members of classes, arrays, or AAs which
 were passed as mutable function parameters).
 Returns:
    true if it is safe to return, false if an error was generated.
 */
private
bool stopPointersEscaping(Loc loc, Expression e)
{
    import dmd.typesem : hasPointers;
    if (!e.type.hasPointers())
        return true;
    if (isPointer(e.type))
    {
        Expression x = e;
        if (auto eaddr = e.isAddrExp())
            x = eaddr.e1;
        VarDeclaration v;
        while (x.op == EXP.variable && (v = x.isVarExp().var.isVarDeclaration()) !is null)
        {
            if (v.storage_class & STC.ref_)
            {
                x = getValue(v);
                if (auto eaddr = e.isAddrExp())
                    eaddr.e1 = x;
                continue;
            }
            if (ctfeGlobals.stack.isInCurrentFrame(v))
            {
                error(loc, "returning a pointer to a local stack variable");
                return false;
            }
            else
                break;
        }
        // TODO: If it is a EXP.dotVariable or EXP.index, we should check that it is not
        // pointing to a local struct or static array.
    }
    if (auto se = e.isStructLiteralExp())
    {
        return stopPointersEscapingFromArray(loc, se.elements);
    }
    if (auto ale = e.isArrayLiteralExp())
    {
        return stopPointersEscapingFromArray(loc, ale.elements);
    }
    if (auto aae = e.isAssocArrayLiteralExp())
    {
        if (!stopPointersEscapingFromArray(loc, aae.keys))
            return false;
        return stopPointersEscapingFromArray(loc, aae.values);
    }
    return true;
}

// Check all elements of an array for escaping local variables. Return false if error
private
bool stopPointersEscapingFromArray(Loc loc, Expressions* elems)
{
    foreach (e; *elems)
    {
        if (e && !stopPointersEscaping(loc, e))
            return false;
    }
    return true;
}

private
Statement findGotoTarget(InterState* istate, Identifier ident)
{
    Statement target = null;
    if (ident)
    {
        LabelDsymbol label = istate.fd.searchLabel(ident, Loc.initial);
        assert(label && label.statement);
        LabelStatement ls = label.statement;
        target = ls.gotoTarget ? ls.gotoTarget : ls.statement;
    }
    return target;
}

private
ThrownExceptionExp chainExceptions(ThrownExceptionExp oldest, ThrownExceptionExp newest)
{
    debug (LOG)
    {
        printf("Collided exceptions %s %s\n", oldest.thrown.toChars(), newest.thrown.toChars());
    }
    // Little sanity check to make sure it's really a Throwable
    ClassReferenceExp boss = oldest.thrown;
    const next = 5;                         // index of Throwable.next
    assert((*boss.value.elements)[next].type.ty == Tclass); // Throwable.next
    ClassReferenceExp collateral = newest.thrown;
    if (collateral.originalClass().isErrorException() && !boss.originalClass().isErrorException())
    {
        /* Find the index of the Error.bypassException field
         */
        auto bypass = next + 1;
        if ((*collateral.value.elements)[bypass].type.ty == Tuns32)
            bypass += 1;  // skip over _refcount field
        assert((*collateral.value.elements)[bypass].type.ty == Tclass);

        // The new exception bypass the existing chain
        (*collateral.value.elements)[bypass] = boss;
        return newest;
    }
    while ((*boss.value.elements)[next].op == EXP.classReference)
    {
        boss = (*boss.value.elements)[next].isClassReferenceExp();
    }
    (*boss.value.elements)[next] = collateral;
    return oldest;
}

/**
 * All results destined for use outside of CTFE need to have their CTFE-specific
 * features removed.
 * In particular,
 * 1. all slices must be resolved.
 * 2. all .ownedByCtfe set to OwnedBy.code
 */
private Expression scrubReturnValue(Loc loc, Expression e)
{
    /* Returns: true if e is void,
     * or is an array literal or struct literal of void elements.
     */
    static bool isVoid(const Expression e, bool checkArrayType = false) pure
    {
        if (e.op == EXP.void_)
            return true;

        static bool isEntirelyVoid(const Expressions* elems)
        {
            foreach (e; *elems)
            {
                // It can be NULL for performance reasons,
                // see StructLiteralExp::interpret().
                if (e && !isVoid(e))
                    return false;
            }
            return true;
        }

        if (auto sle = e.isStructLiteralExp())
            return isEntirelyVoid(sle.elements);

        if (checkArrayType && e.type.ty != Tsarray)
            return false;

        if (auto ale = e.isArrayLiteralExp())
            return isEntirelyVoid(ale.elements);

        return false;
    }


    /* Scrub all elements of elems[].
     * Returns: null for success, error Expression for failure
     */
    Expression scrubArray(Expressions* elems, bool structlit = false)
    {
        foreach (ref e; *elems)
        {
            // It can be NULL for performance reasons,
            // see StructLiteralExp::interpret().
            if (!e)
                continue;

            // A struct .init may contain void members.
            // Static array members are a weird special case https://issues.dlang.org/show_bug.cgi?id=10994
            if (structlit && isVoid(e, true))
            {
                e = null;
            }
            else
            {
                e = scrubReturnValue(loc, e);
                if (CTFEExp.isCantExp(e) || e.op == EXP.error)
                    return e;
            }
        }
        return null;
    }

    Expression scrubSE(StructLiteralExp sle)
    {
        sle.ownedByCtfe = OwnedBy.code;
        if (!(sle.stageflags & StructLiteralExp.StageFlags.scrub))
        {
            const old = sle.stageflags;
            sle.stageflags |= StructLiteralExp.StageFlags.scrub; // prevent infinite recursion
            if (auto ex = scrubArray(sle.elements, true))
                return ex;
            sle.stageflags = old;
        }
        return null;
    }

    if (e.op == EXP.classReference)
    {
        StructLiteralExp sle = e.isClassReferenceExp().value;
        if (auto ex = scrubSE(sle))
            return ex;
    }
    else if (auto vie = e.isVoidInitExp())
    {
        error(loc, "uninitialized variable `%s` cannot be returned from CTFE", vie.var.toChars());
        return ErrorExp.get();
    }

    e = resolveSlice(e);

    if (auto sle = e.isStructLiteralExp())
    {
        if (auto ex = scrubSE(sle))
            return ex;
    }
    else if (auto se = e.isStringExp())
    {
        se.ownedByCtfe = OwnedBy.code;
    }
    else if (auto ale = e.isArrayLiteralExp())
    {
        ale.ownedByCtfe = OwnedBy.code;
        if (auto ex = scrubArray(ale.elements))
            return ex;
    }
    else if (auto aae = e.isAssocArrayLiteralExp())
    {
        aae.ownedByCtfe = OwnedBy.code;
        if (auto ex = scrubArray(aae.keys))
            return ex;
        if (auto ex = scrubArray(aae.values))
            return ex;
        aae.type = toBuiltinAAType(aae.type);
    }
    else if (auto ve = e.isVectorExp())
    {
        ve.ownedByCtfe = OwnedBy.code;
        if (auto ale = ve.e1.isArrayLiteralExp())
        {
            ale.ownedByCtfe = OwnedBy.code;
            if (auto ex = scrubArray(ale.elements))
                return ex;
        }
    }
    return e;
}

/**************************************
 * Transitively set all .ownedByCtfe to OwnedBy.cache
 */
private Expression scrubCacheValue(Expression e)
{
    if (!e)
        return e;

    Expression scrubArrayCache(Expressions* elems)
    {
        foreach (ref e; *elems)
            e = scrubCacheValue(e);
        return null;
    }

    Expression scrubSE(StructLiteralExp sle)
    {
        sle.ownedByCtfe = OwnedBy.cache;
        if (!(sle.stageflags & StructLiteralExp.StageFlags.scrub))
        {
            const old = sle.stageflags;
            sle.stageflags |= StructLiteralExp.StageFlags.scrub;  // prevent infinite recursion
            if (auto ex = scrubArrayCache(sle.elements))
                return ex;
            sle.stageflags = old;
        }
        return null;
    }

    if (e.op == EXP.classReference)
    {
        if (auto ex = scrubSE(e.isClassReferenceExp().value))
            return ex;
    }
    else if (auto sle = e.isStructLiteralExp())
    {
        if (auto ex = scrubSE(sle))
            return ex;
    }
    else if (auto se = e.isStringExp())
    {
        se.ownedByCtfe = OwnedBy.cache;
    }
    else if (auto ale = e.isArrayLiteralExp())
    {
        ale.ownedByCtfe = OwnedBy.cache;
        if (Expression ex = scrubArrayCache(ale.elements))
            return ex;
    }
    else if (auto aae = e.isAssocArrayLiteralExp())
    {
        aae.ownedByCtfe = OwnedBy.cache;
        if (auto ex = scrubArrayCache(aae.keys))
            return ex;
        if (auto ex = scrubArrayCache(aae.values))
            return ex;
    }
    else if (auto ve = e.isVectorExp())
    {
        ve.ownedByCtfe = OwnedBy.cache;
        if (auto ale = ve.e1.isArrayLiteralExp())
        {
            ale.ownedByCtfe = OwnedBy.cache;
            if (auto ex = scrubArrayCache(ale.elements))
                return ex;
        }
    }
    return e;
}

/********************************************
 * Transitively replace all Expressions allocated in ctfeGlobals.region
 * with Mem owned copies.
 * Params:
 *      e = possible ctfeGlobals.region owned expression
 * Returns:
 *      Mem owned expression
 */
private Expression copyRegionExp(Expression e)
{
    if (!e)
        return e;

    static void copyArray(Expressions* elems)
    {
        foreach (ref e; *elems)
        {
            auto ex = e;
            e = null;
            e = copyRegionExp(ex);
        }
    }

    static void copySE(StructLiteralExp sle)
    {
        if (1 || !(sle.stageflags & StructLiteralExp.StageFlags.scrub))
        {
            const old = sle.stageflags;
            sle.stageflags |= StructLiteralExp.StageFlags.scrub; // prevent infinite recursion
            copyArray(sle.elements);
            sle.stageflags = old;
        }
    }

    switch (e.op)
    {
        case EXP.classReference:
        {
            auto cre = e.isClassReferenceExp();
            cre.value = copyRegionExp(cre.value).isStructLiteralExp();
            break;
        }

        case EXP.structLiteral:
        {
            auto sle = e.isStructLiteralExp();

            /* The following is to take care of updating sle.origin correctly,
             * which may have multiple objects pointing to it.
             */
            if (sle.isOriginal && !ctfeGlobals.region.contains(cast(void*)sle.origin))
            {
                /* This means sle has already been moved out of the region,
                 * and sle.origin is the new location.
                 */
                return sle.origin;
            }
            copySE(sle);
            sle.isOriginal = sle is sle.origin;

            auto slec = ctfeGlobals.region.contains(cast(void*)e)
                ? e.copy().isStructLiteralExp()         // move sle out of region to slec
                : sle;

            if (ctfeGlobals.region.contains(cast(void*)sle.origin))
            {
                auto sleo = sle.origin == sle ? slec : sle.origin.copy().isStructLiteralExp();
                sle.origin = sleo;
                slec.origin = sleo;
            }
            return slec;
        }

        case EXP.arrayLiteral:
        {
            auto ale = e.isArrayLiteralExp();
            ale.basis = copyRegionExp(ale.basis);
            copyArray(ale.elements);
            break;
        }

        case EXP.assocArrayLiteral:
            copyArray(e.isAssocArrayLiteralExp().keys);
            copyArray(e.isAssocArrayLiteralExp().values);
            break;

        case EXP.slice:
        {
            auto se = e.isSliceExp();
            se.e1  = copyRegionExp(se.e1);
            se.upr = copyRegionExp(se.upr);
            se.lwr = copyRegionExp(se.lwr);
            break;
        }

        case EXP.tuple:
        {
            auto te = e.isTupleExp();
            te.e0 = copyRegionExp(te.e0);
            copyArray(te.exps);
            break;
        }

        case EXP.address:
        case EXP.delegate_:
        case EXP.vector:
        case EXP.dotVariable:
        {
            UnaExp ue = e.isUnaExp();
            ue.e1 = copyRegionExp(ue.e1);
            break;
        }

        case EXP.index:
        {
            BinExp be = e.isBinExp();
            be.e1 = copyRegionExp(be.e1);
            be.e2 = copyRegionExp(be.e2);
            break;
        }

        case EXP.this_:
        case EXP.super_:
        case EXP.variable:
        case EXP.type:
        case EXP.function_:
        case EXP.typeid_:
        case EXP.string_:
        case EXP.int64:
        case EXP.error:
        case EXP.float64:
        case EXP.complex80:
        case EXP.null_:
        case EXP.void_:
        case EXP.symbolOffset:
            break;

        case EXP.cantExpression:
        case EXP.voidExpression:
        case EXP.showCtfeContext:
            return e;

        default:
            printf("e: %s, %s\n", EXPtoString(e.op).ptr, e.toChars());
            assert(0);
    }

    if (ctfeGlobals.region.contains(cast(void*)e))
    {
        return e.copy();
    }
    return e;
}

/******************************* Special Functions ***************************/

private Expression interpret_length(UnionExp* pue, InterState* istate, Expression earg)
{
    //printf("interpret_length()\n");
    earg = interpret(pue, earg, istate);
    if (exceptionOrCantInterpret(earg))
        return earg;
    dinteger_t len = 0;
    if (auto aae = earg.isAssocArrayLiteralExp())
        len = aae.keys.length;
    else
        assert(earg.op == EXP.null_);
    emplaceExp!(IntegerExp)(pue, earg.loc, len, Type.tsize_t);
    return pue.exp();
}

private Expression interpret_keys(UnionExp* pue, InterState* istate, Expression earg, Type returnType)
{
    debug (LOG)
    {
        printf("interpret_keys()\n");
    }
    earg = interpret(pue, earg, istate);
    if (exceptionOrCantInterpret(earg))
        return earg;
    if (earg.op == EXP.null_)
    {
        emplaceExp!(NullExp)(pue, earg.loc, earg.type);
        return pue.exp();
    }
    if (earg.op != EXP.assocArrayLiteral && earg.type.toBasetype().ty != Taarray)
        return null;
    AssocArrayLiteralExp aae = earg.isAssocArrayLiteralExp();
    auto ae = ctfeEmplaceExp!ArrayLiteralExp(aae.loc, returnType, aae.keys);
    ae.ownedByCtfe = aae.ownedByCtfe;
    *pue = copyLiteral(ae);
    return pue.exp();
}

private Expression interpret_values(UnionExp* pue, InterState* istate, Expression earg, Type returnType)
{
    debug (LOG)
    {
        printf("interpret_values()\n");
    }
    earg = interpret(pue, earg, istate);
    if (exceptionOrCantInterpret(earg))
        return earg;
    if (earg.op == EXP.null_)
    {
        emplaceExp!(NullExp)(pue, earg.loc, earg.type);
        return pue.exp();
    }
    if (earg.op != EXP.assocArrayLiteral && earg.type.toBasetype().ty != Taarray)
        return null;
    auto aae = earg.isAssocArrayLiteralExp();
    auto ae = ctfeEmplaceExp!ArrayLiteralExp(aae.loc, returnType, aae.values);
    ae.ownedByCtfe = aae.ownedByCtfe;
    //printf("result is %s\n", e.toChars());
    *pue = copyLiteral(ae);
    return pue.exp();
}

private Expression interpret_dup(UnionExp* pue, InterState* istate, Expression earg)
{
    debug (LOG)
    {
        printf("interpret_dup()\n");
    }
    earg = interpret(pue, earg, istate);
    if (exceptionOrCantInterpret(earg))
        return earg;
    if (earg.op == EXP.null_)
    {
        emplaceExp!(NullExp)(pue, earg.loc, earg.type);
        return pue.exp();
    }
    if (earg.op != EXP.assocArrayLiteral && earg.type.toBasetype().ty != Taarray)
        return null;
    auto aae = copyLiteral(earg).copy().isAssocArrayLiteralExp();
    for (size_t i = 0; i < aae.keys.length; i++)
    {
        if (Expression e = evaluatePostblit(istate, (*aae.keys)[i]))
            return e;
        if (Expression e = evaluatePostblit(istate, (*aae.values)[i]))
            return e;
    }
    aae.type = earg.type.mutableOf(); // repaint type from const(int[int]) to const(int)[int]
    //printf("result is %s\n", aae.toChars());
    return aae;
}

// signature is int delegate(ref Value) OR int delegate(ref Key, ref Value)
private Expression interpret_aaApply(UnionExp* pue, InterState* istate, Expression aa, Expression deleg)
{
    aa = interpret(aa, istate);
    if (exceptionOrCantInterpret(aa))
        return aa;
    if (aa.op != EXP.assocArrayLiteral)
    {
        emplaceExp!(IntegerExp)(pue, deleg.loc, 0, Type.tsize_t);
        return pue.exp();
    }

    FuncDeclaration fd = null;
    Expression pthis = null;
    if (auto de = deleg.isDelegateExp())
    {
        fd = de.func;
        pthis = de.e1;
    }
    else if (auto fe = deleg.isFuncExp())
        fd = fe.fd;

    assert(fd && fd.fbody);
    assert(fd.parameters);
    size_t numParams = fd.parameters.length;
    assert(numParams == 1 || numParams == 2);

    Parameter fparam = fd.type.isTypeFunction().parameterList[numParams - 1];
    const wantRefValue = fparam.isReference();

    Expressions args = Expressions(numParams);

    AssocArrayLiteralExp ae = aa.isAssocArrayLiteralExp();
    if (!ae.keys || ae.keys.length == 0)
        return ctfeEmplaceExp!IntegerExp(deleg.loc, 0, Type.tsize_t);
    Expression eresult;

    for (size_t i = 0; i < ae.keys.length; ++i)
    {
        Expression ekey = (*ae.keys)[i];
        Expression evalue = (*ae.values)[i];
        if (wantRefValue)
        {
            Type t = evalue.type;
            evalue = ctfeEmplaceExp!IndexExp(deleg.loc, ae, ekey);
            evalue.type = t;
        }
        args[numParams - 1] = evalue;
        if (numParams == 2)
            args[0] = ekey;

        UnionExp ue = void;
        eresult = interpretFunction(&ue, fd, istate, &args, pthis);
        if (eresult == ue.exp())
            eresult = ue.copy();
        if (exceptionOrCantInterpret(eresult))
            return eresult;

        if (eresult.isIntegerExp().getInteger() != 0)
            return eresult;
    }
    return eresult;
}

/// Returns: equivalent `StringExp` from `ArrayLiteralExp ale` containing only `IntegerExp` elements
StringExp arrayLiteralToString(ArrayLiteralExp ale)
{
    const len = ale.elements ? ale.elements.length : 0;
    const size = ale.type.nextOf().size();

    StringExp impl(T)()
    {
        T[] result = new T[len];
        foreach (i; 0 .. len)
            result[i] = cast(T) (*ale.elements)[i].isIntegerExp().getInteger();
        return new StringExp(ale.loc, result[], len, cast(ubyte) size);
    }

    switch (size)
    {
        case 1:
            return impl!char();
        case 2:
            return impl!wchar();
        case 4:
            return impl!dchar();
        default:
            assert(0);
    }
}

/* Decoding UTF strings for foreach loops. Duplicates the functionality of
 * the twelve _aApplyXXn functions in aApply.d in the runtime.
 */
private Expression foreachApplyUtf(UnionExp* pue, InterState* istate, Expression str, Expression deleg, bool rvs)
{
    debug (LOG)
    {
        printf("foreachApplyUtf(%s, %s)\n", str.toChars(), deleg.toChars());
    }
    FuncDeclaration fd = null;
    Expression pthis = null;
    if (auto de = deleg.isDelegateExp())
    {
        fd = de.func;
        pthis = de.e1;
    }
    else if (auto fe = deleg.isFuncExp())
        fd = fe.fd;

    assert(fd && fd.fbody);
    assert(fd.parameters);
    size_t numParams = fd.parameters.length;
    assert(numParams == 1 || numParams == 2);
    Type charType = (*fd.parameters)[numParams - 1].type;
    Type indexType = numParams == 2 ? (*fd.parameters)[0].type : Type.tsize_t;
    size_t len = cast(size_t)resolveArrayLength(str);
    if (len == 0)
    {
        emplaceExp!(IntegerExp)(pue, deleg.loc, 0, indexType);
        return pue.exp();
    }

    UnionExp strTmp = void;
    str = resolveSlice(str, &strTmp);

    auto se = str.isStringExp();
    if (auto ale = str.isArrayLiteralExp())
        se = arrayLiteralToString(ale);

    if (!se)
    {
        error(str.loc, "CTFE internal error: cannot foreach `%s`", str.toChars());
        return CTFEExp.cantexp;
    }
    Expressions args = Expressions(numParams);

    Expression eresult = null; // ded-store to prevent spurious warning

    // Buffers for encoding
    char[4] utf8buf = void;
    wchar[2] utf16buf = void;

    size_t start = rvs ? len : 0;
    size_t end = rvs ? 0 : len;
    for (size_t indx = start; indx != end;)
    {
        // Step 1: Decode the next dchar from the string.

        string errmsg = null; // Used for reporting decoding errors
        dchar rawvalue; // Holds the decoded dchar
        size_t currentIndex = indx; // The index of the decoded character

        // String literals
        size_t saveindx; // used for reverse iteration

        switch (se.sz)
        {
            case 1:
            {
                if (rvs)
                {
                    // find the start of the string
                    --indx;
                    while (indx > 0 && ((se.getCodeUnit(indx) & 0xC0) == 0x80))
                        --indx;
                    saveindx = indx;
                }
                auto slice = se.peekString();
                errmsg = utf_decodeChar(slice, indx, rawvalue);
                if (rvs)
                    indx = saveindx;
                break;
            }

            case 2:
                if (rvs)
                {
                    // find the start
                    --indx;
                    auto wc = se.getCodeUnit(indx);
                    if (wc >= 0xDC00 && wc <= 0xDFFF)
                        --indx;
                    saveindx = indx;
                }
                const slice = se.peekWstring();
                errmsg = utf_decodeWchar(slice, indx, rawvalue);
                if (rvs)
                    indx = saveindx;
                break;

            case 4:
                if (rvs)
                    --indx;
                rawvalue = se.getCodeUnit(indx);
                if (!rvs)
                    ++indx;
                break;

            default:
                assert(0);
        }

        if (errmsg)
        {
            error(deleg.loc, "`%.*s`", cast(int)errmsg.length, errmsg.ptr);
            return CTFEExp.cantexp;
        }

        // Step 2: encode the dchar in the target encoding

        int charlen = 1; // How many codepoints are involved?
        switch (charType.size())
        {
        case 1:
            charlen = utf_codeLengthChar(rawvalue);
            utf_encodeChar(&utf8buf[0], rawvalue);
            break;
        case 2:
            charlen = utf_codeLengthWchar(rawvalue);
            utf_encodeWchar(&utf16buf[0], rawvalue);
            break;
        case 4:
            break;
        default:
            assert(0);
        }
        if (rvs)
            currentIndex = indx;

        // Step 3: call the delegate once for each code point

        // The index only needs to be set once
        if (numParams == 2)
            args[0] = ctfeEmplaceExp!IntegerExp(deleg.loc, currentIndex, indexType);

        Expression val = null;

        foreach (k; 0 .. charlen)
        {
            dchar codepoint;
            switch (charType.size())
            {
            case 1:
                codepoint = utf8buf[k];
                break;
            case 2:
                codepoint = utf16buf[k];
                break;
            case 4:
                codepoint = rawvalue;
                break;
            default:
                assert(0);
            }
            val = ctfeEmplaceExp!IntegerExp(str.loc, codepoint, charType);

            args[numParams - 1] = val;

            UnionExp ue = void;
            eresult = interpretFunction(&ue, fd, istate, &args, pthis);
            if (eresult == ue.exp())
                eresult = ue.copy();
            if (exceptionOrCantInterpret(eresult))
                return eresult;
            if (eresult.isIntegerExp().getInteger() != 0)
                return eresult;
        }
    }
    return eresult;
}

/* If this is a built-in function, return the interpreted result,
 * Otherwise, return NULL.
 */
private Expression evaluateIfBuiltin(UnionExp* pue, InterState* istate, Loc loc, FuncDeclaration fd, Expressions* arguments, Expression pthis)
{
    Expression e = null;
    size_t nargs = arguments ? arguments.length : 0;
    if (!pthis)
    {
        if (isBuiltin(fd) != BUILTIN.unimp)
        {
            Expressions args = Expressions(nargs);
            foreach (i, ref arg; args)
            {
                Expression earg = (*arguments)[i];
                earg = interpret(earg, istate);
                if (exceptionOrCantInterpret(earg))
                    return earg;
                arg = earg;
            }
            e = eval_builtin(loc, fd, &args);
            if (!e)
            {
                error(loc, "cannot evaluate unimplemented builtin `%s` at compile time", fd.toChars());
                e = CTFEExp.cantexp;
            }
        }
    }
    if (!pthis)
    {
        if (nargs == 1 || nargs == 3)
        {
            Expression firstarg = (*arguments)[0];
            if (auto firstAAtype = firstarg.type.toBasetype().isTypeAArray())
            {
                const id = fd.ident;
                if (nargs == 1)
                {
                    if (id == Id.aaLen)
                        return interpret_length(pue, istate, firstarg);

                    if (fd.toParent2().ident == Id.object)
                    {
                        if (id == Id.keys)
                            return interpret_keys(pue, istate, firstarg, firstAAtype.index.arrayOf());
                        if (id == Id.values)
                            return interpret_values(pue, istate, firstarg, firstAAtype.nextOf().arrayOf());
                        if (id == Id.rehash)
                            return interpret(pue, firstarg, istate);
                        if (id == Id.dup)
                            return interpret_dup(pue, istate, firstarg);
                    }
                }
                else // (nargs == 3)
                {
                    if (id == Id._aaApply)
                        return interpret_aaApply(pue, istate, firstarg, (*arguments)[2]);
                    if (id == Id._aaApply2)
                        return interpret_aaApply(pue, istate, firstarg, (*arguments)[2]);
                }
            }
        }
    }
    if (pthis && !fd.fbody && fd.isCtorDeclaration() && fd.parent && fd.parent.parent && fd.parent.parent.ident == Id.object)
    {
        if (pthis.op == EXP.classReference && fd.parent.ident == Id.Throwable)
        {
            // At present, the constructors just copy their arguments into the struct.
            // But we might need some magic if stack tracing gets added to druntime.
            StructLiteralExp se = pthis.isClassReferenceExp().value;
            assert(arguments.length <= se.elements.length);
            foreach (i, arg; *arguments)
            {
                auto elem = interpret(arg, istate);
                if (exceptionOrCantInterpret(elem))
                    return elem;
                (*se.elements)[i] = elem;
            }
            return CTFEExp.voidexp;
        }
    }
    if (nargs == 1 && !pthis && (fd.ident == Id.criticalenter || fd.ident == Id.criticalexit))
    {
        // Support synchronized{} as a no-op
        return CTFEExp.voidexp;
    }
    if (!pthis)
    {
        const idlen = fd.ident.toString().length;
        const id = fd.ident.toChars();
        if (nargs == 2 && (idlen == 10 || idlen == 11) && !strncmp(id, "_aApply", 7))
        {
            // Functions from aApply.d and aApplyR.d in the runtime
            bool rvs = (idlen == 11); // true if foreach_reverse
            char c = id[idlen - 3]; // char width: 'c', 'w', or 'd'
            char s = id[idlen - 2]; // string width: 'c', 'w', or 'd'
            char n = id[idlen - 1]; // numParams: 1 or 2.
            // There are 12 combinations
            if ((n == '1' || n == '2') &&
                (c == 'c' || c == 'w' || c == 'd') &&
                (s == 'c' || s == 'w' || s == 'd') &&
                c != s)
            {
                Expression str = (*arguments)[0];
                str = interpret(str, istate);
                if (exceptionOrCantInterpret(str))
                    return str;
                return foreachApplyUtf(pue, istate, str, (*arguments)[1], rvs);
            }
        }
    }
    return e;
}

private Expression evaluatePostblit(InterState* istate, Expression e)
{
    auto ts = e.type.baseElemOf().isTypeStruct();
    if (!ts)
        return null;
    StructDeclaration sd = ts.sym;
    if (!sd.postblit)
        return null;

    if (auto ale = e.isArrayLiteralExp())
    {
        foreach (elem; *ale.elements)
        {
            if (auto ex = evaluatePostblit(istate, elem))
                return ex;
        }
        return null;
    }
    if (e.op == EXP.structLiteral)
    {
        // e.__postblit()
        UnionExp ue = void;
        e = interpretFunction(&ue, sd.postblit, istate, null, e);
        if (e == ue.exp())
            e = ue.copy();
        if (exceptionOrCantInterpret(e))
            return e;
        return null;
    }
    assert(0);
}

private Expression evaluateDtor(InterState* istate, Expression e)
{
    auto ts = e.type.baseElemOf().isTypeStruct();
    if (!ts)
        return null;
    StructDeclaration sd = ts.sym;
    if (!sd.dtor)
        return null;

    UnionExp ue = void;
    if (auto ale = e.isArrayLiteralExp())
    {
        foreach_reverse (elem; *ale.elements)
            e = evaluateDtor(istate, elem);
    }
    else if (e.op == EXP.structLiteral)
    {
        // e.__dtor()
        e = interpretFunction(&ue, sd.dtor, istate, null, e);
    }
    else
        assert(0);
    if (exceptionOrCantInterpret(e))
    {
        if (e == ue.exp())
            e = ue.copy();
        return e;
    }
    return null;
}

/*************************** CTFE Sanity Checks ***************************/
/* Setter functions for CTFE variable values.
 * These functions exist to check for compiler CTFE bugs.
 */
private bool hasValue(VarDeclaration vd)
{
    return vd.ctfeAdrOnStack != VarDeclaration.AdrOnStackNone &&
           getValue(vd) !is null;
}

// Don't check for validity
private void setValueWithoutChecking(VarDeclaration vd, Expression newval)
{
    ctfeGlobals.stack.setValue(vd, newval);
}

private void setValue(VarDeclaration vd, Expression newval)
{
    //printf("setValue() vd: %s newval: %s\n", vd.toChars(), newval.toChars());
    version (none)
    {
        if (!((vd.storage_class & (STC.out_ | STC.ref_)) ? isCtfeReferenceValid(newval) : isCtfeValueValid(newval)))
        {
            printf("[%s] vd = %s %s, newval = %s\n", vd.loc.toChars(), vd.type.toChars(), vd.toChars(), newval.toChars());
        }
    }
    assert((vd.storage_class & (STC.out_ | STC.ref_)) ? isCtfeReferenceValid(newval) : isCtfeValueValid(newval));
    ctfeGlobals.stack.setValue(vd, newval);
}

/**
 * Removes `_d_HookTraceImpl` if found from `ce` and `fd`.
 * This is needed for the CTFE interception code to be able to find hooks that are called though the hook's `*Trace`
 * wrapper.
 *
 * This is done by replacing `_d_HookTraceImpl!(T, Hook, errMsg)(..., parameters)` with `Hook(parameters)`.
 * Parameters:
 *  ce = The CallExp that possible will be be replaced
 *  fd = Fully resolve function declaration that `ce` would call
 */
private void removeHookTraceImpl(ref CallExp ce, ref FuncDeclaration fd)
{
    if (fd.ident != Id._d_HookTraceImpl)
        return;

    auto oldCE = ce;

    // Get the Hook from the second template parameter
    TemplateInstance templateInstance = fd.parent.isTemplateInstance;
    RootObject hook = (*templateInstance.tiargs)[1];
    assert(hook.isDsymbol(), "Expected _d_HookTraceImpl's second template parameter to be an alias to the hook!");
    fd = (cast(Dsymbol)hook).isFuncDeclaration;

    // Remove the first three trace parameters
    auto arguments = new Expressions();
    arguments.reserve(ce.arguments.length - 3);
    arguments.pushSlice((*ce.arguments)[3 .. $]);

    ce = ctfeEmplaceExp!CallExp(ce.loc, ctfeEmplaceExp!VarExp(ce.loc, fd, false), arguments);

    if (global.params.v.verbose)
        message("strip     %s =>\n          %s", oldCE.toChars(), ce.toChars());
}<|MERGE_RESOLUTION|>--- conflicted
+++ resolved
@@ -100,17 +100,17 @@
 
     auto rgnpos = ctfeGlobals.region.savePos();
 
-<<<<<<< HEAD
-    version (IN_LLVM)
-    {
-        import driver.timetrace, std.format, std.conv;
-        auto timeScope = TimeTraceScope(text("CTFE start: ", e.toChars()), e.toChars().to!string, e.loc);
-    }
-=======
+version (IN_LLVM) // TODO: required?
+{
+    import driver.timetrace, std.format, std.conv;
+    auto timeScope = TimeTraceScope(text("CTFE start: ", e.toChars()), e.toChars().to!string, e.loc);
+}
+else
+{
     import dmd.timetrace;
     timeTraceBeginEvent(TimeTraceEventType.ctfe);
     scope (exit) timeTraceEndEvent(TimeTraceEventType.ctfe, e);
->>>>>>> 18e1b863
+}
 
     Expression result = interpret(e, null);
 
@@ -444,30 +444,6 @@
         printf("\n********\n%s FuncDeclaration::interpret(istate = %p) %s\n", fd.loc.toChars(), istate, fd.toChars());
     }
 
-<<<<<<< HEAD
-    version (IN_LLVM)
-    {
-        import driver.timetrace, std.format, std.conv;
-        scope dlg = () {
-                            import dmd.common.outbuffer;
-                            auto strbuf = OutBuffer(20);
-                            strbuf.writestring(fd.toPrettyChars());
-                            strbuf.write("(");
-                            if (arguments)
-                            {
-                                foreach (i, arg; *arguments)
-                                {
-                                    if (i > 0)
-                                        strbuf.write(", ");
-                                    strbuf.writestring(arg.toChars());
-                                }
-                            }
-                            strbuf.write(")");
-                            return strbuf.extractSlice();
-                        };
-        auto timeScope = TimeTraceScopeDelayedDetail(text("CTFE func: ", fd.toChars()), dlg, fd.loc);
-    }
-=======
     scope dlg = () {
         import dmd.common.outbuffer;
         auto strbuf = OutBuffer(20);
@@ -485,10 +461,17 @@
         strbuf.write(")");
         return strbuf.extractSlice();
     };
+version (IN_LLVM) // TODO: required?
+{
+    import driver.timetrace, std.format, std.conv;
+    auto timeScope = TimeTraceScopeDelayedDetail(text("CTFE func: ", fd.toChars()), dlg, fd.loc);
+}
+else
+{
     import dmd.timetrace;
     timeTraceBeginEvent(TimeTraceEventType.ctfeCall);
     scope (exit) timeTraceEndEvent(TimeTraceEventType.ctfeCall, fd, dlg);
->>>>>>> 18e1b863
+}
 
     void fdError(const(char)* msg)
     {
