
/* Compiler implementation of the D programming language
 * Copyright (C) 1999-2024 by The D Language Foundation, All Rights Reserved
 * written by Walter Bright
 * https://www.digitalmars.com
 * Distributed under the Boost Software License, Version 1.0.
 * https://www.boost.org/LICENSE_1_0.txt
 * https://github.com/dlang/dmd/blob/master/src/dmd/expression.h
 */

#pragma once

#include "ast_node.h"
#include "globals.h"
#include "arraytypes.h"
#include "visitor.h"
#include "tokens.h"

#include "root/complex_t.h"
#include "root/dcompat.h"
#include "root/optional.h"

class Type;
class TypeVector;
struct Scope;
class TupleDeclaration;
class VarDeclaration;
class FuncDeclaration;
class FuncLiteralDeclaration;
class CtorDeclaration;
class Dsymbol;
class ScopeDsymbol;
class Expression;
class Declaration;
class StructDeclaration;
class TemplateInstance;
class TemplateDeclaration;
class ClassDeclaration;
class OverloadSet;
class StringExp;
class LoweredAssignExp;
#ifdef IN_GCC
typedef union tree_node Symbol;
#elif !IN_LLVM
struct Symbol;          // back end symbol
#endif

#if IN_LLVM
namespace llvm {
    class Value;
}

// in expressionsem.d
Expression *expressionSemantic(Expression *e, Scope *sc);
// in typesem.d
Expression *defaultInit(Type *mt, const Loc &loc, const bool isCfile = false);
#endif

// Entry point for CTFE.
// A compile-time result is required. Give an error if not possible
Expression *ctfeInterpret(Expression *e);
void expandTuples(Expressions *exps, Identifiers *names = nullptr);
StringExp *toUTF8(StringExp *se, Scope *sc);
Expression *resolveLoc(Expression *exp, const Loc &loc, Scope *sc);
MATCH implicitConvTo(Expression *e, Type *t);
Expression *toLvalue(Expression *_this, Scope *sc, const char* action);
Expression *modifiableLvalue(Expression* exp, Scope *sc);

typedef unsigned char OwnedBy;
enum
{
    OWNEDcode,      // normal code expression in AST
    OWNEDctfe,      // value expression for CTFE
    OWNEDcache      // constant value cached for CTFE
};

#if IN_LLVM
#define WANTvalue  0    // default
#define WANTexpand 1    // expand const/immutable variables if possible
#endif

#define WANTvalue  0 // default
#define WANTexpand 1 // expand const/immutable variables if possible

/**
 * Specifies how the checkModify deals with certain situations
 */
enum class ModifyFlags
{
    /// Issue error messages on invalid modifications of the variable
    none,
    /// No errors are emitted for invalid modifications
    noError = 0x1,
    /// The modification occurs for a subfield of the current variable
    fieldAssign = 0x2,
};

class Expression : public ASTNode
{
public:
    Type *type;                 // !=NULL means that semantic() has been run
    Loc loc;                    // file location
    EXP op;                     // to minimize use of dynamic_cast

    size_t size() const;
    static void _init();
    virtual Expression *syntaxCopy();

    // kludge for template.isExpression()
    DYNCAST dyncast() const override final { return DYNCAST_EXPRESSION; }

    const char *toChars() const override;

    virtual dinteger_t toInteger();
    virtual uinteger_t toUInteger();
    virtual real_t toReal();
    virtual real_t toImaginary();
    virtual complex_t toComplex();
    virtual StringExp *toStringExp();
    virtual bool isLvalue();
    virtual bool checkType();
    virtual bool checkValue();
    Expression *addressOf();
    Expression *deref();

    Expression *optimize(int result, bool keepLvalue = false);

    int isConst();
    virtual bool isIdentical(const Expression *e) const;
    virtual Optional<bool> toBool();
    virtual bool hasCode()
    {
        return true;
    }

    IntegerExp* isIntegerExp();
    ErrorExp* isErrorExp();
    VoidInitExp* isVoidInitExp();
    RealExp* isRealExp();
    ComplexExp* isComplexExp();
    IdentifierExp* isIdentifierExp();
    DollarExp* isDollarExp();
    DsymbolExp* isDsymbolExp();
    ThisExp* isThisExp();
    SuperExp* isSuperExp();
    NullExp* isNullExp();
    StringExp* isStringExp();
    TupleExp* isTupleExp();
    ArrayLiteralExp* isArrayLiteralExp();
    AssocArrayLiteralExp* isAssocArrayLiteralExp();
    StructLiteralExp* isStructLiteralExp();
    TypeExp* isTypeExp();
    ScopeExp* isScopeExp();
    TemplateExp* isTemplateExp();
    NewExp* isNewExp();
    NewAnonClassExp* isNewAnonClassExp();
    SymOffExp* isSymOffExp();
    VarExp* isVarExp();
    OverExp* isOverExp();
    FuncExp* isFuncExp();
    DeclarationExp* isDeclarationExp();
    TypeidExp* isTypeidExp();
    TraitsExp* isTraitsExp();
    HaltExp* isHaltExp();
    IsExp* isExp();
    MixinExp* isMixinExp();
    ImportExp* isImportExp();
    AssertExp* isAssertExp();
    DotIdExp* isDotIdExp();
    DotTemplateExp* isDotTemplateExp();
    DotVarExp* isDotVarExp();
    DotTemplateInstanceExp* isDotTemplateInstanceExp();
    DelegateExp* isDelegateExp();
    DotTypeExp* isDotTypeExp();
    CallExp* isCallExp();
    AddrExp* isAddrExp();
    PtrExp* isPtrExp();
    NegExp* isNegExp();
    UAddExp* isUAddExp();
    ComExp* isComExp();
    NotExp* isNotExp();
    DeleteExp* isDeleteExp();
    CastExp* isCastExp();
    VectorExp* isVectorExp();
    VectorArrayExp* isVectorArrayExp();
    SliceExp* isSliceExp();
    ArrayLengthExp* isArrayLengthExp();
    ArrayExp* isArrayExp();
    DotExp* isDotExp();
    CommaExp* isCommaExp();
    IntervalExp* isIntervalExp();
    DelegatePtrExp* isDelegatePtrExp();
    DelegateFuncptrExp* isDelegateFuncptrExp();
    IndexExp* isIndexExp();
    PostExp* isPostExp();
    PreExp* isPreExp();
    AssignExp* isAssignExp();
    ConstructExp* isConstructExp();
    BlitExp* isBlitExp();
    AddAssignExp* isAddAssignExp();
    MinAssignExp* isMinAssignExp();
    MulAssignExp* isMulAssignExp();
    DivAssignExp* isDivAssignExp();
    ModAssignExp* isModAssignExp();
    AndAssignExp* isAndAssignExp();
    OrAssignExp* isOrAssignExp();
    XorAssignExp* isXorAssignExp();
    PowAssignExp* isPowAssignExp();
    ShlAssignExp* isShlAssignExp();
    ShrAssignExp* isShrAssignExp();
    UshrAssignExp* isUshrAssignExp();
    CatAssignExp* isCatAssignExp();
    CatElemAssignExp* isCatElemAssignExp();
    CatDcharAssignExp* isCatDcharAssignExp();
    AddExp* isAddExp();
    MinExp* isMinExp();
    CatExp* isCatExp();
    MulExp* isMulExp();
    DivExp* isDivExp();
    ModExp* isModExp();
    PowExp* isPowExp();
    ShlExp* isShlExp();
    ShrExp* isShrExp();
    UshrExp* isUshrExp();
    AndExp* isAndExp();
    OrExp* isOrExp();
    XorExp* isXorExp();
    LogicalExp* isLogicalExp();
    InExp* isInExp();
    RemoveExp* isRemoveExp();
    EqualExp* isEqualExp();
    IdentityExp* isIdentityExp();
    CondExp* isCondExp();
    GenericExp* isGenericExp();
    DefaultInitExp* isDefaultInitExp();
    FileInitExp* isFileInitExp();
    LineInitExp* isLineInitExp();
    ModuleInitExp* isModuleInitExp();
    FuncInitExp* isFuncInitExp();
    PrettyFuncInitExp* isPrettyFuncInitExp();
    ClassReferenceExp* isClassReferenceExp();
    ThrownExceptionExp* isThrownExceptionExp();
    UnaExp* isUnaExp();
    BinExp* isBinExp();
    BinAssignExp* isBinAssignExp();
    LoweredAssignExp* isLoweredAssignExp();

    void accept(Visitor *v) override { v->visit(this); }
};

class IntegerExp final : public Expression
{
public:
    dinteger_t value;

    static IntegerExp *create(const Loc &loc, dinteger_t value, Type *type);
    bool equals(const RootObject * const o) const override;
    dinteger_t toInteger() override;
    real_t toReal() override;
    real_t toImaginary() override;
    complex_t toComplex() override;
    Optional<bool> toBool() override;
    void accept(Visitor *v) override { v->visit(this); }
    dinteger_t getInteger() { return value; }
    template<int v>
    static IntegerExp literal();
};

class ErrorExp final : public Expression
{
public:
    void accept(Visitor *v) override { v->visit(this); }

    static ErrorExp *errorexp; // handy shared value
};

class RealExp final : public Expression
{
public:
    real_t value;

    static RealExp *create(const Loc &loc, real_t value, Type *type);
    bool equals(const RootObject * const o) const override;
    bool isIdentical(const Expression *e) const override;
    dinteger_t toInteger() override;
    uinteger_t toUInteger() override;
    real_t toReal() override;
    real_t toImaginary() override;
    complex_t toComplex() override;
    Optional<bool> toBool() override;
    void accept(Visitor *v) override { v->visit(this); }
};

class ComplexExp final : public Expression
{
public:
    complex_t value;

    static ComplexExp *create(const Loc &loc, complex_t value, Type *type);
    bool equals(const RootObject * const o) const override;
    bool isIdentical(const Expression *e) const override;
    dinteger_t toInteger() override;
    uinteger_t toUInteger() override;
    real_t toReal() override;
    real_t toImaginary() override;
    complex_t toComplex() override;
    Optional<bool> toBool() override;
    void accept(Visitor *v) override { v->visit(this); }
};

class IdentifierExp : public Expression
{
public:
    Identifier *ident;
    d_bool parens;

    static IdentifierExp *create(const Loc &loc, Identifier *ident);
    bool isLvalue() override final;
    void accept(Visitor *v) override { v->visit(this); }
};

class DollarExp final : public IdentifierExp
{
public:
    void accept(Visitor *v) override { v->visit(this); }
};

class DsymbolExp final : public Expression
{
public:
    Dsymbol *s;
    d_bool hasOverloads;

    DsymbolExp *syntaxCopy() override;
    bool isLvalue() override;
    void accept(Visitor *v) override { v->visit(this); }
};

class ThisExp : public Expression
{
public:
    VarDeclaration *var;

    ThisExp *syntaxCopy() override;
    Optional<bool> toBool() override;
    bool isLvalue() override;

    void accept(Visitor *v) override { v->visit(this); }
};

class SuperExp final : public ThisExp
{
public:
    void accept(Visitor *v) override { v->visit(this); }
};

class NullExp final : public Expression
{
public:
    bool equals(const RootObject * const o) const override;
    Optional<bool> toBool() override;
    StringExp *toStringExp() override;
    void accept(Visitor *v) override { v->visit(this); }
};

class StringExp final : public Expression
{
public:
    utf8_t postfix;      // 'c', 'w', 'd'
    OwnedBy ownedByCtfe;
    void *string;       // char, wchar, or dchar data
    size_t len;         // number of chars, wchars, or dchars
    unsigned char sz;   // 1: char, 2: wchar, 4: dchar
    d_bool committed;   // if type is committed
    d_bool hexString;   // if string is parsed from a hex string literal

    static StringExp *create(const Loc &loc, const char *s);
    static StringExp *create(const Loc &loc, const void *s, d_size_t len);
    bool equals(const RootObject * const o) const override;
    char32_t getCodeUnit(d_size_t i) const;
    StringExp *toStringExp() override;
    Optional<bool> toBool() override;
    bool isLvalue() override;
    void accept(Visitor *v) override { v->visit(this); }
#if IN_LLVM
    // The D version returns a slice.
    DString peekString() const
    {
        assert(sz == 1);
        return {len, static_cast<const char *>(string)};
    }
    // ditto
    DArray<const unsigned char> peekData() const
    {
        return {len * sz, static_cast<const unsigned char *>(string)};
    }
#endif
    size_t numberOfCodeUnits(int tynto = 0) const;
    void writeTo(void* dest, bool zero, int tyto = 0) const;
};

// Tuple

class TupleExp final : public Expression
{
public:
    Expression *e0;     // side-effect part
    /* Tuple-field access may need to take out its side effect part.
     * For example:
     *      foo().tupleof
     * is rewritten as:
     *      (ref __tup = foo(); tuple(__tup.field0, __tup.field1, ...))
     * The declaration of temporary variable __tup will be stored in TupleExp::e0.
     */
    Expressions *exps;

    static TupleExp *create(const Loc &loc, Expressions *exps);
    TupleExp *syntaxCopy() override;
    bool equals(const RootObject * const o) const override;

    void accept(Visitor *v) override { v->visit(this); }
};

class ArrayLiteralExp final : public Expression
{
public:
    OwnedBy ownedByCtfe;
    d_bool onstack;
    Expression *basis;
    Expressions *elements;

    static ArrayLiteralExp *create(const Loc &loc, Expressions *elements);
    ArrayLiteralExp *syntaxCopy() override;
    bool equals(const RootObject * const o) const override;
    Expression *getElement(d_size_t i);
    Optional<bool> toBool() override;
    StringExp *toStringExp() override;

    void accept(Visitor *v) override { v->visit(this); }
};

class AssocArrayLiteralExp final : public Expression
{
public:
    OwnedBy ownedByCtfe;
    Expressions *keys;
    Expressions *values;
    Expression* lowering;

    bool equals(const RootObject * const o) const override;
    AssocArrayLiteralExp *syntaxCopy() override;
    Optional<bool> toBool() override;

    void accept(Visitor *v) override { v->visit(this); }
};

class StructLiteralExp final : public Expression
{
public:
    StructDeclaration *sd;      // which aggregate this is for
    Expressions *elements;      // parallels sd->fields[] with NULL entries for fields to skip
    Type *stype;                // final type of result (can be different from sd's type)

    union
    {
<<<<<<< HEAD
#if IN_LLVM
        // With the introduction of pointers returned from CTFE, struct literals can
        // now contain pointers to themselves. While in toElem, contains a pointer
        // to the memory used to build the literal for resolving such references.
        llvm::Value *inProgressMemory;
#else
        Symbol *sym;                // back end symbol to initialize with literal
#endif
=======
        Symbol *sym;                // back end symbol to initialize with literal (used as a Symbol*)
>>>>>>> c58f8a8a

        // those fields need to prevent a infinite recursion when one field of struct initialized with 'this' pointer.
        StructLiteralExp *inlinecopy;
    };

    /** pointer to the origin instance of the expression.
     * once a new expression is created, origin is set to 'this'.
     * anytime when an expression copy is created, 'origin' pointer is set to
     * 'origin' pointer value of the original expression.
     */
    StructLiteralExp *origin;


    /** anytime when recursive function is calling, 'stageflags' marks with bit flag of
     * current stage and unmarks before return from this function.
     * 'inlinecopy' uses similar 'stageflags' and from multiple evaluation 'doInline'
     * (with infinite recursion) of this expression.
     */
    uint8_t stageflags;

    d_bool useStaticInit;         // if this is true, use the StructDeclaration's init symbol
    d_bool isOriginal;            // used when moving instances to indicate `this is this.origin`
    OwnedBy ownedByCtfe;

    static StructLiteralExp *create(const Loc &loc, StructDeclaration *sd, void *elements, Type *stype = NULL);
    bool equals(const RootObject * const o) const override;
    StructLiteralExp *syntaxCopy() override;

    void accept(Visitor *v) override { v->visit(this); }
};

class TypeExp final : public Expression
{
public:
    TypeExp *syntaxCopy() override;
    bool checkType() override;
    bool checkValue() override;
    void accept(Visitor *v) override { v->visit(this); }
};

class ScopeExp final : public Expression
{
public:
    ScopeDsymbol *sds;

    ScopeExp *syntaxCopy() override;
    bool checkType() override;
    bool checkValue() override;
    void accept(Visitor *v) override { v->visit(this); }
};

class TemplateExp final : public Expression
{
public:
    TemplateDeclaration *td;
    FuncDeclaration *fd;

    bool isLvalue() override;
    bool checkType() override;
    bool checkValue() override;
    void accept(Visitor *v) override { v->visit(this); }
};

class NewExp final : public Expression
{
public:
    /* newtype(arguments)
     */
    Expression *thisexp;        // if !NULL, 'this' for class being allocated
    Type *newtype;
    Expressions *arguments;     // Array of Expression's
    Identifiers *names;         // Array of names corresponding to expressions

    Expression *argprefix;      // expression to be evaluated just before arguments[]

    CtorDeclaration *member;    // constructor function
    d_bool onstack;               // allocate on stack
    d_bool thrownew;              // this NewExp is the expression of a ThrowStatement

    Expression *lowering;       // lowered druntime hook: `_d_newclass`

    static NewExp *create(const Loc &loc, Expression *thisexp, Type *newtype, Expressions *arguments);
    NewExp *syntaxCopy() override;

    void accept(Visitor *v) override { v->visit(this); }
};

class NewAnonClassExp final : public Expression
{
public:
    /* class baseclasses { } (arguments)
     */
    Expression *thisexp;        // if !NULL, 'this' for class being allocated
    ClassDeclaration *cd;       // class being instantiated
    Expressions *arguments;     // Array of Expression's to call class constructor

    NewAnonClassExp *syntaxCopy() override;
    void accept(Visitor *v) override { v->visit(this); }
};

class SymbolExp : public Expression
{
public:
    Declaration *var;
    Dsymbol *originalScope;
    d_bool hasOverloads;

    void accept(Visitor *v) override { v->visit(this); }
};

// Offset from symbol

class SymOffExp final : public SymbolExp
{
public:
    dinteger_t offset;

    Optional<bool> toBool() override;

    void accept(Visitor *v) override { v->visit(this); }
};

// Variable

class VarExp final : public SymbolExp
{
public:
    d_bool delegateWasExtracted;
    static VarExp *create(const Loc &loc, Declaration *var, bool hasOverloads = true);
    bool equals(const RootObject * const o) const override;
    bool isLvalue() override;

    void accept(Visitor *v) override { v->visit(this); }
};

// Overload Set

class OverExp final : public Expression
{
public:
    OverloadSet *vars;

    bool isLvalue() override;
    void accept(Visitor *v) override { v->visit(this); }
};

// Function/Delegate literal

class FuncExp final : public Expression
{
public:
    FuncLiteralDeclaration *fd;
    TemplateDeclaration *td;
    TOK tok;

    bool equals(const RootObject * const o) const override;
    FuncExp *syntaxCopy() override;
    const char *toChars() const override;
    bool checkType() override;
    bool checkValue() override;

    void accept(Visitor *v) override { v->visit(this); }
};

// Declaration of a symbol

// D grammar allows declarations only as statements. However in AST representation
// it can be part of any expression. This is used, for example, during internal
// syntax re-writes to inject hidden symbols.
class DeclarationExp final : public Expression
{
public:
    Dsymbol *declaration;

    DeclarationExp *syntaxCopy() override;

    bool hasCode() override;

    void accept(Visitor *v) override { v->visit(this); }
};

class TypeidExp final : public Expression
{
public:
    RootObject *obj;

    TypeidExp *syntaxCopy() override;
    void accept(Visitor *v) override { v->visit(this); }
};

class TraitsExp final : public Expression
{
public:
    Identifier *ident;
    Objects *args;

    TraitsExp *syntaxCopy() override;
    void accept(Visitor *v) override { v->visit(this); }
};

class HaltExp final : public Expression
{
public:
    void accept(Visitor *v) override { v->visit(this); }
};

class IsExp final : public Expression
{
public:
    /* is(targ id tok tspec)
     * is(targ id == tok2)
     */
    Type *targ;
    Identifier *id;     // can be NULL
    Type *tspec;        // can be NULL
    TemplateParameters *parameters;
    TOK tok;       // ':' or '=='
    TOK tok2;      // 'struct', 'union', etc.

    IsExp *syntaxCopy() override;
    void accept(Visitor *v) override { v->visit(this); }
};

/****************************************************************/

class UnaExp : public Expression
{
public:
    Expression *e1;

    UnaExp *syntaxCopy() override;

    void accept(Visitor *v) override { v->visit(this); }
};

class BinExp : public Expression
{
public:
    Expression *e1;
    Expression *e2;

    Type *att1; // Save alias this type to detect recursion
    Type *att2; // Save alias this type to detect recursion

    BinExp *syntaxCopy() override;

    void accept(Visitor *v) override { v->visit(this); }
};

class BinAssignExp : public BinExp
{
public:
    bool isLvalue() override final;
    void accept(Visitor *v) override { v->visit(this); }
};

/****************************************************************/

class MixinExp final : public UnaExp
{
public:
    void accept(Visitor *v) override { v->visit(this); }
};

class ImportExp final : public UnaExp
{
public:
    void accept(Visitor *v) override { v->visit(this); }
};

class AssertExp final : public UnaExp
{
public:
    Expression *msg;

    AssertExp *syntaxCopy() override;

    void accept(Visitor *v) override { v->visit(this); }
};

class ThrowExp final : public UnaExp
{
public:
    ThrowExp *syntaxCopy() override;

    void accept(Visitor *v) override { v->visit(this); }
};

class DotIdExp final : public UnaExp
{
public:
    Identifier *ident;
    d_bool noderef;       // true if the result of the expression will never be dereferenced
    d_bool wantsym;       // do not replace Symbol with its initializer during semantic()
    d_bool arrow;         // ImportC: if -> instead of .

    static DotIdExp *create(const Loc &loc, Expression *e, Identifier *ident);
    void accept(Visitor *v) override { v->visit(this); }
};

class DotTemplateExp final : public UnaExp
{
public:
    TemplateDeclaration *td;

    bool checkType() override;
    bool checkValue() override;
    void accept(Visitor *v) override { v->visit(this); }
};

class DotVarExp final : public UnaExp
{
public:
    Declaration *var;
    d_bool hasOverloads;

    bool isLvalue() override;
    void accept(Visitor *v) override { v->visit(this); }
};

class DotTemplateInstanceExp final : public UnaExp
{
public:
    TemplateInstance *ti;

    DotTemplateInstanceExp *syntaxCopy() override;
    bool checkType() override;
    bool checkValue() override;
    void accept(Visitor *v) override { v->visit(this); }
};

class DelegateExp final : public UnaExp
{
public:
    FuncDeclaration *func;
    d_bool hasOverloads;
    VarDeclaration *vthis2;  // container for multi-context


    void accept(Visitor *v) override { v->visit(this); }
};

class DotTypeExp final : public UnaExp
{
public:
    Dsymbol *sym;               // symbol that represents a type

    void accept(Visitor *v) override { v->visit(this); }
};

class CallExp final : public UnaExp
{
public:
    Expressions *arguments;     // function arguments
    Identifiers *names;
    FuncDeclaration *f;         // symbol to call
    d_bool directcall;            // true if a virtual call is devirtualized
    d_bool inDebugStatement;      // true if this was in a debug statement
    d_bool ignoreAttributes;      // don't enforce attributes (e.g. call @gc function in @nogc code)
    d_bool isUfcsRewrite;       // the first argument was pushed in here by a UFCS rewrite
    VarDeclaration *vthis2;     // container for multi-context

    static CallExp *create(const Loc &loc, Expression *e, Expressions *exps);
    static CallExp *create(const Loc &loc, Expression *e);
    static CallExp *create(const Loc &loc, Expression *e, Expression *earg1);
    static CallExp *create(const Loc &loc, FuncDeclaration *fd, Expression *earg1);

    CallExp *syntaxCopy() override;
    bool isLvalue() override;

    void accept(Visitor *v) override { v->visit(this); }
};

class AddrExp final : public UnaExp
{
public:
    void accept(Visitor *v) override { v->visit(this); }
};

class PtrExp final : public UnaExp
{
public:
    bool isLvalue() override;

    void accept(Visitor *v) override { v->visit(this); }
};

class NegExp final : public UnaExp
{
public:
    void accept(Visitor *v) override { v->visit(this); }
};

class UAddExp final : public UnaExp
{
public:
    void accept(Visitor *v) override { v->visit(this); }
};

class ComExp final : public UnaExp
{
public:
    void accept(Visitor *v) override { v->visit(this); }
};

class NotExp final : public UnaExp
{
public:
    void accept(Visitor *v) override { v->visit(this); }
};

class DeleteExp final : public UnaExp
{
public:
    d_bool isRAII;
    void accept(Visitor *v) override { v->visit(this); }
};

class CastExp final : public UnaExp
{
public:
    // Possible to cast to one type while painting to another type
    Type *to;                   // type to cast to
    unsigned char mod;          // MODxxxxx

    CastExp *syntaxCopy() override;
    bool isLvalue() override;

    void accept(Visitor *v) override { v->visit(this); }
};

class VectorExp final : public UnaExp
{
public:
    TypeVector *to;             // the target vector type before semantic()
    unsigned dim;               // number of elements in the vector
    OwnedBy ownedByCtfe;

    static VectorExp *create(const Loc &loc, Expression *e, Type *t);
    VectorExp *syntaxCopy() override;
    void accept(Visitor *v) override { v->visit(this); }
};

class VectorArrayExp final : public UnaExp
{
public:
    bool isLvalue() override;
    void accept(Visitor *v) override { v->visit(this); }
};

class SliceExp final : public UnaExp
{
public:
    Expression *upr;            // NULL if implicit 0
    Expression *lwr;            // NULL if implicit [length - 1]
    VarDeclaration *lengthVar;

    bool upperIsInBounds() const; // true if upr <= e1.length
    bool upperIsInBounds(bool v);
    bool lowerIsLessThanUpper() const; // true if lwr <= upr
    bool lowerIsLessThanUpper(bool v);
    bool arrayop() const; // an array operation, rather than a slice
    bool arrayop(bool v);
private:
    uint8_t bitFields;

public:
    SliceExp *syntaxCopy() override;
    bool isLvalue() override;
    Optional<bool> toBool() override;

    void accept(Visitor *v) override { v->visit(this); }
};

class ArrayLengthExp final : public UnaExp
{
public:
    void accept(Visitor *v) override { v->visit(this); }
};

class IntervalExp final : public Expression
{
public:
    Expression *lwr;
    Expression *upr;

    IntervalExp *syntaxCopy() override;
    void accept(Visitor *v) override { v->visit(this); }
};

class DelegatePtrExp final : public UnaExp
{
public:
    bool isLvalue() override;
    void accept(Visitor *v) override { v->visit(this); }
};

class DelegateFuncptrExp final : public UnaExp
{
public:
    bool isLvalue() override;
    void accept(Visitor *v) override { v->visit(this); }
};

// e1[a0,a1,a2,a3,...]

class ArrayExp final : public UnaExp
{
public:
    Expressions *arguments;             // Array of Expression's
    size_t currentDimension;            // for opDollar
    VarDeclaration *lengthVar;

    ArrayExp *syntaxCopy() override;
    bool isLvalue() override;

    void accept(Visitor *v) override { v->visit(this); }
};

/****************************************************************/

class DotExp final : public BinExp
{
public:
    void accept(Visitor *v) override { v->visit(this); }
};

class CommaExp final : public BinExp
{
public:
    d_bool isGenerated;
    d_bool allowCommaExp;
    bool isLvalue() override;
    Optional<bool> toBool() override;
    void accept(Visitor *v) override { v->visit(this); }

#if IN_LLVM
    // Returns the head of this CommaExp, descending recursively.
    //    `(a, b), c` => a
    Expression *getHead() {
      auto l = e1;
      while (auto ce = l->isCommaExp())
        l = ce->e1;
      return l;
    }

    // Returns the tail of this CommaExp, descending recursively.
    //    `a, (b, c)` => c
    Expression *getTail() {
      auto r = e2;
      while (auto ce = r->isCommaExp())
        r = ce->e2;
      return r;
    }
#endif
};

class IndexExp final : public BinExp
{
public:
    VarDeclaration *lengthVar;
    d_bool modifiable;
    d_bool indexIsInBounds;       // true if 0 <= e2 && e2 <= e1.length - 1

    IndexExp *syntaxCopy() override;
    bool isLvalue() override;

    void accept(Visitor *v) override { v->visit(this); }
};

/* For both i++ and i--
 */
class PostExp final : public BinExp
{
public:
    void accept(Visitor *v) override { v->visit(this); }
};

/* For both ++i and --i
 */
class PreExp final : public UnaExp
{
public:
    void accept(Visitor *v) override { v->visit(this); }
};

enum class MemorySet
{
    none            = 0,    // simple assignment
    blockAssign     = 1,    // setting the contents of an array
    referenceInit   = 2     // setting the reference of STCref variable
};

class AssignExp : public BinExp
{
public:
    MemorySet memset;

    bool isLvalue() override final;

    void accept(Visitor *v) override { v->visit(this); }
};

class ConstructExp final : public AssignExp
{
public:
    void accept(Visitor *v) override { v->visit(this); }
};

class LoweredAssignExp final : public AssignExp
{
public:
    Expression *lowering;

    const char *toChars() const override;
    void accept(Visitor *v) override { v->visit(this); }
};

class BlitExp final : public AssignExp
{
public:
    void accept(Visitor *v) override { v->visit(this); }
};

class AddAssignExp final : public BinAssignExp
{
public:
    void accept(Visitor *v) override { v->visit(this); }
};

class MinAssignExp final : public BinAssignExp
{
public:
    void accept(Visitor *v) override { v->visit(this); }
};

class MulAssignExp final : public BinAssignExp
{
public:
    void accept(Visitor *v) override { v->visit(this); }
};

class DivAssignExp final : public BinAssignExp
{
public:
    void accept(Visitor *v) override { v->visit(this); }
};

class ModAssignExp final : public BinAssignExp
{
public:
    void accept(Visitor *v) override { v->visit(this); }
};

class AndAssignExp final : public BinAssignExp
{
public:
    void accept(Visitor *v) override { v->visit(this); }
};

class OrAssignExp final : public BinAssignExp
{
public:
    void accept(Visitor *v) override { v->visit(this); }
};

class XorAssignExp final : public BinAssignExp
{
public:
    void accept(Visitor *v) override { v->visit(this); }
};

class PowAssignExp final : public BinAssignExp
{
public:
    void accept(Visitor *v) override { v->visit(this); }
};

class ShlAssignExp final : public BinAssignExp
{
public:
    void accept(Visitor *v) override { v->visit(this); }
};

class ShrAssignExp final : public BinAssignExp
{
public:
    void accept(Visitor *v) override { v->visit(this); }
};

class UshrAssignExp final : public BinAssignExp
{
public:
    void accept(Visitor *v) override { v->visit(this); }
};

class CatAssignExp : public BinAssignExp
{
public:
    Expression *lowering;   // lowered druntime hook `_d_arrayappend{cTX,T}`

    void accept(Visitor *v) override { v->visit(this); }
};

class CatElemAssignExp final : public CatAssignExp
{
public:
    void accept(Visitor *v) override { v->visit(this); }
};

class CatDcharAssignExp final : public CatAssignExp
{
public:
    void accept(Visitor *v) override { v->visit(this); }
};

class AddExp final : public BinExp
{
public:
    void accept(Visitor *v) override { v->visit(this); }
};

class MinExp final : public BinExp
{
public:
    void accept(Visitor *v) override { v->visit(this); }
};

class CatExp final : public BinExp
{
public:
    Expression *lowering;  // call to druntime hook `_d_arraycatnTX`

    void accept(Visitor *v) override { v->visit(this); }
};

class MulExp final : public BinExp
{
public:
    void accept(Visitor *v) override { v->visit(this); }
};

class DivExp final : public BinExp
{
public:
    void accept(Visitor *v) override { v->visit(this); }
};

class ModExp final : public BinExp
{
public:
    void accept(Visitor *v) override { v->visit(this); }
};

class PowExp final : public BinExp
{
public:
    void accept(Visitor *v) override { v->visit(this); }
};

class ShlExp final : public BinExp
{
public:
    void accept(Visitor *v) override { v->visit(this); }
};

class ShrExp final : public BinExp
{
public:
    void accept(Visitor *v) override { v->visit(this); }
};

class UshrExp final : public BinExp
{
public:
    void accept(Visitor *v) override { v->visit(this); }
};

class AndExp final : public BinExp
{
public:
    void accept(Visitor *v) override { v->visit(this); }
};

class OrExp final : public BinExp
{
public:
    void accept(Visitor *v) override { v->visit(this); }
};

class XorExp final : public BinExp
{
public:
    void accept(Visitor *v) override { v->visit(this); }
};

class LogicalExp final : public BinExp
{
public:
    void accept(Visitor *v) override { v->visit(this); }
};

class CmpExp final : public BinExp
{
public:
    void accept(Visitor *v) override { v->visit(this); }
};

class InExp final : public BinExp
{
public:
    void accept(Visitor *v) override { v->visit(this); }
};

class RemoveExp final : public BinExp
{
public:
    void accept(Visitor *v) override { v->visit(this); }
};

// == and !=

class EqualExp final : public BinExp
{
public:
    void accept(Visitor *v) override { v->visit(this); }
};

// is and !is

class IdentityExp final : public BinExp
{
public:
    void accept(Visitor *v) override { v->visit(this); }
};

/****************************************************************/

class CondExp final : public BinExp
{
public:
    Expression *econd;

    CondExp *syntaxCopy() override;
    bool isLvalue() override;

    void accept(Visitor *v) override { v->visit(this); }
};

class GenericExp final : Expression
{
    Expression *cntlExp;
    Types *types;
    Expressions *exps;

    GenericExp *syntaxCopy() override;

    void accept(Visitor *v) override { v->visit(this); }
};

/****************************************************************/

class DefaultInitExp : public Expression
{
public:
    void accept(Visitor *v) override { v->visit(this); }
};

class FileInitExp final : public DefaultInitExp
{
public:
    void accept(Visitor *v) override { v->visit(this); }
};

class LineInitExp final : public DefaultInitExp
{
public:
    void accept(Visitor *v) override { v->visit(this); }
};

class ModuleInitExp final : public DefaultInitExp
{
public:
    void accept(Visitor *v) override { v->visit(this); }
};

class FuncInitExp final : public DefaultInitExp
{
public:
    void accept(Visitor *v) override { v->visit(this); }
};

class PrettyFuncInitExp final : public DefaultInitExp
{
public:
    void accept(Visitor *v) override { v->visit(this); }
};

/****************************************************************/

class ObjcClassReferenceExp final : public Expression
{
public:
    ClassDeclaration* classDeclaration;

    void accept(Visitor *v) override { v->visit(this); }
};<|MERGE_RESOLUTION|>--- conflicted
+++ resolved
@@ -463,18 +463,14 @@
 
     union
     {
-<<<<<<< HEAD
 #if IN_LLVM
         // With the introduction of pointers returned from CTFE, struct literals can
         // now contain pointers to themselves. While in toElem, contains a pointer
         // to the memory used to build the literal for resolving such references.
         llvm::Value *inProgressMemory;
 #else
-        Symbol *sym;                // back end symbol to initialize with literal
+        Symbol *sym;                // back end symbol to initialize with literal (used as a Symbol*)
 #endif
-=======
-        Symbol *sym;                // back end symbol to initialize with literal (used as a Symbol*)
->>>>>>> c58f8a8a
 
         // those fields need to prevent a infinite recursion when one field of struct initialized with 'this' pointer.
         StructLiteralExp *inlinecopy;
