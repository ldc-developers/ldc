--- conflicted
+++ resolved
@@ -42,33 +42,12 @@
 class LoweredAssignExp;
 #ifdef IN_GCC
 typedef union tree_node Symbol;
-#elif !IN_LLVM
+#elif IN_LLVM
+namespace llvm { class Value; }
+#else
 struct Symbol;          // back end symbol
 #endif
 
-<<<<<<< HEAD
-#if IN_LLVM
-namespace llvm {
-    class Value;
-}
-
-// in expressionsem.d
-Expression *expressionSemantic(Expression *e, Scope *sc);
-// in typesem.d
-Expression *defaultInit(Type *mt, const Loc &loc, const bool isCfile = false);
-#endif
-
-// Entry point for CTFE.
-// A compile-time result is required. Give an error if not possible
-Expression *ctfeInterpret(Expression *e);
-void expandTuples(Expressions *exps, Identifiers *names = nullptr);
-StringExp *toUTF8(StringExp *se, Scope *sc);
-Expression *resolveLoc(Expression *exp, const Loc &loc, Scope *sc);
-MATCH implicitConvTo(Expression *e, Type *t);
-Expression *toLvalue(Expression *_this, Scope *sc, const char* action);
-Expression *modifiableLvalue(Expression* exp, Scope *sc);
-Expression *optimize(Expression *exp, int result, bool keepLvalue = false);
-=======
 namespace dmd
 {
     // in expressionsem.d
@@ -82,7 +61,6 @@
     void expandTuples(Expressions *exps, Identifiers *names = nullptr);
     Expression *optimize(Expression *exp, int result, bool keepLvalue = false);
 }
->>>>>>> 4cb9610b
 
 typedef unsigned char OwnedBy;
 enum
@@ -91,11 +69,6 @@
     OWNEDctfe,      // value expression for CTFE
     OWNEDcache      // constant value cached for CTFE
 };
-
-#if IN_LLVM
-#define WANTvalue  0    // default
-#define WANTexpand 1    // expand const/immutable variables if possible
-#endif
 
 #define WANTvalue  0 // default
 #define WANTexpand 1 // expand const/immutable variables if possible
