--- conflicted
+++ resolved
@@ -45,7 +45,6 @@
 struct Symbol;          // back end symbol
 #endif
 
-<<<<<<< HEAD
 #if IN_LLVM
 namespace llvm {
     class Value;
@@ -57,10 +56,7 @@
 Expression *defaultInit(Type *mt, const Loc &loc, const bool isCfile = false);
 #endif
 
-void expandTuples(Expressions *exps);
-=======
 void expandTuples(Expressions *exps, Identifiers *names = nullptr);
->>>>>>> 7c08ef48
 bool isTrivialExp(Expression *e);
 bool hasSideEffect(Expression *e, bool assumeImpureCalls = false);
 
