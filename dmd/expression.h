
/* Compiler implementation of the D programming language
 * Copyright (C) 1999-2025 by The D Language Foundation, All Rights Reserved
 * written by Walter Bright
 * https://www.digitalmars.com
 * Distributed under the Boost Software License, Version 1.0.
 * https://www.boost.org/LICENSE_1_0.txt
 * https://github.com/dlang/dmd/blob/master/src/dmd/expression.h
 */

#pragma once

#include "ast_node.h"
#include "globals.h"
#include "arraytypes.h"
#include "visitor.h"
#include "tokens.h"

#include "root/complex_t.h"
#include "root/dcompat.h"
#include "root/optional.h"

class Type;
class TypeVector;
struct Scope;
class TupleDeclaration;
class VarDeclaration;
class FuncDeclaration;
class FuncLiteralDeclaration;
class CtorDeclaration;
class Dsymbol;
class ScopeDsymbol;
class Expression;
class Declaration;
class StructDeclaration;
class TemplateInstance;
class TemplateDeclaration;
class ClassDeclaration;
class OverloadSet;
class StringExp;
class InterpExp;
class LoweredAssignExp;
<<<<<<< HEAD
class EnumDeclaration;
=======
>>>>>>> 50416349
class StaticForeach;
#ifdef IN_GCC
typedef union tree_node Symbol;
#elif IN_LLVM
namespace llvm { class Value; }
#else
struct Symbol;          // back end symbol
#endif

namespace dmd
{
    // in expressionsem.d
    Expression *expressionSemantic(Expression *e, Scope *sc);
    void lowerNonArrayAggregate(StaticForeach *sfe, Scope *sc);
    // in typesem.d
    Expression *defaultInit(Type *mt, Loc loc, const bool isCfile = false);

    // Entry point for CTFE.
    // A compile-time result is required. Give an error if not possible
    Expression *ctfeInterpret(Expression *e);
    void expandTuples(Expressions *exps, Identifiers *names = nullptr);
    Expression *optimize(Expression *exp, int result, bool keepLvalue = false);
}

typedef unsigned char OwnedBy;
enum
{
    OWNEDcode,      // normal code expression in AST
    OWNEDctfe,      // value expression for CTFE
    OWNEDcache      // constant value cached for CTFE
};

#define WANTvalue  0 // default
#define WANTexpand 1 // expand const/immutable variables if possible

class Expression : public ASTNode
{
public:
    Type *type;                 // !=NULL means that semantic() has been run
    Loc loc;                    // file location
    EXP op;                     // to minimize use of dynamic_cast
    uint8_t bitFields;

    bool parens() const;
    bool parens(bool v);
    bool rvalue() const;
    bool rvalue(bool v);

    size_t size() const;
    static void _init();
    virtual Expression *syntaxCopy();

    // kludge for template.isExpression()
    DYNCAST dyncast() const override final { return DYNCAST_EXPRESSION; }

    const char* toChars() const final override;

    virtual dinteger_t toInteger();
    virtual uinteger_t toUInteger();
    virtual real_t toReal();
    virtual real_t toImaginary();
    virtual complex_t toComplex();
    virtual StringExp *toStringExp();
    virtual bool isLvalue();
    virtual bool checkType();
    Expression *addressOf();
    Expression *deref();

    int isConst();
    virtual bool isIdentical(const Expression *e) const;
    virtual Optional<bool> toBool();
    virtual bool hasCode()
    {
        return true;
    }

    IntegerExp* isIntegerExp();
    ErrorExp* isErrorExp();
    VoidInitExp* isVoidInitExp();
    RealExp* isRealExp();
    ComplexExp* isComplexExp();
    IdentifierExp* isIdentifierExp();
    DollarExp* isDollarExp();
    DsymbolExp* isDsymbolExp();
    ThisExp* isThisExp();
    SuperExp* isSuperExp();
    NullExp* isNullExp();
    StringExp* isStringExp();
    InterpExp* isInterpExp();
    TupleExp* isTupleExp();
    ArrayLiteralExp* isArrayLiteralExp();
    AssocArrayLiteralExp* isAssocArrayLiteralExp();
    StructLiteralExp* isStructLiteralExp();
    TypeExp* isTypeExp();
    ScopeExp* isScopeExp();
    TemplateExp* isTemplateExp();
    NewExp* isNewExp();
    NewAnonClassExp* isNewAnonClassExp();
    SymOffExp* isSymOffExp();
    VarExp* isVarExp();
    OverExp* isOverExp();
    FuncExp* isFuncExp();
    DeclarationExp* isDeclarationExp();
    TypeidExp* isTypeidExp();
    TraitsExp* isTraitsExp();
    HaltExp* isHaltExp();
    IsExp* isIsExp();
    MixinExp* isMixinExp();
    ImportExp* isImportExp();
    AssertExp* isAssertExp();
    DotIdExp* isDotIdExp();
    DotTemplateExp* isDotTemplateExp();
    DotVarExp* isDotVarExp();
    DotTemplateInstanceExp* isDotTemplateInstanceExp();
    DelegateExp* isDelegateExp();
    DotTypeExp* isDotTypeExp();
    CallExp* isCallExp();
    AddrExp* isAddrExp();
    PtrExp* isPtrExp();
    NegExp* isNegExp();
    UAddExp* isUAddExp();
    ComExp* isComExp();
    NotExp* isNotExp();
    DeleteExp* isDeleteExp();
    CastExp* isCastExp();
    VectorExp* isVectorExp();
    VectorArrayExp* isVectorArrayExp();
    SliceExp* isSliceExp();
    ArrayLengthExp* isArrayLengthExp();
    ArrayExp* isArrayExp();
    DotExp* isDotExp();
    CommaExp* isCommaExp();
    IntervalExp* isIntervalExp();
    DelegatePtrExp* isDelegatePtrExp();
    DelegateFuncptrExp* isDelegateFuncptrExp();
    IndexExp* isIndexExp();
    PostExp* isPostExp();
    PreExp* isPreExp();
    AssignExp* isAssignExp();
    ConstructExp* isConstructExp();
    BlitExp* isBlitExp();
    AddAssignExp* isAddAssignExp();
    MinAssignExp* isMinAssignExp();
    MulAssignExp* isMulAssignExp();
    DivAssignExp* isDivAssignExp();
    ModAssignExp* isModAssignExp();
    AndAssignExp* isAndAssignExp();
    OrAssignExp* isOrAssignExp();
    XorAssignExp* isXorAssignExp();
    PowAssignExp* isPowAssignExp();
    ShlAssignExp* isShlAssignExp();
    ShrAssignExp* isShrAssignExp();
    UshrAssignExp* isUshrAssignExp();
    CatAssignExp* isCatAssignExp();
    CatElemAssignExp* isCatElemAssignExp();
    CatDcharAssignExp* isCatDcharAssignExp();
    AddExp* isAddExp();
    MinExp* isMinExp();
    CatExp* isCatExp();
    MulExp* isMulExp();
    DivExp* isDivExp();
    ModExp* isModExp();
    PowExp* isPowExp();
    ShlExp* isShlExp();
    ShrExp* isShrExp();
    UshrExp* isUshrExp();
    AndExp* isAndExp();
    OrExp* isOrExp();
    XorExp* isXorExp();
    LogicalExp* isLogicalExp();
    InExp* isInExp();
    RemoveExp* isRemoveExp();
    EqualExp* isEqualExp();
    IdentityExp* isIdentityExp();
    CondExp* isCondExp();
    GenericExp* isGenericExp();
    DefaultInitExp* isDefaultInitExp();
    FileInitExp* isFileInitExp();
    LineInitExp* isLineInitExp();
    ModuleInitExp* isModuleInitExp();
    FuncInitExp* isFuncInitExp();
    PrettyFuncInitExp* isPrettyFuncInitExp();
    ClassReferenceExp* isClassReferenceExp();
    ThrownExceptionExp* isThrownExceptionExp();
    UnaExp* isUnaExp();
    BinExp* isBinExp();
    BinAssignExp* isBinAssignExp();
    LoweredAssignExp* isLoweredAssignExp();

    void accept(Visitor *v) override { v->visit(this); }
};

class IntegerExp final : public Expression
{
public:
    dinteger_t value;

    static IntegerExp *create(Loc loc, dinteger_t value, Type *type);
    bool equals(const RootObject * const o) const override;
    dinteger_t toInteger() override;
    real_t toReal() override;
    real_t toImaginary() override;
    complex_t toComplex() override;
    Optional<bool> toBool() override;
    void accept(Visitor *v) override { v->visit(this); }
    dinteger_t getInteger() { return value; }
    template<int v>
    static IntegerExp literal();
};

class ErrorExp final : public Expression
{
public:
    void accept(Visitor *v) override { v->visit(this); }

    static ErrorExp *errorexp; // handy shared value
};

class RealExp final : public Expression
{
public:
    real_t value;

    static RealExp *create(Loc loc, real_t value, Type *type);
    bool equals(const RootObject * const o) const override;
    bool isIdentical(const Expression *e) const override;
    dinteger_t toInteger() override;
    uinteger_t toUInteger() override;
    real_t toReal() override;
    real_t toImaginary() override;
    complex_t toComplex() override;
    Optional<bool> toBool() override;
    void accept(Visitor *v) override { v->visit(this); }
};

class ComplexExp final : public Expression
{
public:
    complex_t value;

    static ComplexExp *create(Loc loc, complex_t value, Type *type);
    bool equals(const RootObject * const o) const override;
    bool isIdentical(const Expression *e) const override;
    dinteger_t toInteger() override;
    uinteger_t toUInteger() override;
    real_t toReal() override;
    real_t toImaginary() override;
    complex_t toComplex() override;
    Optional<bool> toBool() override;
    void accept(Visitor *v) override { v->visit(this); }
};

class IdentifierExp : public Expression
{
public:
    Identifier *ident;

    static IdentifierExp *create(Loc loc, Identifier *ident);
    bool isLvalue() override final;
    void accept(Visitor *v) override { v->visit(this); }
};

class DollarExp final : public IdentifierExp
{
public:
    void accept(Visitor *v) override { v->visit(this); }
};

class DsymbolExp final : public Expression
{
public:
    Dsymbol *s;
    d_bool hasOverloads;

    DsymbolExp *syntaxCopy() override;
    bool isLvalue() override;
    void accept(Visitor *v) override { v->visit(this); }
};

class ThisExp : public Expression
{
public:
    VarDeclaration *var;

    ThisExp *syntaxCopy() override;
    Optional<bool> toBool() override;
    bool isLvalue() override;

    void accept(Visitor *v) override { v->visit(this); }
};

class SuperExp final : public ThisExp
{
public:
    void accept(Visitor *v) override { v->visit(this); }
};

class NullExp final : public Expression
{
public:
    bool equals(const RootObject * const o) const override;
    Optional<bool> toBool() override;
    StringExp *toStringExp() override;
    void accept(Visitor *v) override { v->visit(this); }
};

class StringExp final : public Expression
{
public:
    utf8_t postfix;      // 'c', 'w', 'd'
    OwnedBy ownedByCtfe;
    void *string;       // char, wchar, dchar, or long data
    size_t len;         // number of chars, wchars, or dchars
    unsigned char sz;   // 1: char, 2: wchar, 4: dchar
    d_bool committed;   // if type is committed
    d_bool hexString;   // if string is parsed from a hex string literal

    static StringExp *create(Loc loc, const char *s);
    static StringExp *create(Loc loc, const void *s, d_size_t len);
    bool equals(const RootObject * const o) const override;
    char32_t getCodeUnit(d_size_t i) const;
    dinteger_t getIndex(d_size_t i) const;
    StringExp *toStringExp() override;
    Optional<bool> toBool() override;
    bool isLvalue() override;
    void accept(Visitor *v) override { v->visit(this); }
#if IN_LLVM
    // The D version returns a slice.
    DString peekString() const
    {
        assert(sz == 1);
        return {len, static_cast<const char *>(string)};
    }
    // ditto
    DArray<const unsigned char> peekData() const
    {
        return {len * sz, static_cast<const unsigned char *>(string)};
    }
#endif
    size_t numberOfCodeUnits(int tynto = 0) const;
    void writeTo(void* dest, bool zero, int tyto = 0) const;
};

class InterpExp final : public Expression
{
public:
    utf8_t postfix;   // 'c', 'w', 'd'
    OwnedBy ownedByCtfe;
    void* interpolatedSet;

    void accept(Visitor* v) override { v->visit(this); }
};

// Tuple

class TupleExp final : public Expression
{
public:
    Expression *e0;     // side-effect part
    /* Tuple-field access may need to take out its side effect part.
     * For example:
     *      foo().tupleof
     * is rewritten as:
     *      (ref __tup = foo(); tuple(__tup.field0, __tup.field1, ...))
     * The declaration of temporary variable __tup will be stored in TupleExp::e0.
     */
    Expressions *exps;

    static TupleExp *create(Loc loc, Expressions *exps);
    TupleExp *syntaxCopy() override;
    bool equals(const RootObject * const o) const override;

    void accept(Visitor *v) override { v->visit(this); }
};

class ArrayLiteralExp final : public Expression
{
public:
    OwnedBy ownedByCtfe;
    d_bool onstack;
    Expression *basis;
    Expressions *elements;

    static ArrayLiteralExp *create(Loc loc, Expressions *elements);
    ArrayLiteralExp *syntaxCopy() override;
    bool equals(const RootObject * const o) const override;
    Expression *getElement(d_size_t i);
    Optional<bool> toBool() override;
    StringExp *toStringExp() override;

    void accept(Visitor *v) override { v->visit(this); }
};

class AssocArrayLiteralExp final : public Expression
{
public:
    OwnedBy ownedByCtfe;
    Expressions *keys;
    Expressions *values;
    Expression* lowering;

    bool equals(const RootObject * const o) const override;
    AssocArrayLiteralExp *syntaxCopy() override;
    Optional<bool> toBool() override;

    void accept(Visitor *v) override { v->visit(this); }
};

class StructLiteralExp final : public Expression
{
public:
    uint8_t bitFields;

    // if this is true, use the StructDeclaration's init symbol
    bool useStaticInit() const;
    bool useStaticInit(bool v);
    // used when moving instances to indicate `this is this.origin`
    bool isOriginal() const;
    bool isOriginal(bool v);
    OwnedBy ownedByCtfe() const;
    OwnedBy ownedByCtfe(OwnedBy v);

    /** anytime when recursive function is calling, 'stageflags' marks with bit flag of
     * current stage and unmarks before return from this function.
     * 'inlinecopy' uses similar 'stageflags' and from multiple evaluation 'doInline'
     * (with infinite recursion) of this expression.
     */
    uint8_t stageflags;

    StructDeclaration *sd;      // which aggregate this is for
    Expressions *elements;      // parallels sd->fields[] with NULL entries for fields to skip
    Type *stype;                // final type of result (can be different from sd's type)

    union
    {
#if IN_LLVM
        // With the introduction of pointers returned from CTFE, struct literals can
        // now contain pointers to themselves. While in toElem, contains a pointer
        // to the memory used to build the literal for resolving such references.
        llvm::Value *inProgressMemory;
#else
        Symbol *sym;                // back end symbol to initialize with literal (used as a Symbol*)
#endif

        // those fields need to prevent a infinite recursion when one field of struct initialized with 'this' pointer.
        StructLiteralExp *inlinecopy;
    };

    /** pointer to the origin instance of the expression.
     * once a new expression is created, origin is set to 'this'.
     * anytime when an expression copy is created, 'origin' pointer is set to
     * 'origin' pointer value of the original expression.
     */
    StructLiteralExp *origin;


    static StructLiteralExp *create(Loc loc, StructDeclaration *sd, void *elements, Type *stype = nullptr);
    bool equals(const RootObject * const o) const override;
    StructLiteralExp *syntaxCopy() override;

    void accept(Visitor *v) override { v->visit(this); }
};

class TypeExp final : public Expression
{
public:
    TypeExp *syntaxCopy() override;
    bool checkType() override;
    void accept(Visitor *v) override { v->visit(this); }
};

class ScopeExp final : public Expression
{
public:
    ScopeDsymbol *sds;

    ScopeExp *syntaxCopy() override;
    bool checkType() override;
    void accept(Visitor *v) override { v->visit(this); }
};

class TemplateExp final : public Expression
{
public:
    TemplateDeclaration *td;
    FuncDeclaration *fd;

    bool isLvalue() override;
    bool checkType() override;
    void accept(Visitor *v) override { v->visit(this); }
};

class NewExp final : public Expression
{
public:
    /* newtype(arguments)
     */
    Expression *thisexp;        // if !NULL, 'this' for class being allocated
    Type *newtype;
    Expressions *arguments;     // Array of Expression's
    Identifiers *names;         // Array of names corresponding to expressions
    Expression *placement;      // if !NULL, placement expression

    Expression *argprefix;      // expression to be evaluated just before arguments[]

    CtorDeclaration *member;    // constructor function
    d_bool onstack;               // allocate on stack
    d_bool thrownew;              // this NewExp is the expression of a ThrowStatement

    Expression *lowering;       // lowered druntime hook: `_d_newclass`

    static NewExp *create(Loc loc, Expression *placement, Expression *thisexp, Type *newtype, Expressions *arguments);
    NewExp *syntaxCopy() override;

    void accept(Visitor *v) override { v->visit(this); }
};

class NewAnonClassExp final : public Expression
{
public:
    /* class baseclasses { } (arguments)
     */
    Expression *thisexp;        // if !NULL, 'this' for class being allocated
    ClassDeclaration *cd;       // class being instantiated
    Expressions *arguments;     // Array of Expression's to call class constructor
    Expression *placement;      // if !NULL, placement expression

    NewAnonClassExp *syntaxCopy() override;
    void accept(Visitor *v) override { v->visit(this); }
};

class SymbolExp : public Expression
{
public:
    Declaration *var;
    Dsymbol *originalScope;
    d_bool hasOverloads;

    void accept(Visitor *v) override { v->visit(this); }
};

// Offset from symbol

class SymOffExp final : public SymbolExp
{
public:
    dinteger_t offset;

    Optional<bool> toBool() override;

    void accept(Visitor *v) override { v->visit(this); }
};

// Variable

class VarExp final : public SymbolExp
{
public:
    d_bool delegateWasExtracted;
    static VarExp *create(Loc loc, Declaration *var, bool hasOverloads = true);
    bool equals(const RootObject * const o) const override;
    bool isLvalue() override;

    void accept(Visitor *v) override { v->visit(this); }
};

// Overload Set

class OverExp final : public Expression
{
public:
    OverloadSet *vars;

    bool isLvalue() override;
    void accept(Visitor *v) override { v->visit(this); }
};

// Function/Delegate literal

class FuncExp final : public Expression
{
public:
    FuncLiteralDeclaration *fd;
    TemplateDeclaration *td;
    TOK tok;

    bool equals(const RootObject * const o) const override;
    FuncExp *syntaxCopy() override;
    bool checkType() override;

    void accept(Visitor *v) override { v->visit(this); }
};

// Declaration of a symbol

// D grammar allows declarations only as statements. However in AST representation
// it can be part of any expression. This is used, for example, during internal
// syntax re-writes to inject hidden symbols.
class DeclarationExp final : public Expression
{
public:
    Dsymbol *declaration;

    DeclarationExp *syntaxCopy() override;

    bool hasCode() override;

    void accept(Visitor *v) override { v->visit(this); }
};

class TypeidExp final : public Expression
{
public:
    RootObject *obj;

    TypeidExp *syntaxCopy() override;
    void accept(Visitor *v) override { v->visit(this); }
};

class TraitsExp final : public Expression
{
public:
    Identifier *ident;
    Objects *args;

    TraitsExp *syntaxCopy() override;
    void accept(Visitor *v) override { v->visit(this); }
};

class HaltExp final : public Expression
{
public:
    void accept(Visitor *v) override { v->visit(this); }
};

class IsExp final : public Expression
{
public:
    /* is(targ id tok tspec)
     * is(targ id == tok2)
     */
    Type *targ;
    Identifier *id;     // can be NULL
    Type *tspec;        // can be NULL
    TemplateParameters *parameters;
    TOK tok;       // ':' or '=='
    TOK tok2;      // 'struct', 'union', etc.

    IsExp *syntaxCopy() override;
    void accept(Visitor *v) override { v->visit(this); }
};

/****************************************************************/

class UnaExp : public Expression
{
public:
    Expression *e1;

    UnaExp *syntaxCopy() override;

    void accept(Visitor *v) override { v->visit(this); }
};

class BinExp : public Expression
{
public:
    Expression *e1;
    Expression *e2;

    BinExp *syntaxCopy() override;

    void accept(Visitor *v) override { v->visit(this); }
};

class BinAssignExp : public BinExp
{
public:
    bool isLvalue() override final;
    void accept(Visitor *v) override { v->visit(this); }
};

/****************************************************************/

class MixinExp final : public UnaExp
{
public:
    void accept(Visitor *v) override { v->visit(this); }
};

class ImportExp final : public UnaExp
{
public:
    void accept(Visitor *v) override { v->visit(this); }
};

class AssertExp final : public UnaExp
{
public:
    Expression *msg;

    AssertExp *syntaxCopy() override;

    void accept(Visitor *v) override { v->visit(this); }
};

class ThrowExp final : public UnaExp
{
public:
    ThrowExp *syntaxCopy() override;

    void accept(Visitor *v) override { v->visit(this); }
};

class DotIdExp final : public UnaExp
{
public:
    Identifier *ident;
    d_bool noderef;       // true if the result of the expression will never be dereferenced
    d_bool wantsym;       // do not replace Symbol with its initializer during semantic()
    d_bool arrow;         // ImportC: if -> instead of .

    static DotIdExp *create(Loc loc, Expression *e, Identifier *ident);
    void accept(Visitor *v) override { v->visit(this); }
};

class DotTemplateExp final : public UnaExp
{
public:
    TemplateDeclaration *td;

    bool checkType() override;
    void accept(Visitor *v) override { v->visit(this); }
};

class DotVarExp final : public UnaExp
{
public:
    Declaration *var;
    d_bool hasOverloads;

    bool isLvalue() override;
    void accept(Visitor *v) override { v->visit(this); }
};

class DotTemplateInstanceExp final : public UnaExp
{
public:
    TemplateInstance *ti;

    DotTemplateInstanceExp *syntaxCopy() override;
    bool checkType() override;
    void accept(Visitor *v) override { v->visit(this); }
};

class DelegateExp final : public UnaExp
{
public:
    FuncDeclaration *func;
    d_bool hasOverloads;
    VarDeclaration *vthis2;  // container for multi-context


    void accept(Visitor *v) override { v->visit(this); }
};

class DotTypeExp final : public UnaExp
{
public:
    Dsymbol *sym;               // symbol that represents a type

    void accept(Visitor *v) override { v->visit(this); }
};

struct ArgumentList final
{
    Expressions* arguments;
    Identifiers* names;
    ArgumentList() :
        arguments(),
        names()
    {
    }
    ArgumentList(Expressions* arguments, Identifiers* names = nullptr) :
        arguments(arguments),
        names(names)
        {}
};

class CallExp final : public UnaExp
{
public:
    Expressions *arguments;     // function arguments
    Identifiers *names;
    FuncDeclaration *f;         // symbol to call
    d_bool directcall;            // true if a virtual call is devirtualized
    d_bool inDebugStatement;      // true if this was in a debug statement
    d_bool ignoreAttributes;      // don't enforce attributes (e.g. call @gc function in @nogc code)
    d_bool isUfcsRewrite;       // the first argument was pushed in here by a UFCS rewrite
    VarDeclaration *vthis2;     // container for multi-context

    static CallExp *create(Loc loc, Expression *e, Expressions *exps);
    static CallExp *create(Loc loc, Expression *e);
    static CallExp *create(Loc loc, Expression *e, Expression *earg1);
    static CallExp *create(Loc loc, FuncDeclaration *fd, Expression *earg1);

    CallExp *syntaxCopy() override;
    bool isLvalue() override;

    void accept(Visitor *v) override { v->visit(this); }
};

class AddrExp final : public UnaExp
{
public:
    void accept(Visitor *v) override { v->visit(this); }
};

class PtrExp final : public UnaExp
{
public:
    bool isLvalue() override;

    void accept(Visitor *v) override { v->visit(this); }
};

class NegExp final : public UnaExp
{
public:
    void accept(Visitor *v) override { v->visit(this); }
};

class UAddExp final : public UnaExp
{
public:
    void accept(Visitor *v) override { v->visit(this); }
};

class ComExp final : public UnaExp
{
public:
    void accept(Visitor *v) override { v->visit(this); }
};

class NotExp final : public UnaExp
{
public:
    void accept(Visitor *v) override { v->visit(this); }
};

class DeleteExp final : public UnaExp
{
public:
    d_bool isRAII;
    void accept(Visitor *v) override { v->visit(this); }
};

class CastExp final : public UnaExp
{
public:
    // Possible to cast to one type while painting to another type
    Type *to;                   // type to cast to
    unsigned char mod;          // MODxxxxx
    d_bool trusted; // assume cast is safe

    CastExp *syntaxCopy() override;
    bool isLvalue() override;

    void accept(Visitor *v) override { v->visit(this); }
};

class VectorExp final : public UnaExp
{
public:
    TypeVector *to;             // the target vector type before semantic()
    unsigned dim;               // number of elements in the vector
    OwnedBy ownedByCtfe;

    static VectorExp *create(Loc loc, Expression *e, Type *t);
    VectorExp *syntaxCopy() override;
    void accept(Visitor *v) override { v->visit(this); }
};

class VectorArrayExp final : public UnaExp
{
public:
    bool isLvalue() override;
    void accept(Visitor *v) override { v->visit(this); }
};

class SliceExp final : public UnaExp
{
public:
    Expression *upr;            // NULL if implicit 0
    Expression *lwr;            // NULL if implicit [length - 1]
    VarDeclaration *lengthVar;

    bool upperIsInBounds() const; // true if upr <= e1.length
    bool upperIsInBounds(bool v);
    bool lowerIsLessThanUpper() const; // true if lwr <= upr
    bool lowerIsLessThanUpper(bool v);
    bool arrayop() const; // an array operation, rather than a slice
    bool arrayop(bool v);
private:
    uint8_t bitFields;

public:
    SliceExp *syntaxCopy() override;
    bool isLvalue() override;
    Optional<bool> toBool() override;

    void accept(Visitor *v) override { v->visit(this); }
};

class ArrayLengthExp final : public UnaExp
{
public:
    void accept(Visitor *v) override { v->visit(this); }
};

class IntervalExp final : public Expression
{
public:
    Expression *lwr;
    Expression *upr;

    IntervalExp *syntaxCopy() override;
    void accept(Visitor *v) override { v->visit(this); }
};

class DelegatePtrExp final : public UnaExp
{
public:
    bool isLvalue() override;
    void accept(Visitor *v) override { v->visit(this); }
};

class DelegateFuncptrExp final : public UnaExp
{
public:
    bool isLvalue() override;
    void accept(Visitor *v) override { v->visit(this); }
};

// e1[a0,a1,a2,a3,...]

class ArrayExp final : public UnaExp
{
public:
    Expressions *arguments;             // Array of Expression's
    size_t currentDimension;            // for opDollar
    VarDeclaration *lengthVar;

    ArrayExp *syntaxCopy() override;
    bool isLvalue() override;

    void accept(Visitor *v) override { v->visit(this); }
};

/****************************************************************/

class DotExp final : public BinExp
{
public:
    void accept(Visitor *v) override { v->visit(this); }
};

class CommaExp final : public BinExp
{
public:
    d_bool isGenerated;
    d_bool allowCommaExp;
    bool isLvalue() override;
    Optional<bool> toBool() override;
    void accept(Visitor *v) override { v->visit(this); }

#if IN_LLVM
    // Returns the head of this CommaExp, descending recursively.
    //    `(a, b), c` => a
    Expression *getHead() {
      auto l = e1;
      while (auto ce = l->isCommaExp())
        l = ce->e1;
      return l;
    }

    // Returns the tail of this CommaExp, descending recursively.
    //    `a, (b, c)` => c
    Expression *getTail() {
      auto r = e2;
      while (auto ce = r->isCommaExp())
        r = ce->e2;
      return r;
    }
#endif
};

class IndexExp final : public BinExp
{
public:
    VarDeclaration *lengthVar;
    d_bool modifiable;
    d_bool indexIsInBounds;       // true if 0 <= e2 && e2 <= e1.length - 1

    IndexExp *syntaxCopy() override;
    bool isLvalue() override;

    void accept(Visitor *v) override { v->visit(this); }
};

/* For both i++ and i--
 */
class PostExp final : public BinExp
{
public:
    void accept(Visitor *v) override { v->visit(this); }
};

/* For both ++i and --i
 */
class PreExp final : public UnaExp
{
public:
    void accept(Visitor *v) override { v->visit(this); }
};

enum class MemorySet
{
    none            = 0,    // simple assignment
    blockAssign     = 1,    // setting the contents of an array
    referenceInit   = 2     // setting the reference of STCref variable
};

class AssignExp : public BinExp
{
public:
    MemorySet memset;

    bool isLvalue() override final;

    void accept(Visitor *v) override { v->visit(this); }
};

class ConstructExp final : public AssignExp
{
public:
    void accept(Visitor *v) override { v->visit(this); }
};

class LoweredAssignExp final : public AssignExp
{
public:
    Expression *lowering;

    void accept(Visitor *v) override { v->visit(this); }
};

class BlitExp final : public AssignExp
{
public:
    void accept(Visitor *v) override { v->visit(this); }
};

class AddAssignExp final : public BinAssignExp
{
public:
    void accept(Visitor *v) override { v->visit(this); }
};

class MinAssignExp final : public BinAssignExp
{
public:
    void accept(Visitor *v) override { v->visit(this); }
};

class MulAssignExp final : public BinAssignExp
{
public:
    void accept(Visitor *v) override { v->visit(this); }
};

class DivAssignExp final : public BinAssignExp
{
public:
    void accept(Visitor *v) override { v->visit(this); }
};

class ModAssignExp final : public BinAssignExp
{
public:
    void accept(Visitor *v) override { v->visit(this); }
};

class AndAssignExp final : public BinAssignExp
{
public:
    void accept(Visitor *v) override { v->visit(this); }
};

class OrAssignExp final : public BinAssignExp
{
public:
    void accept(Visitor *v) override { v->visit(this); }
};

class XorAssignExp final : public BinAssignExp
{
public:
    void accept(Visitor *v) override { v->visit(this); }
};

class PowAssignExp final : public BinAssignExp
{
public:
    void accept(Visitor *v) override { v->visit(this); }
};

class ShlAssignExp final : public BinAssignExp
{
public:
    void accept(Visitor *v) override { v->visit(this); }
};

class ShrAssignExp final : public BinAssignExp
{
public:
    void accept(Visitor *v) override { v->visit(this); }
};

class UshrAssignExp final : public BinAssignExp
{
public:
    void accept(Visitor *v) override { v->visit(this); }
};

class CatAssignExp : public BinAssignExp
{
public:
    Expression *lowering;   // lowered druntime hook `_d_arrayappend{cTX,T}`

    void accept(Visitor *v) override { v->visit(this); }
};

class CatElemAssignExp final : public CatAssignExp
{
public:
    void accept(Visitor *v) override { v->visit(this); }
};

class CatDcharAssignExp final : public CatAssignExp
{
public:
    void accept(Visitor *v) override { v->visit(this); }
};

class AddExp final : public BinExp
{
public:
    void accept(Visitor *v) override { v->visit(this); }
};

class MinExp final : public BinExp
{
public:
    void accept(Visitor *v) override { v->visit(this); }
};

class CatExp final : public BinExp
{
public:
    Expression *lowering;  // call to druntime hook `_d_arraycatnTX`

    void accept(Visitor *v) override { v->visit(this); }
};

class MulExp final : public BinExp
{
public:
    void accept(Visitor *v) override { v->visit(this); }
};

class DivExp final : public BinExp
{
public:
    void accept(Visitor *v) override { v->visit(this); }
};

class ModExp final : public BinExp
{
public:
    void accept(Visitor *v) override { v->visit(this); }
};

class PowExp final : public BinExp
{
public:
    void accept(Visitor *v) override { v->visit(this); }
};

class ShlExp final : public BinExp
{
public:
    void accept(Visitor *v) override { v->visit(this); }
};

class ShrExp final : public BinExp
{
public:
    void accept(Visitor *v) override { v->visit(this); }
};

class UshrExp final : public BinExp
{
public:
    void accept(Visitor *v) override { v->visit(this); }
};

class AndExp final : public BinExp
{
public:
    void accept(Visitor *v) override { v->visit(this); }
};

class OrExp final : public BinExp
{
public:
    void accept(Visitor *v) override { v->visit(this); }
};

class XorExp final : public BinExp
{
public:
    void accept(Visitor *v) override { v->visit(this); }
};

class LogicalExp final : public BinExp
{
public:
    void accept(Visitor *v) override { v->visit(this); }
};

class CmpExp final : public BinExp
{
public:
    void accept(Visitor *v) override { v->visit(this); }
};

class InExp final : public BinExp
{
public:
    void accept(Visitor *v) override { v->visit(this); }
};

class RemoveExp final : public BinExp
{
public:
    void accept(Visitor *v) override { v->visit(this); }
};

// == and !=

class EqualExp final : public BinExp
{
public:
    void accept(Visitor *v) override { v->visit(this); }
};

// is and !is

class IdentityExp final : public BinExp
{
public:
    void accept(Visitor *v) override { v->visit(this); }
};

/****************************************************************/

class CondExp final : public BinExp
{
public:
    Expression *econd;

    CondExp *syntaxCopy() override;
    bool isLvalue() override;

    void accept(Visitor *v) override { v->visit(this); }
};

class GenericExp final : Expression
{
    Expression *cntlExp;
    Types *types;
    Expressions *exps;

    GenericExp *syntaxCopy() override;

    void accept(Visitor *v) override { v->visit(this); }
};

/****************************************************************/

class DefaultInitExp : public Expression
{
public:
    void accept(Visitor *v) override { v->visit(this); }
};

class FileInitExp final : public DefaultInitExp
{
public:
    void accept(Visitor *v) override { v->visit(this); }
};

class LineInitExp final : public DefaultInitExp
{
public:
    void accept(Visitor *v) override { v->visit(this); }
};

class ModuleInitExp final : public DefaultInitExp
{
public:
    void accept(Visitor *v) override { v->visit(this); }
};

class FuncInitExp final : public DefaultInitExp
{
public:
    void accept(Visitor *v) override { v->visit(this); }
};

class PrettyFuncInitExp final : public DefaultInitExp
{
public:
    void accept(Visitor *v) override { v->visit(this); }
};

/****************************************************************/

class ObjcClassReferenceExp final : public Expression
{
public:
    ClassDeclaration* classDeclaration;

    void accept(Visitor *v) override { v->visit(this); }
};<|MERGE_RESOLUTION|>--- conflicted
+++ resolved
@@ -40,10 +40,6 @@
 class StringExp;
 class InterpExp;
 class LoweredAssignExp;
-<<<<<<< HEAD
-class EnumDeclaration;
-=======
->>>>>>> 50416349
 class StaticForeach;
 #ifdef IN_GCC
 typedef union tree_node Symbol;
