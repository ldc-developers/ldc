--- conflicted
+++ resolved
@@ -914,11 +914,7 @@
     // Possible to cast to one type while painting to another type
     Type *to;                   // type to cast to
     unsigned char mod;          // MODxxxxx
-<<<<<<< HEAD
-    bool trusted; // assume cast is safe
-=======
     d_bool trusted; // assume cast is safe
->>>>>>> 657e32ad
 
     CastExp *syntaxCopy() override;
     bool isLvalue() override;
