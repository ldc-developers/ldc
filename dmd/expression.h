--- conflicted
+++ resolved
@@ -55,13 +55,7 @@
     Expression *expressionSemantic(Expression *e, Scope *sc);
     void lowerNonArrayAggregate(StaticForeach *sfe, Scope *sc);
     // in typesem.d
-<<<<<<< HEAD
-    Expression *defaultInit(Type *mt, const Loc &loc, const bool isCfile = false);
-    // in enumsem.d
-    Expression *getDefaultValue(EnumDeclaration *ed, const Loc &loc);
-=======
     Expression *defaultInit(Type *mt, Loc loc, const bool isCfile = false);
->>>>>>> 18e1b863
 
     // Entry point for CTFE.
     // A compile-time result is required. Give an error if not possible
