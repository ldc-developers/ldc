--- conflicted
+++ resolved
@@ -61,14 +61,10 @@
     import dmd.common.bitfields : generateBitFields;
     mixin(generateBitFields!(BitFields, ubyte));
 
-<<<<<<< HEAD
 version (IN_LLVM) {} else
 {
-    Symbol* sinit;
+    void* sinit;
 }
-=======
-    void* sinit;
->>>>>>> 246eae17
 
     extern (D) this(Loc loc, Identifier ident, Type memtype)
     {
