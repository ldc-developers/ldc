
/* Compiler implementation of the D programming language
 * Copyright (C) 1999-2024 by The D Language Foundation, All Rights Reserved
 * written by Walter Bright
 * https://www.digitalmars.com
 * Distributed under the Boost Software License, Version 1.0.
 * https://www.boost.org/LICENSE_1_0.txt
 * https://github.com/dlang/dmd/blob/master/src/dmd/declaration.h
 */

#pragma once

#include "dsymbol.h"
#include "mtype.h"
#include "objc.h"
#include "tokens.h"

class Expression;
class Statement;
class LabelDsymbol;
class Initializer;
class ForeachStatement;
struct Ensure
{
    Identifier *id;
    Statement *ensure;
};
class FuncDeclaration;
class StructDeclaration;
struct IntRange;
struct AttributeViolation;

//enum STC : ulong from astenums.d:

    #define STCundefined          0ULL

    #define STCstatic             1ULL    /// `static`
    #define STCextern             2ULL    /// `extern`
    #define STCconst              4ULL    /// `const`
    #define STCfinal              8ULL    /// `final`

    #define STCabstract           0x10ULL    /// `abstract`
    #define STCparameter          0x20ULL    /// is function parameter
    #define STCfield              0x40ULL    /// is field of struct, union or class
    #define STCoverride           0x80ULL    /// `override`

    #define STCauto               0x100ULL    /// `auto`
    #define STCsynchronized       0x200ULL    /// `synchronized`
    #define STCdeprecated         0x400ULL    /// `deprecated`
    #define STCin                 0x800ULL    /// `in` parameter

    #define STCout                0x1000ULL    /// `out` parameter
    #define STClazy               0x2000ULL    /// `lazy` parameter
    #define STCforeach            0x4000ULL    /// variable for foreach loop
    #define STCvariadic           0x8000ULL    /// the `variadic` parameter in: T foo(T a, U b, V variadic...)

    #define STCconstscoperef      0x10000ULL    /// when `in` means const|scope|ref
    #define STCtemplateparameter  0x20000ULL    /// template parameter
    #define STCref                0x40000ULL    /// `ref`
    #define STCscope              0x80000ULL    /// `scope`

    #define STCscopeinferred      0x200000ULL    /// `scope` has been inferred and should not be part of mangling, `scope` must also be set
    #define STCreturn             0x400000ULL    /// 'return ref' or 'return scope' for function parameters
    #define STCreturnScope        0x800000ULL    /// if `ref return scope` then resolve to `ref` and `return scope`

    #define STCreturninferred     0x1000000ULL    /// `return` has been inferred and should not be part of mangling, `return` must also be set
    #define STCimmutable          0x2000000ULL    /// `immutable`
    //                            0x4000000ULL
    #define STCmanifest           0x8000000ULL    /// manifest constant

    #define STCnodtor             0x10000000ULL    /// do not run destructor
    #define STCnothrow            0x20000000ULL    /// `nothrow` meaning never throws exceptions
    #define STCpure               0x40000000ULL    /// `pure` function

    #define STCalias              0x100000000ULL    /// `alias` parameter
    #define STCshared             0x200000000ULL    /// accessible from multiple threads
    #define STCgshared            0x400000000ULL    /// accessible from multiple threads, but not typed as `shared`
    #define STCwild               0x800000000ULL    /// for wild type constructor

    #define STCproperty           0x1000000000ULL    /// `@property`
    #define STCsafe               0x2000000000ULL    /// `@safe`
    #define STCtrusted            0x4000000000ULL    /// `@trusted`
    #define STCsystem             0x8000000000ULL    /// `@system`

    #define STCctfe               0x10000000000ULL    /// can be used in CTFE, even if it is static
    #define STCdisable            0x20000000000ULL    /// for functions that are not callable
    #define STCresult             0x40000000000ULL    /// for result variables passed to out contracts
    #define STCnodefaultctor      0x80000000000ULL    /// must be set inside constructor

    #define STCtemp               0x100000000000ULL    /// temporary variable
    #define STCrvalue             0x200000000000ULL    /// force rvalue for variables
    #define STCnogc               0x400000000000ULL    /// `@nogc`
    #define STCautoref            0x800000000000ULL    /// Mark for the already deduced `auto ref` parameter

    #define STCinference          0x1000000000000ULL    /// do attribute inference
    #define STCexptemp            0x2000000000000ULL    /// temporary variable that has lifetime restricted to an expression
    #define STCfuture             0x4000000000000ULL    /// introducing new base class function
    #define STClocal              0x8000000000000ULL    /// do not forward (see dmd.dsymbol.ForwardingScopeDsymbol).

    #define STClive               0x10000000000000ULL    /// function `@live` attribute
    #define STCregister           0x20000000000000ULL    /// `register` storage class (ImportC)
    #define STCvolatile           0x40000000000000ULL    /// destined for volatile in the back end

#define STC_TYPECTOR    (STCconst | STCimmutable | STCshared | STCwild)
#define STC_FUNCATTR    (STCref | STCnothrow | STCnogc | STCpure | STCproperty | STCsafe | STCtrusted | STCsystem)

void ObjectNotFound(Identifier *id);

/**************************************************************/

class Declaration : public Dsymbol
{
public:
    Type *type;
    Type *originalType;         // before semantic analysis
    StorageClass storage_class;
    Visibility visibility;
    LINK _linkage;              // may be `LINK::system`; use `resolvedLinkage()` to resolve it
    short inuse;                // used to detect cycles
    uint8_t adFlags;
<<<<<<< HEAD
#if !IN_LLVM
    Symbol* isym;               // import version of csym
#endif
=======
>>>>>>> c58f8a8a
    DString mangleOverride;     // overridden symbol with pragma(mangle, "...")

    const char *kind() const override;
    uinteger_t size(const Loc &loc) override final;


    bool isStatic() const { return (storage_class & STCstatic) != 0; }
    LINK resolvedLinkage() const; // returns the linkage, resolving the target-specific `System` one
    virtual bool isDelete();
    virtual bool isDataseg();
    virtual bool isThreadlocal();
    virtual bool isCodeseg() const;
    bool isFinal() const        { return (storage_class & STCfinal) != 0; }
    virtual bool isAbstract()   { return (storage_class & STCabstract) != 0; }
    bool isConst() const        { return (storage_class & STCconst) != 0; }
    bool isImmutable() const    { return (storage_class & STCimmutable) != 0; }
    bool isWild() const         { return (storage_class & STCwild) != 0; }
    bool isAuto() const         { return (storage_class & STCauto) != 0; }
    bool isScope() const        { return (storage_class & STCscope) != 0; }
    bool isReturn() const       { return (storage_class & STCreturn) != 0; }
    bool isSynchronized() const { return (storage_class & STCsynchronized) != 0; }
    bool isParameter() const    { return (storage_class & STCparameter) != 0; }
    bool isDeprecated() const override final { return (storage_class & STCdeprecated) != 0; }
    bool isOverride() const     { return (storage_class & STCoverride) != 0; }
    bool isResult() const       { return (storage_class & STCresult) != 0; }
    bool isField() const        { return (storage_class & STCfield) != 0; }

    bool isIn()  const  { return (storage_class & STCin) != 0; }
    bool isOut() const  { return (storage_class & STCout) != 0; }
    bool isRef() const  { return (storage_class & STCref) != 0; }
    bool isReference() const { return (storage_class & (STCref | STCout)) != 0; }

    bool isFuture() const { return (storage_class & STCfuture) != 0; }

    Visibility visible() override final;

    Declaration *isDeclaration() override final { return this; }
    void accept(Visitor *v) override { v->visit(this); }
};

/**************************************************************/

class TupleDeclaration final : public Declaration
{
public:
    Objects *objects;
    TypeTuple *tupletype;       // !=NULL if this is a type tuple
    d_bool isexp;                 // true: expression tuple
    d_bool building;              // it's growing in AliasAssign semantic

    TupleDeclaration *syntaxCopy(Dsymbol *) override;
    const char *kind() const override;
    Type *getType() override;
    Dsymbol *toAlias2() override;
    bool needThis() override;

    TupleDeclaration *isTupleDeclaration() override { return this; }
    void accept(Visitor *v) override { v->visit(this); }

#if IN_LLVM
    void foreachVar(Visitor *v);
#endif
};

/**************************************************************/

class AliasDeclaration final : public Declaration
{
public:
    Dsymbol *aliassym;
    Dsymbol *overnext;          // next in overload list
    Dsymbol *_import;           // !=NULL if unresolved internal alias for selective import

    static AliasDeclaration *create(const Loc &loc, Identifier *id, Type *type);
    AliasDeclaration *syntaxCopy(Dsymbol *) override;
    bool overloadInsert(Dsymbol *s) override;
    const char *kind() const override;
    Type *getType() override;
    Dsymbol *toAlias() override;
    Dsymbol *toAlias2() override;
    bool isOverloadable() const override;

    AliasDeclaration *isAliasDeclaration() override { return this; }
    void accept(Visitor *v) override { v->visit(this); }
};

/**************************************************************/

class OverDeclaration final : public Declaration
{
public:
    Dsymbol *overnext;          // next in overload list
    Dsymbol *aliassym;

    const char *kind() const override;
    bool equals(const RootObject * const o) const override;
    bool overloadInsert(Dsymbol *s) override;

    Dsymbol *toAlias() override;
    Dsymbol *isUnique();
    bool isOverloadable() const override;

    OverDeclaration *isOverDeclaration() override { return this; }
    void accept(Visitor *v) override { v->visit(this); }
};

/**************************************************************/

class VarDeclaration : public Declaration
{
public:
    Initializer *_init;
    FuncDeclarations nestedrefs; // referenced by these lexically nested functions
    TupleDeclaration *aliasTuple;  // if `this` is really a tuple of declarations
    VarDeclaration *lastVar;    // Linked list of variables for goto-skips-init detection
    Expression *edtor;          // if !=NULL, does the destruction of the variable
    IntRange *range;            // if !NULL, the variable is known to be within the range
    VarDeclarations *maybes;    // STCmaybescope variables that are assigned to this STCmaybescope variable

    unsigned endlinnum;         // line number of end of scope that this var lives in
    unsigned offset;
    unsigned sequenceNumber;     // order the variables are declared
    structalign_t alignment;

    // When interpreting, these point to the value (NULL if value not determinable)
    // The index of this variable on the CTFE stack, ~0u if not allocated
    unsigned ctfeAdrOnStack;
private:
    uint32_t bitFields;
public:
    int8_t canassign; // // it can be assigned to
    uint8_t isdataseg; // private data for isDataseg
    bool isargptr() const; // if parameter that _argptr points to
    bool isargptr(bool v);
    bool ctorinit() const; // it has been initialized in a ctor
    bool ctorinit(bool v);
    bool iscatchvar() const; // this is the exception object variable in catch() clause
    bool iscatchvar(bool v);
    bool isowner() const; // this is an Owner, despite it being `scope`
    bool isowner(bool v);
    bool setInCtorOnly() const; // field can only be set in a constructor, as it is const or immutable
    bool setInCtorOnly(bool v);
    bool onstack() const; // it is a class that was allocated on the stack
    bool onstack(bool v);
#if IN_LLVM
    bool onstackWithMatchingDynType() const; // and dynamic type is equivalent to static type
    bool onstackWithMatchingDynType(bool v);
#endif
    bool overlapped() const; // if it is a field and has overlapping
    bool overlapped(bool v);
    bool overlapUnsafe() const; // if it is an overlapping field and the overlaps are unsafe
    bool overlapUnsafe(bool v);
    bool maybeScope() const; // allow inferring 'scope' for this variable
    bool maybeScope(bool v);
    bool doNotInferReturn() const; // do not infer 'return' for this variable
    bool doNotInferReturn(bool v);
    bool isArgDtorVar() const; // temporary created to handle scope destruction of a function argument
    bool isArgDtorVar(bool v);
    bool isCmacro() const; // if a C macro turned into a C variable
    bool isCmacro(bool v);
#if MARS
    bool inClosure() const; // is inserted into a GC allocated closure
    bool inClosure(bool v);
    bool inAlignSection() const; // is inserted into aligned section on stack
    bool inAlignSection(bool v);
#endif
    bool systemInferred() const;
    bool systemInferred(bool v);
    static VarDeclaration *create(const Loc &loc, Type *t, Identifier *id, Initializer *init, StorageClass storage_class = STCundefined);
    VarDeclaration *syntaxCopy(Dsymbol *) override;
    const char *kind() const override;
    AggregateDeclaration *isThis() override final;
    bool needThis() override final;
    bool isExport() const override final;
    bool isImportedSymbol() const override final;
    bool isCtorinit() const;
    bool isDataseg() override final;
    bool isThreadlocal() override final;
    bool isCTFE();
    bool isOverlappedWith(VarDeclaration *v);
    bool hasPointers() override final;
    bool canTakeAddressOf();
    bool needsScopeDtor();
    void checkCtorConstInit() override final;
    Dsymbol *toAlias() override final;
    // Eliminate need for dynamic_cast
    VarDeclaration *isVarDeclaration() override final { return (VarDeclaration *)this; }
    void accept(Visitor *v) override { v->visit(this); }
};

/**************************************************************/

class BitFieldDeclaration : public VarDeclaration
{
public:
    Expression *width;

    unsigned fieldWidth;
    unsigned bitOffset;

    BitFieldDeclaration *syntaxCopy(Dsymbol *) override;
    BitFieldDeclaration *isBitFieldDeclaration() override final { return this; }
    void accept(Visitor *v) override { v->visit(this); }
};

/**************************************************************/

// This is a shell around a back end symbol

class SymbolDeclaration final : public Declaration
{
public:
    AggregateDeclaration *dsym;

    // Eliminate need for dynamic_cast
    SymbolDeclaration *isSymbolDeclaration() override { return (SymbolDeclaration *)this; }
    void accept(Visitor *v) override { v->visit(this); }
};

class TypeInfoDeclaration : public VarDeclaration
{
public:
    Type *tinfo;

    static TypeInfoDeclaration *create(Type *tinfo);
    TypeInfoDeclaration *syntaxCopy(Dsymbol *) override final;
    const char *toChars() const override final;

    TypeInfoDeclaration *isTypeInfoDeclaration() override final { return this; }
    void accept(Visitor *v) override { v->visit(this); }
};

class TypeInfoStructDeclaration final : public TypeInfoDeclaration
{
public:
    static TypeInfoStructDeclaration *create(Type *tinfo);

    void accept(Visitor *v) override { v->visit(this); }
};

class TypeInfoClassDeclaration final : public TypeInfoDeclaration
{
public:
    static TypeInfoClassDeclaration *create(Type *tinfo);

    void accept(Visitor *v) override { v->visit(this); }
};

class TypeInfoInterfaceDeclaration final : public TypeInfoDeclaration
{
public:
    static TypeInfoInterfaceDeclaration *create(Type *tinfo);

    void accept(Visitor *v) override { v->visit(this); }
};

class TypeInfoPointerDeclaration final : public TypeInfoDeclaration
{
public:
    static TypeInfoPointerDeclaration *create(Type *tinfo);

    void accept(Visitor *v) override { v->visit(this); }
};

class TypeInfoArrayDeclaration final : public TypeInfoDeclaration
{
public:
    static TypeInfoArrayDeclaration *create(Type *tinfo);

    void accept(Visitor *v) override { v->visit(this); }
};

class TypeInfoStaticArrayDeclaration final : public TypeInfoDeclaration
{
public:
    static TypeInfoStaticArrayDeclaration *create(Type *tinfo);

    void accept(Visitor *v) override { v->visit(this); }
};

class TypeInfoAssociativeArrayDeclaration final : public TypeInfoDeclaration
{
public:
    static TypeInfoAssociativeArrayDeclaration *create(Type *tinfo);

    void accept(Visitor *v) override { v->visit(this); }
};

class TypeInfoEnumDeclaration final : public TypeInfoDeclaration
{
public:
    static TypeInfoEnumDeclaration *create(Type *tinfo);

    void accept(Visitor *v) override { v->visit(this); }
};

class TypeInfoFunctionDeclaration final : public TypeInfoDeclaration
{
public:
    static TypeInfoFunctionDeclaration *create(Type *tinfo);

    void accept(Visitor *v) override { v->visit(this); }
};

class TypeInfoDelegateDeclaration final : public TypeInfoDeclaration
{
public:
    static TypeInfoDelegateDeclaration *create(Type *tinfo);

    void accept(Visitor *v) override { v->visit(this); }
};

class TypeInfoTupleDeclaration final : public TypeInfoDeclaration
{
public:
    static TypeInfoTupleDeclaration *create(Type *tinfo);

    void accept(Visitor *v) override { v->visit(this); }
};

class TypeInfoConstDeclaration final : public TypeInfoDeclaration
{
public:
    static TypeInfoConstDeclaration *create(Type *tinfo);

    void accept(Visitor *v) override { v->visit(this); }
};

class TypeInfoInvariantDeclaration final : public TypeInfoDeclaration
{
public:
    static TypeInfoInvariantDeclaration *create(Type *tinfo);

    void accept(Visitor *v) override { v->visit(this); }
};

class TypeInfoSharedDeclaration final : public TypeInfoDeclaration
{
public:
    static TypeInfoSharedDeclaration *create(Type *tinfo);

    void accept(Visitor *v) override { v->visit(this); }
};

class TypeInfoWildDeclaration final : public TypeInfoDeclaration
{
public:
    static TypeInfoWildDeclaration *create(Type *tinfo);

    void accept(Visitor *v) override { v->visit(this); }
};

class TypeInfoVectorDeclaration final : public TypeInfoDeclaration
{
public:
    static TypeInfoVectorDeclaration *create(Type *tinfo);

    void accept(Visitor *v) override { v->visit(this); }
};

/**************************************************************/

class ThisDeclaration final : public VarDeclaration
{
public:
    ThisDeclaration *syntaxCopy(Dsymbol *) override;
    ThisDeclaration *isThisDeclaration() override { return this; }
    void accept(Visitor *v) override { v->visit(this); }
};

enum class ILS : unsigned char
{
    ILSuninitialized,   // not computed yet
    ILSno,              // cannot inline
    ILSyes              // can inline
};

/**************************************************************/

enum class BUILTIN : unsigned char
{
    unknown = 255,   /// not known if this is a builtin
    unimp = 0,       /// this is not a builtin
    gcc,             /// this is a GCC builtin
    llvm,            /// this is an LLVM builtin
    sin,
    cos,
    tan,
    sqrt,
    fabs,
    ldexp,
    log,
    log2,
    log10,
    exp,
    expm1,
    exp2,
    round,
    floor,
    ceil,
    trunc,
    copysign,
    pow,
    fmin,
    fmax,
    fma,
    isnan,
    isinfinity,
    isfinite,
    bsf,
    bsr,
    bswap,
    popcnt,
    yl2x,
    yl2xp1,
    toPrecFloat,
    toPrecDouble,
    toPrecReal

    // IN_LLVM: more for LDC...
};

Expression *eval_builtin(const Loc &loc, FuncDeclaration *fd, Expressions *arguments);
BUILTIN isBuiltin(FuncDeclaration *fd);

struct ContractInfo;

class FuncDeclaration : public Declaration
{
public:
    Statement *fbody;

    FuncDeclarations foverrides;        // functions this function overrides

private:
    ContractInfo *contracts;            // contract information

public:
    const char *mangleString;           // mangled symbol created from mangleExact()

#if IN_LLVM
    const char *intrinsicName;
    uint32_t priority;

    // true if overridden with the pragma(LDC_allow_inline); statement
    bool allowInlining;

    // true if set with the pragma(LDC_never_inline); statement
    bool neverInline;

    // Whether to emit instrumentation code if -fprofile-instr-generate is specified,
    // the value is set with pragma(LDC_profile_instr, true|false)
    bool emitInstrumentation;
#endif

    VarDeclaration *vresult;            // result variable for out contracts
    LabelDsymbol *returnLabel;          // where the return goes

    void *isTypeIsolatedCache;          // An AA on the D side to cache an expensive check result

    // used to prevent symbols in different
    // scopes from having the same name
    DsymbolTable *localsymtab;
    VarDeclaration *vthis;              // 'this' parameter (member and nested)
    VarDeclaration *v_arguments;        // '_arguments' parameter

    VarDeclaration *v_argptr;           // '_argptr' variable
    VarDeclarations *parameters;        // Array of VarDeclaration's for parameters
    DsymbolTable *labtab;               // statement label symbol table
    Dsymbol *overnext;                  // next in overload list
    FuncDeclaration *overnext0;         // next in overload list (only used during IFTI)
    Loc endloc;                         // location of closing curly bracket
    int vtblIndex;                      // for member functions, index into vtbl[]

    ILS inlineStatusStmt;
    ILS inlineStatusExp;
    PINLINE inlining;

    int inlineNest;                     // !=0 if nested inline

    // true if errors in semantic3 this function's frame ptr
    ForeachStatement *fes;              // if foreach body, this is the foreach
    BaseClass* interfaceVirtual;        // if virtual, but only appears in interface vtbl[]
    // if !=NULL, then this is the type
    // of the 'introducing' function
    // this one is overriding
    Type *tintro;
    StorageClass storage_class2;        // storage class for template onemember's

    // Things that should really go into Scope

    // 1 if there's a return exp; statement
    // 2 if there's a throw statement
    // 4 if there's an assert(0)
    // 8 if there's inline asm
    // 16 if there are multiple return statements
    // IN_LLVM: 32 if there's DMD-style inline asm
    int hasReturnExp;

    VarDeclaration *nrvo_var;           // variable to replace with shidden
#if !IN_LLVM
    Symbol *shidden;                    // hidden pointer passed to function
#endif

    ReturnStatements *returns;

    GotoStatements *gotos;              // Gotos with forward references

    // set if this is a known, builtin function we can evaluate at compile time
    BUILTIN builtin;

    // set if someone took the address of this function
    int tookAddressOf;
    d_bool requiresClosure;               // this function needs a closure

    // local variables in this function which are referenced by nested functions
    VarDeclarations closureVars;

    /** Outer variables which are referenced by this nested function
     * (the inverse of closureVars)
     */
    VarDeclarations outerVars;

    // Sibling nested functions which called this one
    FuncDeclarations siblingCallers;

    FuncDeclarations *inlinedNestedCallees;

    AttributeViolation* safetyViolation;
    AttributeViolation* nogcViolation;
    AttributeViolation* pureViolation;
    AttributeViolation* nothrowViolation;

    // Formerly FUNCFLAGS
    uint32_t flags;
    bool purityInprocess() const;
    bool purityInprocess(bool v);
    bool safetyInprocess() const;
    bool safetyInprocess(bool v);
    bool nothrowInprocess() const;
    bool nothrowInprocess(bool v);
    bool nogcInprocess() const;
    bool nogcInprocess(bool v);
    bool returnInprocess() const;
    bool returnInprocess(bool v);
    bool inlineScanned() const;
    bool inlineScanned(bool v);
    bool inferScope() const;
    bool inferScope(bool v);
    bool hasCatches() const;
    bool hasCatches(bool v);
    bool skipCodegen() const;
    bool skipCodegen(bool v);
    bool printf() const;
    bool printf(bool v);
    bool scanf() const;
    bool scanf(bool v);
    bool noreturn() const;
    bool noreturn(bool v);
    bool isNRVO() const;
    bool isNRVO(bool v);
    bool isNaked() const;
    bool isNaked(bool v);
    bool isGenerated() const;
    bool isGenerated(bool v);
    bool isIntroducing() const;
    bool isIntroducing(bool v);
    bool hasSemantic3Errors() const;
    bool hasSemantic3Errors(bool v);
    bool hasNoEH() const;
    bool hasNoEH(bool v);
    bool inferRetType() const;
    bool inferRetType(bool v);
    bool hasDualContext() const;
    bool hasDualContext(bool v);
    bool hasAlwaysInlines() const;
    bool hasAlwaysInlines(bool v);
    bool isCrtCtor() const;
    bool isCrtCtor(bool v);
    bool isCrtDtor() const;
    bool isCrtDtor(bool v);
    bool dllImport() const;
    bool dllImport(bool v);
    bool dllExport() const;
    bool dllExport(bool v);

    // Data for a function declaration that is needed for the Objective-C
    // integration.
    ObjcFuncDeclaration objc;

    static FuncDeclaration *create(const Loc &loc, const Loc &endloc, Identifier *id, StorageClass storage_class, Type *type, bool noreturn = false);
    FuncDeclaration *syntaxCopy(Dsymbol *) override;
    Statements *frequires();
    Ensures *fensures();
    Statement *frequire();
    Statement *fensure();
    FuncDeclaration *fdrequire();
    FuncDeclaration *fdensure();
    Expressions *fdrequireParams();
    Expressions *fdensureParams();
    Statements *frequires(Statements *frs);
    Ensures *fensures(Statements *fes);
    Statement *frequire(Statement *fr);
    Statement *fensure(Statement *fe);
    FuncDeclaration *fdrequire(FuncDeclaration *fdr);
    FuncDeclaration *fdensure(FuncDeclaration *fde);
    Expressions *fdrequireParams(Expressions *fdrp);
    Expressions *fdensureParams(Expressions *fdep);
    bool functionSemantic();
    bool functionSemantic3();
    bool equals(const RootObject * const o) const override final;

    int findVtblIndex(Dsymbols *vtbl, int dim);
    bool overloadInsert(Dsymbol *s) override;
    bool inUnittest();
    MATCH leastAsSpecialized(FuncDeclaration *g, Identifiers *names);
    LabelDsymbol *searchLabel(Identifier *ident, const Loc &loc);
    const char *toPrettyChars(bool QualifyTypes = false) override;
    const char *toFullSignature();  // for diagnostics, e.g. 'int foo(int x, int y) pure'
    bool isMain() const;
    bool isCMain() const;
    bool isWinMain() const;
    bool isDllMain() const;
    bool isExport() const override final;
    bool isImportedSymbol() const override final;
    bool isCodeseg() const override final;
    bool isOverloadable() const override final;
    bool isAbstract() override final;
    PURE isPure();
    bool isSafe();
    bool isTrusted();
    bool isNogc();

    virtual bool isNested() const;
    AggregateDeclaration *isThis() override;
    bool needThis() override final;
    bool isVirtualMethod();
    virtual bool isVirtual() const;
    bool isFinalFunc() const;
    virtual bool addPreInvariant();
    virtual bool addPostInvariant();
    const char *kind() const override;
    bool isUnique();
    bool needsClosure();
    bool checkClosure();
    bool hasNestedFrameRefs();
    ParameterList getParameterList();

    static FuncDeclaration *genCfunc(Parameters *args, Type *treturn, const char *name, StorageClass stc=0);
    static FuncDeclaration *genCfunc(Parameters *args, Type *treturn, Identifier *id, StorageClass stc=0);

    FuncDeclaration *isFuncDeclaration() override final { return this; }

    virtual FuncDeclaration *toAliasFunc() { return this; }
    void accept(Visitor *v) override { v->visit(this); }
};

class FuncAliasDeclaration final : public FuncDeclaration
{
public:
    FuncDeclaration *funcalias;
    d_bool hasOverloads;

    FuncAliasDeclaration *isFuncAliasDeclaration() override { return this; }
    const char *kind() const override;

    FuncDeclaration *toAliasFunc() override;
    void accept(Visitor *v) override { v->visit(this); }
};

class FuncLiteralDeclaration final : public FuncDeclaration
{
public:
    TOK tok;                       // TOKfunction or TOKdelegate
    Type *treq;                         // target of return type inference

    // backend
    d_bool deferToObj;

    FuncLiteralDeclaration *syntaxCopy(Dsymbol *) override;
    bool isNested() const override;
    AggregateDeclaration *isThis() override;
    bool isVirtual() const override;
    bool addPreInvariant() override;
    bool addPostInvariant() override;

    FuncLiteralDeclaration *isFuncLiteralDeclaration() override { return this; }
    const char *kind() const override;
    const char *toPrettyChars(bool QualifyTypes = false) override;
    void accept(Visitor *v) override { v->visit(this); }
};

class CtorDeclaration final : public FuncDeclaration
{
public:
    d_bool isCpCtor;
    CtorDeclaration *syntaxCopy(Dsymbol *) override;
    const char *kind() const override;
    const char *toChars() const override;
    bool isVirtual() const override;
    bool addPreInvariant() override;
    bool addPostInvariant() override;

    CtorDeclaration *isCtorDeclaration() override { return this; }
    void accept(Visitor *v) override { v->visit(this); }
};

class PostBlitDeclaration final : public FuncDeclaration
{
public:
    PostBlitDeclaration *syntaxCopy(Dsymbol *) override;
    bool isVirtual() const override;
    bool addPreInvariant() override;
    bool addPostInvariant() override;
    bool overloadInsert(Dsymbol *s) override;

    PostBlitDeclaration *isPostBlitDeclaration() override { return this; }
    void accept(Visitor *v) override { v->visit(this); }
};

class DtorDeclaration final : public FuncDeclaration
{
public:
    DtorDeclaration *syntaxCopy(Dsymbol *) override;
    const char *kind() const override;
    const char *toChars() const override;
    bool isVirtual() const override;
    bool addPreInvariant() override;
    bool addPostInvariant() override;
    bool overloadInsert(Dsymbol *s) override;

    DtorDeclaration *isDtorDeclaration() override { return this; }
    void accept(Visitor *v) override { v->visit(this); }
};

class StaticCtorDeclaration : public FuncDeclaration
{
public:
    StaticCtorDeclaration *syntaxCopy(Dsymbol *) override;
    AggregateDeclaration *isThis() override final;
    bool isVirtual() const override final;
    bool addPreInvariant() override final;
    bool addPostInvariant() override final;
    bool hasStaticCtorOrDtor() override final;

    StaticCtorDeclaration *isStaticCtorDeclaration() override final { return this; }
    void accept(Visitor *v) override { v->visit(this); }
};

class SharedStaticCtorDeclaration final : public StaticCtorDeclaration
{
public:
    bool standalone;
    SharedStaticCtorDeclaration *syntaxCopy(Dsymbol *) override;

    SharedStaticCtorDeclaration *isSharedStaticCtorDeclaration() override { return this; }
    void accept(Visitor *v) override { v->visit(this); }
};

class StaticDtorDeclaration : public FuncDeclaration
{
public:
    VarDeclaration *vgate;      // 'gate' variable

    StaticDtorDeclaration *syntaxCopy(Dsymbol *) override;
    AggregateDeclaration *isThis() override final;
    bool isVirtual() const override final;
    bool hasStaticCtorOrDtor() override final;
    bool addPreInvariant() override final;
    bool addPostInvariant() override final;

    StaticDtorDeclaration *isStaticDtorDeclaration() override final { return this; }
    void accept(Visitor *v) override { v->visit(this); }
};

class SharedStaticDtorDeclaration final : public StaticDtorDeclaration
{
public:
    SharedStaticDtorDeclaration *syntaxCopy(Dsymbol *) override;

    SharedStaticDtorDeclaration *isSharedStaticDtorDeclaration() override { return this; }
    void accept(Visitor *v) override { v->visit(this); }
};

class InvariantDeclaration final : public FuncDeclaration
{
public:
    InvariantDeclaration *syntaxCopy(Dsymbol *) override;
    bool isVirtual() const override;
    bool addPreInvariant() override;
    bool addPostInvariant() override;

    InvariantDeclaration *isInvariantDeclaration() override { return this; }
    void accept(Visitor *v) override { v->visit(this); }
};

class UnitTestDeclaration final : public FuncDeclaration
{
public:
    char *codedoc; /** For documented unittest. */

    // toObjFile() these nested functions after this one
    FuncDeclarations deferredNested;

    UnitTestDeclaration *syntaxCopy(Dsymbol *) override;
    AggregateDeclaration *isThis() override;
    bool isVirtual() const override;
    bool addPreInvariant() override;
    bool addPostInvariant() override;

    UnitTestDeclaration *isUnitTestDeclaration() override { return this; }
    void accept(Visitor *v) override { v->visit(this); }
};

class NewDeclaration final : public FuncDeclaration
{
public:
    NewDeclaration *syntaxCopy(Dsymbol *) override;
    const char *kind() const override;
    bool isVirtual() const override;
    bool addPreInvariant() override;
    bool addPostInvariant() override;

    NewDeclaration *isNewDeclaration() override { return this; }
    void accept(Visitor *v) override { v->visit(this); }
};<|MERGE_RESOLUTION|>--- conflicted
+++ resolved
@@ -118,12 +118,6 @@
     LINK _linkage;              // may be `LINK::system`; use `resolvedLinkage()` to resolve it
     short inuse;                // used to detect cycles
     uint8_t adFlags;
-<<<<<<< HEAD
-#if !IN_LLVM
-    Symbol* isym;               // import version of csym
-#endif
-=======
->>>>>>> c58f8a8a
     DString mangleOverride;     // overridden symbol with pragma(mangle, "...")
 
     const char *kind() const override;
