/**
 * Defines `TemplateDeclaration`, `TemplateInstance` and a few utilities
 *
 * This modules holds the two main template types:
 * `TemplateDeclaration`, which is the user-provided declaration of a template,
 * and `TemplateInstance`, which is an instance of a `TemplateDeclaration`
 * with specific arguments.
 *
 * Template_Parameter:
 * Additionally, the classes for template parameters are defined in this module.
 * The base class, `TemplateParameter`, is inherited by:
 * - `TemplateTypeParameter`
 * - `TemplateThisParameter`
 * - `TemplateValueParameter`
 * - `TemplateAliasParameter`
 * - `TemplateTupleParameter`
 *
 * Templates_semantic:
 * The start of the template instantiation process looks like this:
 * - A `TypeInstance` or `TypeIdentifier` is encountered.
 *   `TypeInstance` have a bang (e.g. `Foo!(arg)`) while `TypeIdentifier` don't.
 * - A `TemplateInstance` is instantiated
 * - Semantic is run on the `TemplateInstance` (see `dmd.dsymbolsem`)
 * - The `TemplateInstance` search for its `TemplateDeclaration`,
 *   runs semantic on the template arguments and deduce the best match
 *   among the possible overloads.
 * - The `TemplateInstance` search for existing instances with the same
 *   arguments, and uses it if found.
 * - Otherwise, the rest of semantic is run on the `TemplateInstance`.
 *
 * Copyright:   Copyright (C) 1999-2020 by The D Language Foundation, All Rights Reserved
 * Authors:     $(LINK2 http://www.digitalmars.com, Walter Bright)
 * License:     $(LINK2 http://www.boost.org/LICENSE_1_0.txt, Boost License 1.0)
 * Source:      $(LINK2 https://github.com/dlang/dmd/blob/master/src/dmd/dtemplate.d, _dtemplate.d)
 * Documentation:  https://dlang.org/phobos/dmd_dtemplate.html
 * Coverage:    https://codecov.io/gh/dlang/dmd/src/master/src/dmd/dtemplate.d
 */

module dmd.dtemplate;

import core.stdc.stdio;
import core.stdc.string;
import dmd.aggregate;
import dmd.aliasthis;
import dmd.arraytypes;
import dmd.ast_node;
import dmd.dcast;
import dmd.dclass;
import dmd.declaration;
import dmd.dmangle;
import dmd.dmodule;
import dmd.dscope;
import dmd.dsymbol;
import dmd.dsymbolsem;
import dmd.errors;
import dmd.expression;
import dmd.expressionsem;
import dmd.func;
import dmd.globals;
import dmd.hdrgen;
import dmd.id;
import dmd.identifier;
import dmd.impcnvtab;
import dmd.init;
import dmd.initsem;
import dmd.mtype;
import dmd.opover;
import dmd.root.array;
import dmd.root.outbuffer;
import dmd.root.rootobject;
import dmd.semantic2;
import dmd.semantic3;
import dmd.tokens;
import dmd.typesem;
import dmd.visitor;

import dmd.templateparamsem;

//debug = FindExistingInstance; // print debug stats of findExistingInstance
private enum LOG = false;

enum IDX_NOTFOUND = 0x12345678;

pure nothrow @nogc
{

/********************************************
 * These functions substitute for dynamic_cast. dynamic_cast does not work
 * on earlier versions of gcc.
 */
extern (C++) inout(Expression) isExpression(inout RootObject o)
{
    //return dynamic_cast<Expression *>(o);
    if (!o || o.dyncast() != DYNCAST.expression)
        return null;
    return cast(inout(Expression))o;
}

extern (C++) inout(Dsymbol) isDsymbol(inout RootObject o)
{
    //return dynamic_cast<Dsymbol *>(o);
    if (!o || o.dyncast() != DYNCAST.dsymbol)
        return null;
    return cast(inout(Dsymbol))o;
}

extern (C++) inout(Type) isType(inout RootObject o)
{
    //return dynamic_cast<Type *>(o);
    if (!o || o.dyncast() != DYNCAST.type)
        return null;
    return cast(inout(Type))o;
}

extern (C++) inout(Tuple) isTuple(inout RootObject o)
{
    //return dynamic_cast<Tuple *>(o);
    if (!o || o.dyncast() != DYNCAST.tuple)
        return null;
    return cast(inout(Tuple))o;
}

extern (C++) inout(Parameter) isParameter(inout RootObject o)
{
    //return dynamic_cast<Parameter *>(o);
    if (!o || o.dyncast() != DYNCAST.parameter)
        return null;
    return cast(inout(Parameter))o;
}

extern (C++) inout(TemplateParameter) isTemplateParameter(inout RootObject o)
{
    if (!o || o.dyncast() != DYNCAST.templateparameter)
        return null;
    return cast(inout(TemplateParameter))o;
}

/**************************************
 * Is this Object an error?
 */
extern (C++) bool isError(const RootObject o)
{
    if (const t = isType(o))
        return (t.ty == Terror);
    if (const e = isExpression(o))
        return (e.op == TOK.error || !e.type || e.type.ty == Terror);
    if (const v = isTuple(o))
        return arrayObjectIsError(&v.objects);
    const s = isDsymbol(o);
    assert(s);
    if (s.errors)
        return true;
    return s.parent ? isError(s.parent) : false;
}

/**************************************
 * Are any of the Objects an error?
 */
bool arrayObjectIsError(const Objects* args)
{
    foreach (const o; *args)
    {
        if (isError(o))
            return true;
    }
    return false;
}

/***********************
 * Try to get arg as a type.
 */
inout(Type) getType(inout RootObject o)
{
    inout t = isType(o);
    if (!t)
    {
        if (inout e = isExpression(o))
            return e.type;
    }
    return t;
}

}

Dsymbol getDsymbol(RootObject oarg)
{
    //printf("getDsymbol()\n");
    //printf("e %p s %p t %p v %p\n", isExpression(oarg), isDsymbol(oarg), isType(oarg), isTuple(oarg));
    if (auto ea = isExpression(oarg))
    {
        // Try to convert Expression to symbol
        if (auto ve = ea.isVarExp())
            return ve.var;
        else if (auto fe = ea.isFuncExp())
            return fe.td ? fe.td : fe.fd;
        else if (auto te = ea.isTemplateExp())
            return te.td;
        else if (auto te = ea.isScopeExp())
            return te.sds;
        else
            return null;
    }
    else
    {
        // Try to convert Type to symbol
        if (auto ta = isType(oarg))
            return ta.toDsymbol(null);
        else
            return isDsymbol(oarg); // if already a symbol
    }
}


private Expression getValue(ref Dsymbol s)
{
    if (s)
    {
        if (VarDeclaration v = s.isVarDeclaration())
        {
            if (v.storage_class & STC.manifest)
                return v.getConstInitializer();
        }
    }
    return null;
}

/***********************
 * Try to get value from manifest constant
 */
private Expression getValue(Expression e)
{
    if (e && e.op == TOK.variable)
    {
        VarDeclaration v = (cast(VarExp)e).var.isVarDeclaration();
        if (v && v.storage_class & STC.manifest)
        {
            e = v.getConstInitializer();
        }
    }
    return e;
}

private Expression getExpression(RootObject o)
{
    auto s = isDsymbol(o);
    return s ? .getValue(s) : .getValue(isExpression(o));
}

/******************************
 * If o1 matches o2, return true.
 * Else, return false.
 */
private bool match(RootObject o1, RootObject o2)
{
    enum log = false;

    static if (log)
    {
        printf("match() o1 = %p %s (%d), o2 = %p %s (%d)\n",
            o1, o1.toChars(), o1.dyncast(), o2, o2.toChars(), o2.dyncast());
    }

    /* A proper implementation of the various equals() overrides
     * should make it possible to just do o1.equals(o2), but
     * we'll do that another day.
     */
    /* Manifest constants should be compared by their values,
     * at least in template arguments.
     */

    if (auto t1 = isType(o1))
    {
        auto t2 = isType(o2);
        if (!t2)
            goto Lnomatch;

        static if (log)
        {
            printf("\tt1 = %s\n", t1.toChars());
            printf("\tt2 = %s\n", t2.toChars());
        }
        if (!t1.equals(t2))
            goto Lnomatch;

        goto Lmatch;
    }
    if (auto e1 = getExpression(o1))
    {
        auto e2 = getExpression(o2);
        if (!e2)
            goto Lnomatch;

        static if (log)
        {
            printf("\te1 = %s '%s' %s\n", e1.type ? e1.type.toChars() : "null", Token.toChars(e1.op), e1.toChars());
            printf("\te2 = %s '%s' %s\n", e2.type ? e2.type.toChars() : "null", Token.toChars(e2.op), e2.toChars());
        }

        // two expressions can be equal although they do not have the same
        // type; that happens when they have the same value. So check type
        // as well as expression equality to ensure templates are properly
        // matched.
        if (!(e1.type && e2.type && e1.type.equals(e2.type)) || !e1.equals(e2))
            goto Lnomatch;

        goto Lmatch;
    }
    if (auto s1 = isDsymbol(o1))
    {
        auto s2 = isDsymbol(o2);
        if (!s2)
            goto Lnomatch;

        static if (log)
        {
            printf("\ts1 = %s \n", s1.kind(), s1.toChars());
            printf("\ts2 = %s \n", s2.kind(), s2.toChars());
        }
        if (!s1.equals(s2))
            goto Lnomatch;
        if (s1.parent != s2.parent && !s1.isFuncDeclaration() && !s2.isFuncDeclaration())
            goto Lnomatch;

        goto Lmatch;
    }
    if (auto u1 = isTuple(o1))
    {
        auto u2 = isTuple(o2);
        if (!u2)
            goto Lnomatch;

        static if (log)
        {
            printf("\tu1 = %s\n", u1.toChars());
            printf("\tu2 = %s\n", u2.toChars());
        }
        if (!arrayObjectMatch(&u1.objects, &u2.objects))
            goto Lnomatch;

        goto Lmatch;
    }
Lmatch:
    static if (log)
        printf("\t. match\n");
    return true;

Lnomatch:
    static if (log)
        printf("\t. nomatch\n");
    return false;
}

/************************************
 * Match an array of them.
 */
private bool arrayObjectMatch(Objects* oa1, Objects* oa2)
{
    if (oa1 == oa2)
        return true;
    if (oa1.dim != oa2.dim)
        return false;
    immutable oa1dim = oa1.dim;
    auto oa1d = (*oa1)[].ptr;
    auto oa2d = (*oa2)[].ptr;
    foreach (j; 0 .. oa1dim)
    {
        RootObject o1 = oa1d[j];
        RootObject o2 = oa2d[j];
        if (!match(o1, o2))
        {
            return false;
        }
    }
    return true;
}

/************************************
 * Return hash of Objects.
 */
private size_t arrayObjectHash(Objects* oa1)
{
    import dmd.root.hash : mixHash;

    size_t hash = 0;
    foreach (o1; *oa1)
    {
        /* Must follow the logic of match()
         */
        if (auto t1 = isType(o1))
            hash = mixHash(hash, cast(size_t)t1.deco);
        else if (auto e1 = getExpression(o1))
            hash = mixHash(hash, expressionHash(e1));
        else if (auto s1 = isDsymbol(o1))
        {
            auto fa1 = s1.isFuncAliasDeclaration();
            if (fa1)
                s1 = fa1.toAliasFunc();
            hash = mixHash(hash, mixHash(cast(size_t)cast(void*)s1.getIdent(), cast(size_t)cast(void*)s1.parent));
        }
        else if (auto u1 = isTuple(o1))
            hash = mixHash(hash, arrayObjectHash(&u1.objects));
    }
    return hash;
}


/************************************
 * Computes hash of expression.
 * Handles all Expression classes and MUST match their equals method,
 * i.e. e1.equals(e2) implies expressionHash(e1) == expressionHash(e2).
 */
private size_t expressionHash(Expression e)
{
    import dmd.root.ctfloat : CTFloat;
    import dmd.root.hash : calcHash, mixHash;

    switch (e.op)
    {
    case TOK.int64:
        return cast(size_t) (cast(IntegerExp)e).getInteger();

    case TOK.float64:
        return CTFloat.hash((cast(RealExp)e).value);

    case TOK.complex80:
        auto ce = cast(ComplexExp)e;
        return mixHash(CTFloat.hash(ce.toReal), CTFloat.hash(ce.toImaginary));

    case TOK.identifier:
        return cast(size_t)cast(void*) (cast(IdentifierExp)e).ident;

    case TOK.null_:
        return cast(size_t)cast(void*) (cast(NullExp)e).type;

    case TOK.string_:
        return calcHash(e.isStringExp.peekData());

    case TOK.tuple:
    {
        auto te = cast(TupleExp)e;
        size_t hash = 0;
        hash += te.e0 ? expressionHash(te.e0) : 0;
        foreach (elem; *te.exps)
            hash = mixHash(hash, expressionHash(elem));
        return hash;
    }

    case TOK.arrayLiteral:
    {
        auto ae = cast(ArrayLiteralExp)e;
        size_t hash;
        foreach (i; 0 .. ae.elements.dim)
            hash = mixHash(hash, expressionHash(ae[i]));
        return hash;
    }

    case TOK.assocArrayLiteral:
    {
        auto ae = cast(AssocArrayLiteralExp)e;
        size_t hash;
        foreach (i; 0 .. ae.keys.dim)
            // reduction needs associative op as keys are unsorted (use XOR)
            hash ^= mixHash(expressionHash((*ae.keys)[i]), expressionHash((*ae.values)[i]));
        return hash;
    }

    case TOK.structLiteral:
    {
        auto se = cast(StructLiteralExp)e;
        size_t hash;
        foreach (elem; *se.elements)
            hash = mixHash(hash, elem ? expressionHash(elem) : 0);
        return hash;
    }

    case TOK.variable:
        return cast(size_t)cast(void*) (cast(VarExp)e).var;

    case TOK.function_:
        return cast(size_t)cast(void*) (cast(FuncExp)e).fd;

    default:
        // no custom equals for this expression
        assert((&e.equals).funcptr is &RootObject.equals);
        // equals based on identity
        return cast(size_t)cast(void*) e;
    }
}

RootObject objectSyntaxCopy(RootObject o)
{
    if (!o)
        return null;
    if (Type t = isType(o))
        return t.syntaxCopy();
    if (Expression e = isExpression(o))
        return e.syntaxCopy();
    return o;
}

extern (C++) final class Tuple : RootObject
{
    Objects objects;

    extern (D) this() {}

    /**
    Params:
        numObjects = The initial number of objects.
    */
    extern (D) this(size_t numObjects)
    {
        objects.setDim(numObjects);
    }

    // kludge for template.isType()
    override DYNCAST dyncast() const
    {
        return DYNCAST.tuple;
    }

    override const(char)* toChars() const
    {
        return objects.toChars();
    }
}

struct TemplatePrevious
{
    TemplatePrevious* prev;
    Scope* sc;
    Objects* dedargs;
}

/***********************************************************
 * [mixin] template Identifier (parameters) [Constraint]
 * https://dlang.org/spec/template.html
 * https://dlang.org/spec/template-mixin.html
 */
extern (C++) final class TemplateDeclaration : ScopeDsymbol
{
    import dmd.root.array : Array;

    TemplateParameters* parameters;     // array of TemplateParameter's
    TemplateParameters* origParameters; // originals for Ddoc

    Expression constraint;

    // Hash table to look up TemplateInstance's of this TemplateDeclaration
    TemplateInstance[TemplateInstanceBox] instances;

    TemplateDeclaration overnext;       // next overloaded TemplateDeclaration
    TemplateDeclaration overroot;       // first in overnext list
    FuncDeclaration funcroot;           // first function in unified overload list

    Dsymbol onemember;      // if !=null then one member of this template

    bool literal;           // this template declaration is a literal
    bool ismixin;           // this is a mixin template declaration
    bool isstatic;          // this is static template declaration
    bool isTrivialAliasSeq; /// matches pattern `template AliasSeq(T...) { alias AliasSeq = T; }`
    bool isTrivialAlias;    /// matches pattern `template Alias(T) { alias Alias = qualifiers(T); }`
    Prot protection;
    int inuse;              /// for recursive expansion detection

    // threaded list of previous instantiation attempts on stack
    TemplatePrevious* previous;

version (IN_LLVM)
{
    const(char)* intrinsicName;
}

    private Expression lastConstraint; /// the constraint after the last failed evaluation
    private Array!Expression lastConstraintNegs; /// its negative parts
    private Objects* lastConstraintTiargs; /// template instance arguments for `lastConstraint`

    extern (D) this(const ref Loc loc, Identifier ident, TemplateParameters* parameters, Expression constraint, Dsymbols* decldefs, bool ismixin = false, bool literal = false)
    {
        super(loc, ident);
        static if (LOG)
        {
            printf("TemplateDeclaration(this = %p, id = '%s')\n", this, ident.toChars());
        }
        version (none)
        {
            if (parameters)
                for (int i = 0; i < parameters.dim; i++)
                {
                    TemplateParameter tp = (*parameters)[i];
                    //printf("\tparameter[%d] = %p\n", i, tp);
                    TemplateTypeParameter ttp = tp.isTemplateTypeParameter();
                    if (ttp)
                    {
                        printf("\tparameter[%d] = %s : %s\n", i, tp.ident.toChars(), ttp.specType ? ttp.specType.toChars() : "");
                    }
                }
        }
        this.parameters = parameters;
        this.origParameters = parameters;
        this.constraint = constraint;
        this.members = decldefs;
        this.literal = literal;
        this.ismixin = ismixin;
        this.isstatic = true;
        this.protection = Prot(Prot.Kind.undefined);

        // Compute in advance for Ddoc's use
        // https://issues.dlang.org/show_bug.cgi?id=11153: ident could be NULL if parsing fails.
        if (!members || !ident)
            return;

        Dsymbol s;
        if (!Dsymbol.oneMembers(members, &s, ident) || !s)
            return;

        onemember = s;
        s.parent = this;

        /* Set isTrivialAliasSeq if this fits the pattern:
         *   template AliasSeq(T...) { alias AliasSeq = T; }
         * or set isTrivialAlias if this fits the pattern:
         *   template Alias(T) { alias Alias = qualifiers(T); }
         */
        if (!(parameters && parameters.length == 1))
            return;

        auto ad = s.isAliasDeclaration();
        if (!ad || !ad.type)
            return;

        auto ti = ad.type.isTypeIdentifier();

        if (!ti || ti.idents.length != 0)
            return;

        if (auto ttp = (*parameters)[0].isTemplateTupleParameter())
        {
            if (ti.ident is ttp.ident &&
                ti.mod == 0)
            {
                //printf("found isTrivialAliasSeq %s %s\n", s.toChars(), ad.type.toChars());
                isTrivialAliasSeq = true;
            }
        }
        else if (auto ttp = (*parameters)[0].isTemplateTypeParameter())
        {
            if (ti.ident is ttp.ident)
            {
                //printf("found isTrivialAlias %s %s\n", s.toChars(), ad.type.toChars());
                isTrivialAlias = true;
            }
        }
    }

    override Dsymbol syntaxCopy(Dsymbol)
    {
        //printf("TemplateDeclaration.syntaxCopy()\n");
        TemplateParameters* p = null;
        if (parameters)
        {
            p = new TemplateParameters(parameters.dim);
            foreach (i, ref param; *p)
                param = (*parameters)[i].syntaxCopy();
        }
version (IN_LLVM)
{
        auto td = new TemplateDeclaration(loc, ident, p,
                                          constraint ? constraint.syntaxCopy() : null,
                                          Dsymbol.arraySyntaxCopy(members), ismixin, literal);
        td.intrinsicName = intrinsicName ? strdup(intrinsicName) : null;
        return td;
}
else
{
        return new TemplateDeclaration(loc, ident, p, constraint ? constraint.syntaxCopy() : null, Dsymbol.arraySyntaxCopy(members), ismixin, literal);
}
    }

    /**********************************
     * Overload existing TemplateDeclaration 'this' with the new one 's'.
     * Return true if successful; i.e. no conflict.
     */
    override bool overloadInsert(Dsymbol s)
    {
        static if (LOG)
        {
            printf("TemplateDeclaration.overloadInsert('%s')\n", s.toChars());
        }
        FuncDeclaration fd = s.isFuncDeclaration();
        if (fd)
        {
            if (funcroot)
                return funcroot.overloadInsert(fd);
            funcroot = fd;
            return funcroot.overloadInsert(this);
        }

        // https://issues.dlang.org/show_bug.cgi?id=15795
        // if candidate is an alias and its sema is not run then
        // insertion can fail because the thing it alias is not known
        if (AliasDeclaration ad = s.isAliasDeclaration())
        {
            if (s._scope)
                aliasSemantic(ad, s._scope);
            if (ad.aliassym && ad.aliassym is this)
                return false;
        }
        TemplateDeclaration td = s.toAlias().isTemplateDeclaration();
        if (!td)
            return false;

        TemplateDeclaration pthis = this;
        TemplateDeclaration* ptd;
        for (ptd = &pthis; *ptd; ptd = &(*ptd).overnext)
        {
        }

        td.overroot = this;
        *ptd = td;
        static if (LOG)
        {
            printf("\ttrue: no conflict\n");
        }
        return true;
    }

    override bool hasStaticCtorOrDtor()
    {
        return false; // don't scan uninstantiated templates
    }

    override const(char)* kind() const
    {
        return (onemember && onemember.isAggregateDeclaration()) ? onemember.kind() : "template";
    }

    override const(char)* toChars() const
    {
        if (literal)
            return Dsymbol.toChars();

        OutBuffer buf;
        HdrGenState hgs;

        buf.writestring(ident.toString());
        buf.writeByte('(');
        foreach (i, const tp; *parameters)
        {
            if (i)
                buf.writestring(", ");
            .toCBuffer(tp, &buf, &hgs);
        }
        buf.writeByte(')');

        if (onemember)
        {
            const FuncDeclaration fd = onemember.isFuncDeclaration();
            if (fd && fd.type)
            {
                TypeFunction tf = cast(TypeFunction)fd.type;
                buf.writestring(parametersTypeToChars(tf.parameterList));
            }
        }

        if (constraint)
        {
            buf.writestring(" if (");
            .toCBuffer(constraint, &buf, &hgs);
            buf.writeByte(')');
        }
        return buf.extractChars();
    }

    /****************************
     * Similar to `toChars`, but does not print the template constraints
     */
    const(char)* toCharsNoConstraints()
    {
        if (literal)
            return Dsymbol.toChars();

        OutBuffer buf;
        HdrGenState hgs;

        buf.writestring(ident.toChars());
        buf.writeByte('(');
        foreach (i, tp; *parameters)
        {
            if (i > 0)
                buf.writestring(", ");
            .toCBuffer(tp, &buf, &hgs);
        }
        buf.writeByte(')');

        if (onemember)
        {
            FuncDeclaration fd = onemember.isFuncDeclaration();
            if (fd && fd.type)
            {
                TypeFunction tf = fd.type.isTypeFunction();
                buf.writestring(parametersTypeToChars(tf.parameterList));
            }
        }
        return buf.extractChars();
    }

    override Prot prot() pure nothrow @nogc @safe
    {
        return protection;
    }

    /****************************
     * Check to see if constraint is satisfied.
     */
    extern (D) bool evaluateConstraint(TemplateInstance ti, Scope* sc, Scope* paramscope, Objects* dedargs, FuncDeclaration fd)
    {
        /* Detect recursive attempts to instantiate this template declaration,
         * https://issues.dlang.org/show_bug.cgi?id=4072
         *  void foo(T)(T x) if (is(typeof(foo(x)))) { }
         *  static assert(!is(typeof(foo(7))));
         * Recursive attempts are regarded as a constraint failure.
         */
        /* There's a chicken-and-egg problem here. We don't know yet if this template
         * instantiation will be a local one (enclosing is set), and we won't know until
         * after selecting the correct template. Thus, function we're nesting inside
         * is not on the sc scope chain, and this can cause errors in FuncDeclaration.getLevel().
         * Workaround the problem by setting a flag to relax the checking on frame errors.
         */

        for (TemplatePrevious* p = previous; p; p = p.prev)
        {
            if (arrayObjectMatch(p.dedargs, dedargs))
            {
                //printf("recursive, no match p.sc=%p %p %s\n", p.sc, this, this.toChars());
                /* It must be a subscope of p.sc, other scope chains are not recursive
                 * instantiations.
                 * the chain of enclosing scopes is broken by paramscope (its enclosing
                 * scope is _scope, but paramscope.callsc is the instantiating scope). So
                 * it's good enough to check the chain of callsc
                 */
                for (Scope* scx = paramscope.callsc; scx; scx = scx.callsc)
                {
                    if (scx == p.sc)
                        return false;
                }
            }
            /* BUG: should also check for ref param differences
             */
        }

        TemplatePrevious pr;
        pr.prev = previous;
        pr.sc = paramscope.callsc;
        pr.dedargs = dedargs;
        previous = &pr; // add this to threaded list

        Scope* scx = paramscope.push(ti);
        scx.parent = ti;
        scx.tinst = null;
        scx.minst = null;

        assert(!ti.symtab);
        if (fd)
        {
            /* Declare all the function parameters as variables and add them to the scope
             * Making parameters is similar to FuncDeclaration.semantic3
             */
            TypeFunction tf = cast(TypeFunction)fd.type;
            assert(tf.ty == Tfunction);

            scx.parent = fd;

            Parameters* fparameters = tf.parameterList.parameters;
            size_t nfparams = tf.parameterList.length;
            for (size_t i = 0; i < nfparams; i++)
            {
                Parameter fparam = tf.parameterList[i];
                fparam.storageClass &= (STC.in_ | STC.out_ | STC.ref_ | STC.lazy_ | STC.final_ | STC.TYPECTOR | STC.nodtor);
                fparam.storageClass |= STC.parameter;
                if (tf.parameterList.varargs == VarArg.typesafe && i + 1 == nfparams)
                {
                    fparam.storageClass |= STC.variadic;
                    /* Don't need to set STC.scope_ because this will only
                     * be evaluated at compile time
                     */
                }
            }
            foreach (fparam; *fparameters)
            {
                if (!fparam.ident)
                    continue;
                // don't add it, if it has no name
                auto v = new VarDeclaration(loc, fparam.type, fparam.ident, null);
                v.storage_class = fparam.storageClass;
                v.dsymbolSemantic(scx);
                if (!ti.symtab)
                    ti.symtab = new DsymbolTable();
                if (!scx.insert(v))
                    error("parameter `%s.%s` is already defined", toChars(), v.toChars());
                else
                    v.parent = fd;
            }
            if (isstatic)
                fd.storage_class |= STC.static_;
            fd.declareThis(scx);
        }

        lastConstraint = constraint.syntaxCopy();
        lastConstraintTiargs = ti.tiargs;
        lastConstraintNegs.setDim(0);

        import dmd.staticcond;

        assert(ti.inst is null);
        ti.inst = ti; // temporary instantiation to enable genIdent()
        scx.flags |= SCOPE.constraint;
        bool errors;
        const bool result = evalStaticCondition(scx, constraint, lastConstraint, errors, &lastConstraintNegs);
        if (result || errors)
        {
            lastConstraint = null;
            lastConstraintTiargs = null;
            lastConstraintNegs.setDim(0);
        }
        ti.inst = null;
        ti.symtab = null;
        scx = scx.pop();
        previous = pr.prev; // unlink from threaded list
        if (errors)
            return false;
        return result;
    }

    /****************************
     * Destructively get the error message from the last constraint evaluation
     * Params:
     *      tip = tip to show after printing all overloads
     */
    const(char)* getConstraintEvalError(ref const(char)* tip)
    {
        import dmd.staticcond;

        // there will be a full tree view in verbose mode, and more compact list in the usual
        const full = global.params.verbose;
        uint count;
        const msg = visualizeStaticCondition(constraint, lastConstraint, lastConstraintNegs[], full, count);
        scope (exit)
        {
            lastConstraint = null;
            lastConstraintTiargs = null;
            lastConstraintNegs.setDim(0);
        }
        if (msg)
        {
            OutBuffer buf;

            assert(parameters && lastConstraintTiargs);
            if (parameters.length > 0)
            {
                formatParamsWithTiargs(*lastConstraintTiargs, buf);
                buf.writenl();
            }
            if (!full)
            {
                // choosing singular/plural
                const s = (count == 1) ?
                    "  must satisfy the following constraint:" :
                    "  must satisfy one of the following constraints:";
                buf.writestring(s);
                buf.writenl();
                // the constraints
                buf.writeByte('`');
                buf.writestring(msg);
                buf.writeByte('`');
            }
            else
            {
                buf.writestring("  whose parameters have the following constraints:");
                buf.writenl();
                const sep = "  `~~~~~~~~~~~~~~~~~~~~~~~~~~~~~~~~~~~~~~~~~~~~~~~~`";
                buf.writestring(sep);
                buf.writenl();
                // the constraints
                buf.writeByte('`');
                buf.writestring(msg);
                buf.writeByte('`');
                buf.writestring(sep);
                tip = "not satisfied constraints are marked with `>`";
            }
            return buf.extractChars();
        }
        else
            return null;
    }

    private void formatParamsWithTiargs(ref Objects tiargs, ref OutBuffer buf)
    {
        buf.writestring("  with `");

        // write usual arguments line-by-line
        // skips trailing default ones - they are not present in `tiargs`
        const bool variadic = isVariadic() !is null;
        const end = cast(int)parameters.length - (variadic ? 1 : 0);
        uint i;
        for (; i < tiargs.length && i < end; i++)
        {
            if (i > 0)
            {
                buf.writeByte(',');
                buf.writenl();
                buf.writestring("       ");
            }
            buf.write((*parameters)[i]);
            buf.writestring(" = ");
            buf.write(tiargs[i]);
        }
        // write remaining variadic arguments on the last line
        if (variadic)
        {
            if (i > 0)
            {
                buf.writeByte(',');
                buf.writenl();
                buf.writestring("       ");
            }
            buf.write((*parameters)[end]);
            buf.writestring(" = ");
            buf.writeByte('(');
            if (cast(int)tiargs.length - end > 0)
            {
                buf.write(tiargs[end]);
                foreach (j; parameters.length .. tiargs.length)
                {
                    buf.writestring(", ");
                    buf.write(tiargs[j]);
                }
            }
            buf.writeByte(')');
        }
        buf.writeByte('`');
    }

    /******************************
     * Create a scope for the parameters of the TemplateInstance
     * `ti` in the parent scope sc from the ScopeDsymbol paramsym.
     *
     * If paramsym is null a new ScopeDsymbol is used in place of
     * paramsym.
     * Params:
     *      ti = the TemplateInstance whose parameters to generate the scope for.
     *      sc = the parent scope of ti
     * Returns:
     *      a scope for the parameters of ti
     */
    Scope* scopeForTemplateParameters(TemplateInstance ti, Scope* sc)
    {
        ScopeDsymbol paramsym = new ScopeDsymbol();
        paramsym.parent = _scope.parent;
        Scope* paramscope = _scope.push(paramsym);
        paramscope.tinst = ti;
        paramscope.minst = sc.minst;
        paramscope.callsc = sc;
        paramscope.stc = 0;
        return paramscope;
    }

    /***************************************
     * Given that ti is an instance of this TemplateDeclaration,
     * deduce the types of the parameters to this, and store
     * those deduced types in dedtypes[].
     * Input:
     *      flag    1: don't do semantic() because of dummy types
     *              2: don't change types in matchArg()
     * Output:
     *      dedtypes        deduced arguments
     * Return match level.
     */
    extern (D) MATCH matchWithInstance(Scope* sc, TemplateInstance ti, Objects* dedtypes, Expressions* fargs, int flag)
    {
        enum LOGM = 0;
        static if (LOGM)
        {
            printf("\n+TemplateDeclaration.matchWithInstance(this = %s, ti = %s, flag = %d)\n", toChars(), ti.toChars(), flag);
        }
        version (none)
        {
            printf("dedtypes.dim = %d, parameters.dim = %d\n", dedtypes.dim, parameters.dim);
            if (ti.tiargs.dim)
                printf("ti.tiargs.dim = %d, [0] = %p\n", ti.tiargs.dim, (*ti.tiargs)[0]);
        }
        MATCH m;
        size_t dedtypes_dim = dedtypes.dim;

        dedtypes.zero();

        if (errors)
            return MATCH.nomatch;

        size_t parameters_dim = parameters.dim;
        int variadic = isVariadic() !is null;

        // If more arguments than parameters, no match
        if (ti.tiargs.dim > parameters_dim && !variadic)
        {
            static if (LOGM)
            {
                printf(" no match: more arguments than parameters\n");
            }
            return MATCH.nomatch;
        }

        assert(dedtypes_dim == parameters_dim);
        assert(dedtypes_dim >= ti.tiargs.dim || variadic);

        assert(_scope);

        // Set up scope for template parameters
        Scope* paramscope = scopeForTemplateParameters(ti,sc);

        // Attempt type deduction
        m = MATCH.exact;
        for (size_t i = 0; i < dedtypes_dim; i++)
        {
            MATCH m2;
            TemplateParameter tp = (*parameters)[i];
            Declaration sparam;

            //printf("\targument [%d]\n", i);
            static if (LOGM)
            {
                //printf("\targument [%d] is %s\n", i, oarg ? oarg.toChars() : "null");
                TemplateTypeParameter ttp = tp.isTemplateTypeParameter();
                if (ttp)
                    printf("\tparameter[%d] is %s : %s\n", i, tp.ident.toChars(), ttp.specType ? ttp.specType.toChars() : "");
            }

            inuse++;
            m2 = tp.matchArg(ti.loc, paramscope, ti.tiargs, i, parameters, dedtypes, &sparam);
            inuse--;
            //printf("\tm2 = %d\n", m2);
            if (m2 == MATCH.nomatch)
            {
                version (none)
                {
                    printf("\tmatchArg() for parameter %i failed\n", i);
                }
                goto Lnomatch;
            }

            if (m2 < m)
                m = m2;

            if (!flag)
                sparam.dsymbolSemantic(paramscope);
            if (!paramscope.insert(sparam)) // TODO: This check can make more early
            {
                // in TemplateDeclaration.semantic, and
                // then we don't need to make sparam if flags == 0
                goto Lnomatch;
            }
        }

        if (!flag)
        {
            /* Any parameter left without a type gets the type of
             * its corresponding arg
             */
            foreach (i, ref dedtype; *dedtypes)
            {
                if (!dedtype)
                {
                    assert(i < ti.tiargs.dim);
                    dedtype = cast(Type)(*ti.tiargs)[i];
                }
            }
        }

        if (m > MATCH.nomatch && constraint && !flag)
        {
            if (ti.hasNestedArgs(ti.tiargs, this.isstatic)) // TODO: should gag error
                ti.parent = ti.enclosing;
            else
                ti.parent = this.parent;

            // Similar to doHeaderInstantiation
            FuncDeclaration fd = onemember ? onemember.isFuncDeclaration() : null;
            if (fd)
            {
                assert(fd.type.ty == Tfunction);
                TypeFunction tf = cast(TypeFunction)fd.type.syntaxCopy();

                fd = new FuncDeclaration(fd.loc, fd.endloc, fd.ident, fd.storage_class, tf);
                fd.parent = ti;
                fd.inferRetType = true;

                // Shouldn't run semantic on default arguments and return type.
                foreach (ref param; *tf.parameterList.parameters)
                    param.defaultArg = null;

                tf.next = null;
                tf.incomplete = true;

                // Resolve parameter types and 'auto ref's.
                tf.fargs = fargs;
                uint olderrors = global.startGagging();
                fd.type = tf.typeSemantic(loc, paramscope);
                global.endGagging(olderrors);
                if (fd.type.ty != Tfunction)
                    goto Lnomatch;
                fd.originalType = fd.type; // for mangling
            }

            // TODO: dedtypes => ti.tiargs ?
            if (!evaluateConstraint(ti, sc, paramscope, dedtypes, fd))
                goto Lnomatch;
        }

        static if (LOGM)
        {
            // Print out the results
            printf("--------------------------\n");
            printf("template %s\n", toChars());
            printf("instance %s\n", ti.toChars());
            if (m > MATCH.nomatch)
            {
                for (size_t i = 0; i < dedtypes_dim; i++)
                {
                    TemplateParameter tp = (*parameters)[i];
                    RootObject oarg;
                    printf(" [%d]", i);
                    if (i < ti.tiargs.dim)
                        oarg = (*ti.tiargs)[i];
                    else
                        oarg = null;
                    tp.print(oarg, (*dedtypes)[i]);
                }
            }
            else
                goto Lnomatch;
        }
        static if (LOGM)
        {
            printf(" match = %d\n", m);
        }
        goto Lret;

    Lnomatch:
        static if (LOGM)
        {
            printf(" no match\n");
        }
        m = MATCH.nomatch;

    Lret:
        paramscope.pop();
        static if (LOGM)
        {
            printf("-TemplateDeclaration.matchWithInstance(this = %p, ti = %p) = %d\n", this, ti, m);
        }
        return m;
    }

    /********************************************
     * Determine partial specialization order of 'this' vs td2.
     * Returns:
     *      match   this is at least as specialized as td2
     *      0       td2 is more specialized than this
     */
    MATCH leastAsSpecialized(Scope* sc, TemplateDeclaration td2, Expressions* fargs)
    {
        enum LOG_LEASTAS = 0;
        static if (LOG_LEASTAS)
        {
            printf("%s.leastAsSpecialized(%s)\n", toChars(), td2.toChars());
        }

        /* This works by taking the template parameters to this template
         * declaration and feeding them to td2 as if it were a template
         * instance.
         * If it works, then this template is at least as specialized
         * as td2.
         */

        // Set type arguments to dummy template instance to be types
        // generated from the parameters to this template declaration
        auto tiargs = new Objects();
        tiargs.reserve(parameters.dim);
        foreach (tp; *parameters)
        {
            if (tp.dependent)
                break;
            RootObject p = tp.dummyArg();
            if (!p) //TemplateTupleParameter
                break;

            tiargs.push(p);
        }
        scope TemplateInstance ti = new TemplateInstance(Loc.initial, ident, tiargs); // create dummy template instance

        // Temporary Array to hold deduced types
        Objects dedtypes = Objects(td2.parameters.dim);

        // Attempt a type deduction
        MATCH m = td2.matchWithInstance(sc, ti, &dedtypes, fargs, 1);
        if (m > MATCH.nomatch)
        {
            /* A non-variadic template is more specialized than a
             * variadic one.
             */
            TemplateTupleParameter tp = isVariadic();
            if (tp && !tp.dependent && !td2.isVariadic())
                goto L1;

            static if (LOG_LEASTAS)
            {
                printf("  matches %d, so is least as specialized\n", m);
            }
            return m;
        }
    L1:
        static if (LOG_LEASTAS)
        {
            printf("  doesn't match, so is not as specialized\n");
        }
        return MATCH.nomatch;
    }

    /*************************************************
     * Match function arguments against a specific template function.
     * Input:
     *      ti
     *      sc              instantiation scope
     *      fd
     *      tthis           'this' argument if !NULL
     *      fargs           arguments to function
     * Output:
     *      fd              Partially instantiated function declaration
     *      ti.tdtypes     Expression/Type deduced template arguments
     * Returns:
     *      match level
     *          bit 0-3     Match template parameters by inferred template arguments
     *          bit 4-7     Match template parameters by initial template arguments
     */
    extern (D) MATCH deduceFunctionTemplateMatch(TemplateInstance ti, Scope* sc, ref FuncDeclaration fd, Type tthis, Expressions* fargs)
    {
        size_t nfparams;
        size_t nfargs;
        size_t ntargs; // array size of tiargs
        size_t fptupindex = IDX_NOTFOUND;
        MATCH match = MATCH.exact;
        MATCH matchTiargs = MATCH.exact;
        ParameterList fparameters; // function parameter list
        VarArg fvarargs; // function varargs
        uint wildmatch = 0;
        size_t inferStart = 0;

        Loc instLoc = ti.loc;
        Objects* tiargs = ti.tiargs;
        auto dedargs = new Objects();
        Objects* dedtypes = &ti.tdtypes; // for T:T*, the dedargs is the T*, dedtypes is the T

        version (none)
        {
            printf("\nTemplateDeclaration.deduceFunctionTemplateMatch() %s\n", toChars());
            for (size_t i = 0; i < (fargs ? fargs.dim : 0); i++)
            {
                Expression e = (*fargs)[i];
                printf("\tfarg[%d] is %s, type is %s\n", i, e.toChars(), e.type.toChars());
            }
            printf("fd = %s\n", fd.toChars());
            printf("fd.type = %s\n", fd.type.toChars());
            if (tthis)
                printf("tthis = %s\n", tthis.toChars());
        }

        assert(_scope);

        dedargs.setDim(parameters.dim);
        dedargs.zero();

        dedtypes.setDim(parameters.dim);
        dedtypes.zero();

        if (errors || fd.errors)
            return MATCH.nomatch;

        // Set up scope for parameters
        Scope* paramscope = scopeForTemplateParameters(ti,sc);

        // Mark the parameter scope as deprecated if the templated
        // function is deprecated (since paramscope.enclosing is the
        // calling scope already)
        paramscope.stc |= fd.storage_class & STC.deprecated_;

        TemplateTupleParameter tp = isVariadic();
        Tuple declaredTuple = null;

        version (none)
        {
            for (size_t i = 0; i < dedargs.dim; i++)
            {
                printf("\tdedarg[%d] = ", i);
                RootObject oarg = (*dedargs)[i];
                if (oarg)
                    printf("%s", oarg.toChars());
                printf("\n");
            }
        }

        ntargs = 0;
        if (tiargs)
        {
            // Set initial template arguments
            ntargs = tiargs.dim;
            size_t n = parameters.dim;
            if (tp)
                n--;
            if (ntargs > n)
            {
                if (!tp)
                    goto Lnomatch;

                /* The extra initial template arguments
                 * now form the tuple argument.
                 */
                auto t = new Tuple(ntargs - n);
                assert(parameters.dim);
                (*dedargs)[parameters.dim - 1] = t;

                for (size_t i = 0; i < t.objects.dim; i++)
                {
                    t.objects[i] = (*tiargs)[n + i];
                }
                declareParameter(paramscope, tp, t);
                declaredTuple = t;
            }
            else
                n = ntargs;

            memcpy(dedargs.tdata(), tiargs.tdata(), n * (*dedargs.tdata()).sizeof);

            for (size_t i = 0; i < n; i++)
            {
                assert(i < parameters.dim);
                Declaration sparam = null;
                MATCH m = (*parameters)[i].matchArg(instLoc, paramscope, dedargs, i, parameters, dedtypes, &sparam);
                //printf("\tdeduceType m = %d\n", m);
                if (m <= MATCH.nomatch)
                    goto Lnomatch;
                if (m < matchTiargs)
                    matchTiargs = m;

                sparam.dsymbolSemantic(paramscope);
                if (!paramscope.insert(sparam))
                    goto Lnomatch;
            }
            if (n < parameters.dim && !declaredTuple)
            {
                inferStart = n;
            }
            else
                inferStart = parameters.dim;
            //printf("tiargs matchTiargs = %d\n", matchTiargs);
        }
        version (none)
        {
            for (size_t i = 0; i < dedargs.dim; i++)
            {
                printf("\tdedarg[%d] = ", i);
                RootObject oarg = (*dedargs)[i];
                if (oarg)
                    printf("%s", oarg.toChars());
                printf("\n");
            }
        }

        fparameters = fd.getParameterList();
        nfparams = fparameters.length; // number of function parameters
        nfargs = fargs ? fargs.dim : 0; // number of function arguments

        /* Check for match of function arguments with variadic template
         * parameter, such as:
         *
         * void foo(T, A...)(T t, A a);
         * void main() { foo(1,2,3); }
         */
        if (tp) // if variadic
        {
            // TemplateTupleParameter always makes most lesser matching.
            matchTiargs = MATCH.convert;

            if (nfparams == 0 && nfargs != 0) // if no function parameters
            {
                if (!declaredTuple)
                {
                    auto t = new Tuple();
                    //printf("t = %p\n", t);
                    (*dedargs)[parameters.dim - 1] = t;
                    declareParameter(paramscope, tp, t);
                    declaredTuple = t;
                }
            }
            else
            {
                /* Figure out which of the function parameters matches
                 * the tuple template parameter. Do this by matching
                 * type identifiers.
                 * Set the index of this function parameter to fptupindex.
                 */
                for (fptupindex = 0; fptupindex < nfparams; fptupindex++)
                {
                    auto fparam = (*fparameters.parameters)[fptupindex]; // fparameters[fptupindex] ?
                    if (fparam.type.ty != Tident)
                        continue;
                    TypeIdentifier tid = cast(TypeIdentifier)fparam.type;
                    if (!tp.ident.equals(tid.ident) || tid.idents.dim)
                        continue;

                    if (fparameters.varargs != VarArg.none) // variadic function doesn't
                        goto Lnomatch; // go with variadic template

                    goto L1;
                }
                fptupindex = IDX_NOTFOUND;
            L1:
            }
        }

        if (toParent().isModule() || (_scope.stc & STC.static_))
            tthis = null;
        if (tthis)
        {
            bool hasttp = false;

            // Match 'tthis' to any TemplateThisParameter's
            foreach (param; *parameters)
            {
                if (auto ttp = param.isTemplateThisParameter())
                {
                    hasttp = true;

                    Type t = new TypeIdentifier(Loc.initial, ttp.ident);
                    MATCH m = deduceType(tthis, paramscope, t, parameters, dedtypes);
                    if (m <= MATCH.nomatch)
                        goto Lnomatch;
                    if (m < match)
                        match = m; // pick worst match
                }
            }

            // Match attributes of tthis against attributes of fd
            if (fd.type && !fd.isCtorDeclaration())
            {
                StorageClass stc = _scope.stc | fd.storage_class2;
                // Propagate parent storage class, https://issues.dlang.org/show_bug.cgi?id=5504
                Dsymbol p = parent;
                while (p.isTemplateDeclaration() || p.isTemplateInstance())
                    p = p.parent;
                AggregateDeclaration ad = p.isAggregateDeclaration();
                if (ad)
                    stc |= ad.storage_class;

                ubyte mod = fd.type.mod;
                if (stc & STC.immutable_)
                    mod = MODFlags.immutable_;
                else
                {
                    if (stc & (STC.shared_ | STC.synchronized_))
                        mod |= MODFlags.shared_;
                    if (stc & STC.const_)
                        mod |= MODFlags.const_;
                    if (stc & STC.wild)
                        mod |= MODFlags.wild;
                }

                ubyte thismod = tthis.mod;
                if (hasttp)
                    mod = MODmerge(thismod, mod);
                MATCH m = MODmethodConv(thismod, mod);
                if (m <= MATCH.nomatch)
                    goto Lnomatch;
                if (m < match)
                    match = m;
            }
        }

        // Loop through the function parameters
        {
            //printf("%s\n\tnfargs = %d, nfparams = %d, tuple_dim = %d\n", toChars(), nfargs, nfparams, declaredTuple ? declaredTuple.objects.dim : 0);
            //printf("\ttp = %p, fptupindex = %d, found = %d, declaredTuple = %s\n", tp, fptupindex, fptupindex != IDX_NOTFOUND, declaredTuple ? declaredTuple.toChars() : NULL);
            size_t argi = 0;
            size_t nfargs2 = nfargs; // nfargs + supplied defaultArgs
            for (size_t parami = 0; parami < nfparams; parami++)
            {
                Parameter fparam = fparameters[parami];

                // Apply function parameter storage classes to parameter types
                Type prmtype = fparam.type.addStorageClass(fparam.storageClass);

                Expression farg;

                /* See function parameters which wound up
                 * as part of a template tuple parameter.
                 */
                if (fptupindex != IDX_NOTFOUND && parami == fptupindex)
                {
                    assert(prmtype.ty == Tident);
                    TypeIdentifier tid = cast(TypeIdentifier)prmtype;
                    if (!declaredTuple)
                    {
                        /* The types of the function arguments
                         * now form the tuple argument.
                         */
                        declaredTuple = new Tuple();
                        (*dedargs)[parameters.dim - 1] = declaredTuple;

                        /* Count function parameters with no defaults following a tuple parameter.
                         * void foo(U, T...)(int y, T, U, double, int bar = 0) {}  // rem == 2 (U, double)
                         */
                        size_t rem = 0;
                        for (size_t j = parami + 1; j < nfparams; j++)
                        {
                            Parameter p = fparameters[j];
                            if (p.defaultArg)
                            {
                               break;
                            }
                            if (!reliesOnTemplateParameters(p.type, (*parameters)[inferStart .. parameters.dim]))
                            {
                                Type pt = p.type.syntaxCopy().typeSemantic(fd.loc, paramscope);
                                rem += pt.ty == Ttuple ? (cast(TypeTuple)pt).arguments.dim : 1;
                            }
                            else
                            {
                                ++rem;
                            }
                        }

                        if (nfargs2 - argi < rem)
                            goto Lnomatch;
                        declaredTuple.objects.setDim(nfargs2 - argi - rem);
                        for (size_t i = 0; i < declaredTuple.objects.dim; i++)
                        {
                            farg = (*fargs)[argi + i];

                            // Check invalid arguments to detect errors early.
                            if (farg.op == TOK.error || farg.type.ty == Terror)
                                goto Lnomatch;

                            if (!(fparam.storageClass & STC.lazy_) && farg.type.ty == Tvoid)
                                goto Lnomatch;

                            Type tt;
                            MATCH m;
                            if (ubyte wm = deduceWildHelper(farg.type, &tt, tid))
                            {
                                wildmatch |= wm;
                                m = MATCH.constant;
                            }
                            else
                            {
                                m = deduceTypeHelper(farg.type, &tt, tid);
                            }
                            if (m <= MATCH.nomatch)
                                goto Lnomatch;
                            if (m < match)
                                match = m;

                            /* Remove top const for dynamic array types and pointer types
                             */
                            if ((tt.ty == Tarray || tt.ty == Tpointer) && !tt.isMutable() && (!(fparam.storageClass & STC.ref_) || (fparam.storageClass & STC.auto_) && !farg.isLvalue()))
                            {
                                tt = tt.mutableOf();
                            }
                            declaredTuple.objects[i] = tt;
                        }
                        declareParameter(paramscope, tp, declaredTuple);
                    }
                    else
                    {
                        // https://issues.dlang.org/show_bug.cgi?id=6810
                        // If declared tuple is not a type tuple,
                        // it cannot be function parameter types.
                        for (size_t i = 0; i < declaredTuple.objects.dim; i++)
                        {
                            if (!isType(declaredTuple.objects[i]))
                                goto Lnomatch;
                        }
                    }
                    assert(declaredTuple);
                    argi += declaredTuple.objects.dim;
                    continue;
                }

                // If parameter type doesn't depend on inferred template parameters,
                // semantic it to get actual type.
                if (!reliesOnTemplateParameters(prmtype, (*parameters)[inferStart .. parameters.dim]))
                {
                    // should copy prmtype to avoid affecting semantic result
                    prmtype = prmtype.syntaxCopy().typeSemantic(fd.loc, paramscope);

                    if (prmtype.ty == Ttuple)
                    {
                        TypeTuple tt = cast(TypeTuple)prmtype;
                        size_t tt_dim = tt.arguments.dim;
                        for (size_t j = 0; j < tt_dim; j++, ++argi)
                        {
                            Parameter p = (*tt.arguments)[j];
                            if (j == tt_dim - 1 && fparameters.varargs == VarArg.typesafe &&
                                parami + 1 == nfparams && argi < nfargs)
                            {
                                prmtype = p.type;
                                goto Lvarargs;
                            }
                            if (argi >= nfargs)
                            {
                                if (p.defaultArg)
                                    continue;

                                // https://issues.dlang.org/show_bug.cgi?id=19888
                                if (fparam.defaultArg)
                                    break;

                                goto Lnomatch;
                            }
                            farg = (*fargs)[argi];
                            if (!farg.implicitConvTo(p.type))
                                goto Lnomatch;
                        }
                        continue;
                    }
                }

                if (argi >= nfargs) // if not enough arguments
                {
                    if (!fparam.defaultArg)
                        goto Lvarargs;

                    /* https://issues.dlang.org/show_bug.cgi?id=2803
                     * Before the starting of type deduction from the function
                     * default arguments, set the already deduced parameters into paramscope.
                     * It's necessary to avoid breaking existing acceptable code. Cases:
                     *
                     * 1. Already deduced template parameters can appear in fparam.defaultArg:
                     *  auto foo(A, B)(A a, B b = A.stringof);
                     *  foo(1);
                     *  // at fparam == 'B b = A.string', A is equivalent with the deduced type 'int'
                     *
                     * 2. If prmtype depends on default-specified template parameter, the
                     * default type should be preferred.
                     *  auto foo(N = size_t, R)(R r, N start = 0)
                     *  foo([1,2,3]);
                     *  // at fparam `N start = 0`, N should be 'size_t' before
                     *  // the deduction result from fparam.defaultArg.
                     */
                    if (argi == nfargs)
                    {
                        foreach (ref dedtype; *dedtypes)
                        {
                            Type at = isType(dedtype);
                            if (at && at.ty == Tnone)
                            {
                                TypeDeduced xt = cast(TypeDeduced)at;
                                dedtype = xt.tded; // 'unbox'
                            }
                        }
                        for (size_t i = ntargs; i < dedargs.dim; i++)
                        {
                            TemplateParameter tparam = (*parameters)[i];

                            RootObject oarg = (*dedargs)[i];
                            RootObject oded = (*dedtypes)[i];
                            if (!oarg)
                            {
                                if (oded)
                                {
                                    if (tparam.specialization() || !tparam.isTemplateTypeParameter())
                                    {
                                        /* The specialization can work as long as afterwards
                                         * the oded == oarg
                                         */
                                        (*dedargs)[i] = oded;
                                        MATCH m2 = tparam.matchArg(instLoc, paramscope, dedargs, i, parameters, dedtypes, null);
                                        //printf("m2 = %d\n", m2);
                                        if (m2 <= MATCH.nomatch)
                                            goto Lnomatch;
                                        if (m2 < matchTiargs)
                                            matchTiargs = m2; // pick worst match
                                        if (!(*dedtypes)[i].equals(oded))
                                            error("specialization not allowed for deduced parameter `%s`", tparam.ident.toChars());
                                    }
                                    else
                                    {
                                        if (MATCH.convert < matchTiargs)
                                            matchTiargs = MATCH.convert;
                                    }
                                    (*dedargs)[i] = declareParameter(paramscope, tparam, oded);
                                }
                                else
                                {
                                    inuse++;
                                    oded = tparam.defaultArg(instLoc, paramscope);
                                    inuse--;
                                    if (oded)
                                        (*dedargs)[i] = declareParameter(paramscope, tparam, oded);
                                }
                            }
                        }
                    }
                    nfargs2 = argi + 1;

                    /* If prmtype does not depend on any template parameters:
                     *
                     *  auto foo(T)(T v, double x = 0);
                     *  foo("str");
                     *  // at fparam == 'double x = 0'
                     *
                     * or, if all template parameters in the prmtype are already deduced:
                     *
                     *  auto foo(R)(R range, ElementType!R sum = 0);
                     *  foo([1,2,3]);
                     *  // at fparam == 'ElementType!R sum = 0'
                     *
                     * Deducing prmtype from fparam.defaultArg is not necessary.
                     */
                    if (prmtype.deco || prmtype.syntaxCopy().trySemantic(loc, paramscope))
                    {
                        ++argi;
                        continue;
                    }

                    // Deduce prmtype from the defaultArg.
                    farg = fparam.defaultArg.syntaxCopy();
                    farg = farg.expressionSemantic(paramscope);
                    farg = resolveProperties(paramscope, farg);
                }
                else
                {
                    farg = (*fargs)[argi];
                }
                {
                    // Check invalid arguments to detect errors early.
                    if (farg.op == TOK.error || farg.type.ty == Terror)
                        goto Lnomatch;

                    Type att = null;
                Lretry:
                    version (none)
                    {
                        printf("\tfarg.type   = %s\n", farg.type.toChars());
                        printf("\tfparam.type = %s\n", prmtype.toChars());
                    }
                    Type argtype = farg.type;

                    if (!(fparam.storageClass & STC.lazy_) && argtype.ty == Tvoid && farg.op != TOK.function_)
                        goto Lnomatch;

                    // https://issues.dlang.org/show_bug.cgi?id=12876
                    // Optimize argument to allow CT-known length matching
                    farg = farg.optimize(WANTvalue, (fparam.storageClass & (STC.ref_ | STC.out_)) != 0);
                    //printf("farg = %s %s\n", farg.type.toChars(), farg.toChars());

                    RootObject oarg = farg;
                    if ((fparam.storageClass & STC.ref_) && (!(fparam.storageClass & STC.auto_) || farg.isLvalue()))
                    {
                        /* Allow expressions that have CT-known boundaries and type [] to match with [dim]
                         */
                        Type taai;
                        if (argtype.ty == Tarray && (prmtype.ty == Tsarray || prmtype.ty == Taarray && (taai = (cast(TypeAArray)prmtype).index).ty == Tident && (cast(TypeIdentifier)taai).idents.dim == 0))
                        {
                            if (farg.op == TOK.string_)
                            {
                                StringExp se = cast(StringExp)farg;
                                argtype = se.type.nextOf().sarrayOf(se.len);
                            }
                            else if (farg.op == TOK.arrayLiteral)
                            {
                                ArrayLiteralExp ae = cast(ArrayLiteralExp)farg;
                                argtype = ae.type.nextOf().sarrayOf(ae.elements.dim);
                            }
                            else if (farg.op == TOK.slice)
                            {
                                SliceExp se = cast(SliceExp)farg;
                                if (Type tsa = toStaticArrayType(se))
                                    argtype = tsa;
                            }
                        }

                        oarg = argtype;
                    }
                    else if ((fparam.storageClass & STC.out_) == 0 && (argtype.ty == Tarray || argtype.ty == Tpointer) && templateParameterLookup(prmtype, parameters) != IDX_NOTFOUND && (cast(TypeIdentifier)prmtype).idents.dim == 0)
                    {
                        /* The farg passing to the prmtype always make a copy. Therefore,
                         * we can shrink the set of the deduced type arguments for prmtype
                         * by adjusting top-qualifier of the argtype.
                         *
                         *  prmtype         argtype     ta
                         *  T            <- const(E)[]  const(E)[]
                         *  T            <- const(E[])  const(E)[]
                         *  qualifier(T) <- const(E)[]  const(E[])
                         *  qualifier(T) <- const(E[])  const(E[])
                         */
                        Type ta = argtype.castMod(prmtype.mod ? argtype.nextOf().mod : 0);
                        if (ta != argtype)
                        {
                            Expression ea = farg.copy();
                            ea.type = ta;
                            oarg = ea;
                        }
                    }

                    if (fparameters.varargs == VarArg.typesafe && parami + 1 == nfparams && argi + 1 < nfargs)
                        goto Lvarargs;

                    uint wm = 0;
                    MATCH m = deduceType(oarg, paramscope, prmtype, parameters, dedtypes, &wm, inferStart);
                    //printf("\tL%d deduceType m = %d, wm = x%x, wildmatch = x%x\n", __LINE__, m, wm, wildmatch);
                    wildmatch |= wm;

                    /* If no match, see if the argument can be matched by using
                     * implicit conversions.
                     */
                    if (m == MATCH.nomatch && prmtype.deco)
                        m = farg.implicitConvTo(prmtype);

                    if (m == MATCH.nomatch)
                    {
                        AggregateDeclaration ad = isAggregate(farg.type);
                        if (ad && ad.aliasthis && argtype != att)
                        {
                            if (!att && argtype.checkAliasThisRec())   // https://issues.dlang.org/show_bug.cgi?id=12537
                                att = argtype;
                            /* If a semantic error occurs while doing alias this,
                             * eg purity(https://issues.dlang.org/show_bug.cgi?id=7295),
                             * just regard it as not a match.
                             */
                            if (auto e = resolveAliasThis(sc, farg, true))
                            {
                                farg = e;
                                goto Lretry;
                            }
                        }
                    }

                    if (m > MATCH.nomatch && (fparam.storageClass & (STC.ref_ | STC.auto_)) == STC.ref_)
                    {
                        if (!farg.isLvalue())
                        {
                            if ((farg.op == TOK.string_ || farg.op == TOK.slice) && (prmtype.ty == Tsarray || prmtype.ty == Taarray))
                            {
                                // Allow conversion from T[lwr .. upr] to ref T[upr-lwr]
                            }
                            else
                                goto Lnomatch;
                        }
                    }
                    if (m > MATCH.nomatch && (fparam.storageClass & STC.out_))
                    {
                        if (!farg.isLvalue())
                            goto Lnomatch;
                        if (!farg.type.isMutable()) // https://issues.dlang.org/show_bug.cgi?id=11916
                            goto Lnomatch;
                    }
                    if (m == MATCH.nomatch && (fparam.storageClass & STC.lazy_) && prmtype.ty == Tvoid && farg.type.ty != Tvoid)
                        m = MATCH.convert;
                    if (m != MATCH.nomatch)
                    {
                        if (m < match)
                            match = m; // pick worst match
                        argi++;
                        continue;
                    }
                }

            Lvarargs:
                /* The following code for variadic arguments closely
                 * matches TypeFunction.callMatch()
                 */
                if (!(fparameters.varargs == VarArg.typesafe && parami + 1 == nfparams))
                    goto Lnomatch;

                /* Check for match with function parameter T...
                 */
                Type tb = prmtype.toBasetype();
                switch (tb.ty)
                {
                    // 6764 fix - TypeAArray may be TypeSArray have not yet run semantic().
                case Tsarray:
                case Taarray:
                    {
                        // Perhaps we can do better with this, see TypeFunction.callMatch()
                        if (tb.ty == Tsarray)
                        {
                            TypeSArray tsa = cast(TypeSArray)tb;
                            dinteger_t sz = tsa.dim.toInteger();
                            if (sz != nfargs - argi)
                                goto Lnomatch;
                        }
                        else if (tb.ty == Taarray)
                        {
                            TypeAArray taa = cast(TypeAArray)tb;
                            Expression dim = new IntegerExp(instLoc, nfargs - argi, Type.tsize_t);

                            size_t i = templateParameterLookup(taa.index, parameters);
                            if (i == IDX_NOTFOUND)
                            {
                                Expression e;
                                Type t;
                                Dsymbol s;
                                Scope *sco;

                                uint errors = global.startGagging();
                                /* ref: https://issues.dlang.org/show_bug.cgi?id=11118
                                 * The parameter isn't part of the template
                                 * ones, let's try to find it in the
                                 * instantiation scope 'sc' and the one
                                 * belonging to the template itself. */
                                sco = sc;
                                taa.index.resolve(instLoc, sco, &e, &t, &s);
                                if (!e)
                                {
                                    sco = paramscope;
                                    taa.index.resolve(instLoc, sco, &e, &t, &s);
                                }
                                global.endGagging(errors);

                                if (!e)
                                {
                                    goto Lnomatch;
                                }

                                e = e.ctfeInterpret();
                                e = e.implicitCastTo(sco, Type.tsize_t);
                                e = e.optimize(WANTvalue);
                                if (!dim.equals(e))
                                    goto Lnomatch;
                            }
                            else
                            {
                                // This code matches code in TypeInstance.deduceType()
                                TemplateParameter tprm = (*parameters)[i];
                                TemplateValueParameter tvp = tprm.isTemplateValueParameter();
                                if (!tvp)
                                    goto Lnomatch;
                                Expression e = cast(Expression)(*dedtypes)[i];
                                if (e)
                                {
                                    if (!dim.equals(e))
                                        goto Lnomatch;
                                }
                                else
                                {
                                    Type vt = tvp.valType.typeSemantic(Loc.initial, sc);
                                    MATCH m = dim.implicitConvTo(vt);
                                    if (m <= MATCH.nomatch)
                                        goto Lnomatch;
                                    (*dedtypes)[i] = dim;
                                }
                            }
                        }
                        goto case Tarray;
                    }
                case Tarray:
                    {
                        TypeArray ta = cast(TypeArray)tb;
                        Type tret = fparam.isLazyArray();
                        for (; argi < nfargs; argi++)
                        {
                            Expression arg = (*fargs)[argi];
                            assert(arg);

                            MATCH m;
                            /* If lazy array of delegates,
                             * convert arg(s) to delegate(s)
                             */
                            if (tret)
                            {
                                if (ta.next.equals(arg.type))
                                {
                                    m = MATCH.exact;
                                }
                                else
                                {
                                    m = arg.implicitConvTo(tret);
                                    if (m == MATCH.nomatch)
                                    {
                                        if (tret.toBasetype().ty == Tvoid)
                                            m = MATCH.convert;
                                    }
                                }
                            }
                            else
                            {
                                uint wm = 0;
                                m = deduceType(arg, paramscope, ta.next, parameters, dedtypes, &wm, inferStart);
                                wildmatch |= wm;
                            }
                            if (m == MATCH.nomatch)
                                goto Lnomatch;
                            if (m < match)
                                match = m;
                        }
                        goto Lmatch;
                    }
                case Tclass:
                case Tident:
                    goto Lmatch;

                default:
                    goto Lnomatch;
                }
                assert(0);
            }
            //printf(". argi = %d, nfargs = %d, nfargs2 = %d\n", argi, nfargs, nfargs2);
            if (argi != nfargs2 && fparameters.varargs == VarArg.none)
                goto Lnomatch;
        }

    Lmatch:
        foreach (ref dedtype; *dedtypes)
        {
            Type at = isType(dedtype);
            if (at)
            {
                if (at.ty == Tnone)
                {
                    TypeDeduced xt = cast(TypeDeduced)at;
                    at = xt.tded; // 'unbox'
                }
                dedtype = at.merge2();
            }
        }
        for (size_t i = ntargs; i < dedargs.dim; i++)
        {
            TemplateParameter tparam = (*parameters)[i];
            //printf("tparam[%d] = %s\n", i, tparam.ident.toChars());

            /* For T:T*, the dedargs is the T*, dedtypes is the T
             * But for function templates, we really need them to match
             */
            RootObject oarg = (*dedargs)[i];
            RootObject oded = (*dedtypes)[i];
            //printf("1dedargs[%d] = %p, dedtypes[%d] = %p\n", i, oarg, i, oded);
            //if (oarg) printf("oarg: %s\n", oarg.toChars());
            //if (oded) printf("oded: %s\n", oded.toChars());
            if (!oarg)
            {
                if (oded)
                {
                    if (tparam.specialization() || !tparam.isTemplateTypeParameter())
                    {
                        /* The specialization can work as long as afterwards
                         * the oded == oarg
                         */
                        (*dedargs)[i] = oded;
                        MATCH m2 = tparam.matchArg(instLoc, paramscope, dedargs, i, parameters, dedtypes, null);
                        //printf("m2 = %d\n", m2);
                        if (m2 <= MATCH.nomatch)
                            goto Lnomatch;
                        if (m2 < matchTiargs)
                            matchTiargs = m2; // pick worst match
                        if (!(*dedtypes)[i].equals(oded))
                            error("specialization not allowed for deduced parameter `%s`", tparam.ident.toChars());
                    }
                    else
                    {
                        // Discussion: https://issues.dlang.org/show_bug.cgi?id=16484
                        if (MATCH.convert < matchTiargs)
                            matchTiargs = MATCH.convert;
                    }
                }
                else
                {
                    inuse++;
                    oded = tparam.defaultArg(instLoc, paramscope);
                    inuse--;
                    if (!oded)
                    {
                        // if tuple parameter and
                        // tuple parameter was not in function parameter list and
                        // we're one or more arguments short (i.e. no tuple argument)
                        if (tparam == tp &&
                            fptupindex == IDX_NOTFOUND &&
                            ntargs <= dedargs.dim - 1)
                        {
                            // make tuple argument an empty tuple
                            oded = new Tuple();
                        }
                        else
                            goto Lnomatch;
                    }
                    if (isError(oded))
                        goto Lerror;
                    ntargs++;

                    /* At the template parameter T, the picked default template argument
                     * X!int should be matched to T in order to deduce dependent
                     * template parameter A.
                     *  auto foo(T : X!A = X!int, A...)() { ... }
                     *  foo();  // T <-- X!int, A <-- (int)
                     */
                    if (tparam.specialization())
                    {
                        (*dedargs)[i] = oded;
                        MATCH m2 = tparam.matchArg(instLoc, paramscope, dedargs, i, parameters, dedtypes, null);
                        //printf("m2 = %d\n", m2);
                        if (m2 <= MATCH.nomatch)
                            goto Lnomatch;
                        if (m2 < matchTiargs)
                            matchTiargs = m2; // pick worst match
                        if (!(*dedtypes)[i].equals(oded))
                            error("specialization not allowed for deduced parameter `%s`", tparam.ident.toChars());
                    }
                }
                oded = declareParameter(paramscope, tparam, oded);
                (*dedargs)[i] = oded;
            }
        }

        /* https://issues.dlang.org/show_bug.cgi?id=7469
         * As same as the code for 7469 in findBestMatch,
         * expand a Tuple in dedargs to normalize template arguments.
         */
        if (auto d = dedargs.dim)
        {
            if (auto va = isTuple((*dedargs)[d - 1]))
            {
                dedargs.setDim(d - 1);
                dedargs.insert(d - 1, &va.objects);
            }
        }
        ti.tiargs = dedargs; // update to the normalized template arguments.

        // Partially instantiate function for constraint and fd.leastAsSpecialized()
        {
            assert(paramscope.scopesym);
            Scope* sc2 = _scope;
            sc2 = sc2.push(paramscope.scopesym);
            sc2 = sc2.push(ti);
            sc2.parent = ti;
            sc2.tinst = ti;
            sc2.minst = sc.minst;
            sc2.stc |= fd.storage_class & STC.deprecated_;

            fd = doHeaderInstantiation(ti, sc2, fd, tthis, fargs);

            sc2 = sc2.pop();
            sc2 = sc2.pop();

            if (!fd)
                goto Lnomatch;
        }

        if (constraint)
        {
            if (!evaluateConstraint(ti, sc, paramscope, dedargs, fd))
                goto Lnomatch;
        }

        version (none)
        {
            for (size_t i = 0; i < dedargs.dim; i++)
            {
                RootObject o = (*dedargs)[i];
                printf("\tdedargs[%d] = %d, %s\n", i, o.dyncast(), o.toChars());
            }
        }

        paramscope.pop();
        //printf("\tmatch %d\n", match);
        return cast(MATCH)(match | (matchTiargs << 4));

    Lnomatch:
        paramscope.pop();
        //printf("\tnomatch\n");
        return MATCH.nomatch;

    Lerror:
        // todo: for the future improvement
        paramscope.pop();
        //printf("\terror\n");
        return MATCH.nomatch;
    }

    /**************************************************
     * Declare template parameter tp with value o, and install it in the scope sc.
     */
    RootObject declareParameter(Scope* sc, TemplateParameter tp, RootObject o)
    {
        //printf("TemplateDeclaration.declareParameter('%s', o = %p)\n", tp.ident.toChars(), o);
        Type ta = isType(o);
        Expression ea = isExpression(o);
        Dsymbol sa = isDsymbol(o);
        Tuple va = isTuple(o);

        Declaration d;
        VarDeclaration v = null;

        if (ea && ea.op == TOK.type)
            ta = ea.type;
        else if (ea && ea.op == TOK.scope_)
            sa = (cast(ScopeExp)ea).sds;
        else if (ea && (ea.op == TOK.this_ || ea.op == TOK.super_))
            sa = (cast(ThisExp)ea).var;
        else if (ea && ea.op == TOK.function_)
        {
            if ((cast(FuncExp)ea).td)
                sa = (cast(FuncExp)ea).td;
            else
                sa = (cast(FuncExp)ea).fd;
        }

        if (ta)
        {
            //printf("type %s\n", ta.toChars());
            auto ad = new AliasDeclaration(Loc.initial, tp.ident, ta);
            ad.wasTemplateParameter = true;
            d = ad;
        }
        else if (sa)
        {
            //printf("Alias %s %s;\n", sa.ident.toChars(), tp.ident.toChars());
            auto ad = new AliasDeclaration(Loc.initial, tp.ident, sa);
            ad.wasTemplateParameter = true;
            d = ad;
        }
        else if (ea)
        {
            // tdtypes.data[i] always matches ea here
            Initializer _init = new ExpInitializer(loc, ea);
            TemplateValueParameter tvp = tp.isTemplateValueParameter();
            Type t = tvp ? tvp.valType : null;
            v = new VarDeclaration(loc, t, tp.ident, _init);
            v.storage_class = STC.manifest | STC.templateparameter;
            d = v;
        }
        else if (va)
        {
            //printf("\ttuple\n");
            d = new TupleDeclaration(loc, tp.ident, &va.objects);
        }
        else
        {
            assert(0);
        }
        d.storage_class |= STC.templateparameter;

        if (ta)
        {
            Type t = ta;
            // consistent with Type.checkDeprecated()
            while (t.ty != Tenum)
            {
                if (!t.nextOf())
                    break;
                t = (cast(TypeNext)t).next;
            }
            if (Dsymbol s = t.toDsymbol(sc))
            {
                if (s.isDeprecated())
                    d.storage_class |= STC.deprecated_;
            }
        }
        else if (sa)
        {
            if (sa.isDeprecated())
                d.storage_class |= STC.deprecated_;
        }

        if (!sc.insert(d))
            error("declaration `%s` is already defined", tp.ident.toChars());
        d.dsymbolSemantic(sc);
        /* So the caller's o gets updated with the result of semantic() being run on o
         */
        if (v)
            o = v._init.initializerToExpression();
        return o;
    }

    /*************************************************
     * Limited function template instantiation for using fd.leastAsSpecialized()
     */
    extern (D) FuncDeclaration doHeaderInstantiation(TemplateInstance ti, Scope* sc2, FuncDeclaration fd, Type tthis, Expressions* fargs)
    {
        assert(fd);
        version (none)
        {
            printf("doHeaderInstantiation this = %s\n", toChars());
        }

        // function body and contracts are not need
        if (fd.isCtorDeclaration())
            fd = new CtorDeclaration(fd.loc, fd.endloc, fd.storage_class, fd.type.syntaxCopy());
        else
            fd = new FuncDeclaration(fd.loc, fd.endloc, fd.ident, fd.storage_class, fd.type.syntaxCopy());
        fd.parent = ti;

        assert(fd.type.ty == Tfunction);
        TypeFunction tf = cast(TypeFunction)fd.type;
        tf.fargs = fargs;

        if (tthis)
        {
            // Match 'tthis' to any TemplateThisParameter's
            bool hasttp = false;
            foreach (tp; *parameters)
            {
                TemplateThisParameter ttp = tp.isTemplateThisParameter();
                if (ttp)
                    hasttp = true;
            }
            if (hasttp)
            {
                tf = cast(TypeFunction)tf.addSTC(ModToStc(tthis.mod));
                assert(!tf.deco);
            }
        }

        Scope* scx = sc2.push();

        // Shouldn't run semantic on default arguments and return type.
        foreach (ref params; *tf.parameterList.parameters)
            params.defaultArg = null;
        tf.incomplete = true;

        if (fd.isCtorDeclaration())
        {
            // For constructors, emitting return type is necessary for
            // isReturnIsolated() in functionResolve.
            scx.flags |= SCOPE.ctor;

            Dsymbol parent = toParentDecl();
            Type tret;
            AggregateDeclaration ad = parent.isAggregateDeclaration();
            if (!ad || parent.isUnionDeclaration())
            {
                tret = Type.tvoid;
            }
            else
            {
                tret = ad.handleType();
                assert(tret);
                tret = tret.addStorageClass(fd.storage_class | scx.stc);
                tret = tret.addMod(tf.mod);
            }
            tf.next = tret;
            if (ad && ad.isStructDeclaration())
                tf.isref = 1;
            //printf("tf = %s\n", tf.toChars());
        }
        else
            tf.next = null;
        fd.type = tf;
        fd.type = fd.type.addSTC(scx.stc);
        fd.type = fd.type.typeSemantic(fd.loc, scx);
        scx = scx.pop();

        if (fd.type.ty != Tfunction)
            return null;

        fd.originalType = fd.type; // for mangling
        //printf("\t[%s] fd.type = %s, mod = %x, ", loc.toChars(), fd.type.toChars(), fd.type.mod);
        //printf("fd.needThis() = %d\n", fd.needThis());

        return fd;
    }

    debug (FindExistingInstance)
    {
        __gshared uint nFound, nNotFound, nAdded, nRemoved;

        shared static ~this()
        {
            printf("debug (FindExistingInstance) nFound %u, nNotFound: %u, nAdded: %u, nRemoved: %u\n",
                   nFound, nNotFound, nAdded, nRemoved);
        }
    }

    /****************************************************
     * Given a new instance tithis of this TemplateDeclaration,
     * see if there already exists an instance.
     * If so, return that existing instance.
     */
    extern (D) TemplateInstance findExistingInstance(TemplateInstance tithis, Expressions* fargs)
    {
        //printf("findExistingInstance(%p)\n", tithis);
        tithis.fargs = fargs;
        auto tibox = TemplateInstanceBox(tithis);
        auto p = tibox in instances;
        debug (FindExistingInstance) ++(p ? nFound : nNotFound);
        //if (p) printf("\tfound %p\n", *p); else printf("\tnot found\n");
        return p ? *p : null;
    }

    /********************************************
     * Add instance ti to TemplateDeclaration's table of instances.
     * Return a handle we can use to later remove it if it fails instantiation.
     */
    extern (D) TemplateInstance addInstance(TemplateInstance ti)
    {
        //printf("addInstance() %p %p\n", instances, ti);
        auto tibox = TemplateInstanceBox(ti);
        instances[tibox] = ti;
        debug (FindExistingInstance) ++nAdded;
        return ti;
    }

    /*******************************************
     * Remove TemplateInstance from table of instances.
     * Input:
     *      handle returned by addInstance()
     */
    extern (D) void removeInstance(TemplateInstance ti)
    {
        //printf("removeInstance()\n");
        auto tibox = TemplateInstanceBox(ti);
        debug (FindExistingInstance) ++nRemoved;
        instances.remove(tibox);
    }

    override inout(TemplateDeclaration) isTemplateDeclaration() inout
    {
        return this;
    }

    /**
     * Check if the last template parameter is a tuple one,
     * and returns it if so, else returns `null`.
     *
     * Returns:
     *   The last template parameter if it's a `TemplateTupleParameter`
     */
    TemplateTupleParameter isVariadic()
    {
        size_t dim = parameters.dim;
        if (dim == 0)
            return null;
        return (*parameters)[dim - 1].isTemplateTupleParameter();
    }

    /***********************************
     * We can overload templates.
     */
    override bool isOverloadable() const
    {
        return true;
    }

    override void accept(Visitor v)
    {
        v.visit(this);
    }
}

extern (C++) final class TypeDeduced : Type
{
    Type tded;
    Expressions argexps; // corresponding expressions
    Types tparams; // tparams[i].mod

    extern (D) this(Type tt, Expression e, Type tparam)
    {
        super(Tnone);
        tded = tt;
        argexps.push(e);
        tparams.push(tparam);
    }

    void update(Expression e, Type tparam)
    {
        argexps.push(e);
        tparams.push(tparam);
    }

    void update(Type tt, Expression e, Type tparam)
    {
        tded = tt;
        argexps.push(e);
        tparams.push(tparam);
    }

    MATCH matchAll(Type tt)
    {
        MATCH match = MATCH.exact;
        foreach (j, e; argexps)
        {
            assert(e);
            if (e == emptyArrayElement)
                continue;

            Type t = tt.addMod(tparams[j].mod).substWildTo(MODFlags.const_);

            MATCH m = e.implicitConvTo(t);
            if (match > m)
                match = m;
            if (match <= MATCH.nomatch)
                break;
        }
        return match;
    }
}


/*************************************************
 * Given function arguments, figure out which template function
 * to expand, and return matching result.
 * Params:
 *      m           = matching result
 *      dstart      = the root of overloaded function templates
 *      loc         = instantiation location
 *      sc          = instantiation scope
 *      tiargs      = initial list of template arguments
 *      tthis       = if !NULL, the 'this' pointer argument
 *      fargs       = arguments to function
 *      pMessage    = address to store error message, or null
 */
void functionResolve(ref MatchAccumulator m, Dsymbol dstart, Loc loc, Scope* sc, Objects* tiargs,
    Type tthis, Expressions* fargs, const(char)** pMessage = null)
{
    Expression[] fargs_ = fargs.peekSlice();
    version (none)
    {
        printf("functionResolve() dstart = %s\n", dstart.toChars());
        printf("    tiargs:\n");
        if (tiargs)
        {
            for (size_t i = 0; i < tiargs.dim; i++)
            {
                RootObject arg = (*tiargs)[i];
                printf("\t%s\n", arg.toChars());
            }
        }
        printf("    fargs:\n");
        for (size_t i = 0; i < (fargs ? fargs.dim : 0); i++)
        {
            Expression arg = (*fargs)[i];
            printf("\t%s %s\n", arg.type.toChars(), arg.toChars());
            //printf("\tty = %d\n", arg.type.ty);
        }
        //printf("stc = %llx\n", dstart.scope.stc);
        //printf("match:t/f = %d/%d\n", ta_last, m.last);
    }

    // results
    int property = 0;   // 0: uninitialized
                        // 1: seen @property
                        // 2: not @property
    size_t ov_index = 0;
    TemplateDeclaration td_best;
    TemplateInstance ti_best;
    MATCH ta_last = m.last != MATCH.nomatch ? MATCH.exact : MATCH.nomatch;
    Type tthis_best;

    int applyFunction(FuncDeclaration fd)
    {
        // skip duplicates
        if (fd == m.lastf)
            return 0;
        // explicitly specified tiargs never match to non template function
        if (tiargs && tiargs.dim > 0)
            return 0;

        // constructors need a valid scope in order to detect semantic errors
        if (!fd.isCtorDeclaration &&
            fd.semanticRun < PASS.semanticdone)
        {
            Ungag ungag = fd.ungagSpeculative();
            fd.dsymbolSemantic(null);
        }
        if (fd.semanticRun < PASS.semanticdone)
        {
            .error(loc, "forward reference to template `%s`", fd.toChars());
            return 1;
        }
        //printf("fd = %s %s, fargs = %s\n", fd.toChars(), fd.type.toChars(), fargs.toChars());
        auto tf = cast(TypeFunction)fd.type;

        int prop = tf.isproperty ? 1 : 2;
        if (property == 0)
            property = prop;
        else if (property != prop)
            error(fd.loc, "cannot overload both property and non-property functions");

        /* For constructors, qualifier check will be opposite direction.
         * Qualified constructor always makes qualified object, then will be checked
         * that it is implicitly convertible to tthis.
         */
        Type tthis_fd = fd.needThis() ? tthis : null;
        bool isCtorCall = tthis_fd && fd.isCtorDeclaration();
        if (isCtorCall)
        {
            //printf("%s tf.mod = x%x tthis_fd.mod = x%x %d\n", tf.toChars(),
            //        tf.mod, tthis_fd.mod, fd.isReturnIsolated());
            if (MODimplicitConv(tf.mod, tthis_fd.mod) ||
                tf.isWild() && tf.isShared() == tthis_fd.isShared() ||
                fd.isReturnIsolated())
            {
                /* && tf.isShared() == tthis_fd.isShared()*/
                // Uniquely constructed object can ignore shared qualifier.
                // TODO: Is this appropriate?
                tthis_fd = null;
            }
            else
                return 0;   // MATCH.nomatch
        }
        /* Fix Issue 17970:
           If a struct is declared as shared the dtor is automatically
           considered to be shared, but when the struct is instantiated
           the instance is no longer considered to be shared when the
           function call matching is done. The fix makes it so that if a
           struct declaration is shared, when the destructor is called,
           the instantiated struct is also considered shared.
        */
        if (auto dt = fd.isDtorDeclaration())
        {
            auto dtmod = dt.type.toTypeFunction();
            auto shared_dtor = dtmod.mod & MODFlags.shared_;
            auto shared_this = tthis_fd !is null ?
                tthis_fd.mod & MODFlags.shared_ : 0;
            if (shared_dtor && !shared_this)
                tthis_fd = dtmod;
            else if (shared_this && !shared_dtor && tthis_fd !is null)
                tf.mod = tthis_fd.mod;
        }
        MATCH mfa = tf.callMatch(tthis_fd, fargs_, 0, pMessage, sc);
        //printf("test1: mfa = %d\n", mfa);
        if (mfa > MATCH.nomatch)
        {
            if (mfa > m.last) goto LfIsBetter;
            if (mfa < m.last) goto LlastIsBetter;

            /* See if one of the matches overrides the other.
             */
            assert(m.lastf);
            if (m.lastf.overrides(fd)) goto LlastIsBetter;
            if (fd.overrides(m.lastf)) goto LfIsBetter;

            /* Try to disambiguate using template-style partial ordering rules.
             * In essence, if f() and g() are ambiguous, if f() can call g(),
             * but g() cannot call f(), then pick f().
             * This is because f() is "more specialized."
             */
            {
                MATCH c1 = fd.leastAsSpecialized(m.lastf);
                MATCH c2 = m.lastf.leastAsSpecialized(fd);
                //printf("c1 = %d, c2 = %d\n", c1, c2);
                if (c1 > c2) goto LfIsBetter;
                if (c1 < c2) goto LlastIsBetter;
            }

            /* The 'overrides' check above does covariant checking only
             * for virtual member functions. It should do it for all functions,
             * but in order to not risk breaking code we put it after
             * the 'leastAsSpecialized' check.
             * In the future try moving it before.
             * I.e. a not-the-same-but-covariant match is preferred,
             * as it is more restrictive.
             */
            if (!m.lastf.type.equals(fd.type))
            {
                //printf("cov: %d %d\n", m.lastf.type.covariant(fd.type), fd.type.covariant(m.lastf.type));
                const int lastCovariant = m.lastf.type.covariant(fd.type);
                const int firstCovariant = fd.type.covariant(m.lastf.type);

                if (lastCovariant == 1 || lastCovariant == 2)
                {
                    if (firstCovariant != 1 && firstCovariant != 2)
                    {
                        goto LlastIsBetter;
                    }
                }
                else if (firstCovariant == 1 || firstCovariant == 2)
                {
                    goto LfIsBetter;
                }
            }

            /* If the two functions are the same function, like:
             *    int foo(int);
             *    int foo(int x) { ... }
             * then pick the one with the body.
             *
             * If none has a body then don't care because the same
             * real function would be linked to the decl (e.g from object file)
             */
            if (tf.equals(m.lastf.type) &&
                fd.storage_class == m.lastf.storage_class &&
                fd.parent == m.lastf.parent &&
                fd.protection == m.lastf.protection &&
                fd.linkage == m.lastf.linkage)
            {
                if (fd.fbody && !m.lastf.fbody)
                    goto LfIsBetter;
                if (!fd.fbody)
                    goto LlastIsBetter;
            }

            // https://issues.dlang.org/show_bug.cgi?id=14450
            // Prefer exact qualified constructor for the creating object type
            if (isCtorCall && tf.mod != m.lastf.type.mod)
            {
                if (tthis.mod == tf.mod) goto LfIsBetter;
                if (tthis.mod == m.lastf.type.mod) goto LlastIsBetter;
            }

            m.nextf = fd;
            m.count++;
            return 0;

        LlastIsBetter:
            return 0;

        LfIsBetter:
            td_best = null;
            ti_best = null;
            ta_last = MATCH.exact;
            m.last = mfa;
            m.lastf = fd;
            tthis_best = tthis_fd;
            ov_index = 0;
            m.count = 1;
            return 0;
        }
        return 0;
    }

    int applyTemplate(TemplateDeclaration td)
    {
        //printf("applyTemplate()\n");
        if (td.inuse)
        {
            td.error(loc, "recursive template expansion");
            return 1;
        }
        if (td == td_best)   // skip duplicates
            return 0;

        if (!sc)
            sc = td._scope; // workaround for Type.aliasthisOf

        if (td.semanticRun == PASS.init && td._scope)
        {
            // Try to fix forward reference. Ungag errors while doing so.
            Ungag ungag = td.ungagSpeculative();
            td.dsymbolSemantic(td._scope);
        }
        if (td.semanticRun == PASS.init)
        {
            .error(loc, "forward reference to template `%s`", td.toChars());
        Lerror:
            m.lastf = null;
            m.count = 0;
            m.last = MATCH.nomatch;
            return 1;
        }
        //printf("td = %s\n", td.toChars());

        auto f = td.onemember ? td.onemember.isFuncDeclaration() : null;
        if (!f)
        {
            if (!tiargs)
                tiargs = new Objects();
            auto ti = new TemplateInstance(loc, td, tiargs);
            Objects dedtypes = Objects(td.parameters.dim);
            assert(td.semanticRun != PASS.init);
            MATCH mta = td.matchWithInstance(sc, ti, &dedtypes, fargs, 0);
            //printf("matchWithInstance = %d\n", mta);
            if (mta <= MATCH.nomatch || mta < ta_last)   // no match or less match
                return 0;

            ti.templateInstanceSemantic(sc, fargs);
            if (!ti.inst)               // if template failed to expand
                return 0;

            Dsymbol s = ti.inst.toAlias();
            FuncDeclaration fd;
            if (auto tdx = s.isTemplateDeclaration())
            {
                Objects dedtypesX;      // empty tiargs

                // https://issues.dlang.org/show_bug.cgi?id=11553
                // Check for recursive instantiation of tdx.
                for (TemplatePrevious* p = tdx.previous; p; p = p.prev)
                {
                    if (arrayObjectMatch(p.dedargs, &dedtypesX))
                    {
                        //printf("recursive, no match p.sc=%p %p %s\n", p.sc, this, this.toChars());
                        /* It must be a subscope of p.sc, other scope chains are not recursive
                         * instantiations.
                         */
                        for (Scope* scx = sc; scx; scx = scx.enclosing)
                        {
                            if (scx == p.sc)
                            {
                                error(loc, "recursive template expansion while looking for `%s.%s`", ti.toChars(), tdx.toChars());
                                goto Lerror;
                            }
                        }
                    }
                    /* BUG: should also check for ref param differences
                     */
                }

                TemplatePrevious pr;
                pr.prev = tdx.previous;
                pr.sc = sc;
                pr.dedargs = &dedtypesX;
                tdx.previous = &pr;             // add this to threaded list

                fd = resolveFuncCall(loc, sc, s, null, tthis, fargs, FuncResolveFlag.quiet);

                tdx.previous = pr.prev;         // unlink from threaded list
            }
            else if (s.isFuncDeclaration())
            {
                fd = resolveFuncCall(loc, sc, s, null, tthis, fargs, FuncResolveFlag.quiet);
            }
            else
                goto Lerror;

            if (!fd)
                return 0;

            if (fd.type.ty != Tfunction)
            {
                m.lastf = fd;   // to propagate "error match"
                m.count = 1;
                m.last = MATCH.nomatch;
                return 1;
            }

            Type tthis_fd = fd.needThis() && !fd.isCtorDeclaration() ? tthis : null;

            auto tf = cast(TypeFunction)fd.type;
            MATCH mfa = tf.callMatch(tthis_fd, fargs_, 0, null, sc);
            if (mfa < m.last)
                return 0;

            if (mta < ta_last) goto Ltd_best2;
            if (mta > ta_last) goto Ltd2;

            if (mfa < m.last) goto Ltd_best2;
            if (mfa > m.last) goto Ltd2;

            // td_best and td are ambiguous
            //printf("Lambig2\n");
            m.nextf = fd;
            m.count++;
            return 0;

        Ltd_best2:
            return 0;

        Ltd2:
            // td is the new best match
            assert(td._scope);
            td_best = td;
            ti_best = null;
            property = 0;   // (backward compatibility)
            ta_last = mta;
            m.last = mfa;
            m.lastf = fd;
            tthis_best = tthis_fd;
            ov_index = 0;
            m.nextf = null;
            m.count = 1;
            return 0;
        }

        //printf("td = %s\n", td.toChars());
        for (size_t ovi = 0; f; f = f.overnext0, ovi++)
        {
            if (f.type.ty != Tfunction || f.errors)
                goto Lerror;

            /* This is a 'dummy' instance to evaluate constraint properly.
             */
            auto ti = new TemplateInstance(loc, td, tiargs);
            ti.parent = td.parent;  // Maybe calculating valid 'enclosing' is unnecessary.

            auto fd = f;
            int x = td.deduceFunctionTemplateMatch(ti, sc, fd, tthis, fargs);
            MATCH mta = cast(MATCH)(x >> 4);
            MATCH mfa = cast(MATCH)(x & 0xF);
            //printf("match:t/f = %d/%d\n", mta, mfa);
            if (!fd || mfa == MATCH.nomatch)
                continue;

            Type tthis_fd = fd.needThis() ? tthis : null;

            bool isCtorCall = tthis_fd && fd.isCtorDeclaration();
            if (isCtorCall)
            {
                // Constructor call requires additional check.

                auto tf = cast(TypeFunction)fd.type;
                assert(tf.next);
                if (MODimplicitConv(tf.mod, tthis_fd.mod) ||
                    tf.isWild() && tf.isShared() == tthis_fd.isShared() ||
                    fd.isReturnIsolated())
                {
                    tthis_fd = null;
                }
                else
                    continue;   // MATCH.nomatch
            }

            if (mta < ta_last) goto Ltd_best;
            if (mta > ta_last) goto Ltd;

            if (mfa < m.last) goto Ltd_best;
            if (mfa > m.last) goto Ltd;

            if (td_best)
            {
                // Disambiguate by picking the most specialized TemplateDeclaration
                MATCH c1 = td.leastAsSpecialized(sc, td_best, fargs);
                MATCH c2 = td_best.leastAsSpecialized(sc, td, fargs);
                //printf("1: c1 = %d, c2 = %d\n", c1, c2);
                if (c1 > c2) goto Ltd;
                if (c1 < c2) goto Ltd_best;
            }
            assert(fd && m.lastf);
            {
                // Disambiguate by tf.callMatch
                auto tf1 = cast(TypeFunction)fd.type;
                assert(tf1.ty == Tfunction);
                auto tf2 = cast(TypeFunction)m.lastf.type;
                assert(tf2.ty == Tfunction);
                MATCH c1 = tf1.callMatch(tthis_fd, fargs_, 0, null, sc);
                MATCH c2 = tf2.callMatch(tthis_best, fargs_, 0, null, sc);
                //printf("2: c1 = %d, c2 = %d\n", c1, c2);
                if (c1 > c2) goto Ltd;
                if (c1 < c2) goto Ltd_best;
            }
            {
                // Disambiguate by picking the most specialized FunctionDeclaration
                MATCH c1 = fd.leastAsSpecialized(m.lastf);
                MATCH c2 = m.lastf.leastAsSpecialized(fd);
                //printf("3: c1 = %d, c2 = %d\n", c1, c2);
                if (c1 > c2) goto Ltd;
                if (c1 < c2) goto Ltd_best;
            }

            // https://issues.dlang.org/show_bug.cgi?id=14450
            // Prefer exact qualified constructor for the creating object type
            if (isCtorCall && fd.type.mod != m.lastf.type.mod)
            {
                if (tthis.mod == fd.type.mod) goto Ltd;
                if (tthis.mod == m.lastf.type.mod) goto Ltd_best;
            }

            m.nextf = fd;
            m.count++;
            continue;

        Ltd_best:           // td_best is the best match so far
            //printf("Ltd_best\n");
            continue;

        Ltd:                // td is the new best match
            //printf("Ltd\n");
            assert(td._scope);
            td_best = td;
            ti_best = ti;
            property = 0;   // (backward compatibility)
            ta_last = mta;
            m.last = mfa;
            m.lastf = fd;
            tthis_best = tthis_fd;
            ov_index = ovi;
            m.nextf = null;
            m.count = 1;
            continue;
        }
        return 0;
    }

    auto td = dstart.isTemplateDeclaration();
    if (td && td.funcroot)
        dstart = td.funcroot;
    overloadApply(dstart, (Dsymbol s)
    {
        if (s.errors)
            return 0;
        if (auto fd = s.isFuncDeclaration())
            return applyFunction(fd);
        if (auto td = s.isTemplateDeclaration())
            return applyTemplate(td);
        return 0;
    }, sc);

    //printf("td_best = %p, m.lastf = %p\n", td_best, m.lastf);
    if (td_best && ti_best && m.count == 1)
    {
        // Matches to template function
        assert(td_best.onemember && td_best.onemember.isFuncDeclaration());
        /* The best match is td_best with arguments tdargs.
         * Now instantiate the template.
         */
        assert(td_best._scope);
        if (!sc)
            sc = td_best._scope; // workaround for Type.aliasthisOf

        auto ti = new TemplateInstance(loc, td_best, ti_best.tiargs);
        ti.templateInstanceSemantic(sc, fargs);

        m.lastf = ti.toAlias().isFuncDeclaration();
        if (!m.lastf)
            goto Lnomatch;
        if (ti.errors)
        {
        Lerror:
            m.count = 1;
            assert(m.lastf);
            m.last = MATCH.nomatch;
            return;
        }

        // look forward instantiated overload function
        // Dsymbol.oneMembers is alredy called in TemplateInstance.semantic.
        // it has filled overnext0d
        while (ov_index--)
        {
            m.lastf = m.lastf.overnext0;
            assert(m.lastf);
        }

        tthis_best = m.lastf.needThis() && !m.lastf.isCtorDeclaration() ? tthis : null;

        auto tf = cast(TypeFunction)m.lastf.type;
        if (tf.ty == Terror)
            goto Lerror;
        assert(tf.ty == Tfunction);
        if (!tf.callMatch(tthis_best, fargs_, 0, null, sc))
            goto Lnomatch;

        /* As https://issues.dlang.org/show_bug.cgi?id=3682 shows,
         * a template instance can be matched while instantiating
         * that same template. Thus, the function type can be incomplete. Complete it.
         *
         * https://issues.dlang.org/show_bug.cgi?id=9208
         * For auto function, completion should be deferred to the end of
         * its semantic3. Should not complete it in here.
         */
        if (tf.next && !m.lastf.inferRetType)
        {
            m.lastf.type = tf.typeSemantic(loc, sc);
        }
    }
    else if (m.lastf)
    {
        // Matches to non template function,
        // or found matches were ambiguous.
        assert(m.count >= 1);
    }
    else
    {
    Lnomatch:
        m.count = 0;
        m.lastf = null;
        m.last = MATCH.nomatch;
    }
}

/* ======================== Type ============================================ */

/****
 * Given an identifier, figure out which TemplateParameter it is.
 * Return IDX_NOTFOUND if not found.
 */
private size_t templateIdentifierLookup(Identifier id, TemplateParameters* parameters)
{
    for (size_t i = 0; i < parameters.dim; i++)
    {
        TemplateParameter tp = (*parameters)[i];
        if (tp.ident.equals(id))
            return i;
    }
    return IDX_NOTFOUND;
}

private size_t templateParameterLookup(Type tparam, TemplateParameters* parameters)
{
    if (tparam.ty == Tident)
    {
        TypeIdentifier tident = cast(TypeIdentifier)tparam;
        //printf("\ttident = '%s'\n", tident.toChars());
        return templateIdentifierLookup(tident.ident, parameters);
    }
    return IDX_NOTFOUND;
}

private ubyte deduceWildHelper(Type t, Type* at, Type tparam)
{
    if ((tparam.mod & MODFlags.wild) == 0)
        return 0;

    *at = null;

    auto X(T, U)(T U, U T)
    {
        return (U << 4) | T;
    }

    switch (X(tparam.mod, t.mod))
    {
    case X(MODFlags.wild, 0):
    case X(MODFlags.wild, MODFlags.const_):
    case X(MODFlags.wild, MODFlags.shared_):
    case X(MODFlags.wild, MODFlags.shared_ | MODFlags.const_):
    case X(MODFlags.wild, MODFlags.immutable_):
    case X(MODFlags.wildconst, 0):
    case X(MODFlags.wildconst, MODFlags.const_):
    case X(MODFlags.wildconst, MODFlags.shared_):
    case X(MODFlags.wildconst, MODFlags.shared_ | MODFlags.const_):
    case X(MODFlags.wildconst, MODFlags.immutable_):
    case X(MODFlags.shared_ | MODFlags.wild, MODFlags.shared_):
    case X(MODFlags.shared_ | MODFlags.wild, MODFlags.shared_ | MODFlags.const_):
    case X(MODFlags.shared_ | MODFlags.wild, MODFlags.immutable_):
    case X(MODFlags.shared_ | MODFlags.wildconst, MODFlags.shared_):
    case X(MODFlags.shared_ | MODFlags.wildconst, MODFlags.shared_ | MODFlags.const_):
    case X(MODFlags.shared_ | MODFlags.wildconst, MODFlags.immutable_):
        {
            ubyte wm = (t.mod & ~MODFlags.shared_);
            if (wm == 0)
                wm = MODFlags.mutable;
            ubyte m = (t.mod & (MODFlags.const_ | MODFlags.immutable_)) | (tparam.mod & t.mod & MODFlags.shared_);
            *at = t.unqualify(m);
            return wm;
        }
    case X(MODFlags.wild, MODFlags.wild):
    case X(MODFlags.wild, MODFlags.wildconst):
    case X(MODFlags.wild, MODFlags.shared_ | MODFlags.wild):
    case X(MODFlags.wild, MODFlags.shared_ | MODFlags.wildconst):
    case X(MODFlags.wildconst, MODFlags.wild):
    case X(MODFlags.wildconst, MODFlags.wildconst):
    case X(MODFlags.wildconst, MODFlags.shared_ | MODFlags.wild):
    case X(MODFlags.wildconst, MODFlags.shared_ | MODFlags.wildconst):
    case X(MODFlags.shared_ | MODFlags.wild, MODFlags.shared_ | MODFlags.wild):
    case X(MODFlags.shared_ | MODFlags.wild, MODFlags.shared_ | MODFlags.wildconst):
    case X(MODFlags.shared_ | MODFlags.wildconst, MODFlags.shared_ | MODFlags.wild):
    case X(MODFlags.shared_ | MODFlags.wildconst, MODFlags.shared_ | MODFlags.wildconst):
        {
            *at = t.unqualify(tparam.mod & t.mod);
            return MODFlags.wild;
        }
    default:
        return 0;
    }
}

/**
 * Returns the common type of the 2 types.
 */
private Type rawTypeMerge(Type t1, Type t2)
{
    if (t1.equals(t2))
        return t1;
    if (t1.equivalent(t2))
        return t1.castMod(MODmerge(t1.mod, t2.mod));

    auto t1b = t1.toBasetype();
    auto t2b = t2.toBasetype();
    if (t1b.equals(t2b))
        return t1b;
    if (t1b.equivalent(t2b))
        return t1b.castMod(MODmerge(t1b.mod, t2b.mod));

    auto ty = cast(TY)impcnvResult[t1b.ty][t2b.ty];
    if (ty != Terror)
        return Type.basic[ty];

    return null;
}

private MATCH deduceTypeHelper(Type t, Type* at, Type tparam)
{
    // 9*9 == 81 cases

    auto X(T, U)(T U, U T)
    {
        return (U << 4) | T;
    }

    switch (X(tparam.mod, t.mod))
    {
    case X(0, 0):
    case X(0, MODFlags.const_):
    case X(0, MODFlags.wild):
    case X(0, MODFlags.wildconst):
    case X(0, MODFlags.shared_):
    case X(0, MODFlags.shared_ | MODFlags.const_):
    case X(0, MODFlags.shared_ | MODFlags.wild):
    case X(0, MODFlags.shared_ | MODFlags.wildconst):
    case X(0, MODFlags.immutable_):
        // foo(U)                       T                       => T
        // foo(U)                       const(T)                => const(T)
        // foo(U)                       inout(T)                => inout(T)
        // foo(U)                       inout(const(T))         => inout(const(T))
        // foo(U)                       shared(T)               => shared(T)
        // foo(U)                       shared(const(T))        => shared(const(T))
        // foo(U)                       shared(inout(T))        => shared(inout(T))
        // foo(U)                       shared(inout(const(T))) => shared(inout(const(T)))
        // foo(U)                       immutable(T)            => immutable(T)
        {
            *at = t;
            return MATCH.exact;
        }
    case X(MODFlags.const_, MODFlags.const_):
    case X(MODFlags.wild, MODFlags.wild):
    case X(MODFlags.wildconst, MODFlags.wildconst):
    case X(MODFlags.shared_, MODFlags.shared_):
    case X(MODFlags.shared_ | MODFlags.const_, MODFlags.shared_ | MODFlags.const_):
    case X(MODFlags.shared_ | MODFlags.wild, MODFlags.shared_ | MODFlags.wild):
    case X(MODFlags.shared_ | MODFlags.wildconst, MODFlags.shared_ | MODFlags.wildconst):
    case X(MODFlags.immutable_, MODFlags.immutable_):
        // foo(const(U))                const(T)                => T
        // foo(inout(U))                inout(T)                => T
        // foo(inout(const(U)))         inout(const(T))         => T
        // foo(shared(U))               shared(T)               => T
        // foo(shared(const(U)))        shared(const(T))        => T
        // foo(shared(inout(U)))        shared(inout(T))        => T
        // foo(shared(inout(const(U)))) shared(inout(const(T))) => T
        // foo(immutable(U))            immutable(T)            => T
        {
            *at = t.mutableOf().unSharedOf();
            return MATCH.exact;
        }
    case X(MODFlags.const_, MODFlags.shared_ | MODFlags.const_):
    case X(MODFlags.wild, MODFlags.shared_ | MODFlags.wild):
    case X(MODFlags.wildconst, MODFlags.shared_ | MODFlags.wildconst):
        // foo(const(U))                shared(const(T))        => shared(T)
        // foo(inout(U))                shared(inout(T))        => shared(T)
        // foo(inout(const(U)))         shared(inout(const(T))) => shared(T)
        {
            *at = t.mutableOf();
            return MATCH.exact;
        }
    case X(MODFlags.const_, 0):
    case X(MODFlags.const_, MODFlags.wild):
    case X(MODFlags.const_, MODFlags.wildconst):
    case X(MODFlags.const_, MODFlags.shared_ | MODFlags.wild):
    case X(MODFlags.const_, MODFlags.shared_ | MODFlags.wildconst):
    case X(MODFlags.const_, MODFlags.immutable_):
    case X(MODFlags.shared_ | MODFlags.const_, MODFlags.immutable_):
        // foo(const(U))                T                       => T
        // foo(const(U))                inout(T)                => T
        // foo(const(U))                inout(const(T))         => T
        // foo(const(U))                shared(inout(T))        => shared(T)
        // foo(const(U))                shared(inout(const(T))) => shared(T)
        // foo(const(U))                immutable(T)            => T
        // foo(shared(const(U)))        immutable(T)            => T
        {
            *at = t.mutableOf();
            return MATCH.constant;
        }
    case X(MODFlags.const_, MODFlags.shared_):
        // foo(const(U))                shared(T)               => shared(T)
        {
            *at = t;
            return MATCH.constant;
        }
    case X(MODFlags.shared_, MODFlags.shared_ | MODFlags.const_):
    case X(MODFlags.shared_, MODFlags.shared_ | MODFlags.wild):
    case X(MODFlags.shared_, MODFlags.shared_ | MODFlags.wildconst):
        // foo(shared(U))               shared(const(T))        => const(T)
        // foo(shared(U))               shared(inout(T))        => inout(T)
        // foo(shared(U))               shared(inout(const(T))) => inout(const(T))
        {
            *at = t.unSharedOf();
            return MATCH.exact;
        }
    case X(MODFlags.shared_ | MODFlags.const_, MODFlags.shared_):
        // foo(shared(const(U)))        shared(T)               => T
        {
            *at = t.unSharedOf();
            return MATCH.constant;
        }
    case X(MODFlags.wildconst, MODFlags.immutable_):
    case X(MODFlags.shared_ | MODFlags.const_, MODFlags.shared_ | MODFlags.wildconst):
    case X(MODFlags.shared_ | MODFlags.wildconst, MODFlags.immutable_):
    case X(MODFlags.shared_ | MODFlags.wildconst, MODFlags.shared_ | MODFlags.wild):
        // foo(inout(const(U)))         immutable(T)            => T
        // foo(shared(const(U)))        shared(inout(const(T))) => T
        // foo(shared(inout(const(U)))) immutable(T)            => T
        // foo(shared(inout(const(U)))) shared(inout(T))        => T
        {
            *at = t.unSharedOf().mutableOf();
            return MATCH.constant;
        }
    case X(MODFlags.shared_ | MODFlags.const_, MODFlags.shared_ | MODFlags.wild):
        // foo(shared(const(U)))        shared(inout(T))        => T
        {
            *at = t.unSharedOf().mutableOf();
            return MATCH.constant;
        }
    case X(MODFlags.wild, 0):
    case X(MODFlags.wild, MODFlags.const_):
    case X(MODFlags.wild, MODFlags.wildconst):
    case X(MODFlags.wild, MODFlags.immutable_):
    case X(MODFlags.wild, MODFlags.shared_):
    case X(MODFlags.wild, MODFlags.shared_ | MODFlags.const_):
    case X(MODFlags.wild, MODFlags.shared_ | MODFlags.wildconst):
    case X(MODFlags.wildconst, 0):
    case X(MODFlags.wildconst, MODFlags.const_):
    case X(MODFlags.wildconst, MODFlags.wild):
    case X(MODFlags.wildconst, MODFlags.shared_):
    case X(MODFlags.wildconst, MODFlags.shared_ | MODFlags.const_):
    case X(MODFlags.wildconst, MODFlags.shared_ | MODFlags.wild):
    case X(MODFlags.shared_, 0):
    case X(MODFlags.shared_, MODFlags.const_):
    case X(MODFlags.shared_, MODFlags.wild):
    case X(MODFlags.shared_, MODFlags.wildconst):
    case X(MODFlags.shared_, MODFlags.immutable_):
    case X(MODFlags.shared_ | MODFlags.const_, 0):
    case X(MODFlags.shared_ | MODFlags.const_, MODFlags.const_):
    case X(MODFlags.shared_ | MODFlags.const_, MODFlags.wild):
    case X(MODFlags.shared_ | MODFlags.const_, MODFlags.wildconst):
    case X(MODFlags.shared_ | MODFlags.wild, 0):
    case X(MODFlags.shared_ | MODFlags.wild, MODFlags.const_):
    case X(MODFlags.shared_ | MODFlags.wild, MODFlags.wild):
    case X(MODFlags.shared_ | MODFlags.wild, MODFlags.wildconst):
    case X(MODFlags.shared_ | MODFlags.wild, MODFlags.immutable_):
    case X(MODFlags.shared_ | MODFlags.wild, MODFlags.shared_):
    case X(MODFlags.shared_ | MODFlags.wild, MODFlags.shared_ | MODFlags.const_):
    case X(MODFlags.shared_ | MODFlags.wild, MODFlags.shared_ | MODFlags.wildconst):
    case X(MODFlags.shared_ | MODFlags.wildconst, 0):
    case X(MODFlags.shared_ | MODFlags.wildconst, MODFlags.const_):
    case X(MODFlags.shared_ | MODFlags.wildconst, MODFlags.wild):
    case X(MODFlags.shared_ | MODFlags.wildconst, MODFlags.wildconst):
    case X(MODFlags.shared_ | MODFlags.wildconst, MODFlags.shared_):
    case X(MODFlags.shared_ | MODFlags.wildconst, MODFlags.shared_ | MODFlags.const_):
    case X(MODFlags.immutable_, 0):
    case X(MODFlags.immutable_, MODFlags.const_):
    case X(MODFlags.immutable_, MODFlags.wild):
    case X(MODFlags.immutable_, MODFlags.wildconst):
    case X(MODFlags.immutable_, MODFlags.shared_):
    case X(MODFlags.immutable_, MODFlags.shared_ | MODFlags.const_):
    case X(MODFlags.immutable_, MODFlags.shared_ | MODFlags.wild):
    case X(MODFlags.immutable_, MODFlags.shared_ | MODFlags.wildconst):
        // foo(inout(U))                T                       => nomatch
        // foo(inout(U))                const(T)                => nomatch
        // foo(inout(U))                inout(const(T))         => nomatch
        // foo(inout(U))                immutable(T)            => nomatch
        // foo(inout(U))                shared(T)               => nomatch
        // foo(inout(U))                shared(const(T))        => nomatch
        // foo(inout(U))                shared(inout(const(T))) => nomatch
        // foo(inout(const(U)))         T                       => nomatch
        // foo(inout(const(U)))         const(T)                => nomatch
        // foo(inout(const(U)))         inout(T)                => nomatch
        // foo(inout(const(U)))         shared(T)               => nomatch
        // foo(inout(const(U)))         shared(const(T))        => nomatch
        // foo(inout(const(U)))         shared(inout(T))        => nomatch
        // foo(shared(U))               T                       => nomatch
        // foo(shared(U))               const(T)                => nomatch
        // foo(shared(U))               inout(T)                => nomatch
        // foo(shared(U))               inout(const(T))         => nomatch
        // foo(shared(U))               immutable(T)            => nomatch
        // foo(shared(const(U)))        T                       => nomatch
        // foo(shared(const(U)))        const(T)                => nomatch
        // foo(shared(const(U)))        inout(T)                => nomatch
        // foo(shared(const(U)))        inout(const(T))         => nomatch
        // foo(shared(inout(U)))        T                       => nomatch
        // foo(shared(inout(U)))        const(T)                => nomatch
        // foo(shared(inout(U)))        inout(T)                => nomatch
        // foo(shared(inout(U)))        inout(const(T))         => nomatch
        // foo(shared(inout(U)))        immutable(T)            => nomatch
        // foo(shared(inout(U)))        shared(T)               => nomatch
        // foo(shared(inout(U)))        shared(const(T))        => nomatch
        // foo(shared(inout(U)))        shared(inout(const(T))) => nomatch
        // foo(shared(inout(const(U)))) T                       => nomatch
        // foo(shared(inout(const(U)))) const(T)                => nomatch
        // foo(shared(inout(const(U)))) inout(T)                => nomatch
        // foo(shared(inout(const(U)))) inout(const(T))         => nomatch
        // foo(shared(inout(const(U)))) shared(T)               => nomatch
        // foo(shared(inout(const(U)))) shared(const(T))        => nomatch
        // foo(immutable(U))            T                       => nomatch
        // foo(immutable(U))            const(T)                => nomatch
        // foo(immutable(U))            inout(T)                => nomatch
        // foo(immutable(U))            inout(const(T))         => nomatch
        // foo(immutable(U))            shared(T)               => nomatch
        // foo(immutable(U))            shared(const(T))        => nomatch
        // foo(immutable(U))            shared(inout(T))        => nomatch
        // foo(immutable(U))            shared(inout(const(T))) => nomatch
        return MATCH.nomatch;

    default:
        assert(0);
    }
}

__gshared Expression emptyArrayElement = null;

/* These form the heart of template argument deduction.
 * Given 'this' being the type argument to the template instance,
 * it is matched against the template declaration parameter specialization
 * 'tparam' to determine the type to be used for the parameter.
 * Example:
 *      template Foo(T:T*)      // template declaration
 *      Foo!(int*)              // template instantiation
 * Input:
 *      this = int*
 *      tparam = T*
 *      parameters = [ T:T* ]   // Array of TemplateParameter's
 * Output:
 *      dedtypes = [ int ]      // Array of Expression/Type's
 */
MATCH deduceType(RootObject o, Scope* sc, Type tparam, TemplateParameters* parameters, Objects* dedtypes, uint* wm = null, size_t inferStart = 0, bool ignoreAliasThis = false)
{
    extern (C++) final class DeduceType : Visitor
    {
        alias visit = Visitor.visit;
    public:
        Scope* sc;
        Type tparam;
        TemplateParameters* parameters;
        Objects* dedtypes;
        uint* wm;
        size_t inferStart;
        bool ignoreAliasThis;
        MATCH result;

        extern (D) this(Scope* sc, Type tparam, TemplateParameters* parameters, Objects* dedtypes, uint* wm, size_t inferStart, bool ignoreAliasThis)
        {
            this.sc = sc;
            this.tparam = tparam;
            this.parameters = parameters;
            this.dedtypes = dedtypes;
            this.wm = wm;
            this.inferStart = inferStart;
            this.ignoreAliasThis = ignoreAliasThis;
            result = MATCH.nomatch;
        }

        override void visit(Type t)
        {
            if (!tparam)
                goto Lnomatch;

            if (t == tparam)
                goto Lexact;

            if (tparam.ty == Tident)
            {
                // Determine which parameter tparam is
                size_t i = templateParameterLookup(tparam, parameters);
                if (i == IDX_NOTFOUND)
                {
                    if (!sc)
                        goto Lnomatch;

                    /* Need a loc to go with the semantic routine.
                     */
                    Loc loc;
                    if (parameters.dim)
                    {
                        TemplateParameter tp = (*parameters)[0];
                        loc = tp.loc;
                    }

                    /* BUG: what if tparam is a template instance, that
                     * has as an argument another Tident?
                     */
                    tparam = tparam.typeSemantic(loc, sc);
                    assert(tparam.ty != Tident);
                    result = deduceType(t, sc, tparam, parameters, dedtypes, wm);
                    return;
                }

                TemplateParameter tp = (*parameters)[i];

                TypeIdentifier tident = cast(TypeIdentifier)tparam;
                if (tident.idents.dim > 0)
                {
                    //printf("matching %s to %s\n", tparam.toChars(), t.toChars());
                    Dsymbol s = t.toDsymbol(sc);
                    for (size_t j = tident.idents.dim; j-- > 0;)
                    {
                        RootObject id = tident.idents[j];
                        if (id.dyncast() == DYNCAST.identifier)
                        {
                            if (!s || !s.parent)
                                goto Lnomatch;
                            Dsymbol s2 = s.parent.search(Loc.initial, cast(Identifier)id);
                            if (!s2)
                                goto Lnomatch;
                            s2 = s2.toAlias();
                            //printf("[%d] s = %s %s, s2 = %s %s\n", j, s.kind(), s.toChars(), s2.kind(), s2.toChars());
                            if (s != s2)
                            {
                                if (Type tx = s2.getType())
                                {
                                    if (s != tx.toDsymbol(sc))
                                        goto Lnomatch;
                                }
                                else
                                    goto Lnomatch;
                            }
                            s = s.parent;
                        }
                        else
                            goto Lnomatch;
                    }
                    //printf("[e] s = %s\n", s?s.toChars():"(null)");
                    if (tp.isTemplateTypeParameter())
                    {
                        Type tt = s.getType();
                        if (!tt)
                            goto Lnomatch;
                        Type at = cast(Type)(*dedtypes)[i];
                        if (at && at.ty == Tnone)
                            at = (cast(TypeDeduced)at).tded;
                        if (!at || tt.equals(at))
                        {
                            (*dedtypes)[i] = tt;
                            goto Lexact;
                        }
                    }
                    if (tp.isTemplateAliasParameter())
                    {
                        Dsymbol s2 = cast(Dsymbol)(*dedtypes)[i];
                        if (!s2 || s == s2)
                        {
                            (*dedtypes)[i] = s;
                            goto Lexact;
                        }
                    }
                    goto Lnomatch;
                }

                // Found the corresponding parameter tp
                if (!tp.isTemplateTypeParameter())
                    goto Lnomatch;
                Type at = cast(Type)(*dedtypes)[i];
                Type tt;
                if (ubyte wx = wm ? deduceWildHelper(t, &tt, tparam) : 0)
                {
                    // type vs (none)
                    if (!at)
                    {
                        (*dedtypes)[i] = tt;
                        *wm |= wx;
                        result = MATCH.constant;
                        return;
                    }

                    // type vs expressions
                    if (at.ty == Tnone)
                    {
                        TypeDeduced xt = cast(TypeDeduced)at;
                        result = xt.matchAll(tt);
                        if (result > MATCH.nomatch)
                        {
                            (*dedtypes)[i] = tt;
                            if (result > MATCH.constant)
                                result = MATCH.constant; // limit level for inout matches
                        }
                        return;
                    }

                    // type vs type
                    if (tt.equals(at))
                    {
                        (*dedtypes)[i] = tt; // Prefer current type match
                        goto Lconst;
                    }
                    if (tt.implicitConvTo(at.constOf()))
                    {
                        (*dedtypes)[i] = at.constOf().mutableOf();
                        *wm |= MODFlags.const_;
                        goto Lconst;
                    }
                    if (at.implicitConvTo(tt.constOf()))
                    {
                        (*dedtypes)[i] = tt.constOf().mutableOf();
                        *wm |= MODFlags.const_;
                        goto Lconst;
                    }
                    goto Lnomatch;
                }
                else if (MATCH m = deduceTypeHelper(t, &tt, tparam))
                {
                    // type vs (none)
                    if (!at)
                    {
                        (*dedtypes)[i] = tt;
                        result = m;
                        return;
                    }

                    // type vs expressions
                    if (at.ty == Tnone)
                    {
                        TypeDeduced xt = cast(TypeDeduced)at;
                        result = xt.matchAll(tt);
                        if (result > MATCH.nomatch)
                        {
                            (*dedtypes)[i] = tt;
                        }
                        return;
                    }

                    // type vs type
                    if (tt.equals(at))
                    {
                        goto Lexact;
                    }
                    if (tt.ty == Tclass && at.ty == Tclass)
                    {
                        result = tt.implicitConvTo(at);
                        return;
                    }
                    if (tt.ty == Tsarray && at.ty == Tarray && tt.nextOf().implicitConvTo(at.nextOf()) >= MATCH.constant)
                    {
                        goto Lexact;
                    }
                }
                goto Lnomatch;
            }

            if (tparam.ty == Ttypeof)
            {
                /* Need a loc to go with the semantic routine.
                 */
                Loc loc;
                if (parameters.dim)
                {
                    TemplateParameter tp = (*parameters)[0];
                    loc = tp.loc;
                }

                tparam = tparam.typeSemantic(loc, sc);
            }
            if (t.ty != tparam.ty)
            {
                if (Dsymbol sym = t.toDsymbol(sc))
                {
                    if (sym.isforwardRef() && !tparam.deco)
                        goto Lnomatch;
                }

                MATCH m = t.implicitConvTo(tparam);
                if (m == MATCH.nomatch && !ignoreAliasThis)
                {
                    if (t.ty == Tclass)
                    {
                        TypeClass tc = cast(TypeClass)t;
                        if (tc.sym.aliasthis && !(tc.att & AliasThisRec.tracingDT))
                        {
                            if (auto ato = t.aliasthisOf())
                            {
                                tc.att = cast(AliasThisRec)(tc.att | AliasThisRec.tracingDT);
                                m = deduceType(ato, sc, tparam, parameters, dedtypes, wm);
                                tc.att = cast(AliasThisRec)(tc.att & ~AliasThisRec.tracingDT);
                            }
                        }
                    }
                    else if (t.ty == Tstruct)
                    {
                        TypeStruct ts = cast(TypeStruct)t;
                        if (ts.sym.aliasthis && !(ts.att & AliasThisRec.tracingDT))
                        {
                            if (auto ato = t.aliasthisOf())
                            {
                                ts.att = cast(AliasThisRec)(ts.att | AliasThisRec.tracingDT);
                                m = deduceType(ato, sc, tparam, parameters, dedtypes, wm);
                                ts.att = cast(AliasThisRec)(ts.att & ~AliasThisRec.tracingDT);
                            }
                        }
                    }
                }
                result = m;
                return;
            }

            if (t.nextOf())
            {
                if (tparam.deco && !tparam.hasWild())
                {
                    result = t.implicitConvTo(tparam);
                    return;
                }

                Type tpn = tparam.nextOf();
                if (wm && t.ty == Taarray && tparam.isWild())
                {
                    // https://issues.dlang.org/show_bug.cgi?id=12403
                    // In IFTI, stop inout matching on transitive part of AA types.
                    tpn = tpn.substWildTo(MODFlags.mutable);
                }

                result = deduceType(t.nextOf(), sc, tpn, parameters, dedtypes, wm);
                return;
            }

        Lexact:
            result = MATCH.exact;
            return;

        Lnomatch:
            result = MATCH.nomatch;
            return;

        Lconst:
            result = MATCH.constant;
        }

        override void visit(TypeVector t)
        {
            if (tparam.ty == Tvector)
            {
                TypeVector tp = cast(TypeVector)tparam;
                result = deduceType(t.basetype, sc, tp.basetype, parameters, dedtypes, wm);
                return;
            }
            visit(cast(Type)t);
        }

        override void visit(TypeDArray t)
        {
            visit(cast(Type)t);
        }

        override void visit(TypeSArray t)
        {
            // Extra check that array dimensions must match
            if (tparam)
            {
                if (tparam.ty == Tarray)
                {
                    MATCH m = deduceType(t.next, sc, tparam.nextOf(), parameters, dedtypes, wm);
                    result = (m >= MATCH.constant) ? MATCH.convert : MATCH.nomatch;
                    return;
                }

                TemplateParameter tp = null;
                Expression edim = null;
                size_t i;
                if (tparam.ty == Tsarray)
                {
                    TypeSArray tsa = cast(TypeSArray)tparam;
                    if (tsa.dim.op == TOK.variable && (cast(VarExp)tsa.dim).var.storage_class & STC.templateparameter)
                    {
                        Identifier id = (cast(VarExp)tsa.dim).var.ident;
                        i = templateIdentifierLookup(id, parameters);
                        assert(i != IDX_NOTFOUND);
                        tp = (*parameters)[i];
                    }
                    else
                        edim = tsa.dim;
                }
                else if (tparam.ty == Taarray)
                {
                    TypeAArray taa = cast(TypeAArray)tparam;
                    i = templateParameterLookup(taa.index, parameters);
                    if (i != IDX_NOTFOUND)
                        tp = (*parameters)[i];
                    else
                    {
                        Expression e;
                        Type tx;
                        Dsymbol s;
                        taa.index.resolve(Loc.initial, sc, &e, &tx, &s);
                        edim = s ? getValue(s) : getValue(e);
                    }
                }
                if (tp && tp.matchArg(sc, t.dim, i, parameters, dedtypes, null) || edim && edim.toInteger() == t.dim.toInteger())
                {
                    result = deduceType(t.next, sc, tparam.nextOf(), parameters, dedtypes, wm);
                    return;
                }
            }
            visit(cast(Type)t);
        }

        override void visit(TypeAArray t)
        {
            // Extra check that index type must match
            if (tparam && tparam.ty == Taarray)
            {
                TypeAArray tp = cast(TypeAArray)tparam;
                if (!deduceType(t.index, sc, tp.index, parameters, dedtypes))
                {
                    result = MATCH.nomatch;
                    return;
                }
            }
            visit(cast(Type)t);
        }

        override void visit(TypeFunction t)
        {
            // Extra check that function characteristics must match
            if (tparam && tparam.ty == Tfunction)
            {
                TypeFunction tp = cast(TypeFunction)tparam;
                if (t.parameterList.varargs != tp.parameterList.varargs || t.linkage != tp.linkage)
                {
                    result = MATCH.nomatch;
                    return;
                }

                foreach (fparam; *tp.parameterList.parameters)
                {
                    // https://issues.dlang.org/show_bug.cgi?id=2579
                    // Apply function parameter storage classes to parameter types
                    fparam.type = fparam.type.addStorageClass(fparam.storageClass);
                    fparam.storageClass &= ~(STC.TYPECTOR | STC.in_);

                    // https://issues.dlang.org/show_bug.cgi?id=15243
                    // Resolve parameter type if it's not related with template parameters
                    if (!reliesOnTemplateParameters(fparam.type, (*parameters)[inferStart .. parameters.dim]))
                    {
                        auto tx = fparam.type.typeSemantic(Loc.initial, sc);
                        if (tx.ty == Terror)
                        {
                            result = MATCH.nomatch;
                            return;
                        }
                        fparam.type = tx;
                    }
                }

                size_t nfargs = t.parameterList.length;
                size_t nfparams = tp.parameterList.length;

                /* See if tuple match
                 */
                if (nfparams > 0 && nfargs >= nfparams - 1)
                {
                    /* See if 'A' of the template parameter matches 'A'
                     * of the type of the last function parameter.
                     */
                    Parameter fparam = tp.parameterList[nfparams - 1];
                    assert(fparam);
                    assert(fparam.type);
                    if (fparam.type.ty != Tident)
                        goto L1;
                    TypeIdentifier tid = cast(TypeIdentifier)fparam.type;
                    if (tid.idents.dim)
                        goto L1;

                    /* Look through parameters to find tuple matching tid.ident
                     */
                    size_t tupi = 0;
                    for (; 1; tupi++)
                    {
                        if (tupi == parameters.dim)
                            goto L1;
                        TemplateParameter tx = (*parameters)[tupi];
                        TemplateTupleParameter tup = tx.isTemplateTupleParameter();
                        if (tup && tup.ident.equals(tid.ident))
                            break;
                    }

                    /* The types of the function arguments [nfparams - 1 .. nfargs]
                     * now form the tuple argument.
                     */
                    size_t tuple_dim = nfargs - (nfparams - 1);

                    /* See if existing tuple, and whether it matches or not
                     */
                    RootObject o = (*dedtypes)[tupi];
                    if (o)
                    {
                        // Existing deduced argument must be a tuple, and must match
                        Tuple tup = isTuple(o);
                        if (!tup || tup.objects.dim != tuple_dim)
                        {
                            result = MATCH.nomatch;
                            return;
                        }
                        for (size_t i = 0; i < tuple_dim; i++)
                        {
                            Parameter arg = t.parameterList[nfparams - 1 + i];
                            if (!arg.type.equals(tup.objects[i]))
                            {
                                result = MATCH.nomatch;
                                return;
                            }
                        }
                    }
                    else
                    {
                        // Create new tuple
                        auto tup = new Tuple(tuple_dim);
                        for (size_t i = 0; i < tuple_dim; i++)
                        {
                            Parameter arg = t.parameterList[nfparams - 1 + i];
                            tup.objects[i] = arg.type;
                        }
                        (*dedtypes)[tupi] = tup;
                    }
                    nfparams--; // don't consider the last parameter for type deduction
                    goto L2;
                }

            L1:
                if (nfargs != nfparams)
                {
                    result = MATCH.nomatch;
                    return;
                }
            L2:
                for (size_t i = 0; i < nfparams; i++)
                {
                    Parameter a  = t .parameterList[i];
                    Parameter ap = tp.parameterList[i];

                    if (!a.isCovariant(t.isref, ap) ||
                        !deduceType(a.type, sc, ap.type, parameters, dedtypes))
                    {
                        result = MATCH.nomatch;
                        return;
                    }
                }
            }
            visit(cast(Type)t);
        }

        override void visit(TypeIdentifier t)
        {
            // Extra check
            if (tparam && tparam.ty == Tident)
            {
                TypeIdentifier tp = cast(TypeIdentifier)tparam;
                for (size_t i = 0; i < t.idents.dim; i++)
                {
                    RootObject id1 = t.idents[i];
                    RootObject id2 = tp.idents[i];
                    if (!id1.equals(id2))
                    {
                        result = MATCH.nomatch;
                        return;
                    }
                }
            }
            visit(cast(Type)t);
        }

        override void visit(TypeInstance t)
        {
            // Extra check
            if (tparam && tparam.ty == Tinstance && t.tempinst.tempdecl)
            {
                TemplateDeclaration tempdecl = t.tempinst.tempdecl.isTemplateDeclaration();
                assert(tempdecl);

                TypeInstance tp = cast(TypeInstance)tparam;

                //printf("tempinst.tempdecl = %p\n", tempdecl);
                //printf("tp.tempinst.tempdecl = %p\n", tp.tempinst.tempdecl);
                if (!tp.tempinst.tempdecl)
                {
                    //printf("tp.tempinst.name = '%s'\n", tp.tempinst.name.toChars());

                    /* Handle case of:
                     *  template Foo(T : sa!(T), alias sa)
                     */
                    size_t i = templateIdentifierLookup(tp.tempinst.name, parameters);
                    if (i == IDX_NOTFOUND)
                    {
                        /* Didn't find it as a parameter identifier. Try looking
                         * it up and seeing if is an alias.
                         * https://issues.dlang.org/show_bug.cgi?id=1454
                         */
                        auto tid = new TypeIdentifier(tp.loc, tp.tempinst.name);
                        Type tx;
                        Expression e;
                        Dsymbol s;
                        tid.resolve(tp.loc, sc, &e, &tx, &s);
                        if (tx)
                        {
                            s = tx.toDsymbol(sc);
                            if (TemplateInstance ti = s ? s.parent.isTemplateInstance() : null)
                            {
                                // https://issues.dlang.org/show_bug.cgi?id=14290
                                // Try to match with ti.tempecl,
                                // only when ti is an enclosing instance.
                                Dsymbol p = sc.parent;
                                while (p && p != ti)
                                    p = p.parent;
                                if (p)
                                    s = ti.tempdecl;
                            }
                        }
                        if (s)
                        {
                            s = s.toAlias();
                            TemplateDeclaration td = s.isTemplateDeclaration();
                            if (td)
                            {
                                if (td.overroot)
                                    td = td.overroot;
                                for (; td; td = td.overnext)
                                {
                                    if (td == tempdecl)
                                        goto L2;
                                }
                            }
                        }
                        goto Lnomatch;
                    }
                    TemplateParameter tpx = (*parameters)[i];
                    if (!tpx.matchArg(sc, tempdecl, i, parameters, dedtypes, null))
                        goto Lnomatch;
                }
                else if (tempdecl != tp.tempinst.tempdecl)
                    goto Lnomatch;

            L2:
                for (size_t i = 0; 1; i++)
                {
                    //printf("\ttest: tempinst.tiargs[%d]\n", i);
                    RootObject o1 = null;
                    if (i < t.tempinst.tiargs.dim)
                        o1 = (*t.tempinst.tiargs)[i];
                    else if (i < t.tempinst.tdtypes.dim && i < tp.tempinst.tiargs.dim)
                    {
                        // Pick up default arg
                        o1 = t.tempinst.tdtypes[i];
                    }
                    else if (i >= tp.tempinst.tiargs.dim)
                        break;

                    if (i >= tp.tempinst.tiargs.dim)
                    {
                        size_t dim = tempdecl.parameters.dim - (tempdecl.isVariadic() ? 1 : 0);
                        while (i < dim && ((*tempdecl.parameters)[i].dependent || (*tempdecl.parameters)[i].hasDefaultArg()))
                        {
                            i++;
                        }
                        if (i >= dim)
                            break; // match if all remained parameters are dependent
                        goto Lnomatch;
                    }

                    RootObject o2 = (*tp.tempinst.tiargs)[i];
                    Type t2 = isType(o2);

                    size_t j = (t2 && t2.ty == Tident && i == tp.tempinst.tiargs.dim - 1)
                        ? templateParameterLookup(t2, parameters) : IDX_NOTFOUND;
                    if (j != IDX_NOTFOUND && j == parameters.dim - 1 &&
                        (*parameters)[j].isTemplateTupleParameter())
                    {
                        /* Given:
                         *  struct A(B...) {}
                         *  alias A!(int, float) X;
                         *  static if (is(X Y == A!(Z), Z...)) {}
                         * deduce that Z is a tuple(int, float)
                         */

                        /* Create tuple from remaining args
                         */
                        size_t vtdim = (tempdecl.isVariadic() ? t.tempinst.tiargs.dim : t.tempinst.tdtypes.dim) - i;
                        auto vt = new Tuple(vtdim);
                        for (size_t k = 0; k < vtdim; k++)
                        {
                            RootObject o;
                            if (k < t.tempinst.tiargs.dim)
                                o = (*t.tempinst.tiargs)[i + k];
                            else // Pick up default arg
                                o = t.tempinst.tdtypes[i + k];
                            vt.objects[k] = o;
                        }

                        Tuple v = cast(Tuple)(*dedtypes)[j];
                        if (v)
                        {
                            if (!match(v, vt))
                                goto Lnomatch;
                        }
                        else
                            (*dedtypes)[j] = vt;
                        break;
                    }
                    else if (!o1)
                        break;

                    Type t1 = isType(o1);
                    Dsymbol s1 = isDsymbol(o1);
                    Dsymbol s2 = isDsymbol(o2);
                    Expression e1 = s1 ? getValue(s1) : getValue(isExpression(o1));
                    Expression e2 = isExpression(o2);
                    version (none)
                    {
                        Tuple v1 = isTuple(o1);
                        Tuple v2 = isTuple(o2);
                        if (t1)
                            printf("t1 = %s\n", t1.toChars());
                        if (t2)
                            printf("t2 = %s\n", t2.toChars());
                        if (e1)
                            printf("e1 = %s\n", e1.toChars());
                        if (e2)
                            printf("e2 = %s\n", e2.toChars());
                        if (s1)
                            printf("s1 = %s\n", s1.toChars());
                        if (s2)
                            printf("s2 = %s\n", s2.toChars());
                        if (v1)
                            printf("v1 = %s\n", v1.toChars());
                        if (v2)
                            printf("v2 = %s\n", v2.toChars());
                    }

                    if (t1 && t2)
                    {
                        if (!deduceType(t1, sc, t2, parameters, dedtypes))
                            goto Lnomatch;
                    }
                    else if (e1 && e2)
                    {
                    Le:
                        e1 = e1.ctfeInterpret();

                        /* If it is one of the template parameters for this template,
                         * we should not attempt to interpret it. It already has a value.
                         */
                        if (e2.op == TOK.variable && ((cast(VarExp)e2).var.storage_class & STC.templateparameter))
                        {
                            /*
                             * (T:Number!(e2), int e2)
                             */
                            j = templateIdentifierLookup((cast(VarExp)e2).var.ident, parameters);
                            if (j != IDX_NOTFOUND)
                                goto L1;
                            // The template parameter was not from this template
                            // (it may be from a parent template, for example)
                        }

                        e2 = e2.expressionSemantic(sc); // https://issues.dlang.org/show_bug.cgi?id=13417
                        e2 = e2.ctfeInterpret();

                        //printf("e1 = %s, type = %s %d\n", e1.toChars(), e1.type.toChars(), e1.type.ty);
                        //printf("e2 = %s, type = %s %d\n", e2.toChars(), e2.type.toChars(), e2.type.ty);
                        if (!e1.equals(e2))
                        {
                            if (!e2.implicitConvTo(e1.type))
                                goto Lnomatch;

                            e2 = e2.implicitCastTo(sc, e1.type);
                            e2 = e2.ctfeInterpret();
                            if (!e1.equals(e2))
                                goto Lnomatch;
                        }
                    }
                    else if (e1 && t2 && t2.ty == Tident)
                    {
                        j = templateParameterLookup(t2, parameters);
                    L1:
                        if (j == IDX_NOTFOUND)
                        {
                            t2.resolve((cast(TypeIdentifier)t2).loc, sc, &e2, &t2, &s2);
                            if (e2)
                                goto Le;
                            goto Lnomatch;
                        }
                        if (!(*parameters)[j].matchArg(sc, e1, j, parameters, dedtypes, null))
                            goto Lnomatch;
                    }
                    else if (s1 && s2)
                    {
                    Ls:
                        if (!s1.equals(s2))
                            goto Lnomatch;
                    }
                    else if (s1 && t2 && t2.ty == Tident)
                    {
                        j = templateParameterLookup(t2, parameters);
                        if (j == IDX_NOTFOUND)
                        {
                            t2.resolve((cast(TypeIdentifier)t2).loc, sc, &e2, &t2, &s2);
                            if (s2)
                                goto Ls;
                            goto Lnomatch;
                        }
                        if (!(*parameters)[j].matchArg(sc, s1, j, parameters, dedtypes, null))
                            goto Lnomatch;
                    }
                    else
                        goto Lnomatch;
                }
            }
            visit(cast(Type)t);
            return;

        Lnomatch:
            //printf("no match\n");
            result = MATCH.nomatch;
        }

        override void visit(TypeStruct t)
        {
            /* If this struct is a template struct, and we're matching
             * it against a template instance, convert the struct type
             * to a template instance, too, and try again.
             */
            TemplateInstance ti = t.sym.parent.isTemplateInstance();

            if (tparam && tparam.ty == Tinstance)
            {
                if (ti && ti.toAlias() == t.sym)
                {
                    auto tx = new TypeInstance(Loc.initial, ti);
                    result = deduceType(tx, sc, tparam, parameters, dedtypes, wm);
                    return;
                }

                /* Match things like:
                 *  S!(T).foo
                 */
                TypeInstance tpi = cast(TypeInstance)tparam;
                if (tpi.idents.dim)
                {
                    RootObject id = tpi.idents[tpi.idents.dim - 1];
                    if (id.dyncast() == DYNCAST.identifier && t.sym.ident.equals(cast(Identifier)id))
                    {
                        Type tparent = t.sym.parent.getType();
                        if (tparent)
                        {
                            /* Slice off the .foo in S!(T).foo
                             */
                            tpi.idents.dim--;
                            result = deduceType(tparent, sc, tpi, parameters, dedtypes, wm);
                            tpi.idents.dim++;
                            return;
                        }
                    }
                }
            }

            // Extra check
            if (tparam && tparam.ty == Tstruct)
            {
                TypeStruct tp = cast(TypeStruct)tparam;

                //printf("\t%d\n", (MATCH) t.implicitConvTo(tp));
                if (wm && t.deduceWild(tparam, false))
                {
                    result = MATCH.constant;
                    return;
                }
                result = t.implicitConvTo(tp);
                return;
            }
            visit(cast(Type)t);
        }

        override void visit(TypeEnum t)
        {
            // Extra check
            if (tparam && tparam.ty == Tenum)
            {
                TypeEnum tp = cast(TypeEnum)tparam;
                if (t.sym == tp.sym)
                    visit(cast(Type)t);
                else
                    result = MATCH.nomatch;
                return;
            }
            Type tb = t.toBasetype();
            if (tb.ty == tparam.ty || tb.ty == Tsarray && tparam.ty == Taarray)
            {
                result = deduceType(tb, sc, tparam, parameters, dedtypes, wm);
                if (result == MATCH.exact)
                    result = MATCH.convert;
                return;
            }
            visit(cast(Type)t);
        }

        /* Helper for TypeClass.deduceType().
         * Classes can match with implicit conversion to a base class or interface.
         * This is complicated, because there may be more than one base class which
         * matches. In such cases, one or more parameters remain ambiguous.
         * For example,
         *
         *   interface I(X, Y) {}
         *   class C : I(uint, double), I(char, double) {}
         *   C x;
         *   foo(T, U)( I!(T, U) x)
         *
         *   deduces that U is double, but T remains ambiguous (could be char or uint).
         *
         * Given a baseclass b, and initial deduced types 'dedtypes', this function
         * tries to match tparam with b, and also tries all base interfaces of b.
         * If a match occurs, numBaseClassMatches is incremented, and the new deduced
         * types are ANDed with the current 'best' estimate for dedtypes.
         */
        static void deduceBaseClassParameters(ref BaseClass b, Scope* sc, Type tparam, TemplateParameters* parameters, Objects* dedtypes, Objects* best, ref int numBaseClassMatches)
        {
            TemplateInstance parti = b.sym ? b.sym.parent.isTemplateInstance() : null;
            if (parti)
            {
                // Make a temporary copy of dedtypes so we don't destroy it
                auto tmpdedtypes = new Objects(dedtypes.dim);
                memcpy(tmpdedtypes.tdata(), dedtypes.tdata(), dedtypes.dim * (void*).sizeof);

                auto t = new TypeInstance(Loc.initial, parti);
                MATCH m = deduceType(t, sc, tparam, parameters, tmpdedtypes);
                if (m > MATCH.nomatch)
                {
                    // If this is the first ever match, it becomes our best estimate
                    if (numBaseClassMatches == 0)
                        memcpy(best.tdata(), tmpdedtypes.tdata(), tmpdedtypes.dim * (void*).sizeof);
                    else
                        for (size_t k = 0; k < tmpdedtypes.dim; ++k)
                        {
                            // If we've found more than one possible type for a parameter,
                            // mark it as unknown.
                            if ((*tmpdedtypes)[k] != (*best)[k])
                                (*best)[k] = (*dedtypes)[k];
                        }
                    ++numBaseClassMatches;
                }
            }

            // Now recursively test the inherited interfaces
            foreach (ref bi; b.baseInterfaces)
            {
                deduceBaseClassParameters(bi, sc, tparam, parameters, dedtypes, best, numBaseClassMatches);
            }
        }

        override void visit(TypeClass t)
        {
            //printf("TypeClass.deduceType(this = %s)\n", t.toChars());

            /* If this class is a template class, and we're matching
             * it against a template instance, convert the class type
             * to a template instance, too, and try again.
             */
            TemplateInstance ti = t.sym.parent.isTemplateInstance();

            if (tparam && tparam.ty == Tinstance)
            {
                if (ti && ti.toAlias() == t.sym)
                {
                    auto tx = new TypeInstance(Loc.initial, ti);
                    MATCH m = deduceType(tx, sc, tparam, parameters, dedtypes, wm);
                    // Even if the match fails, there is still a chance it could match
                    // a base class.
                    if (m != MATCH.nomatch)
                    {
                        result = m;
                        return;
                    }
                }

                /* Match things like:
                 *  S!(T).foo
                 */
                TypeInstance tpi = cast(TypeInstance)tparam;
                if (tpi.idents.dim)
                {
                    RootObject id = tpi.idents[tpi.idents.dim - 1];
                    if (id.dyncast() == DYNCAST.identifier && t.sym.ident.equals(cast(Identifier)id))
                    {
                        Type tparent = t.sym.parent.getType();
                        if (tparent)
                        {
                            /* Slice off the .foo in S!(T).foo
                             */
                            tpi.idents.dim--;
                            result = deduceType(tparent, sc, tpi, parameters, dedtypes, wm);
                            tpi.idents.dim++;
                            return;
                        }
                    }
                }

                // If it matches exactly or via implicit conversion, we're done
                visit(cast(Type)t);
                if (result != MATCH.nomatch)
                    return;

                /* There is still a chance to match via implicit conversion to
                 * a base class or interface. Because there could be more than one such
                 * match, we need to check them all.
                 */

                int numBaseClassMatches = 0; // Have we found an interface match?

                // Our best guess at dedtypes
                auto best = new Objects(dedtypes.dim);

                ClassDeclaration s = t.sym;
                while (s && s.baseclasses.dim > 0)
                {
                    // Test the base class
                    deduceBaseClassParameters(*(*s.baseclasses)[0], sc, tparam, parameters, dedtypes, best, numBaseClassMatches);

                    // Test the interfaces inherited by the base class
                    foreach (b; s.interfaces)
                    {
                        deduceBaseClassParameters(*b, sc, tparam, parameters, dedtypes, best, numBaseClassMatches);
                    }
                    s = (*s.baseclasses)[0].sym;
                }

                if (numBaseClassMatches == 0)
                {
                    result = MATCH.nomatch;
                    return;
                }

                // If we got at least one match, copy the known types into dedtypes
                memcpy(dedtypes.tdata(), best.tdata(), best.dim * (void*).sizeof);
                result = MATCH.convert;
                return;
            }

            // Extra check
            if (tparam && tparam.ty == Tclass)
            {
                TypeClass tp = cast(TypeClass)tparam;

                //printf("\t%d\n", (MATCH) t.implicitConvTo(tp));
                if (wm && t.deduceWild(tparam, false))
                {
                    result = MATCH.constant;
                    return;
                }
                result = t.implicitConvTo(tp);
                return;
            }
            visit(cast(Type)t);
        }

        override void visit(Expression e)
        {
            //printf("Expression.deduceType(e = %s)\n", e.toChars());
            size_t i = templateParameterLookup(tparam, parameters);
            if (i == IDX_NOTFOUND || (cast(TypeIdentifier)tparam).idents.dim > 0)
            {
                if (e == emptyArrayElement && tparam.ty == Tarray)
                {
                    Type tn = (cast(TypeNext)tparam).next;
                    result = deduceType(emptyArrayElement, sc, tn, parameters, dedtypes, wm);
                    return;
                }
                e.type.accept(this);
                return;
            }

            TemplateTypeParameter tp = (*parameters)[i].isTemplateTypeParameter();
            if (!tp)
                return; // nomatch

            if (e == emptyArrayElement)
            {
                if ((*dedtypes)[i])
                {
                    result = MATCH.exact;
                    return;
                }
                if (tp.defaultType)
                {
                    tp.defaultType.accept(this);
                    return;
                }
            }

            /* Returns `true` if `t` is a reference type, or an array of reference types
             */
            bool isTopRef(Type t)
            {
                auto tb = t.baseElemOf();
                return tb.ty == Tclass ||
                       tb.ty == Taarray ||
                       tb.ty == Tstruct && tb.hasPointers();
            }

            Type at = cast(Type)(*dedtypes)[i];
            Type tt;
            if (ubyte wx = deduceWildHelper(e.type, &tt, tparam))
            {
                *wm |= wx;
                result = MATCH.constant;
            }
            else if (MATCH m = deduceTypeHelper(e.type, &tt, tparam))
            {
                result = m;
            }
            else if (!isTopRef(e.type))
            {
                /* https://issues.dlang.org/show_bug.cgi?id=15653
                 * In IFTI, recognize top-qualifier conversions
                 * through the value copy, e.g.
                 *      int --> immutable(int)
                 *      immutable(string[]) --> immutable(string)[]
                 */
                tt = e.type.mutableOf();
                result = MATCH.convert;
            }
            else
                return; // nomatch

            // expression vs (none)
            if (!at)
            {
                (*dedtypes)[i] = new TypeDeduced(tt, e, tparam);
                return;
            }

            TypeDeduced xt = null;
            if (at.ty == Tnone)
            {
                xt = cast(TypeDeduced)at;
                at = xt.tded;
            }

            // From previous matched expressions to current deduced type
            MATCH match1 = xt ? xt.matchAll(tt) : MATCH.nomatch;

            // From current expressions to previous deduced type
            Type pt = at.addMod(tparam.mod);
            if (*wm)
                pt = pt.substWildTo(*wm);
            MATCH match2 = e.implicitConvTo(pt);

            if (match1 > MATCH.nomatch && match2 > MATCH.nomatch)
            {
                if (at.implicitConvTo(tt) <= MATCH.nomatch)
                    match1 = MATCH.nomatch; // Prefer at
                else if (tt.implicitConvTo(at) <= MATCH.nomatch)
                    match2 = MATCH.nomatch; // Prefer tt
                else if (tt.isTypeBasic() && tt.ty == at.ty && tt.mod != at.mod)
                {
                    if (!tt.isMutable() && !at.isMutable())
                        tt = tt.mutableOf().addMod(MODmerge(tt.mod, at.mod));
                    else if (tt.isMutable())
                    {
                        if (at.mod == 0) // Prefer unshared
                            match1 = MATCH.nomatch;
                        else
                            match2 = MATCH.nomatch;
                    }
                    else if (at.isMutable())
                    {
                        if (tt.mod == 0) // Prefer unshared
                            match2 = MATCH.nomatch;
                        else
                            match1 = MATCH.nomatch;
                    }
                    //printf("tt = %s, at = %s\n", tt.toChars(), at.toChars());
                }
                else
                {
                    match1 = MATCH.nomatch;
                    match2 = MATCH.nomatch;
                }
            }
            if (match1 > MATCH.nomatch)
            {
                // Prefer current match: tt
                if (xt)
                    xt.update(tt, e, tparam);
                else
                    (*dedtypes)[i] = tt;
                result = match1;
                return;
            }
            if (match2 > MATCH.nomatch)
            {
                // Prefer previous match: (*dedtypes)[i]
                if (xt)
                    xt.update(e, tparam);
                result = match2;
                return;
            }

            /* Deduce common type
             */
            if (Type t = rawTypeMerge(at, tt))
            {
                if (xt)
                    xt.update(t, e, tparam);
                else
                    (*dedtypes)[i] = t;

                pt = tt.addMod(tparam.mod);
                if (*wm)
                    pt = pt.substWildTo(*wm);
                result = e.implicitConvTo(pt);
                return;
            }

            result = MATCH.nomatch;
        }

        MATCH deduceEmptyArrayElement()
        {
            if (!emptyArrayElement)
            {
                emptyArrayElement = new IdentifierExp(Loc.initial, Id.p); // dummy
                emptyArrayElement.type = Type.tvoid;
            }
            assert(tparam.ty == Tarray);

            Type tn = (cast(TypeNext)tparam).next;
            return deduceType(emptyArrayElement, sc, tn, parameters, dedtypes, wm);
        }

        override void visit(NullExp e)
        {
            if (tparam.ty == Tarray && e.type.ty == Tnull)
            {
                // tparam:T[] <- e:null (void[])
                result = deduceEmptyArrayElement();
                return;
            }
            visit(cast(Expression)e);
        }

        override void visit(StringExp e)
        {
            Type taai;
            if (e.type.ty == Tarray && (tparam.ty == Tsarray || tparam.ty == Taarray && (taai = (cast(TypeAArray)tparam).index).ty == Tident && (cast(TypeIdentifier)taai).idents.dim == 0))
            {
                // Consider compile-time known boundaries
                e.type.nextOf().sarrayOf(e.len).accept(this);
                return;
            }
            visit(cast(Expression)e);
        }

        override void visit(ArrayLiteralExp e)
        {
            // https://issues.dlang.org/show_bug.cgi?id=20092
            if (e.elements && e.elements.dim && e.type.toBasetype().nextOf().ty == Tvoid)
            {
                result = deduceEmptyArrayElement();
                return;
            }
            if ((!e.elements || !e.elements.dim) && e.type.toBasetype().nextOf().ty == Tvoid && tparam.ty == Tarray)
            {
                // tparam:T[] <- e:[] (void[])
                result = deduceEmptyArrayElement();
                return;
            }

            if (tparam.ty == Tarray && e.elements && e.elements.dim)
            {
                Type tn = (cast(TypeDArray)tparam).next;
                result = MATCH.exact;
                if (e.basis)
                {
                    MATCH m = deduceType(e.basis, sc, tn, parameters, dedtypes, wm);
                    if (m < result)
                        result = m;
                }
                foreach (el; *e.elements)
                {
                    if (result <= MATCH.nomatch)
                        break;
                    if (!el)
                        continue;
                    MATCH m = deduceType(el, sc, tn, parameters, dedtypes, wm);
                    if (m < result)
                        result = m;
                }
                return;
            }

            Type taai;
            if (e.type.ty == Tarray && (tparam.ty == Tsarray || tparam.ty == Taarray && (taai = (cast(TypeAArray)tparam).index).ty == Tident && (cast(TypeIdentifier)taai).idents.dim == 0))
            {
                // Consider compile-time known boundaries
                e.type.nextOf().sarrayOf(e.elements.dim).accept(this);
                return;
            }
            visit(cast(Expression)e);
        }

        override void visit(AssocArrayLiteralExp e)
        {
            if (tparam.ty == Taarray && e.keys && e.keys.dim)
            {
                TypeAArray taa = cast(TypeAArray)tparam;
                result = MATCH.exact;
                foreach (i, key; *e.keys)
                {
                    MATCH m1 = deduceType(key, sc, taa.index, parameters, dedtypes, wm);
                    if (m1 < result)
                        result = m1;
                    if (result <= MATCH.nomatch)
                        break;
                    MATCH m2 = deduceType((*e.values)[i], sc, taa.next, parameters, dedtypes, wm);
                    if (m2 < result)
                        result = m2;
                    if (result <= MATCH.nomatch)
                        break;
                }
                return;
            }
            visit(cast(Expression)e);
        }

        override void visit(FuncExp e)
        {
            //printf("e.type = %s, tparam = %s\n", e.type.toChars(), tparam.toChars());
            if (e.td)
            {
                Type to = tparam;
                if (!to.nextOf() || to.nextOf().ty != Tfunction)
                    return;
                TypeFunction tof = cast(TypeFunction)to.nextOf();

                // Parameter types inference from 'tof'
                assert(e.td._scope);
                TypeFunction tf = cast(TypeFunction)e.fd.type;
                //printf("\ttof = %s\n", tof.toChars());
                //printf("\ttf  = %s\n", tf.toChars());
                size_t dim = tf.parameterList.length;

                if (tof.parameterList.length != dim || tof.parameterList.varargs != tf.parameterList.varargs)
                    return;

                auto tiargs = new Objects();
                tiargs.reserve(e.td.parameters.dim);

                foreach (tp; *e.td.parameters)
                {
                    size_t u = 0;
                    for (; u < dim; u++)
                    {
                        Parameter p = tf.parameterList[u];
                        if (p.type.ty == Tident && (cast(TypeIdentifier)p.type).ident == tp.ident)
                        {
                            break;
                        }
                    }
                    assert(u < dim);
                    Parameter pto = tof.parameterList[u];
                    if (!pto)
                        break;
                    Type t = pto.type.syntaxCopy(); // https://issues.dlang.org/show_bug.cgi?id=11774
                    if (reliesOnTemplateParameters(t, (*parameters)[inferStart .. parameters.dim]))
                        return;
                    t = t.typeSemantic(e.loc, sc);
                    if (t.ty == Terror)
                        return;
                    tiargs.push(t);
                }

                // Set target of return type inference
                if (!tf.next && tof.next)
                    e.fd.treq = tparam;

                auto ti = new TemplateInstance(e.loc, e.td, tiargs);
                Expression ex = (new ScopeExp(e.loc, ti)).expressionSemantic(e.td._scope);

                // Reset inference target for the later re-semantic
                e.fd.treq = null;

                if (ex.op == TOK.error)
                    return;
                if (ex.op != TOK.function_)
                    return;
                visit(ex.type);
                return;
            }

            Type t = e.type;

            if (t.ty == Tdelegate && tparam.ty == Tpointer)
                return;

            // Allow conversion from implicit function pointer to delegate
            if (e.tok == TOK.reserved && t.ty == Tpointer && tparam.ty == Tdelegate)
            {
                TypeFunction tf = cast(TypeFunction)t.nextOf();
                t = (new TypeDelegate(tf)).merge();
            }
            //printf("tparam = %s <= e.type = %s, t = %s\n", tparam.toChars(), e.type.toChars(), t.toChars());
            visit(t);
        }

        override void visit(SliceExp e)
        {
            Type taai;
            if (e.type.ty == Tarray && (tparam.ty == Tsarray || tparam.ty == Taarray && (taai = (cast(TypeAArray)tparam).index).ty == Tident && (cast(TypeIdentifier)taai).idents.dim == 0))
            {
                // Consider compile-time known boundaries
                if (Type tsa = toStaticArrayType(e))
                {
                    tsa.accept(this);
                    return;
                }
            }
            visit(cast(Expression)e);
        }

        override void visit(CommaExp e)
        {
            e.e2.accept(this);
        }
    }

    scope DeduceType v = new DeduceType(sc, tparam, parameters, dedtypes, wm, inferStart, ignoreAliasThis);
    if (Type t = isType(o))
        t.accept(v);
    else if (Expression e = isExpression(o))
    {
        assert(wm);
        e.accept(v);
    }
    else
        assert(0);
    return v.result;
}

/***********************************************************
 * Check whether the type t representation relies on one or more the template parameters.
 * Params:
 *      t           = Tested type, if null, returns false.
 *      tparams     = Template parameters.
 *      iStart      = Start index of tparams to limit the tested parameters. If it's
 *                    nonzero, tparams[0..iStart] will be excluded from the test target.
 */
bool reliesOnTident(Type t, TemplateParameters* tparams, size_t iStart = 0)
{
    return reliesOnTemplateParameters(t, (*tparams)[0 .. tparams.dim]);
}

/***********************************************************
 * Check whether the type t representation relies on one or more the template parameters.
 * Params:
 *      t           = Tested type, if null, returns false.
 *      tparams     = Template parameters.
 */
private bool reliesOnTemplateParameters(Type t, TemplateParameter[] tparams)
{
    bool visitVector(TypeVector t)
    {
        return t.basetype.reliesOnTemplateParameters(tparams);
    }

    bool visitAArray(TypeAArray t)
    {
        return t.next.reliesOnTemplateParameters(tparams) ||
               t.index.reliesOnTemplateParameters(tparams);
    }

    bool visitFunction(TypeFunction t)
    {
        foreach (i;  0 .. t.parameterList.length)
        {
            Parameter fparam = t.parameterList[i];
            if (fparam.type.reliesOnTemplateParameters(tparams))
                return true;
        }
        return t.next.reliesOnTemplateParameters(tparams);
    }

    bool visitIdentifier(TypeIdentifier t)
    {
        foreach (tp; tparams)
        {
            if (tp.ident.equals(t.ident))
                return true;
        }
        return false;
    }

    bool visitInstance(TypeInstance t)
    {
        foreach (tp; tparams)
        {
            if (t.tempinst.name == tp.ident)
                return true;
        }

        if (t.tempinst.tiargs)
            foreach (arg; *t.tempinst.tiargs)
            {
                if (Type ta = isType(arg))
                {
                    if (ta.reliesOnTemplateParameters(tparams))
                        return true;
                }
            }

        return false;
    }

    bool visitTypeof(TypeTypeof t)
    {
        //printf("TypeTypeof.reliesOnTemplateParameters('%s')\n", t.toChars());
        return t.exp.reliesOnTemplateParameters(tparams);
    }

    bool visitTuple(TypeTuple t)
    {
        if (t.arguments)
            foreach (arg; *t.arguments)
            {
                if (arg.type.reliesOnTemplateParameters(tparams))
                    return true;
            }

        return false;
    }

    if (!t)
        return false;

    Type tb = t.toBasetype();
    switch (tb.ty)
    {
        case Tvector:   return visitVector(tb.isTypeVector());
        case Taarray:   return visitAArray(tb.isTypeAArray());
        case Tfunction: return visitFunction(tb.isTypeFunction());
        case Tident:    return visitIdentifier(tb.isTypeIdentifier());
        case Tinstance: return visitInstance(tb.isTypeInstance());
        case Ttypeof:   return visitTypeof(tb.isTypeTypeof());
        case Ttuple:    return visitTuple(tb.isTypeTuple());
        case Tenum:     return false;
        default:        return tb.nextOf().reliesOnTemplateParameters(tparams);
    }
}

/***********************************************************
 * Check whether the expression representation relies on one or more the template parameters.
 * Params:
 *      e           = expression to test
 *      tparams     = Template parameters.
 * Returns:
 *      true if it does
 */
private bool reliesOnTemplateParameters(Expression e, TemplateParameter[] tparams)
{
    extern (C++) final class ReliesOnTemplateParameters : Visitor
    {
        alias visit = Visitor.visit;
    public:
        TemplateParameter[] tparams;
        bool result;

        extern (D) this(TemplateParameter[] tparams)
        {
            this.tparams = tparams;
        }

        override void visit(Expression e)
        {
            //printf("Expression.reliesOnTemplateParameters('%s')\n", e.toChars());
        }

        override void visit(IdentifierExp e)
        {
            //printf("IdentifierExp.reliesOnTemplateParameters('%s')\n", e.toChars());
            foreach (tp; tparams)
            {
                if (e.ident == tp.ident)
                {
                    result = true;
                    return;
                }
            }
        }

        override void visit(TupleExp e)
        {
            //printf("TupleExp.reliesOnTemplateParameters('%s')\n", e.toChars());
            if (e.exps)
            {
                foreach (ea; *e.exps)
                {
                    ea.accept(this);
                    if (result)
                        return;
                }
            }
        }

        override void visit(ArrayLiteralExp e)
        {
            //printf("ArrayLiteralExp.reliesOnTemplateParameters('%s')\n", e.toChars());
            if (e.elements)
            {
                foreach (el; *e.elements)
                {
                    el.accept(this);
                    if (result)
                        return;
                }
            }
        }

        override void visit(AssocArrayLiteralExp e)
        {
            //printf("AssocArrayLiteralExp.reliesOnTemplateParameters('%s')\n", e.toChars());
            foreach (ek; *e.keys)
            {
                ek.accept(this);
                if (result)
                    return;
            }
            foreach (ev; *e.values)
            {
                ev.accept(this);
                if (result)
                    return;
            }
        }

        override void visit(StructLiteralExp e)
        {
            //printf("StructLiteralExp.reliesOnTemplateParameters('%s')\n", e.toChars());
            if (e.elements)
            {
                foreach (ea; *e.elements)
                {
                    ea.accept(this);
                    if (result)
                        return;
                }
            }
        }

        override void visit(TypeExp e)
        {
            //printf("TypeExp.reliesOnTemplateParameters('%s')\n", e.toChars());
            result = e.type.reliesOnTemplateParameters(tparams);
        }

        override void visit(NewExp e)
        {
            //printf("NewExp.reliesOnTemplateParameters('%s')\n", e.toChars());
            if (e.thisexp)
                e.thisexp.accept(this);
            if (!result && e.newargs)
            {
                foreach (ea; *e.newargs)
                {
                    ea.accept(this);
                    if (result)
                        return;
                }
            }
            result = e.newtype.reliesOnTemplateParameters(tparams);
            if (!result && e.arguments)
            {
                foreach (ea; *e.arguments)
                {
                    ea.accept(this);
                    if (result)
                        return;
                }
            }
        }

        override void visit(NewAnonClassExp e)
        {
            //printf("NewAnonClassExp.reliesOnTemplateParameters('%s')\n", e.toChars());
            result = true;
        }

        override void visit(FuncExp e)
        {
            //printf("FuncExp.reliesOnTemplateParameters('%s')\n", e.toChars());
            result = true;
        }

        override void visit(TypeidExp e)
        {
            //printf("TypeidExp.reliesOnTemplateParameters('%s')\n", e.toChars());
            if (auto ea = isExpression(e.obj))
                ea.accept(this);
            else if (auto ta = isType(e.obj))
                result = ta.reliesOnTemplateParameters(tparams);
        }

        override void visit(TraitsExp e)
        {
            //printf("TraitsExp.reliesOnTemplateParameters('%s')\n", e.toChars());
            if (e.args)
            {
                foreach (oa; *e.args)
                {
                    if (auto ea = isExpression(oa))
                        ea.accept(this);
                    else if (auto ta = isType(oa))
                        result = ta.reliesOnTemplateParameters(tparams);
                    if (result)
                        return;
                }
            }
        }

        override void visit(IsExp e)
        {
            //printf("IsExp.reliesOnTemplateParameters('%s')\n", e.toChars());
            result = e.targ.reliesOnTemplateParameters(tparams);
        }

        override void visit(UnaExp e)
        {
            //printf("UnaExp.reliesOnTemplateParameters('%s')\n", e.toChars());
            e.e1.accept(this);
        }

        override void visit(DotTemplateInstanceExp e)
        {
            //printf("DotTemplateInstanceExp.reliesOnTemplateParameters('%s')\n", e.toChars());
            visit(cast(UnaExp)e);
            if (!result && e.ti.tiargs)
            {
                foreach (oa; *e.ti.tiargs)
                {
                    if (auto ea = isExpression(oa))
                        ea.accept(this);
                    else if (auto ta = isType(oa))
                        result = ta.reliesOnTemplateParameters(tparams);
                    if (result)
                        return;
                }
            }
        }

        override void visit(CallExp e)
        {
            //printf("CallExp.reliesOnTemplateParameters('%s')\n", e.toChars());
            visit(cast(UnaExp)e);
            if (!result && e.arguments)
            {
                foreach (ea; *e.arguments)
                {
                    ea.accept(this);
                    if (result)
                        return;
                }
            }
        }

        override void visit(CastExp e)
        {
            //printf("CallExp.reliesOnTemplateParameters('%s')\n", e.toChars());
            visit(cast(UnaExp)e);
            // e.to can be null for cast() with no type
            if (!result && e.to)
                result = e.to.reliesOnTemplateParameters(tparams);
        }

        override void visit(SliceExp e)
        {
            //printf("SliceExp.reliesOnTemplateParameters('%s')\n", e.toChars());
            visit(cast(UnaExp)e);
            if (!result && e.lwr)
                e.lwr.accept(this);
            if (!result && e.upr)
                e.upr.accept(this);
        }

        override void visit(IntervalExp e)
        {
            //printf("IntervalExp.reliesOnTemplateParameters('%s')\n", e.toChars());
            e.lwr.accept(this);
            if (!result)
                e.upr.accept(this);
        }

        override void visit(ArrayExp e)
        {
            //printf("ArrayExp.reliesOnTemplateParameters('%s')\n", e.toChars());
            visit(cast(UnaExp)e);
            if (!result && e.arguments)
            {
                foreach (ea; *e.arguments)
                    ea.accept(this);
            }
        }

        override void visit(BinExp e)
        {
            //printf("BinExp.reliesOnTemplateParameters('%s')\n", e.toChars());
            e.e1.accept(this);
            if (!result)
                e.e2.accept(this);
        }

        override void visit(CondExp e)
        {
            //printf("BinExp.reliesOnTemplateParameters('%s')\n", e.toChars());
            e.econd.accept(this);
            if (!result)
                visit(cast(BinExp)e);
        }
    }

    scope ReliesOnTemplateParameters v = new ReliesOnTemplateParameters(tparams);
    e.accept(v);
    return v.result;
}

/***********************************************************
 * https://dlang.org/spec/template.html#TemplateParameter
 */
extern (C++) class TemplateParameter : ASTNode
{
    Loc loc;
    Identifier ident;

    /* True if this is a part of precedent parameter specialization pattern.
     *
     *  template A(T : X!TL, alias X, TL...) {}
     *  // X and TL are dependent template parameter
     *
     * A dependent template parameter should return MATCH.exact in matchArg()
     * to respect the match level of the corresponding precedent parameter.
     */
    bool dependent;

    /* ======================== TemplateParameter =============================== */
    extern (D) this(const ref Loc loc, Identifier ident)
    {
        this.loc = loc;
        this.ident = ident;
    }

    TemplateTypeParameter isTemplateTypeParameter()
    {
        return null;
    }

    TemplateValueParameter isTemplateValueParameter()
    {
        return null;
    }

    TemplateAliasParameter isTemplateAliasParameter()
    {
        return null;
    }

    TemplateThisParameter isTemplateThisParameter()
    {
        return null;
    }

    TemplateTupleParameter isTemplateTupleParameter()
    {
        return null;
    }

    abstract TemplateParameter syntaxCopy();

    abstract bool declareParameter(Scope* sc);

    abstract void print(RootObject oarg, RootObject oded);

    abstract RootObject specialization();

    abstract RootObject defaultArg(Loc instLoc, Scope* sc);

    abstract bool hasDefaultArg();

    override const(char)* toChars() const
    {
        return this.ident.toChars();
    }

    override DYNCAST dyncast() const pure @nogc nothrow @safe
    {
        return DYNCAST.templateparameter;
    }

    /* Create dummy argument based on parameter.
     */
    abstract RootObject dummyArg();

    override void accept(Visitor v)
    {
        v.visit(this);
    }
}

/***********************************************************
 * https://dlang.org/spec/template.html#TemplateTypeParameter
 * Syntax:
 *  ident : specType = defaultType
 */
extern (C++) class TemplateTypeParameter : TemplateParameter
{
    Type specType;      // if !=null, this is the type specialization
    Type defaultType;

    extern (D) __gshared Type tdummy = null;

    extern (D) this(const ref Loc loc, Identifier ident, Type specType, Type defaultType)
    {
        super(loc, ident);
        this.specType = specType;
        this.defaultType = defaultType;
    }

    override final TemplateTypeParameter isTemplateTypeParameter()
    {
        return this;
    }

    override TemplateParameter syntaxCopy()
    {
        return new TemplateTypeParameter(loc, ident, specType ? specType.syntaxCopy() : null, defaultType ? defaultType.syntaxCopy() : null);
    }

    override final bool declareParameter(Scope* sc)
    {
        //printf("TemplateTypeParameter.declareParameter('%s')\n", ident.toChars());
        auto ti = new TypeIdentifier(loc, ident);
        Declaration ad = new AliasDeclaration(loc, ident, ti);
        return sc.insert(ad) !is null;
    }

    override final void print(RootObject oarg, RootObject oded)
    {
        printf(" %s\n", ident.toChars());

        Type t = isType(oarg);
        Type ta = isType(oded);
        assert(ta);

        if (specType)
            printf("\tSpecialization: %s\n", specType.toChars());
        if (defaultType)
            printf("\tDefault:        %s\n", defaultType.toChars());
        printf("\tParameter:       %s\n", t ? t.toChars() : "NULL");
        printf("\tDeduced Type:   %s\n", ta.toChars());
    }

    override final RootObject specialization()
    {
        return specType;
    }

    override final RootObject defaultArg(Loc instLoc, Scope* sc)
    {
        Type t = defaultType;
        if (t)
        {
            t = t.syntaxCopy();
            t = t.typeSemantic(loc, sc); // use the parameter loc
        }
        return t;
    }

    override final bool hasDefaultArg()
    {
        return defaultType !is null;
    }

    override final RootObject dummyArg()
    {
        Type t = specType;
        if (!t)
        {
            // Use this for alias-parameter's too (?)
            if (!tdummy)
                tdummy = new TypeIdentifier(loc, ident);
            t = tdummy;
        }
        return t;
    }

    override void accept(Visitor v)
    {
        v.visit(this);
    }
}

/***********************************************************
 * https://dlang.org/spec/template.html#TemplateThisParameter
 * Syntax:
 *  this ident : specType = defaultType
 */
extern (C++) final class TemplateThisParameter : TemplateTypeParameter
{
    extern (D) this(const ref Loc loc, Identifier ident, Type specType, Type defaultType)
    {
        super(loc, ident, specType, defaultType);
    }

    override TemplateThisParameter isTemplateThisParameter()
    {
        return this;
    }

    override TemplateParameter syntaxCopy()
    {
        return new TemplateThisParameter(loc, ident, specType ? specType.syntaxCopy() : null, defaultType ? defaultType.syntaxCopy() : null);
    }

    override void accept(Visitor v)
    {
        v.visit(this);
    }
}

/***********************************************************
 * https://dlang.org/spec/template.html#TemplateValueParameter
 * Syntax:
 *  valType ident : specValue = defaultValue
 */
extern (C++) final class TemplateValueParameter : TemplateParameter
{
    Type valType;
    Expression specValue;
    Expression defaultValue;

    extern (D) __gshared Expression[void*] edummies;

    extern (D) this(const ref Loc loc, Identifier ident, Type valType,
        Expression specValue, Expression defaultValue)
    {
        super(loc, ident);
        this.valType = valType;
        this.specValue = specValue;
        this.defaultValue = defaultValue;
    }

    override TemplateValueParameter isTemplateValueParameter()
    {
        return this;
    }

    override TemplateParameter syntaxCopy()
    {
        return new TemplateValueParameter(loc, ident,
            valType.syntaxCopy(),
            specValue ? specValue.syntaxCopy() : null,
            defaultValue ? defaultValue.syntaxCopy() : null);
    }

    override bool declareParameter(Scope* sc)
    {
        auto v = new VarDeclaration(loc, valType, ident, null);
        v.storage_class = STC.templateparameter;
        return sc.insert(v) !is null;
    }

    override void print(RootObject oarg, RootObject oded)
    {
        printf(" %s\n", ident.toChars());
        Expression ea = isExpression(oded);
        if (specValue)
            printf("\tSpecialization: %s\n", specValue.toChars());
        printf("\tParameter Value: %s\n", ea ? ea.toChars() : "NULL");
    }

    override RootObject specialization()
    {
        return specValue;
    }

    override RootObject defaultArg(Loc instLoc, Scope* sc)
    {
        Expression e = defaultValue;
        if (e)
        {
            e = e.syntaxCopy();
            uint olderrs = global.errors;
            if ((e = e.expressionSemantic(sc)) is null)
                return null;
            if ((e = resolveProperties(sc, e)) is null)
                return null;
            e = e.resolveLoc(instLoc, sc); // use the instantiated loc
            e = e.optimize(WANTvalue);
            if (global.errors != olderrs)
                e = new ErrorExp();
        }
        return e;
    }

    override bool hasDefaultArg()
    {
        return defaultValue !is null;
    }

    override RootObject dummyArg()
    {
        Expression e = specValue;
        if (!e)
        {
            // Create a dummy value
            auto pe = cast(void*)valType in edummies;
            if (!pe)
            {
                e = valType.defaultInit(Loc.initial);
                edummies[cast(void*)valType] = e;
            }
            else
                e = *pe;
        }
        return e;
    }

    override void accept(Visitor v)
    {
        v.visit(this);
    }
}

/***********************************************************
 * https://dlang.org/spec/template.html#TemplateAliasParameter
 * Syntax:
 *  specType ident : specAlias = defaultAlias
 */
extern (C++) final class TemplateAliasParameter : TemplateParameter
{
    Type specType;
    RootObject specAlias;
    RootObject defaultAlias;

    extern (D) __gshared Dsymbol sdummy = null;

    extern (D) this(const ref Loc loc, Identifier ident, Type specType, RootObject specAlias, RootObject defaultAlias)
    {
        super(loc, ident);
        this.specType = specType;
        this.specAlias = specAlias;
        this.defaultAlias = defaultAlias;
    }

    override TemplateAliasParameter isTemplateAliasParameter()
    {
        return this;
    }

    override TemplateParameter syntaxCopy()
    {
        return new TemplateAliasParameter(loc, ident, specType ? specType.syntaxCopy() : null, objectSyntaxCopy(specAlias), objectSyntaxCopy(defaultAlias));
    }

    override bool declareParameter(Scope* sc)
    {
        auto ti = new TypeIdentifier(loc, ident);
        Declaration ad = new AliasDeclaration(loc, ident, ti);
        return sc.insert(ad) !is null;
    }

    override void print(RootObject oarg, RootObject oded)
    {
        printf(" %s\n", ident.toChars());
        Dsymbol sa = isDsymbol(oded);
        assert(sa);
        printf("\tParameter alias: %s\n", sa.toChars());
    }

    override RootObject specialization()
    {
        return specAlias;
    }

    override RootObject defaultArg(Loc instLoc, Scope* sc)
    {
        RootObject da = defaultAlias;
        Type ta = isType(defaultAlias);
        if (ta)
        {
            if (ta.ty == Tinstance)
            {
                // If the default arg is a template, instantiate for each type
                da = ta.syntaxCopy();
            }
        }

        RootObject o = aliasParameterSemantic(loc, sc, da, null); // use the parameter loc
        return o;
    }

    override bool hasDefaultArg()
    {
        return defaultAlias !is null;
    }

    override RootObject dummyArg()
    {
        RootObject s = specAlias;
        if (!s)
        {
            if (!sdummy)
                sdummy = new Dsymbol();
            s = sdummy;
        }
        return s;
    }

    override void accept(Visitor v)
    {
        v.visit(this);
    }
}

/***********************************************************
 * https://dlang.org/spec/template.html#TemplateSequenceParameter
 * Syntax:
 *  ident ...
 */
extern (C++) final class TemplateTupleParameter : TemplateParameter
{
    extern (D) this(const ref Loc loc, Identifier ident)
    {
        super(loc, ident);
    }

    override TemplateTupleParameter isTemplateTupleParameter()
    {
        return this;
    }

    override TemplateParameter syntaxCopy()
    {
        return new TemplateTupleParameter(loc, ident);
    }

    override bool declareParameter(Scope* sc)
    {
        auto ti = new TypeIdentifier(loc, ident);
        Declaration ad = new AliasDeclaration(loc, ident, ti);
        return sc.insert(ad) !is null;
    }

    override void print(RootObject oarg, RootObject oded)
    {
        printf(" %s... [", ident.toChars());
        Tuple v = isTuple(oded);
        assert(v);

        //printf("|%d| ", v.objects.dim);
        foreach (i, o; v.objects)
        {
            if (i)
                printf(", ");

            Dsymbol sa = isDsymbol(o);
            if (sa)
                printf("alias: %s", sa.toChars());
            Type ta = isType(o);
            if (ta)
                printf("type: %s", ta.toChars());
            Expression ea = isExpression(o);
            if (ea)
                printf("exp: %s", ea.toChars());

            assert(!isTuple(o)); // no nested Tuple arguments
        }
        printf("]\n");
    }

    override RootObject specialization()
    {
        return null;
    }

    override RootObject defaultArg(Loc instLoc, Scope* sc)
    {
        return null;
    }

    override bool hasDefaultArg()
    {
        return false;
    }

    override RootObject dummyArg()
    {
        return null;
    }

    override void accept(Visitor v)
    {
        v.visit(this);
    }
}

/***********************************************************
 * https://dlang.org/spec/template.html#explicit_tmp_instantiation
 * Given:
 *  foo!(args) =>
 *      name = foo
 *      tiargs = args
 */
extern (C++) class TemplateInstance : ScopeDsymbol
{
    Identifier name;

    // Array of Types/Expressions of template
    // instance arguments [int*, char, 10*10]
    Objects* tiargs;

    // Array of Types/Expressions corresponding
    // to TemplateDeclaration.parameters
    // [int, char, 100]
    Objects tdtypes;

    // Modules imported by this template instance
    Modules importedModules;

    Dsymbol tempdecl;           // referenced by foo.bar.abc
    Dsymbol enclosing;          // if referencing local symbols, this is the context
    Dsymbol aliasdecl;          // !=null if instance is an alias for its sole member
    TemplateInstance inst;      // refer to existing instance
    ScopeDsymbol argsym;        // argument symbol table
    int inuse;                  // for recursive expansion detection
    int nest;                   // for recursive pretty printing detection
    bool semantictiargsdone;    // has semanticTiargs() been done?
    bool havetempdecl;          // if used second constructor
    bool gagged;                // if the instantiation is done with error gagging
    size_t hash;                // cached result of toHash()
    Expressions* fargs;         // for function template, these are the function arguments

    TemplateInstances* deferred;

    Module memberOf;            // if !null, then this TemplateInstance appears in memberOf.members[]

    // Used to determine the instance needs code generation.
    // Note that these are inaccurate until semantic analysis phase completed.
    TemplateInstance tinst;     // enclosing template instance
    TemplateInstance tnext;     // non-first instantiated instances
    Module minst;               // the top module that instantiated this instance

    extern (D) this(const ref Loc loc, Identifier ident, Objects* tiargs)
    {
        super(loc, null);
        static if (LOG)
        {
            printf("TemplateInstance(this = %p, ident = '%s')\n", this, ident ? ident.toChars() : "null");
        }
        this.name = ident;
        this.tiargs = tiargs;
    }

    /*****************
     * This constructor is only called when we figured out which function
     * template to instantiate.
     */
    extern (D) this(const ref Loc loc, TemplateDeclaration td, Objects* tiargs)
    {
        super(loc, null);
        static if (LOG)
        {
            printf("TemplateInstance(this = %p, tempdecl = '%s')\n", this, td.toChars());
        }
        this.name = td.ident;
        this.tiargs = tiargs;
        this.tempdecl = td;
        this.semantictiargsdone = true;
        this.havetempdecl = true;
        assert(tempdecl._scope);
    }

    extern (D) static Objects* arraySyntaxCopy(Objects* objs)
    {
        Objects* a = null;
        if (objs)
        {
            a = new Objects(objs.dim);
            foreach (i, o; *objs)
                (*a)[i] = objectSyntaxCopy(o);
        }
        return a;
    }

    override Dsymbol syntaxCopy(Dsymbol s)
    {
        TemplateInstance ti = s ? cast(TemplateInstance)s : new TemplateInstance(loc, name, null);
        ti.tiargs = arraySyntaxCopy(tiargs);
        TemplateDeclaration td;
        if (inst && tempdecl && (td = tempdecl.isTemplateDeclaration()) !is null)
            td.ScopeDsymbol.syntaxCopy(ti);
        else
            ScopeDsymbol.syntaxCopy(ti);
        return ti;
    }

    // resolve real symbol
    override final Dsymbol toAlias()
    {
        static if (LOG)
        {
            printf("TemplateInstance.toAlias()\n");
        }
        if (!inst)
        {
            // Maybe we can resolve it
            if (_scope)
            {
                dsymbolSemantic(this, _scope);
            }
            if (!inst)
            {
                error("cannot resolve forward reference");
                errors = true;
                return this;
            }
        }

        if (inst != this)
            return inst.toAlias();

        if (aliasdecl)
        {
            return aliasdecl.toAlias();
        }

        return inst;
    }

    override const(char)* kind() const
    {
        return "template instance";
    }

    override bool oneMember(Dsymbol* ps, Identifier ident)
    {
        *ps = null;
        return true;
    }

    override const(char)* toChars() const
    {
        OutBuffer buf;
        toCBufferInstance(this, &buf);
        return buf.extractChars();
    }

    override final const(char)* toPrettyCharsHelper()
    {
        OutBuffer buf;
        toCBufferInstance(this, &buf, true);
        return buf.extractChars();
    }

    /**************************************
     * Given an error instantiating the TemplateInstance,
     * give the nested TemplateInstance instantiations that got
     * us here. Those are a list threaded into the nested scopes.
     */
    final void printInstantiationTrace()
    {
        if (global.gag)
            return;

        const(uint) max_shown = 6;
        const(char)* format = "instantiated from here: `%s`";

        // determine instantiation depth and number of recursive instantiations
        int n_instantiations = 1;
        int n_totalrecursions = 0;
        for (TemplateInstance cur = this; cur; cur = cur.tinst)
        {
            ++n_instantiations;
            // If two instantiations use the same declaration, they are recursive.
            // (this works even if they are instantiated from different places in the
            // same template).
            // In principle, we could also check for multiple-template recursion, but it's
            // probably not worthwhile.
            if (cur.tinst && cur.tempdecl && cur.tinst.tempdecl && cur.tempdecl.loc.equals(cur.tinst.tempdecl.loc))
                ++n_totalrecursions;
        }

        // show full trace only if it's short or verbose is on
        if (n_instantiations <= max_shown || global.params.verbose)
        {
            for (TemplateInstance cur = this; cur; cur = cur.tinst)
            {
                cur.errors = true;
                errorSupplemental(cur.loc, format, cur.toChars());
            }
        }
        else if (n_instantiations - n_totalrecursions <= max_shown)
        {
            // By collapsing recursive instantiations into a single line,
            // we can stay under the limit.
            int recursionDepth = 0;
            for (TemplateInstance cur = this; cur; cur = cur.tinst)
            {
                cur.errors = true;
                if (cur.tinst && cur.tempdecl && cur.tinst.tempdecl && cur.tempdecl.loc.equals(cur.tinst.tempdecl.loc))
                {
                    ++recursionDepth;
                }
                else
                {
                    if (recursionDepth)
                        errorSupplemental(cur.loc, "%d recursive instantiations from here: `%s`", recursionDepth + 2, cur.toChars());
                    else
                        errorSupplemental(cur.loc, format, cur.toChars());
                    recursionDepth = 0;
                }
            }
        }
        else
        {
            // Even after collapsing the recursions, the depth is too deep.
            // Just display the first few and last few instantiations.
            uint i = 0;
            for (TemplateInstance cur = this; cur; cur = cur.tinst)
            {
                cur.errors = true;

                if (i == max_shown / 2)
                    errorSupplemental(cur.loc, "... (%d instantiations, -v to show) ...", n_instantiations - max_shown);

                if (i < max_shown / 2 || i >= n_instantiations - max_shown + max_shown / 2)
                    errorSupplemental(cur.loc, format, cur.toChars());
                ++i;
            }
        }
    }

    /*************************************
     * Lazily generate identifier for template instance.
     * This is because 75% of the ident's are never needed.
     */
    override final Identifier getIdent()
    {
        if (!ident && inst && !errors)
            ident = genIdent(tiargs); // need an identifier for name mangling purposes.
        return ident;
    }

    /*************************************
     * Compare proposed template instantiation with existing template instantiation.
     * Note that this is not commutative because of the auto ref check.
     * Params:
     *  ti = existing template instantiation
     * Returns:
     *  true for match
     */
    final bool equalsx(TemplateInstance ti)
    {
        //printf("this = %p, ti = %p\n", this, ti);
        assert(tdtypes.dim == ti.tdtypes.dim);

        // Nesting must match
        if (enclosing != ti.enclosing)
        {
            //printf("test2 enclosing %s ti.enclosing %s\n", enclosing ? enclosing.toChars() : "", ti.enclosing ? ti.enclosing.toChars() : "");
            goto Lnotequals;
        }
        //printf("parent = %s, ti.parent = %s\n", parent.toPrettyChars(), ti.parent.toPrettyChars());

        if (!arrayObjectMatch(&tdtypes, &ti.tdtypes))
            goto Lnotequals;

        /* Template functions may have different instantiations based on
         * "auto ref" parameters.
         */
        if (auto fd = ti.toAlias().isFuncDeclaration())
        {
            if (!fd.errors)
            {
                auto fparameters = fd.getParameterList();
                size_t nfparams = fparameters.length;   // Num function parameters
                for (size_t j = 0; j < nfparams; j++)
                {
                    Parameter fparam = fparameters[j];
                    if (fparam.storageClass & STC.autoref)       // if "auto ref"
                    {
                        Expression farg = fargs && j < fargs.dim ? (*fargs)[j] : fparam.defaultArg;
                        if (!farg)
                            goto Lnotequals;
                        if (farg.isLvalue())
                        {
                            if (!(fparam.storageClass & STC.ref_))
                                goto Lnotequals; // auto ref's don't match
                        }
                        else
                        {
                            if (fparam.storageClass & STC.ref_)
                                goto Lnotequals; // auto ref's don't match
                        }
                    }
                }
            }
        }
        return true;

    Lnotequals:
        return false;
    }

    final size_t toHash()
    {
        if (!hash)
        {
            hash = cast(size_t)cast(void*)enclosing;
            hash += arrayObjectHash(&tdtypes);
            hash += hash == 0;
        }
        return hash;
    }

    /**
        Returns: true if the instances' innards are discardable.

        The idea of this function is to see if the template instantiation
        can be 100% replaced with its eponymous member. All other members
        can be discarded, even in the compiler to free memory (for example,
        the template could be expanded in a region allocator, deemed trivial,
        the end result copied back out independently and the entire region freed),
        and can be elided entirely from the binary.

        The current implementation affects code that generally looks like:

        ---
        template foo(args...) {
            some_basic_type_or_string helper() { .... }
            enum foo = helper();
        }
        ---

        since it was the easiest starting point of implementation but it can and
        should be expanded more later.
    */
    final bool isDiscardable()
    {
        if (aliasdecl is null)
            return false;

        auto v = aliasdecl.isVarDeclaration();
        if (v is null)
            return false;

        if (!(v.storage_class & STC.manifest))
            return false;

        // Currently only doing basic types here because it is the easiest proof-of-concept
        // implementation with minimal risk of side effects, but it could likely be
        // expanded to any type that already exists outside this particular instance.
        if (!(v.type.equals(Type.tstring) || (v.type.isTypeBasic() !is null)))
            return false;

        // Static ctors and dtors, even in an eponymous enum template, are still run,
        // so if any of them are in here, we'd better not assume it is trivial lest
        // we break useful code
        foreach(member; *members)
        {
            if(member.hasStaticCtorOrDtor())
                return false;
            if(member.isStaticDtorDeclaration())
                return false;
            if(member.isStaticCtorDeclaration())
                return false;
        }

        // but if it passes through this gauntlet... it should be fine. D code will
        // see only the eponymous member, outside stuff can never access it, even through
        // reflection; the outside world ought to be none the wiser. Even dmd should be
        // able to simply free the memory of everything except the final result.

        return true;
    }


    /***********************************************
     * Returns true if this is not instantiated in non-root module, and
     * is a part of non-speculative instantiatiation.
     *
     * Note: minst does not stabilize until semantic analysis is completed,
     * so don't call this function during semantic analysis to return precise result.
     */
    final bool needsCodegen()
    {
<<<<<<< HEAD
        return minst && minst.isRoot();
=======
        // Now -allInst is just for the backward compatibility.
        if (global.params.allInst)
        {
            //printf("%s minst = %s, enclosing (%s).isNonRoot = %d\n",
            //    toPrettyChars(), minst ? minst.toChars() : NULL,
            //    enclosing ? enclosing.toPrettyChars() : NULL, enclosing && enclosing.inNonRoot());
            if (enclosing)
            {
                /* https://issues.dlang.org/show_bug.cgi?id=14588
                 * If the captured context is not a function
                 * (e.g. class), the instance layout determination is guaranteed,
                 * because the semantic/semantic2 pass will be executed
                 * even for non-root instances.
                 */
                if (!enclosing.isFuncDeclaration())
                    return true;

                /* https://issues.dlang.org/show_bug.cgi?id=14834
                 * If the captured context is a function,
                 * this excessive instantiation may cause ODR violation, because
                 * -allInst and others doesn't guarantee the semantic3 execution
                 * for that function.
                 *
                 * If the enclosing is also an instantiated function,
                 * we have to rely on the ancestor's needsCodegen() result.
                 */
                if (TemplateInstance ti = enclosing.isInstantiated())
                    return ti.needsCodegen();

                /* https://issues.dlang.org/show_bug.cgi?id=13415
                 * If and only if the enclosing scope needs codegen,
                 * this nested templates would also need code generation.
                 */
                return !enclosing.inNonRoot();
            }
            return true;
        }

        if (isDiscardable())
        {
            return false;
        }

        if (!minst)
        {
            // If this is a speculative instantiation,
            // 1. do codegen if ancestors really needs codegen.
            // 2. become non-speculative if siblings are not speculative

            TemplateInstance tnext = this.tnext;
            TemplateInstance tinst = this.tinst;
            // At first, disconnect chain first to prevent infinite recursion.
            this.tnext = null;
            this.tinst = null;

            // Determine necessity of tinst before tnext.
            if (tinst && tinst.needsCodegen())
            {
                minst = tinst.minst; // cache result
                assert(minst);
                assert(minst.isRoot() || minst.rootImports());
                return true;
            }
            if (tnext && (tnext.needsCodegen() || tnext.minst))
            {
                minst = tnext.minst; // cache result
                assert(minst);
                return minst.isRoot() || minst.rootImports();
            }

            // Elide codegen because this is really speculative.
            return false;
        }

        /* Even when this is reached to the codegen pass,
         * a non-root nested template should not generate code,
         * due to avoid ODR violation.
         */
        if (enclosing && enclosing.inNonRoot())
        {
            if (tinst)
            {
                auto r = tinst.needsCodegen();
                minst = tinst.minst; // cache result
                return r;
            }
            if (tnext)
            {
                auto r = tnext.needsCodegen();
                minst = tnext.minst; // cache result
                return r;
            }
            return false;
        }

        if (global.params.useUnitTests)
        {
            // Prefer instantiations from root modules, to maximize link-ability.
            if (minst.isRoot())
                return true;

            TemplateInstance tnext = this.tnext;
            TemplateInstance tinst = this.tinst;
            this.tnext = null;
            this.tinst = null;

            if (tinst && tinst.needsCodegen())
            {
                minst = tinst.minst; // cache result
                assert(minst);
                assert(minst.isRoot() || minst.rootImports());
                return true;
            }
            if (tnext && tnext.needsCodegen())
            {
                minst = tnext.minst; // cache result
                assert(minst);
                assert(minst.isRoot() || minst.rootImports());
                return true;
            }

            // https://issues.dlang.org/show_bug.cgi?id=2500 case
            if (minst.rootImports())
                return true;

            // Elide codegen because this is not included in root instances.
            return false;
        }
        else
        {
            // Prefer instantiations from non-root module, to minimize object code size.

            /* If a TemplateInstance is ever instantiated by non-root modules,
             * we do not have to generate code for it,
             * because it will be generated when the non-root module is compiled.
             *
             * But, if the non-root 'minst' imports any root modules, it might still need codegen.
             *
             * The problem is if A imports B, and B imports A, and both A
             * and B instantiate the same template, does the compilation of A
             * or the compilation of B do the actual instantiation?
             *
             * See https://issues.dlang.org/show_bug.cgi?id=2500.
             */
            if (!minst.isRoot() && !minst.rootImports())
                return false;

            TemplateInstance tnext = this.tnext;
            this.tnext = null;

            if (tnext && !tnext.needsCodegen() && tnext.minst)
            {
                minst = tnext.minst; // cache result
                assert(!minst.isRoot());
                return false;
            }

            // Do codegen because this is not included in non-root instances.
            return true;
        }
>>>>>>> 2a5448e8
    }

    /**********************************************
     * Find template declaration corresponding to template instance.
     *
     * Returns:
     *      false if finding fails.
     * Note:
     *      This function is reentrant against error occurrence. If returns false,
     *      any members of this object won't be modified, and repetition call will
     *      reproduce same error.
     */
    extern (D) final bool findTempDecl(Scope* sc, WithScopeSymbol* pwithsym)
    {
        if (pwithsym)
            *pwithsym = null;

        if (havetempdecl)
            return true;

        //printf("TemplateInstance.findTempDecl() %s\n", toChars());
        if (!tempdecl)
        {
            /* Given:
             *    foo!( ... )
             * figure out which TemplateDeclaration foo refers to.
             */
            Identifier id = name;
            Dsymbol scopesym;
            Dsymbol s = sc.search(loc, id, &scopesym);
            if (!s)
            {
                s = sc.search_correct(id);
                if (s)
                    error("template `%s` is not defined, did you mean %s?", id.toChars(), s.toChars());
                else
                    error("template `%s` is not defined", id.toChars());
                return false;
            }
            static if (LOG)
            {
                printf("It's an instance of '%s' kind '%s'\n", s.toChars(), s.kind());
                if (s.parent)
                    printf("s.parent = '%s'\n", s.parent.toChars());
            }
            if (pwithsym)
                *pwithsym = scopesym.isWithScopeSymbol();

            /* We might have found an alias within a template when
             * we really want the template.
             */
            TemplateInstance ti;
            if (s.parent && (ti = s.parent.isTemplateInstance()) !is null)
            {
                if (ti.tempdecl && ti.tempdecl.ident == id)
                {
                    /* This is so that one can refer to the enclosing
                     * template, even if it has the same name as a member
                     * of the template, if it has a !(arguments)
                     */
                    TemplateDeclaration td = ti.tempdecl.isTemplateDeclaration();
                    assert(td);
                    if (td.overroot) // if not start of overloaded list of TemplateDeclaration's
                        td = td.overroot; // then get the start
                    s = td;
                }
            }

            // The template might originate from a selective import which implies that
            // s is a lowered AliasDeclaration of the actual TemplateDeclaration.
            // This is the last place where we see the deprecated alias because it is
            // stripped below, so check if the selective import was deprecated.
            // See https://issues.dlang.org/show_bug.cgi?id=20840.
            if (s.isAliasDeclaration())
                s.checkDeprecated(this.loc, sc);

            if (!updateTempDecl(sc, s))
            {
                return false;
            }
        }
        assert(tempdecl);

        // Look for forward references
        auto tovers = tempdecl.isOverloadSet();
        foreach (size_t oi; 0 .. tovers ? tovers.a.dim : 1)
        {
            Dsymbol dstart = tovers ? tovers.a[oi] : tempdecl;
            int r = overloadApply(dstart, (Dsymbol s)
            {
                auto td = s.isTemplateDeclaration();
                if (!td)
                    return 0;

                if (td.semanticRun == PASS.init)
                {
                    if (td._scope)
                    {
                        // Try to fix forward reference. Ungag errors while doing so.
                        Ungag ungag = td.ungagSpeculative();
                        td.dsymbolSemantic(td._scope);
                    }
                    if (td.semanticRun == PASS.init)
                    {
                        error("`%s` forward references template declaration `%s`",
                            toChars(), td.toChars());
                        return 1;
                    }
                }
                return 0;
            });
            if (r)
                return false;
        }
        return true;
    }

    /**********************************************
     * Confirm s is a valid template, then store it.
     * Input:
     *      sc
     *      s   candidate symbol of template. It may be:
     *          TemplateDeclaration
     *          FuncDeclaration with findTemplateDeclRoot() != NULL
     *          OverloadSet which contains candidates
     * Returns:
     *      true if updating succeeds.
     */
    extern (D) final bool updateTempDecl(Scope* sc, Dsymbol s)
    {
        if (!s)
            return tempdecl !is null;

        Identifier id = name;
        s = s.toAlias();

        /* If an OverloadSet, look for a unique member that is a template declaration
         */
        if (OverloadSet os = s.isOverloadSet())
        {
            s = null;
            foreach (s2; os.a)
            {
                if (FuncDeclaration f = s2.isFuncDeclaration())
                    s2 = f.findTemplateDeclRoot();
                else
                    s2 = s2.isTemplateDeclaration();
                if (s2)
                {
                    if (s)
                    {
                        tempdecl = os;
                        return true;
                    }
                    s = s2;
                }
            }
            if (!s)
            {
                error("template `%s` is not defined", id.toChars());
                return false;
            }
        }

        if (OverDeclaration od = s.isOverDeclaration())
        {
            tempdecl = od; // TODO: more strict check
            return true;
        }

        /* It should be a TemplateDeclaration, not some other symbol
         */
        if (FuncDeclaration f = s.isFuncDeclaration())
            tempdecl = f.findTemplateDeclRoot();
        else
            tempdecl = s.isTemplateDeclaration();

        // We're done
        if (tempdecl)
            return true;

        // Error already issued, just return `false`
        if (!s.parent && global.errors)
            return false;

        if (!s.parent && s.getType())
        {
            Dsymbol s2 = s.getType().toDsymbol(sc);
            if (!s2)
            {
                .error(loc, "`%s` is not a valid template instance, because `%s` is not a template declaration but a type (`%s == %s`)", toChars(), id.toChars(), id.toChars(), s.getType.kind());
                return false;
            }
            // because s can be the alias created for a TemplateParameter
            const AliasDeclaration ad = s.isAliasDeclaration();
            version (none)
            {
                if (ad && ad.wasTemplateParameter)
                    printf("`%s` is an alias created from a template parameter\n", s.toChars());
            }
            if (!ad || !ad.wasTemplateParameter)
                s = s2;
        }

        TemplateInstance ti = s.parent ? s.parent.isTemplateInstance() : null;
        if (ti && (ti.name == s.ident || ti.toAlias().ident == s.ident) && ti.tempdecl)
        {
            /* This is so that one can refer to the enclosing
             * template, even if it has the same name as a member
             * of the template, if it has a !(arguments)
             */
            TemplateDeclaration td = ti.tempdecl.isTemplateDeclaration();
            assert(td);
            if (td.overroot) // if not start of overloaded list of TemplateDeclaration's
                td = td.overroot; // then get the start
            tempdecl = td;
            return true;
        }
        else
        {
            error("`%s` is not a template declaration, it is a %s", id.toChars(), s.kind());
            return false;
        }
    }

    /**********************************
     * Run semantic of tiargs as arguments of template.
     * Input:
     *      loc
     *      sc
     *      tiargs  array of template arguments
     *      flags   1: replace const variables with their initializers
     *              2: don't devolve Parameter to Type
     * Returns:
     *      false if one or more arguments have errors.
     */
    extern (D) static bool semanticTiargs(const ref Loc loc, Scope* sc, Objects* tiargs, int flags)
    {
        // Run semantic on each argument, place results in tiargs[]
        //printf("+TemplateInstance.semanticTiargs()\n");
        if (!tiargs)
            return true;
        bool err = false;
        for (size_t j = 0; j < tiargs.dim; j++)
        {
            RootObject o = (*tiargs)[j];
            Type ta = isType(o);
            Expression ea = isExpression(o);
            Dsymbol sa = isDsymbol(o);

            //printf("1: (*tiargs)[%d] = %p, s=%p, v=%p, ea=%p, ta=%p\n", j, o, isDsymbol(o), isTuple(o), ea, ta);
            if (ta)
            {
                //printf("type %s\n", ta.toChars());

                // It might really be an Expression or an Alias
                ta.resolve(loc, sc, &ea, &ta, &sa, (flags & 1) != 0);
                if (ea)
                    goto Lexpr;
                if (sa)
                    goto Ldsym;
                if (ta is null)
                {
                    assert(global.errors);
                    ta = Type.terror;
                }

            Ltype:
                if (ta.ty == Ttuple)
                {
                    // Expand tuple
                    TypeTuple tt = cast(TypeTuple)ta;
                    size_t dim = tt.arguments.dim;
                    tiargs.remove(j);
                    if (dim)
                    {
                        tiargs.reserve(dim);
                        foreach (i, arg; *tt.arguments)
                        {
                            if (flags & 2 && (arg.ident || arg.userAttribDecl))
                                tiargs.insert(j + i, arg);
                            else
                                tiargs.insert(j + i, arg.type);
                        }
                    }
                    j--;
                    continue;
                }
                if (ta.ty == Terror)
                {
                    err = true;
                    continue;
                }
                (*tiargs)[j] = ta.merge2();
            }
            else if (ea)
            {
            Lexpr:
                //printf("+[%d] ea = %s %s\n", j, Token.toChars(ea.op), ea.toChars());
                if (flags & 1) // only used by __traits
                {
                    ea = ea.expressionSemantic(sc);

                    // must not interpret the args, excepting template parameters
                    if (ea.op != TOK.variable || ((cast(VarExp)ea).var.storage_class & STC.templateparameter))
                    {
                        ea = ea.optimize(WANTvalue);
                    }
                }
                else
                {
                    sc = sc.startCTFE();
                    ea = ea.expressionSemantic(sc);
                    sc = sc.endCTFE();

                    if (ea.op == TOK.variable)
                    {
                        /* If the parameter is a function that is not called
                         * explicitly, i.e. `foo!func` as opposed to `foo!func()`,
                         * then it is a dsymbol, not the return value of `func()`
                         */
                        Declaration vd = (cast(VarExp)ea).var;
                        if (auto fd = vd.isFuncDeclaration())
                        {
                            sa = fd;
                            goto Ldsym;
                        }
                        /* Otherwise skip substituting a const var with
                         * its initializer. The problem is the initializer won't
                         * match with an 'alias' parameter. Instead, do the
                         * const substitution in TemplateValueParameter.matchArg().
                         */
                    }
                    else if (definitelyValueParameter(ea))
                    {
                        if (ea.checkValue()) // check void expression
                            ea = new ErrorExp();
                        uint olderrs = global.errors;
                        ea = ea.ctfeInterpret();
                        if (global.errors != olderrs)
                            ea = new ErrorExp();
                    }
                }
                //printf("-[%d] ea = %s %s\n", j, Token.toChars(ea.op), ea.toChars());
                if (ea.op == TOK.tuple)
                {
                    // Expand tuple
                    TupleExp te = cast(TupleExp)ea;
                    size_t dim = te.exps.dim;
                    tiargs.remove(j);
                    if (dim)
                    {
                        tiargs.reserve(dim);
                        foreach (i, exp; *te.exps)
                            tiargs.insert(j + i, exp);
                    }
                    j--;
                    continue;
                }
                if (ea.op == TOK.error)
                {
                    err = true;
                    continue;
                }
                (*tiargs)[j] = ea;

                if (ea.op == TOK.type)
                {
                    ta = ea.type;
                    goto Ltype;
                }
                if (ea.op == TOK.scope_)
                {
                    sa = (cast(ScopeExp)ea).sds;
                    goto Ldsym;
                }
                if (ea.op == TOK.function_)
                {
                    FuncExp fe = cast(FuncExp)ea;
                    /* A function literal, that is passed to template and
                     * already semanticed as function pointer, never requires
                     * outer frame. So convert it to global function is valid.
                     */
                    if (fe.fd.tok == TOK.reserved && fe.type.ty == Tpointer)
                    {
                        // change to non-nested
                        fe.fd.tok = TOK.function_;
                        fe.fd.vthis = null;
                    }
                    else if (fe.td)
                    {
                        /* If template argument is a template lambda,
                         * get template declaration itself. */
                        //sa = fe.td;
                        //goto Ldsym;
                    }
                }
                if (ea.op == TOK.dotVariable && !(flags & 1))
                {
                    // translate expression to dsymbol.
                    sa = (cast(DotVarExp)ea).var;
                    goto Ldsym;
                }
                if (ea.op == TOK.template_)
                {
                    sa = (cast(TemplateExp)ea).td;
                    goto Ldsym;
                }
                if (ea.op == TOK.dotTemplateDeclaration && !(flags & 1))
                {
                    // translate expression to dsymbol.
                    sa = (cast(DotTemplateExp)ea).td;
                    goto Ldsym;
                }
                if (ea.op == TOK.dot)
                {
                    if (auto se = (cast(DotExp)ea).e2.isScopeExp())
                    {
                        sa = se.sds;
                        goto Ldsym;
                    }
                }
            }
            else if (sa)
            {
            Ldsym:
                //printf("dsym %s %s\n", sa.kind(), sa.toChars());
                if (sa.errors)
                {
                    err = true;
                    continue;
                }

                TupleDeclaration d = sa.toAlias().isTupleDeclaration();
                if (d)
                {
                    // Expand tuple
                    tiargs.remove(j);
                    tiargs.insert(j, d.objects);
                    j--;
                    continue;
                }
                if (FuncAliasDeclaration fa = sa.isFuncAliasDeclaration())
                {
                    FuncDeclaration f = fa.toAliasFunc();
                    if (!fa.hasOverloads && f.isUnique())
                    {
                        // Strip FuncAlias only when the aliased function
                        // does not have any overloads.
                        sa = f;
                    }
                }
                (*tiargs)[j] = sa;

                TemplateDeclaration td = sa.isTemplateDeclaration();
                if (td && td.semanticRun == PASS.init && td.literal)
                {
                    td.dsymbolSemantic(sc);
                }
                FuncDeclaration fd = sa.isFuncDeclaration();
                if (fd)
                    fd.functionSemantic();
            }
            else if (isParameter(o))
            {
            }
            else
            {
                assert(0);
            }
            //printf("1: (*tiargs)[%d] = %p\n", j, (*tiargs)[j]);
        }
        version (none)
        {
            printf("-TemplateInstance.semanticTiargs()\n");
            for (size_t j = 0; j < tiargs.dim; j++)
            {
                RootObject o = (*tiargs)[j];
                Type ta = isType(o);
                Expression ea = isExpression(o);
                Dsymbol sa = isDsymbol(o);
                Tuple va = isTuple(o);
                printf("\ttiargs[%d] = ta %p, ea %p, sa %p, va %p\n", j, ta, ea, sa, va);
            }
        }
        return !err;
    }

    /**********************************
     * Run semantic on the elements of tiargs.
     * Input:
     *      sc
     * Returns:
     *      false if one or more arguments have errors.
     * Note:
     *      This function is reentrant against error occurrence. If returns false,
     *      all elements of tiargs won't be modified.
     */
    extern (D) final bool semanticTiargs(Scope* sc)
    {
        //printf("+TemplateInstance.semanticTiargs() %s\n", toChars());
        if (semantictiargsdone)
            return true;
        if (semanticTiargs(loc, sc, tiargs, 0))
        {
            // cache the result iff semantic analysis succeeded entirely
            semantictiargsdone = 1;
            return true;
        }
        return false;
    }

    extern (D) final bool findBestMatch(Scope* sc, Expressions* fargs)
    {
        if (havetempdecl)
        {
            TemplateDeclaration tempdecl = this.tempdecl.isTemplateDeclaration();
            assert(tempdecl);
            assert(tempdecl._scope);
            // Deduce tdtypes
            tdtypes.setDim(tempdecl.parameters.dim);
            if (!tempdecl.matchWithInstance(sc, this, &tdtypes, fargs, 2))
            {
                error("incompatible arguments for template instantiation");
                return false;
            }
            // TODO: Normalizing tiargs for https://issues.dlang.org/show_bug.cgi?id=7469 is necessary?
            return true;
        }

        static if (LOG)
        {
            printf("TemplateInstance.findBestMatch()\n");
        }

        uint errs = global.errors;
        TemplateDeclaration td_last = null;
        Objects dedtypes;

        /* Since there can be multiple TemplateDeclaration's with the same
         * name, look for the best match.
         */
        auto tovers = tempdecl.isOverloadSet();
        foreach (size_t oi; 0 .. tovers ? tovers.a.dim : 1)
        {
            TemplateDeclaration td_best;
            TemplateDeclaration td_ambig;
            MATCH m_best = MATCH.nomatch;

            Dsymbol dstart = tovers ? tovers.a[oi] : tempdecl;
            overloadApply(dstart, (Dsymbol s)
            {
                auto td = s.isTemplateDeclaration();
                if (!td)
                    return 0;
                if (td.inuse)
                {
                    td.error(loc, "recursive template expansion");
                    return 1;
                }
                if (td == td_best)   // skip duplicates
                    return 0;

                //printf("td = %s\n", td.toPrettyChars());
                // If more arguments than parameters,
                // then this is no match.
                if (td.parameters.dim < tiargs.dim)
                {
                    if (!td.isVariadic())
                        return 0;
                }

                dedtypes.setDim(td.parameters.dim);
                dedtypes.zero();
                assert(td.semanticRun != PASS.init);

                MATCH m = td.matchWithInstance(sc, this, &dedtypes, fargs, 0);
                //printf("matchWithInstance = %d\n", m);
                if (m <= MATCH.nomatch) // no match at all
                    return 0;
                if (m < m_best) goto Ltd_best;
                if (m > m_best) goto Ltd;

                // Disambiguate by picking the most specialized TemplateDeclaration
                {
                MATCH c1 = td.leastAsSpecialized(sc, td_best, fargs);
                MATCH c2 = td_best.leastAsSpecialized(sc, td, fargs);
                //printf("c1 = %d, c2 = %d\n", c1, c2);
                if (c1 > c2) goto Ltd;
                if (c1 < c2) goto Ltd_best;
                }

                td_ambig = td;
                return 0;

            Ltd_best:
                // td_best is the best match so far
                td_ambig = null;
                return 0;

            Ltd:
                // td is the new best match
                td_ambig = null;
                td_best = td;
                m_best = m;
                tdtypes.setDim(dedtypes.dim);
                memcpy(tdtypes.tdata(), dedtypes.tdata(), tdtypes.dim * (void*).sizeof);
                return 0;
            });

            if (td_ambig)
            {
                .error(loc, "%s `%s.%s` matches more than one template declaration:\n%s:     `%s`\nand\n%s:     `%s`",
                    td_best.kind(), td_best.parent.toPrettyChars(), td_best.ident.toChars(),
                    td_best.loc.toChars(), td_best.toChars(),
                    td_ambig.loc.toChars(), td_ambig.toChars());
                return false;
            }
            if (td_best)
            {
                if (!td_last)
                    td_last = td_best;
                else if (td_last != td_best)
                {
                    ScopeDsymbol.multiplyDefined(loc, td_last, td_best);
                    return false;
                }
            }
        }

        if (td_last)
        {
            /* https://issues.dlang.org/show_bug.cgi?id=7469
             * Normalize tiargs by using corresponding deduced
             * template value parameters and tuples for the correct mangling.
             *
             * By doing this before hasNestedArgs, CTFEable local variable will be
             * accepted as a value parameter. For example:
             *
             *  void foo() {
             *    struct S(int n) {}   // non-global template
             *    const int num = 1;   // CTFEable local variable
             *    S!num s;             // S!1 is instantiated, not S!num
             *  }
             */
            size_t dim = td_last.parameters.dim - (td_last.isVariadic() ? 1 : 0);
            for (size_t i = 0; i < dim; i++)
            {
                if (tiargs.dim <= i)
                    tiargs.push(tdtypes[i]);
                assert(i < tiargs.dim);

                auto tvp = (*td_last.parameters)[i].isTemplateValueParameter();
                if (!tvp)
                    continue;
                assert(tdtypes[i]);
                // tdtypes[i] is already normalized to the required type in matchArg

                (*tiargs)[i] = tdtypes[i];
            }
            if (td_last.isVariadic() && tiargs.dim == dim && tdtypes[dim])
            {
                Tuple va = isTuple(tdtypes[dim]);
                assert(va);
                tiargs.pushSlice(va.objects[]);
            }
        }
        else if (errors && inst)
        {
            // instantiation was failed with error reporting
            assert(global.errors);
            return false;
        }
        else
        {
            auto tdecl = tempdecl.isTemplateDeclaration();

            if (errs != global.errors)
                errorSupplemental(loc, "while looking for match for `%s`", toChars());
            else if (tdecl && !tdecl.overnext)
            {
                // Only one template, so we can give better error message
                const(char)* msg = "does not match template declaration";
                const(char)* tip;
                const tmsg = tdecl.toCharsNoConstraints();
                const cmsg = tdecl.getConstraintEvalError(tip);
                if (cmsg)
                {
                    error("%s `%s`\n%s", msg, tmsg, cmsg);
                    if (tip)
                        .tip(tip);
                }
                else
                    error("%s `%s`", msg, tmsg);
            }
            else
                .error(loc, "%s `%s.%s` does not match any template declaration", tempdecl.kind(), tempdecl.parent.toPrettyChars(), tempdecl.ident.toChars());
            return false;
        }

        /* The best match is td_last
         */
        tempdecl = td_last;

        static if (LOG)
        {
            printf("\tIt's a match with template declaration '%s'\n", tempdecl.toChars());
        }
        return (errs == global.errors);
    }

    /*****************************************************
     * Determine if template instance is really a template function,
     * and that template function needs to infer types from the function
     * arguments.
     *
     * Like findBestMatch, iterate possible template candidates,
     * but just looks only the necessity of type inference.
     */
    extern (D) final bool needsTypeInference(Scope* sc, int flag = 0)
    {
        //printf("TemplateInstance.needsTypeInference() %s\n", toChars());
        if (semanticRun != PASS.init)
            return false;

        uint olderrs = global.errors;
        Objects dedtypes;
        size_t count = 0;

        auto tovers = tempdecl.isOverloadSet();
        foreach (size_t oi; 0 .. tovers ? tovers.a.dim : 1)
        {
            Dsymbol dstart = tovers ? tovers.a[oi] : tempdecl;
            int r = overloadApply(dstart, (Dsymbol s)
            {
                auto td = s.isTemplateDeclaration();
                if (!td)
                    return 0;
                if (td.inuse)
                {
                    td.error(loc, "recursive template expansion");
                    return 1;
                }

                /* If any of the overloaded template declarations need inference,
                 * then return true
                 */
                if (!td.onemember)
                    return 0;
                if (auto td2 = td.onemember.isTemplateDeclaration())
                {
                    if (!td2.onemember || !td2.onemember.isFuncDeclaration())
                        return 0;
                    if (tiargs.dim >= td.parameters.dim - (td.isVariadic() ? 1 : 0))
                        return 0;
                    return 1;
                }
                auto fd = td.onemember.isFuncDeclaration();
                if (!fd || fd.type.ty != Tfunction)
                    return 0;

                foreach (tp; *td.parameters)
                {
                    if (tp.isTemplateThisParameter())
                        return 1;
                }

                /* Determine if the instance arguments, tiargs, are all that is necessary
                 * to instantiate the template.
                 */
                //printf("tp = %p, td.parameters.dim = %d, tiargs.dim = %d\n", tp, td.parameters.dim, tiargs.dim);
                auto tf = cast(TypeFunction)fd.type;
                if (size_t dim = tf.parameterList.length)
                {
                    auto tp = td.isVariadic();
                    if (tp && td.parameters.dim > 1)
                        return 1;

                    if (!tp && tiargs.dim < td.parameters.dim)
                    {
                        // Can remain tiargs be filled by default arguments?
                        foreach (size_t i; tiargs.dim .. td.parameters.dim)
                        {
                            if (!(*td.parameters)[i].hasDefaultArg())
                                return 1;
                        }
                    }

                    foreach (size_t i; 0 .. dim)
                    {
                        // 'auto ref' needs inference.
                        if (tf.parameterList[i].storageClass & STC.auto_)
                            return 1;
                    }
                }

                if (!flag)
                {
                    /* Calculate the need for overload resolution.
                     * When only one template can match with tiargs, inference is not necessary.
                     */
                    dedtypes.setDim(td.parameters.dim);
                    dedtypes.zero();
                    if (td.semanticRun == PASS.init)
                    {
                        if (td._scope)
                        {
                            // Try to fix forward reference. Ungag errors while doing so.
                            Ungag ungag = td.ungagSpeculative();
                            td.dsymbolSemantic(td._scope);
                        }
                        if (td.semanticRun == PASS.init)
                        {
                            error("`%s` forward references template declaration `%s`", toChars(), td.toChars());
                            return 1;
                        }
                    }
                    MATCH m = td.matchWithInstance(sc, this, &dedtypes, null, 0);
                    if (m <= MATCH.nomatch)
                        return 0;
                }

                /* If there is more than one function template which matches, we may
                 * need type inference (see https://issues.dlang.org/show_bug.cgi?id=4430)
                 */
                return ++count > 1 ? 1 : 0;
            });
            if (r)
                return true;
        }

        if (olderrs != global.errors)
        {
            if (!global.gag)
            {
                errorSupplemental(loc, "while looking for match for `%s`", toChars());
                semanticRun = PASS.semanticdone;
                inst = this;
            }
            errors = true;
        }
        //printf("false\n");
        return false;
    }

    /*****************************************
     * Determines if a TemplateInstance will need a nested
     * generation of the TemplateDeclaration.
     * Sets enclosing property if so, and returns != 0;
     */
    extern (D) final bool hasNestedArgs(Objects* args, bool isstatic)
    {
        int nested = 0;
        //printf("TemplateInstance.hasNestedArgs('%s')\n", tempdecl.ident.toChars());

        // arguments from parent instances are also accessible
        if (!enclosing)
        {
            if (TemplateInstance ti = tempdecl.toParent().isTemplateInstance())
                enclosing = ti.enclosing;
        }

        /* A nested instance happens when an argument references a local
         * symbol that is on the stack.
         */
        foreach (o; *args)
        {
            Expression ea = isExpression(o);
            Dsymbol sa = isDsymbol(o);
            Tuple va = isTuple(o);
            if (ea)
            {
                if (ea.op == TOK.variable)
                {
                    sa = (cast(VarExp)ea).var;
                    goto Lsa;
                }
                if (ea.op == TOK.this_)
                {
                    sa = (cast(ThisExp)ea).var;
                    goto Lsa;
                }
                if (ea.op == TOK.function_)
                {
                    if ((cast(FuncExp)ea).td)
                        sa = (cast(FuncExp)ea).td;
                    else
                        sa = (cast(FuncExp)ea).fd;
                    goto Lsa;
                }
                // Emulate Expression.toMangleBuffer call that had exist in TemplateInstance.genIdent.
                if (ea.op != TOK.int64 && ea.op != TOK.float64 && ea.op != TOK.complex80 && ea.op != TOK.null_ && ea.op != TOK.string_ && ea.op != TOK.arrayLiteral && ea.op != TOK.assocArrayLiteral && ea.op != TOK.structLiteral)
                {
                    ea.error("expression `%s` is not a valid template value argument", ea.toChars());
                    errors = true;
                }
            }
            else if (sa)
            {
            Lsa:
                sa = sa.toAlias();
                TemplateDeclaration td = sa.isTemplateDeclaration();
                if (td)
                {
                    TemplateInstance ti = sa.toParent().isTemplateInstance();
                    if (ti && ti.enclosing)
                        sa = ti;
                }
                TemplateInstance ti = sa.isTemplateInstance();
                Declaration d = sa.isDeclaration();
                if ((td && td.literal) || (ti && ti.enclosing) || (d && !d.isDataseg() && !(d.storage_class & STC.manifest) && (!d.isFuncDeclaration() || d.isFuncDeclaration().isNested()) && !isTemplateMixin()))
                {
                    Dsymbol dparent = sa.toParent2();
                    if (!dparent)
                        goto L1;
                    else if (!enclosing)
                        enclosing = dparent;
                    else if (enclosing != dparent)
                    {
                        /* Select the more deeply nested of the two.
                         * Error if one is not nested inside the other.
                         */
                        for (Dsymbol p = enclosing; p; p = p.parent)
                        {
                            if (p == dparent)
                                goto L1; // enclosing is most nested
                        }
                        for (Dsymbol p = dparent; p; p = p.parent)
                        {
                            if (p == enclosing)
                            {
                                enclosing = dparent;
                                goto L1; // dparent is most nested
                            }
                        }
                        error("`%s` is nested in both `%s` and `%s`", toChars(), enclosing.toChars(), dparent.toChars());
                        errors = true;
                    }
                L1:
                    //printf("\tnested inside %s\n", enclosing.toChars());
                    nested |= 1;
                }
            }
            else if (va)
            {
                nested |= cast(int)hasNestedArgs(&va.objects, isstatic);
            }
        }
        //printf("-TemplateInstance.hasNestedArgs('%s') = %d\n", tempdecl.ident.toChars(), nested);
        return nested != 0;
    }

    /*****************************************
     * Append 'this' to the specific module members[]
     */
    extern (D) final Dsymbols* appendToModuleMember()
    {
        Module mi = minst; // instantiated . inserted module

<<<<<<< HEAD
        // abort if it's not a root module
        if (!mi || !mi.isRoot())
            return null;
=======
        if (global.params.useUnitTests)
        {
            // Turn all non-root instances to speculative
            if (mi && !mi.isRoot())
                mi = null;
        }
>>>>>>> 2a5448e8

        // abort if a sibling has already been added
        for (auto sibling = inst; sibling; sibling = sibling.tnext)
            if (sibling.memberOf is mi)
                return null;

        mi.members.push(this);
        memberOf = mi;

        // will be codegen'd => make sure the primary instance gets full sema
        if (this is inst) // primary instance
        {
            if (mi.semanticRun >= PASS.semantic2done)
                Module.addDeferredSemantic2(this);
            if (mi.semanticRun >= PASS.semantic3done)
                Module.addDeferredSemantic3(this);
        }
        else if (!inst.memberOf || !inst.memberOf.isRoot())
        {
            //printf(".: deferredSemantic for non-root primary instance: %s\n", inst.toChars());
            Module.addDeferredSemantic2(inst);
            Module.addDeferredSemantic3(inst);
            inst.memberOf = mi; // HACK to restrict to a single pass per inst
        }

        return mi.members;
    }

    /****************************************************
     * Declare parameters of template instance, initialize them with the
     * template instance arguments.
     */
    extern (D) final void declareParameters(Scope* sc)
    {
        TemplateDeclaration tempdecl = this.tempdecl.isTemplateDeclaration();
        assert(tempdecl);

        //printf("TemplateInstance.declareParameters()\n");
        foreach (i, o; tdtypes) // initializer for tp
        {
            TemplateParameter tp = (*tempdecl.parameters)[i];
            //printf("\ttdtypes[%d] = %p\n", i, o);
            tempdecl.declareParameter(sc, tp, o);
        }
    }

    /****************************************
     * This instance needs an identifier for name mangling purposes.
     * Create one by taking the template declaration name and adding
     * the type signature for it.
     */
    extern (D) final Identifier genIdent(Objects* args)
    {
        //printf("TemplateInstance.genIdent('%s')\n", tempdecl.ident.toChars());
        assert(args is tiargs);
        OutBuffer buf;
        mangleToBuffer(this, &buf);
        //printf("\tgenIdent = %s\n", buf.peekChars());
        return Identifier.idPool(buf[]);
    }

    extern (D) final void expandMembers(Scope* sc2)
    {
        members.foreachDsymbol( (s) { s.setScope (sc2); } );

        members.foreachDsymbol( (s) { s.importAll(sc2); } );

        void symbolDg(Dsymbol s)
        {
            //printf("\t semantic on '%s' %p kind %s in '%s'\n",  s.toChars(), s, s.kind(), this.toChars());
            //printf("test: enclosing = %d, sc2.parent = %s\n", enclosing, sc2.parent.toChars());
            //if (enclosing)
            //    s.parent = sc.parent;
            //printf("test3: enclosing = %d, s.parent = %s\n", enclosing, s.parent.toChars());
            s.dsymbolSemantic(sc2);
            //printf("test4: enclosing = %d, s.parent = %s\n", enclosing, s.parent.toChars());
            Module.runDeferredSemantic();
        }

        members.foreachDsymbol(&symbolDg);
    }

    extern (D) final void tryExpandMembers(Scope* sc2)
    {
        __gshared int nest;
        // extracted to a function to allow windows SEH to work without destructors in the same function
        //printf("%d\n", nest);
        if (++nest > global.recursionLimit)
        {
            global.gag = 0; // ensure error message gets printed
            error("recursive expansion exceeded allowed nesting limit");
            fatal();
        }

        expandMembers(sc2);

        nest--;
    }

    extern (D) final void trySemantic3(Scope* sc2)
    {
        // extracted to a function to allow windows SEH to work without destructors in the same function
        __gshared int nest;
        //printf("%d\n", nest);
        if (++nest > global.recursionLimit)
        {
            global.gag = 0; // ensure error message gets printed
            error("recursive expansion exceeded allowed nesting limit");
            fatal();
        }

        semantic3(this, sc2);

        --nest;
    }

    override final inout(TemplateInstance) isTemplateInstance() inout
    {
        return this;
    }

    override void accept(Visitor v)
    {
        v.visit(this);
    }
}

/**************************************
 * IsExpression can evaluate the specified type speculatively, and even if
 * it instantiates any symbols, they are normally unnecessary for the
 * final executable.
 * However, if those symbols leak to the actual code, compiler should remark
 * them as non-speculative to generate their code and link to the final executable.
 */
void unSpeculative(Scope* sc, RootObject o)
{
    if (!o)
        return;

    if (Tuple tup = isTuple(o))
    {
        foreach (obj; tup.objects)
        {
            unSpeculative(sc, obj);
        }
        return;
    }

    Dsymbol s = getDsymbol(o);
    if (!s)
        return;

    if (Declaration d = s.isDeclaration())
    {
        if (VarDeclaration vd = d.isVarDeclaration())
            o = vd.type;
        else if (AliasDeclaration ad = d.isAliasDeclaration())
        {
            o = ad.getType();
            if (!o)
                o = ad.toAlias();
        }
        else
            o = d.toAlias();

        s = getDsymbol(o);
        if (!s)
            return;
    }

    if (TemplateInstance ti = s.isTemplateInstance())
    {
        // If the instance is already non-speculative,
        // or it is leaked to the speculative scope.
        if (ti.minst !is null || sc.minst is null)
            return;

        // Remark as non-speculative instance.
        ti.minst = sc.minst;
        if (!ti.tinst)
            ti.tinst = sc.tinst;

        unSpeculative(sc, ti.tempdecl);
    }

    if (TemplateInstance ti = s.isInstantiated())
        unSpeculative(sc, ti);
}

/**********************************
 * Return true if e could be valid only as a template value parameter.
 * Return false if it might be an alias or tuple.
 * (Note that even in this case, it could still turn out to be a value).
 */
bool definitelyValueParameter(Expression e)
{
    // None of these can be value parameters
    if (e.op == TOK.tuple || e.op == TOK.scope_ ||
        e.op == TOK.type || e.op == TOK.dotType ||
        e.op == TOK.template_ || e.op == TOK.dotTemplateDeclaration ||
        e.op == TOK.function_ || e.op == TOK.error ||
        e.op == TOK.this_ || e.op == TOK.super_ ||
        e.op == TOK.dot)
        return false;

    if (e.op != TOK.dotVariable)
        return true;

    /* Template instantiations involving a DotVar expression are difficult.
     * In most cases, they should be treated as a value parameter, and interpreted.
     * But they might also just be a fully qualified name, which should be treated
     * as an alias.
     */

    // x.y.f cannot be a value
    FuncDeclaration f = (cast(DotVarExp)e).var.isFuncDeclaration();
    if (f)
        return false;

    while (e.op == TOK.dotVariable)
    {
        e = (cast(DotVarExp)e).e1;
    }
    // this.x.y and super.x.y couldn't possibly be valid values.
    if (e.op == TOK.this_ || e.op == TOK.super_)
        return false;

    // e.type.x could be an alias
    if (e.op == TOK.dotType)
        return false;

    // var.x.y is the only other possible form of alias
    if (e.op != TOK.variable)
        return true;

    VarDeclaration v = (cast(VarExp)e).var.isVarDeclaration();
    // func.x.y is not an alias
    if (!v)
        return true;

    // https://issues.dlang.org/show_bug.cgi?id=16685
    // var.x.y where var is a constant available at compile time
    if (v.storage_class & STC.manifest)
        return true;

    // TODO: Should we force CTFE if it is a global constant?
    return false;
}

/***********************************************************
 * https://dlang.org/spec/template-mixin.html
 * Syntax:
 *    mixin MixinTemplateName [TemplateArguments] [Identifier];
 */
extern (C++) final class TemplateMixin : TemplateInstance
{
    TypeQualified tqual;

    extern (D) this(const ref Loc loc, Identifier ident, TypeQualified tqual, Objects* tiargs)
    {
        super(loc,
              tqual.idents.dim ? cast(Identifier)tqual.idents[tqual.idents.dim - 1] : (cast(TypeIdentifier)tqual).ident,
              tiargs ? tiargs : new Objects());
        //printf("TemplateMixin(ident = '%s')\n", ident ? ident.toChars() : "");
        this.ident = ident;
        this.tqual = tqual;
    }

    override Dsymbol syntaxCopy(Dsymbol s)
    {
        auto tm = new TemplateMixin(loc, ident, cast(TypeQualified)tqual.syntaxCopy(), tiargs);
        return TemplateInstance.syntaxCopy(tm);
    }

    override const(char)* kind() const
    {
        return "mixin";
    }

    override bool oneMember(Dsymbol* ps, Identifier ident)
    {
        return Dsymbol.oneMember(ps, ident);
    }

    override bool hasPointers()
    {
        //printf("TemplateMixin.hasPointers() %s\n", toChars());
        return members.foreachDsymbol( (s) { return s.hasPointers(); } ) != 0;
    }

    override void setFieldOffset(AggregateDeclaration ad, uint* poffset, bool isunion)
    {
        //printf("TemplateMixin.setFieldOffset() %s\n", toChars());
        if (_scope) // if fwd reference
            dsymbolSemantic(this, null); // try to resolve it

        members.foreachDsymbol( (s) { s.setFieldOffset(ad, poffset, isunion); } );
    }

    override const(char)* toChars() const
    {
        OutBuffer buf;
        toCBufferInstance(this, &buf);
        return buf.extractChars();
    }

    extern (D) bool findTempDecl(Scope* sc)
    {
        // Follow qualifications to find the TemplateDeclaration
        if (!tempdecl)
        {
            Expression e;
            Type t;
            Dsymbol s;
            tqual.resolve(loc, sc, &e, &t, &s);
            if (!s)
            {
                error("is not defined");
                return false;
            }
            s = s.toAlias();
            tempdecl = s.isTemplateDeclaration();
            OverloadSet os = s.isOverloadSet();

            /* If an OverloadSet, look for a unique member that is a template declaration
             */
            if (os)
            {
                Dsymbol ds = null;
                foreach (i, sym; os.a)
                {
                    Dsymbol s2 = sym.isTemplateDeclaration();
                    if (s2)
                    {
                        if (ds)
                        {
                            tempdecl = os;
                            break;
                        }
                        ds = s2;
                    }
                }
            }
            if (!tempdecl)
            {
                error("`%s` isn't a template", s.toChars());
                return false;
            }
        }
        assert(tempdecl);

        // Look for forward references
        auto tovers = tempdecl.isOverloadSet();
        foreach (size_t oi; 0 .. tovers ? tovers.a.dim : 1)
        {
            Dsymbol dstart = tovers ? tovers.a[oi] : tempdecl;
            int r = overloadApply(dstart, (Dsymbol s)
            {
                auto td = s.isTemplateDeclaration();
                if (!td)
                    return 0;

                if (td.semanticRun == PASS.init)
                {
                    if (td._scope)
                        td.dsymbolSemantic(td._scope);
                    else
                    {
                        semanticRun = PASS.init;
                        return 1;
                    }
                }
                return 0;
            });
            if (r)
                return false;
        }
        return true;
    }

    override inout(TemplateMixin) isTemplateMixin() inout
    {
        return this;
    }

    override void accept(Visitor v)
    {
        v.visit(this);
    }
}

/************************************
 * This struct is needed for TemplateInstance to be the key in an associative array.
 * Fixing https://issues.dlang.org/show_bug.cgi?id=15812 and
 * https://issues.dlang.org/show_bug.cgi?id=15813 would make it unnecessary.
 */
struct TemplateInstanceBox
{
    TemplateInstance ti;

    this(TemplateInstance ti)
    {
        this.ti = ti;
        this.ti.toHash();
        assert(this.ti.hash);
    }

    size_t toHash() const @trusted pure nothrow
    {
        assert(ti.hash);
        return ti.hash;
    }

    bool opEquals(ref const TemplateInstanceBox s) @trusted const
    {
        bool res = void;
        if (ti.inst && s.ti.inst)
            /* This clause is only used when an instance with errors
             * is replaced with a correct instance.
             */
            res = ti is s.ti;
        else
            /* Used when a proposed instance is used to see if there's
             * an existing instance.
             */
            res = (cast()s.ti).equalsx(cast()ti);

        debug (FindExistingInstance) ++(res ? nHits : nCollisions);
        return res;
    }

    debug (FindExistingInstance)
    {
        __gshared uint nHits, nCollisions;

        shared static ~this()
        {
            printf("debug (FindExistingInstance) TemplateInstanceBox.equals hits: %u collisions: %u\n",
                   nHits, nCollisions);
        }
    }
}

/*******************************************
 * Match to a particular TemplateParameter.
 * Input:
 *      instLoc         location that the template is instantiated.
 *      tiargs[]        actual arguments to template instance
 *      i               i'th argument
 *      parameters[]    template parameters
 *      dedtypes[]      deduced arguments to template instance
 *      *psparam        set to symbol declared and initialized to dedtypes[i]
 */
MATCH matchArg(TemplateParameter tp, Loc instLoc, Scope* sc, Objects* tiargs, size_t i, TemplateParameters* parameters, Objects* dedtypes, Declaration* psparam)
{
    MATCH matchArgNoMatch()
    {
        if (psparam)
            *psparam = null;
        return MATCH.nomatch;
    }

    MATCH matchArgParameter()
    {
        RootObject oarg;

        if (i < tiargs.dim)
            oarg = (*tiargs)[i];
        else
        {
            // Get default argument instead
            oarg = tp.defaultArg(instLoc, sc);
            if (!oarg)
            {
                assert(i < dedtypes.dim);
                // It might have already been deduced
                oarg = (*dedtypes)[i];
                if (!oarg)
                    return matchArgNoMatch();
            }
        }
        return tp.matchArg(sc, oarg, i, parameters, dedtypes, psparam);
    }

    MATCH matchArgTuple(TemplateTupleParameter ttp)
    {
        /* The rest of the actual arguments (tiargs[]) form the match
         * for the variadic parameter.
         */
        assert(i + 1 == dedtypes.dim); // must be the last one
        Tuple ovar;

        if (Tuple u = isTuple((*dedtypes)[i]))
        {
            // It has already been deduced
            ovar = u;
        }
        else if (i + 1 == tiargs.dim && isTuple((*tiargs)[i]))
            ovar = isTuple((*tiargs)[i]);
        else
        {
            ovar = new Tuple();
            //printf("ovar = %p\n", ovar);
            if (i < tiargs.dim)
            {
                //printf("i = %d, tiargs.dim = %d\n", i, tiargs.dim);
                ovar.objects.setDim(tiargs.dim - i);
                foreach (j, ref obj; ovar.objects)
                    obj = (*tiargs)[i + j];
            }
        }
        return ttp.matchArg(sc, ovar, i, parameters, dedtypes, psparam);
    }

    if (auto ttp = tp.isTemplateTupleParameter())
        return matchArgTuple(ttp);
    else
        return matchArgParameter();
}

MATCH matchArg(TemplateParameter tp, Scope* sc, RootObject oarg, size_t i, TemplateParameters* parameters, Objects* dedtypes, Declaration* psparam)
{
    MATCH matchArgNoMatch()
    {
        //printf("\tm = %d\n", MATCH.nomatch);
        if (psparam)
            *psparam = null;
        return MATCH.nomatch;
    }

    MATCH matchArgType(TemplateTypeParameter ttp)
    {
        //printf("TemplateTypeParameter.matchArg('%s')\n", ttp.ident.toChars());
        MATCH m = MATCH.exact;
        Type ta = isType(oarg);
        if (!ta)
        {
            //printf("%s %p %p %p\n", oarg.toChars(), isExpression(oarg), isDsymbol(oarg), isTuple(oarg));
            return matchArgNoMatch();
        }
        //printf("ta is %s\n", ta.toChars());

        if (ttp.specType)
        {
            if (!ta || ta == TemplateTypeParameter.tdummy)
                return matchArgNoMatch();

            //printf("\tcalling deduceType(): ta is %s, specType is %s\n", ta.toChars(), ttp.specType.toChars());
            MATCH m2 = deduceType(ta, sc, ttp.specType, parameters, dedtypes);
            if (m2 <= MATCH.nomatch)
            {
                //printf("\tfailed deduceType\n");
                return matchArgNoMatch();
            }

            if (m2 < m)
                m = m2;
            if ((*dedtypes)[i])
            {
                Type t = cast(Type)(*dedtypes)[i];

                if (ttp.dependent && !t.equals(ta)) // https://issues.dlang.org/show_bug.cgi?id=14357
                    return matchArgNoMatch();

                /* This is a self-dependent parameter. For example:
                 *  template X(T : T*) {}
                 *  template X(T : S!T, alias S) {}
                 */
                //printf("t = %s ta = %s\n", t.toChars(), ta.toChars());
                ta = t;
            }
        }
        else
        {
            if ((*dedtypes)[i])
            {
                // Must match already deduced type
                Type t = cast(Type)(*dedtypes)[i];

                if (!t.equals(ta))
                {
                    //printf("t = %s ta = %s\n", t.toChars(), ta.toChars());
                    return matchArgNoMatch();
                }
            }
            else
            {
                // So that matches with specializations are better
                m = MATCH.convert;
            }
        }
        (*dedtypes)[i] = ta;

        if (psparam)
            *psparam = new AliasDeclaration(ttp.loc, ttp.ident, ta);
        //printf("\tm = %d\n", m);
        return ttp.dependent ? MATCH.exact : m;
    }

    MATCH matchArgValue(TemplateValueParameter tvp)
    {
        //printf("TemplateValueParameter.matchArg('%s')\n", tvp.ident.toChars());
        MATCH m = MATCH.exact;

        Expression ei = isExpression(oarg);
        Type vt;

        if (!ei && oarg)
        {
            Dsymbol si = isDsymbol(oarg);
            FuncDeclaration f = si ? si.isFuncDeclaration() : null;
            if (!f || !f.fbody || f.needThis())
                return matchArgNoMatch();

            ei = new VarExp(tvp.loc, f);
            ei = ei.expressionSemantic(sc);

            /* If a function is really property-like, and then
             * it's CTFEable, ei will be a literal expression.
             */
            uint olderrors = global.startGagging();
            ei = resolveProperties(sc, ei);
            ei = ei.ctfeInterpret();
            if (global.endGagging(olderrors) || ei.op == TOK.error)
                return matchArgNoMatch();

            /* https://issues.dlang.org/show_bug.cgi?id=14520
             * A property-like function can match to both
             * TemplateAlias and ValueParameter. But for template overloads,
             * it should always prefer alias parameter to be consistent
             * template match result.
             *
             *   template X(alias f) { enum X = 1; }
             *   template X(int val) { enum X = 2; }
             *   int f1() { return 0; }  // CTFEable
             *   int f2();               // body-less function is not CTFEable
             *   enum x1 = X!f1;    // should be 1
             *   enum x2 = X!f2;    // should be 1
             *
             * e.g. The x1 value must be same even if the f1 definition will be moved
             *      into di while stripping body code.
             */
            m = MATCH.convert;
        }

        if (ei && ei.op == TOK.variable)
        {
            // Resolve const variables that we had skipped earlier
            ei = ei.ctfeInterpret();
        }

        //printf("\tvalType: %s, ty = %d\n", tvp.valType.toChars(), tvp.valType.ty);
        vt = tvp.valType.typeSemantic(tvp.loc, sc);
        //printf("ei: %s, ei.type: %s\n", ei.toChars(), ei.type.toChars());
        //printf("vt = %s\n", vt.toChars());

        if (ei.type)
        {
            MATCH m2 = ei.implicitConvTo(vt);
            //printf("m: %d\n", m);
            if (m2 < m)
                m = m2;
            if (m <= MATCH.nomatch)
                return matchArgNoMatch();
            ei = ei.implicitCastTo(sc, vt);
            ei = ei.ctfeInterpret();
        }

        if (tvp.specValue)
        {
            if (ei is null || (cast(void*)ei.type in TemplateValueParameter.edummies &&
                               TemplateValueParameter.edummies[cast(void*)ei.type] == ei))
                return matchArgNoMatch();

            Expression e = tvp.specValue;

            sc = sc.startCTFE();
            e = e.expressionSemantic(sc);
            e = resolveProperties(sc, e);
            sc = sc.endCTFE();
            e = e.implicitCastTo(sc, vt);
            e = e.ctfeInterpret();

            ei = ei.syntaxCopy();
            sc = sc.startCTFE();
            ei = ei.expressionSemantic(sc);
            sc = sc.endCTFE();
            ei = ei.implicitCastTo(sc, vt);
            ei = ei.ctfeInterpret();
            //printf("\tei: %s, %s\n", ei.toChars(), ei.type.toChars());
            //printf("\te : %s, %s\n", e.toChars(), e.type.toChars());
            if (!ei.equals(e))
                return matchArgNoMatch();
        }
        else
        {
            if ((*dedtypes)[i])
            {
                // Must match already deduced value
                Expression e = cast(Expression)(*dedtypes)[i];
                if (!ei || !ei.equals(e))
                    return matchArgNoMatch();
            }
        }
        (*dedtypes)[i] = ei;

        if (psparam)
        {
            Initializer _init = new ExpInitializer(tvp.loc, ei);
            Declaration sparam = new VarDeclaration(tvp.loc, vt, tvp.ident, _init);
            sparam.storage_class = STC.manifest;
            *psparam = sparam;
        }
        return tvp.dependent ? MATCH.exact : m;
    }

    MATCH matchArgAlias(TemplateAliasParameter tap)
    {
        //printf("TemplateAliasParameter.matchArg('%s')\n", tap.ident.toChars());
        MATCH m = MATCH.exact;
        Type ta = isType(oarg);
        RootObject sa = ta && !ta.deco ? null : getDsymbol(oarg);
        Expression ea = isExpression(oarg);
        if (ea && (ea.op == TOK.this_ || ea.op == TOK.super_))
            sa = (cast(ThisExp)ea).var;
        else if (ea && ea.op == TOK.scope_)
            sa = (cast(ScopeExp)ea).sds;
        if (sa)
        {
            if ((cast(Dsymbol)sa).isAggregateDeclaration())
                m = MATCH.convert;

            /* specType means the alias must be a declaration with a type
             * that matches specType.
             */
            if (tap.specType)
            {
                Declaration d = (cast(Dsymbol)sa).isDeclaration();
                if (!d)
                    return matchArgNoMatch();
                if (!d.type.equals(tap.specType))
                    return matchArgNoMatch();
            }
        }
        else
        {
            sa = oarg;
            if (ea)
            {
                if (tap.specType)
                {
                    if (!ea.type.equals(tap.specType))
                        return matchArgNoMatch();
                }
            }
            else if (ta && ta.ty == Tinstance && !tap.specAlias)
            {
                /* Specialized parameter should be preferred
                 * match to the template type parameter.
                 *  template X(alias a) {}                      // a == this
                 *  template X(alias a : B!A, alias B, A...) {} // B!A => ta
                 */
            }
            else if (sa && sa == TemplateTypeParameter.tdummy)
            {
                /* https://issues.dlang.org/show_bug.cgi?id=2025
                 * Aggregate Types should preferentially
                 * match to the template type parameter.
                 *  template X(alias a) {}  // a == this
                 *  template X(T) {}        // T => sa
                 */
            }
            else if (ta && ta.ty != Tident)
            {
                /* Match any type that's not a TypeIdentifier to alias parameters,
                 * but prefer type parameter.
                 * template X(alias a) { }  // a == ta
                 *
                 * TypeIdentifiers are excluded because they might be not yet resolved aliases.
                 */
                m = MATCH.convert;
            }
            else
                return matchArgNoMatch();
        }

        if (tap.specAlias)
        {
            if (sa == TemplateAliasParameter.sdummy)
                return matchArgNoMatch();
            // check specialization if template arg is a symbol
            Dsymbol sx = isDsymbol(sa);
            if (sa != tap.specAlias && sx)
            {
                Type talias = isType(tap.specAlias);
                if (!talias)
                    return matchArgNoMatch();

                TemplateInstance ti = sx.isTemplateInstance();
                if (!ti && sx.parent)
                {
                    ti = sx.parent.isTemplateInstance();
                    if (ti && ti.name != sx.ident)
                        return matchArgNoMatch();
                }
                if (!ti)
                    return matchArgNoMatch();

                Type t = new TypeInstance(Loc.initial, ti);
                MATCH m2 = deduceType(t, sc, talias, parameters, dedtypes);
                if (m2 <= MATCH.nomatch)
                    return matchArgNoMatch();
            }
            // check specialization if template arg is a type
            else if (ta)
            {
                if (Type tspec = isType(tap.specAlias))
                {
                    MATCH m2 = ta.implicitConvTo(tspec);
                    if (m2 <= MATCH.nomatch)
                        return matchArgNoMatch();
                }
                else
                {
                    error(tap.loc, "template parameter specialization for a type must be a type and not `%s`",
                        tap.specAlias.toChars());
                    return matchArgNoMatch();
                }
            }
        }
        else if ((*dedtypes)[i])
        {
            // Must match already deduced symbol
            RootObject si = (*dedtypes)[i];
            if (!sa || si != sa)
                return matchArgNoMatch();
        }
        (*dedtypes)[i] = sa;

        if (psparam)
        {
            if (Dsymbol s = isDsymbol(sa))
            {
                *psparam = new AliasDeclaration(tap.loc, tap.ident, s);
            }
            else if (Type t = isType(sa))
            {
                *psparam = new AliasDeclaration(tap.loc, tap.ident, t);
            }
            else
            {
                assert(ea);

                // Declare manifest constant
                Initializer _init = new ExpInitializer(tap.loc, ea);
                auto v = new VarDeclaration(tap.loc, null, tap.ident, _init);
                v.storage_class = STC.manifest;
                v.dsymbolSemantic(sc);
                *psparam = v;
            }
        }
        return tap.dependent ? MATCH.exact : m;
    }

    MATCH matchArgTuple(TemplateTupleParameter ttp)
    {
        //printf("TemplateTupleParameter.matchArg('%s')\n", ttp.ident.toChars());
        Tuple ovar = isTuple(oarg);
        if (!ovar)
            return MATCH.nomatch;
        if ((*dedtypes)[i])
        {
            Tuple tup = isTuple((*dedtypes)[i]);
            if (!tup)
                return MATCH.nomatch;
            if (!match(tup, ovar))
                return MATCH.nomatch;
        }
        (*dedtypes)[i] = ovar;

        if (psparam)
            *psparam = new TupleDeclaration(ttp.loc, ttp.ident, &ovar.objects);
        return ttp.dependent ? MATCH.exact : MATCH.convert;
    }

    if (auto ttp = tp.isTemplateTypeParameter())
        return matchArgType(ttp);
    else if (auto tvp = tp.isTemplateValueParameter())
        return matchArgValue(tvp);
    else if (auto tap = tp.isTemplateAliasParameter())
        return matchArgAlias(tap);
    else if (auto ttp = tp.isTemplateTupleParameter())
        return matchArgTuple(ttp);
    else
        assert(0);
}


/***********************************************
 * Collect and print statistics on template instantiations.
 */
struct TemplateStats
{
    __gshared TemplateStats[const void*] stats;

    uint numInstantiations;     // number of instantiations of the template
    uint uniqueInstantiations;  // number of unique instantiations of the template

    /*******************************
     * Add this instance
     */
    static void incInstance(const TemplateDeclaration td)
    {
        if (!global.params.vtemplates)
            return;
        if (!td)
            return;
        if (auto ts = cast(const void*) td in stats)
            ++ts.numInstantiations;
        else
            stats[cast(const void*) td] = TemplateStats(1, 0);
    }

    /*******************************
     * Add this unique instance
     */
    static void incUnique(const TemplateDeclaration td)
    {
        if (!global.params.vtemplates)
            return;
        if (!td)
            return;
        if (auto ts = cast(const void*) td in stats)
            ++ts.uniqueInstantiations;
        else
            stats[cast(const void*) td] = TemplateStats(0, 1);
    }
}


void printTemplateStats()
{
    if (!global.params.vtemplates)
        return;

    printf("  Number   Unique   Name\n");
    foreach (td, ref ts; TemplateStats.stats)
    {
        printf("%8u %8u   %s\n", ts.numInstantiations, ts.uniqueInstantiations, (cast(const TemplateDeclaration) td).toChars());
    }
}<|MERGE_RESOLUTION|>--- conflicted
+++ resolved
@@ -6159,181 +6159,6 @@
     }
 
 
-    /***********************************************
-     * Returns true if this is not instantiated in non-root module, and
-     * is a part of non-speculative instantiatiation.
-     *
-     * Note: minst does not stabilize until semantic analysis is completed,
-     * so don't call this function during semantic analysis to return precise result.
-     */
-    final bool needsCodegen()
-    {
-<<<<<<< HEAD
-        return minst && minst.isRoot();
-=======
-        // Now -allInst is just for the backward compatibility.
-        if (global.params.allInst)
-        {
-            //printf("%s minst = %s, enclosing (%s).isNonRoot = %d\n",
-            //    toPrettyChars(), minst ? minst.toChars() : NULL,
-            //    enclosing ? enclosing.toPrettyChars() : NULL, enclosing && enclosing.inNonRoot());
-            if (enclosing)
-            {
-                /* https://issues.dlang.org/show_bug.cgi?id=14588
-                 * If the captured context is not a function
-                 * (e.g. class), the instance layout determination is guaranteed,
-                 * because the semantic/semantic2 pass will be executed
-                 * even for non-root instances.
-                 */
-                if (!enclosing.isFuncDeclaration())
-                    return true;
-
-                /* https://issues.dlang.org/show_bug.cgi?id=14834
-                 * If the captured context is a function,
-                 * this excessive instantiation may cause ODR violation, because
-                 * -allInst and others doesn't guarantee the semantic3 execution
-                 * for that function.
-                 *
-                 * If the enclosing is also an instantiated function,
-                 * we have to rely on the ancestor's needsCodegen() result.
-                 */
-                if (TemplateInstance ti = enclosing.isInstantiated())
-                    return ti.needsCodegen();
-
-                /* https://issues.dlang.org/show_bug.cgi?id=13415
-                 * If and only if the enclosing scope needs codegen,
-                 * this nested templates would also need code generation.
-                 */
-                return !enclosing.inNonRoot();
-            }
-            return true;
-        }
-
-        if (isDiscardable())
-        {
-            return false;
-        }
-
-        if (!minst)
-        {
-            // If this is a speculative instantiation,
-            // 1. do codegen if ancestors really needs codegen.
-            // 2. become non-speculative if siblings are not speculative
-
-            TemplateInstance tnext = this.tnext;
-            TemplateInstance tinst = this.tinst;
-            // At first, disconnect chain first to prevent infinite recursion.
-            this.tnext = null;
-            this.tinst = null;
-
-            // Determine necessity of tinst before tnext.
-            if (tinst && tinst.needsCodegen())
-            {
-                minst = tinst.minst; // cache result
-                assert(minst);
-                assert(minst.isRoot() || minst.rootImports());
-                return true;
-            }
-            if (tnext && (tnext.needsCodegen() || tnext.minst))
-            {
-                minst = tnext.minst; // cache result
-                assert(minst);
-                return minst.isRoot() || minst.rootImports();
-            }
-
-            // Elide codegen because this is really speculative.
-            return false;
-        }
-
-        /* Even when this is reached to the codegen pass,
-         * a non-root nested template should not generate code,
-         * due to avoid ODR violation.
-         */
-        if (enclosing && enclosing.inNonRoot())
-        {
-            if (tinst)
-            {
-                auto r = tinst.needsCodegen();
-                minst = tinst.minst; // cache result
-                return r;
-            }
-            if (tnext)
-            {
-                auto r = tnext.needsCodegen();
-                minst = tnext.minst; // cache result
-                return r;
-            }
-            return false;
-        }
-
-        if (global.params.useUnitTests)
-        {
-            // Prefer instantiations from root modules, to maximize link-ability.
-            if (minst.isRoot())
-                return true;
-
-            TemplateInstance tnext = this.tnext;
-            TemplateInstance tinst = this.tinst;
-            this.tnext = null;
-            this.tinst = null;
-
-            if (tinst && tinst.needsCodegen())
-            {
-                minst = tinst.minst; // cache result
-                assert(minst);
-                assert(minst.isRoot() || minst.rootImports());
-                return true;
-            }
-            if (tnext && tnext.needsCodegen())
-            {
-                minst = tnext.minst; // cache result
-                assert(minst);
-                assert(minst.isRoot() || minst.rootImports());
-                return true;
-            }
-
-            // https://issues.dlang.org/show_bug.cgi?id=2500 case
-            if (minst.rootImports())
-                return true;
-
-            // Elide codegen because this is not included in root instances.
-            return false;
-        }
-        else
-        {
-            // Prefer instantiations from non-root module, to minimize object code size.
-
-            /* If a TemplateInstance is ever instantiated by non-root modules,
-             * we do not have to generate code for it,
-             * because it will be generated when the non-root module is compiled.
-             *
-             * But, if the non-root 'minst' imports any root modules, it might still need codegen.
-             *
-             * The problem is if A imports B, and B imports A, and both A
-             * and B instantiate the same template, does the compilation of A
-             * or the compilation of B do the actual instantiation?
-             *
-             * See https://issues.dlang.org/show_bug.cgi?id=2500.
-             */
-            if (!minst.isRoot() && !minst.rootImports())
-                return false;
-
-            TemplateInstance tnext = this.tnext;
-            this.tnext = null;
-
-            if (tnext && !tnext.needsCodegen() && tnext.minst)
-            {
-                minst = tnext.minst; // cache result
-                assert(!minst.isRoot());
-                return false;
-            }
-
-            // Do codegen because this is not included in non-root instances.
-            return true;
-        }
->>>>>>> 2a5448e8
-    }
-
     /**********************************************
      * Find template declaration corresponding to template instance.
      *
@@ -7291,18 +7116,9 @@
     {
         Module mi = minst; // instantiated . inserted module
 
-<<<<<<< HEAD
         // abort if it's not a root module
         if (!mi || !mi.isRoot())
             return null;
-=======
-        if (global.params.useUnitTests)
-        {
-            // Turn all non-root instances to speculative
-            if (mi && !mi.isRoot())
-                mi = null;
-        }
->>>>>>> 2a5448e8
 
         // abort if a sibling has already been added
         for (auto sibling = inst; sibling; sibling = sibling.tnext)
