/**
 * Defines AST nodes for statements.
 *
 * Specification: $(LINK2 https://dlang.org/spec/statement.html, Statements)
 *
 * Copyright:   Copyright (C) 1999-2025 by The D Language Foundation, All Rights Reserved
 * Authors:     $(LINK2 https://www.digitalmars.com, Walter Bright)
 * License:     $(LINK2 https://www.boost.org/LICENSE_1_0.txt, Boost License 1.0)
 * Source:      $(LINK2 https://github.com/dlang/dmd/blob/master/src/dmd/statement.d, _statement.d)
 * Documentation:  https://dlang.org/phobos/dmd_statement.html
 * Coverage:    https://codecov.io/gh/dlang/dmd/src/master/src/dmd/statement.d
 */

module dmd.statement;

import core.stdc.stdarg;
import core.stdc.stdio;

import dmd.arraytypes;
import dmd.astenums;
import dmd.ast_node;
import dmd.cond;
import dmd.declaration;
import dmd.dsymbol;
import dmd.expression;
import dmd.func;
import dmd.id;
import dmd.identifier;
import dmd.location;
import dmd.mtype;
import dmd.rootobject;
import dmd.staticassert;
import dmd.tokens;
import dmd.visitor;
import dmd.visitor.postorder;

/***********************************************************
 * Specification: https://dlang.org/spec/statement.html
 */
extern (C++) abstract class Statement : ASTNode
{
    const Loc loc;
    const STMT stmt;

    override final DYNCAST dyncast() const
    {
        return DYNCAST.statement;
    }

    final extern (D) this(Loc loc, STMT stmt) @safe
    {
        this.loc = loc;
        this.stmt = stmt;
        // If this is an in{} contract scope statement (skip for determining
        //  inlineStatus of a function body for header content)
    }

    Statement syntaxCopy()
    {
        assert(0);
    }

    /*************************************
     * Do syntax copy of an array of Statement's.
     */
    static Statements* arraySyntaxCopy(Statements* a)
    {
        Statements* b = null;
        if (a)
        {
            b = a.copy();
            foreach (i, s; *a)
            {
                (*b)[i] = s ? s.syntaxCopy() : null;
            }
        }
        return b;
    }

    Statement getRelatedLabeled()
    {
        return this;
    }

    /****************************
     * Determine if an enclosed `break` would apply to this
     * statement, such as if it is a loop or switch statement.
     * Returns:
     *     `true` if it does
     */
    bool hasBreak() const pure nothrow
    {
        //printf("Statement::hasBreak()\n");
        return false;
    }

    /****************************
     * Determine if an enclosed `continue` would apply to this
     * statement, such as if it is a loop statement.
     * Returns:
     *     `true` if it does
     */
    bool hasContinue() const pure nothrow
    {
        return false;
    }

    /**********************************
     * Returns:
     *     `true` if statement uses exception handling
     */
    extern (D) final bool usesEH()
    {
        extern (C++) final class UsesEH : StoppableVisitor
        {
            alias visit = typeof(super).visit;
        public:
            override void visit(Statement s)
            {
            }

            override void visit(TryCatchStatement s)
            {
                stop = true;
            }

            override void visit(TryFinallyStatement s)
            {
                stop = true;
            }

            override void visit(ScopeGuardStatement s)
            {
                stop = true;
            }

            override void visit(SynchronizedStatement s)
            {
                stop = true;
            }
        }

        scope UsesEH ueh = new UsesEH();
        return walkPostorder(this, ueh);
    }

    /**********************************
     * Returns:
     *   `true` if statement 'comes from' somewhere else, like a goto
     */
    extern (D) final bool comeFrom()
    {
        extern (C++) final class ComeFrom : StoppableVisitor
        {
            alias visit = typeof(super).visit;
        public:
            override void visit(Statement s)
            {
            }

            override void visit(CaseStatement s)
            {
                stop = true;
            }

            override void visit(DefaultStatement s)
            {
                stop = true;
            }

            override void visit(LabelStatement s)
            {
                stop = true;
            }

            override void visit(AsmStatement s)
            {
                stop = true;
            }
        }

        scope ComeFrom cf = new ComeFrom();
        return walkPostorder(this, cf);
    }

    /**********************************
     * Returns:
     *   `true` if statement has executable code.
     */
    extern (D) final bool hasCode()
    {
        extern (C++) final class HasCode : StoppableVisitor
        {
            alias visit = typeof(super).visit;
        public:
            override void visit(Statement s)
            {
                stop = true;
            }

            override void visit(ExpStatement s)
            {
                if (s.exp !is null)
                {
                    stop = s.exp.hasCode();
                }
            }

            override void visit(CompoundStatement s)
            {
            }

            override void visit(ScopeStatement s)
            {
            }

            override void visit(ImportStatement s)
            {
            }

            override void visit(CaseStatement s)
            {
            }

            override void visit(DefaultStatement s)
            {
            }

            override void visit(LabelStatement s)
            {
            }
        }

        scope HasCode hc = new HasCode();
        return walkPostorder(this, hc);
    }

    /*******************************
     * Find last statement in a sequence of statements.
     * Returns:
     *  the last statement, or `null` if there isn't one
     */
    inout(Statement) last() inout nothrow pure
    {
        return this;
    }

    /**************************
     * Support Visitor Pattern
     * Params:
     *  v = visitor
     */
    override void accept(Visitor v)
    {
        v.visit(this);
    }

    /************************************
     * Does this statement end with a return statement?
     *
     * I.e. is it a single return statement or some compound statement
     * that unconditionally hits a return statement.
     * Returns:
     *  return statement it ends with, otherwise null
     */
    pure nothrow @nogc
    inout(ReturnStatement) endsWithReturnStatement() inout { return null; }

version (IN_LLVM)
{
    pure nothrow @nogc
    inout(CompoundAsmStatement) endsWithAsm() inout { return null; }
}

    final pure inout nothrow @nogc @trusted
    {
        /********************
         * A cheaper method of doing downcasting of Statements.
         * Returns:
         *    the downcast statement if it can be downcasted, otherwise `null`
         */
        inout(ErrorStatement)       isErrorStatement()       { return stmt == STMT.Error       ? cast(typeof(return))this : null; }
        inout(PeelStatement)        isPeelStatement()        { return stmt == STMT.Peel        ? cast(typeof(return))this : null; }
        inout(ScopeStatement)       isScopeStatement()       { return stmt == STMT.Scope       ? cast(typeof(return))this : null; }
        inout(ExpStatement)         isExpStatement()         { return stmt == STMT.Exp         ? cast(typeof(return))this : null; }
        inout(CompoundStatement)    isCompoundStatement()    { return stmt == STMT.Compound    ? cast(typeof(return))this : null; }
        inout(ReturnStatement)      isReturnStatement()      { return stmt == STMT.Return      ? cast(typeof(return))this : null; }
        inout(IfStatement)          isIfStatement()          { return stmt == STMT.If          ? cast(typeof(return))this : null; }
        inout(ConditionalStatement) isConditionalStatement() { return stmt == STMT.Conditional ? cast(typeof(return))this : null; }
        inout(StaticForeachStatement) isStaticForeachStatement() { return stmt == STMT.StaticForeach ? cast(typeof(return))this : null; }
        inout(CaseStatement)        isCaseStatement()        { return stmt == STMT.Case        ? cast(typeof(return))this : null; }
        inout(DefaultStatement)     isDefaultStatement()     { return stmt == STMT.Default     ? cast(typeof(return))this : null; }
        inout(LabelStatement)       isLabelStatement()       { return stmt == STMT.Label       ? cast(typeof(return))this : null; }
        inout(GotoStatement)        isGotoStatement()        { return stmt == STMT.Goto        ? cast(typeof(return))this : null; }
        inout(GotoDefaultStatement) isGotoDefaultStatement() { return stmt == STMT.GotoDefault ? cast(typeof(return))this : null; }
        inout(GotoCaseStatement)    isGotoCaseStatement()    { return stmt == STMT.GotoCase    ? cast(typeof(return))this : null; }
        inout(BreakStatement)       isBreakStatement()       { return stmt == STMT.Break       ? cast(typeof(return))this : null; }
        inout(DtorExpStatement)     isDtorExpStatement()     { return stmt == STMT.DtorExp     ? cast(typeof(return))this : null; }
        inout(MixinStatement)       isMixinStatement()       { return stmt == STMT.Mixin       ? cast(typeof(return))this : null; }
        inout(ForwardingStatement)  isForwardingStatement()  { return stmt == STMT.Forwarding  ? cast(typeof(return))this : null; }
        inout(DoStatement)          isDoStatement()          { return stmt == STMT.Do          ? cast(typeof(return))this : null; }
        inout(WhileStatement)       isWhileStatement()       { return stmt == STMT.While       ? cast(typeof(return))this : null; }
        inout(ForStatement)         isForStatement()         { return stmt == STMT.For         ? cast(typeof(return))this : null; }
        inout(ForeachStatement)     isForeachStatement()     { return stmt == STMT.Foreach     ? cast(typeof(return))this : null; }
        inout(SwitchStatement)      isSwitchStatement()      { return stmt == STMT.Switch      ? cast(typeof(return))this : null; }
        inout(ContinueStatement)    isContinueStatement()    { return stmt == STMT.Continue    ? cast(typeof(return))this : null; }
        inout(WithStatement)        isWithStatement()        { return stmt == STMT.With        ? cast(typeof(return))this : null; }
        inout(TryCatchStatement)    isTryCatchStatement()    { return stmt == STMT.TryCatch    ? cast(typeof(return))this : null; }
        inout(ThrowStatement)       isThrowStatement()       { return stmt == STMT.Throw       ? cast(typeof(return))this : null; }
        inout(DebugStatement)       isDebugStatement()       { return stmt == STMT.Debug       ? cast(typeof(return))this : null; }
        inout(TryFinallyStatement)  isTryFinallyStatement()  { return stmt == STMT.TryFinally  ? cast(typeof(return))this : null; }
        inout(ScopeGuardStatement)  isScopeGuardStatement()  { return stmt == STMT.ScopeGuard  ? cast(typeof(return))this : null; }
        inout(SwitchErrorStatement)  isSwitchErrorStatement()  { return stmt == STMT.SwitchError  ? cast(typeof(return))this : null; }
        inout(UnrolledLoopStatement) isUnrolledLoopStatement() { return stmt == STMT.UnrolledLoop ? cast(typeof(return))this : null; }
        inout(ForeachRangeStatement) isForeachRangeStatement() { return stmt == STMT.ForeachRange ? cast(typeof(return))this : null; }
        inout(CompoundDeclarationStatement) isCompoundDeclarationStatement() { return stmt == STMT.CompoundDeclaration ? cast(typeof(return))this : null; }
        inout(CompoundAsmStatement)  isCompoundAsmStatement()  { return stmt == STMT.CompoundAsm  ? cast(typeof(return))this : null; }
        inout(PragmaStatement)       isPragmaStatement()       { return stmt == STMT.Pragma       ? cast(typeof(return))this : null; }
        inout(StaticAssertStatement) isStaticAssertStatement() { return stmt == STMT.StaticAssert ? cast(typeof(return))this : null; }
        inout(CaseRangeStatement)    isCaseRangeStatement()    { return stmt == STMT.CaseRange    ? cast(typeof(return))this : null; }
        inout(SynchronizedStatement) isSynchronizedStatement() { return stmt == STMT.Synchronized ? cast(typeof(return))this : null; }
        inout(AsmStatement)          isAsmStatement()          { return stmt == STMT.Asm          ? cast(typeof(return))this : null; }
        inout(InlineAsmStatement)    isInlineAsmStatement()    { return stmt == STMT.InlineAsm    ? cast(typeof(return))this : null; }
        inout(GccAsmStatement)       isGccAsmStatement()       { return stmt == STMT.GccAsm       ? cast(typeof(return))this : null; }
        inout(ImportStatement)       isImportStatement()       { return stmt == STMT.Import       ? cast(typeof(return))this : null; }
    }
}

/***********************************************************
 * Any Statement that fails semantic() or has a component that is an ErrorExp or
 * a TypeError should return an ErrorStatement from semantic().
 */
extern (C++) final class ErrorStatement : Statement
{
    extern (D) this()
    {
        super(Loc.initial, STMT.Error);

        import dmd.globals;
        assert(global.gaggedErrors || global.errors);
    }

    override ErrorStatement syntaxCopy()
    {
        return this;
    }

    override void accept(Visitor v)
    {
        v.visit(this);
    }
}

/***********************************************************
 */
extern (C++) final class PeelStatement : Statement
{
    Statement s;

    extern (D) this(Statement s) @safe
    {
        super(s.loc, STMT.Peel);
        this.s = s;
    }

    override void accept(Visitor v)
    {
        v.visit(this);
    }
}


/***********************************************************
 * https://dlang.org/spec/statement.html#ExpressionStatement
 */
extern (C++) class ExpStatement : Statement
{
    Expression exp;

    final extern (D) this(Loc loc, Expression exp) @safe
    {
        super(loc, STMT.Exp);
        this.exp = exp;
    }

    final extern (D) this(Loc loc, Expression exp, STMT stmt) @safe
    {
        super(loc, stmt);
        this.exp = exp;
    }

    final extern (D) this(Loc loc, Dsymbol declaration) @safe
    {
        super(loc, STMT.Exp);
        this.exp = new DeclarationExp(loc, declaration);
    }

    static ExpStatement create(Loc loc, Expression exp) @safe
    {
        return new ExpStatement(loc, exp);
    }

    override ExpStatement syntaxCopy()
    {
        return new ExpStatement(loc, exp ? exp.syntaxCopy() : null);
    }

    override void accept(Visitor v)
    {
        v.visit(this);
    }
}

/***********************************************************
 */
extern (C++) final class DtorExpStatement : ExpStatement
{
    // Wraps an expression that is the destruction of 'var'
    VarDeclaration var;

    extern (D) this(Loc loc, Expression exp, VarDeclaration var) @safe
    {
        super(loc, exp, STMT.DtorExp);
        this.var = var;
    }

    override DtorExpStatement syntaxCopy()
    {
        return new DtorExpStatement(loc, exp ? exp.syntaxCopy() : null, var);
    }

    override void accept(Visitor v)
    {
        v.visit(this);
    }
}

/***********************************************************
 * https://dlang.org/spec/statement.html#mixin-statement
 */
// Note: was called CompileStatement
extern (C++) final class MixinStatement : Statement
{
    Expressions* exps;

    extern (D) this(Loc loc, Expression exp)
    {
        Expressions* exps = new Expressions();
        exps.push(exp);
        this(loc, exps);
    }

    extern (D) this(Loc loc, Expressions* exps) @safe
    {
        super(loc, STMT.Mixin);
        this.exps = exps;
    }

    override MixinStatement syntaxCopy()
    {
        return new MixinStatement(loc, Expression.arraySyntaxCopy(exps));
    }

    override void accept(Visitor v)
    {
        v.visit(this);
    }
}

/***********************************************************
 */
extern (C++) class CompoundStatement : Statement
{
    Statements* statements;

    /**
     * Construct a `CompoundStatement` using an already existing
     * array of `Statement`s
     *
     * Params:
     *   loc = Instantiation information
     *   statements   = An array of `Statement`s, that will referenced by this class
     */
    final extern (D) this(Loc loc, Statements* statements) @safe
    {
        super(loc, STMT.Compound);
        this.statements = statements;
    }

    final extern (D) this(Loc loc, Statements* statements, STMT stmt) @safe
    {
        super(loc, stmt);
        this.statements = statements;
    }

    /**
     * Construct a `CompoundStatement` from an array of `Statement`s
     *
     * Params:
     *   loc = Instantiation information
     *   sts   = A variadic array of `Statement`s, that will copied in this class
     *         The entries themselves will not be copied.
     */
    final extern (D) this(Loc loc, Statement[] sts...)
    {
        super(loc, STMT.Compound);
        statements = new Statements();
        statements.reserve(sts.length);
        foreach (s; sts)
            statements.push(s);
    }

    static CompoundStatement create(Loc loc, Statement s1, Statement s2)
    {
        return new CompoundStatement(loc, s1, s2);
    }

    override CompoundStatement syntaxCopy()
    {
        return new CompoundStatement(loc, Statement.arraySyntaxCopy(statements));
    }

    override final inout(ReturnStatement) endsWithReturnStatement() inout nothrow pure
    {
        foreach (s; *statements)
        {
            if (s)
            {
                if (inout rs = s.endsWithReturnStatement())
                    return rs;
            }
        }
        return null;
    }

    override final inout(Statement) last() inout nothrow pure
    {
        Statement s = null;
        for (size_t i = statements.length; i; --i)
        {
            s = cast(Statement)(*statements)[i - 1];
            if (s)
            {
                s = cast(Statement)s.last();
                if (s)
                    break;
            }
        }
        return cast(inout)s;
    }

    override void accept(Visitor v)
    {
        v.visit(this);
    }

version (IN_LLVM)
{
    override inout(CompoundAsmStatement) endsWithAsm() inout pure nothrow @nogc
    {
        // make the last inner statement decide
        if (statements && statements.length)
        {
            size_t last = statements.length - 1;
            if (auto s = (*statements)[last])
                return s.endsWithAsm();
        }
        return null;
    }
}
}

/***********************************************************
 */
extern (C++) final class CompoundDeclarationStatement : CompoundStatement
{
    extern (D) this(Loc loc, Statements* statements) @safe
    {
        super(loc, statements, STMT.CompoundDeclaration);
    }

    override CompoundDeclarationStatement syntaxCopy()
    {
        return new CompoundDeclarationStatement(loc, Statement.arraySyntaxCopy(statements));
    }

    override void accept(Visitor v)
    {
        v.visit(this);
    }
}

/***********************************************************
 * The purpose of this is so that continue will go to the next
 * of the statements, and break will go to the end of the statements.
 */
extern (C++) final class UnrolledLoopStatement : Statement
{
    Statements* statements;

    extern (D) this(Loc loc, Statements* statements) @safe
    {
        super(loc, STMT.UnrolledLoop);
        this.statements = statements;
    }

    override UnrolledLoopStatement syntaxCopy()
    {
        return new UnrolledLoopStatement(loc, Statement.arraySyntaxCopy(statements));
    }

    override bool hasBreak() const pure nothrow
    {
        return true;
    }

    override bool hasContinue() const pure nothrow
    {
        return true;
    }

    override void accept(Visitor v)
    {
        v.visit(this);
    }
}

/***********************************************************
 */
extern (C++) final class ScopeStatement : Statement
{
    Statement statement;
    Loc endloc;                 // location of closing curly bracket

    extern (D) this(Loc loc, Statement statement, Loc endloc) @safe
    {
        super(loc, STMT.Scope);
        this.statement = statement;
        this.endloc = endloc;
    }

    override ScopeStatement syntaxCopy()
    {
        return new ScopeStatement(loc, statement ? statement.syntaxCopy() : null, endloc);
    }

    override inout(ReturnStatement) endsWithReturnStatement() inout nothrow pure
    {
        if (statement)
            return statement.endsWithReturnStatement();
        return null;
    }

    override bool hasBreak() const pure nothrow
    {
        //printf("ScopeStatement::hasBreak() %s\n", toChars());
        return statement ? statement.hasBreak() : false;
    }

    override bool hasContinue() const pure nothrow
    {
        return statement ? statement.hasContinue() : false;
    }

    override void accept(Visitor v)
    {
        v.visit(this);
    }
}

/***********************************************************
 * Statement whose symbol table contains foreach index variables in a
 * local scope and forwards other members to the parent scope.  This
 * wraps a statement.
 *
 * Also see: `dmd.attrib.ForwardingAttribDeclaration`
 */
extern (C++) final class ForwardingStatement : Statement
{
    /// The symbol containing the `static foreach` variables.
    ForwardingScopeDsymbol sym = null;
    /// The wrapped statement.
    Statement statement;

    extern (D) this(Loc loc, ForwardingScopeDsymbol sym, Statement statement) @safe
    {
        super(loc, STMT.Forwarding);
        this.sym = sym;
        assert(statement);
        this.statement = statement;
    }

    extern (D) this(Loc loc, Statement statement) @safe
    {
        auto sym = new ForwardingScopeDsymbol();
        sym.symtab = new DsymbolTable();
        this(loc, sym, statement);
    }

    override ForwardingStatement syntaxCopy()
    {
        return new ForwardingStatement(loc, statement.syntaxCopy());
    }

    override void accept(Visitor v)
    {
        v.visit(this);
    }
}


/***********************************************************
 * https://dlang.org/spec/statement.html#while-statement
 */
extern (C++) final class WhileStatement : Statement
{
    Parameter param;
    Expression condition;
    Statement _body;
    Loc endloc;             // location of closing curly bracket

    extern (D) this(Loc loc, Expression condition, Statement _body, Loc endloc, Parameter param = null) @safe
    {
        super(loc, STMT.While);
        this.condition = condition;
        this._body = _body;
        this.endloc = endloc;
        this.param = param;
    }

    override WhileStatement syntaxCopy()
    {
        return new WhileStatement(loc,
            condition.syntaxCopy(),
            _body ? _body.syntaxCopy() : null,
            endloc, param ? param.syntaxCopy() : null);
    }

    override bool hasBreak() const pure nothrow
    {
        return true;
    }

    override bool hasContinue() const pure nothrow
    {
        return true;
    }

    override void accept(Visitor v)
    {
        v.visit(this);
    }
}

/***********************************************************
 * https://dlang.org/spec/statement.html#do-statement
 */
extern (C++) final class DoStatement : Statement
{
    Statement _body;
    Expression condition;
    Loc endloc;                 // location of ';' after while

    extern (D) this(Loc loc, Statement _body, Expression condition, Loc endloc) @safe
    {
        super(loc, STMT.Do);
        this._body = _body;
        this.condition = condition;
        this.endloc = endloc;
    }

    override DoStatement syntaxCopy()
    {
        return new DoStatement(loc,
            _body ? _body.syntaxCopy() : null,
            condition.syntaxCopy(),
            endloc);
    }

    override bool hasBreak() const pure nothrow
    {
        return true;
    }

    override bool hasContinue() const pure nothrow
    {
        return true;
    }

    override void accept(Visitor v)
    {
        v.visit(this);
    }
}

/***********************************************************
 * https://dlang.org/spec/statement.html#for-statement
 */
extern (C++) final class ForStatement : Statement
{
    Statement _init;
    Expression condition;
    Expression increment;
    Statement _body;
    Loc endloc;             // location of closing curly bracket

    // When wrapped in try/finally clauses, this points to the outermost one,
    // which may have an associated label. Internal break/continue statements
    // treat that label as referring to this loop.
    Statement relatedLabeled;

    extern (D) this(Loc loc, Statement _init, Expression condition, Expression increment, Statement _body, Loc endloc) @safe
    {
        super(loc, STMT.For);
        this._init = _init;
        this.condition = condition;
        this.increment = increment;
        this._body = _body;
        this.endloc = endloc;
    }

    override ForStatement syntaxCopy()
    {
        return new ForStatement(loc,
            _init ? _init.syntaxCopy() : null,
            condition ? condition.syntaxCopy() : null,
            increment ? increment.syntaxCopy() : null,
            _body.syntaxCopy(),
            endloc);
    }

    override Statement getRelatedLabeled()
    {
        return relatedLabeled ? relatedLabeled : this;
    }

    override bool hasBreak() const pure nothrow
    {
        //printf("ForStatement::hasBreak()\n");
        return true;
    }

    override bool hasContinue() const pure nothrow
    {
        return true;
    }

    override void accept(Visitor v)
    {
        v.visit(this);
    }
}

/***********************************************************
 * https://dlang.org/spec/statement.html#foreach-statement
 */
extern (C++) final class ForeachStatement : Statement
{
    TOK op;                     // TOK.foreach_ or TOK.foreach_reverse_
    Parameters* parameters;     // array of Parameters, one for each ForeachType
    Expression aggr;            // ForeachAggregate
    Statement _body;            // NoScopeNonEmptyStatement
    Loc endloc;                 // location of closing curly bracket

    VarDeclaration key;
    VarDeclaration value;

    FuncDeclaration func;       // function we're lexically in

    Statements* cases;          // put breaks, continues, gotos and returns here
    ScopeStatements* gotos;     // forward referenced goto's go here

    extern (D) this(Loc loc, TOK op, Parameters* parameters, Expression aggr, Statement _body, Loc endloc) @safe
    {
        super(loc, STMT.Foreach);
        this.op = op;
        this.parameters = parameters;
        this.aggr = aggr;
        this._body = _body;
        this.endloc = endloc;
    }

    override ForeachStatement syntaxCopy()
    {
        return new ForeachStatement(loc, op,
            Parameter.arraySyntaxCopy(parameters),
            aggr.syntaxCopy(),
            _body ? _body.syntaxCopy() : null,
            endloc);
    }

    override bool hasBreak() const pure nothrow
    {
        return true;
    }

    override bool hasContinue() const pure nothrow
    {
        return true;
    }

    override void accept(Visitor v)
    {
        v.visit(this);
    }
}

/***********************************************************
 * https://dlang.org/spec/statement.html#foreach-range-statement
 */
extern (C++) final class ForeachRangeStatement : Statement
{
    TOK op;                 // TOK.foreach_ or TOK.foreach_reverse_
    Parameter param;          // loop index variable
    Expression lwr;
    Expression upr;
    Statement _body;
    Loc endloc;             // location of closing curly bracket

    VarDeclaration key;

    extern (D) this(Loc loc, TOK op, Parameter param, Expression lwr, Expression upr, Statement _body, Loc endloc) @safe
    {
        super(loc, STMT.ForeachRange);
        this.op = op;
        this.param = param;
        this.lwr = lwr;
        this.upr = upr;
        this._body = _body;
        this.endloc = endloc;
    }

    override ForeachRangeStatement syntaxCopy()
    {
        return new ForeachRangeStatement(loc, op, param.syntaxCopy(), lwr.syntaxCopy(), upr.syntaxCopy(), _body ? _body.syntaxCopy() : null, endloc);
    }

    override bool hasBreak() const pure nothrow
    {
        return true;
    }

    override bool hasContinue() const pure nothrow
    {
        return true;
    }

    override void accept(Visitor v)
    {
        v.visit(this);
    }
}

/***********************************************************
 * https://dlang.org/spec/statement.html#if-statement
 */
extern (C++) final class IfStatement : Statement
{
    Parameter param;
    Expression condition;
    Statement ifbody;
    Statement elsebody;
    VarDeclaration match;   // for MatchExpression results
    Loc endloc;                 // location of closing curly bracket

    extern (D) this(Loc loc, Parameter param, Expression condition, Statement ifbody, Statement elsebody, Loc endloc) @safe
    {
        super(loc, STMT.If);
        this.param = param;
        this.condition = condition;
        this.ifbody = ifbody;
        this.elsebody = elsebody;
        this.endloc = endloc;
    }

    override IfStatement syntaxCopy()
    {
        return new IfStatement(loc,
            param ? param.syntaxCopy() : null,
            condition.syntaxCopy(),
            ifbody ? ifbody.syntaxCopy() : null,
            elsebody ? elsebody.syntaxCopy() : null,
            endloc);
    }

    override void accept(Visitor v)
    {
        v.visit(this);
    }

    /******
     * Returns: true if `if (__ctfe)`
     */
    bool isIfCtfeBlock()
    {
        if (auto cv = condition.isVarExp())
            return cv.var.ident == Id.ctfe;
        return false;
    }
}

/***********************************************************
 * https://dlang.org/spec/version.html#ConditionalStatement
 */
extern (C++) final class ConditionalStatement : Statement
{
    Condition condition;
    Statement ifbody;
    Statement elsebody;

    extern (D) this(Loc loc, Condition condition, Statement ifbody, Statement elsebody) @safe
    {
        super(loc, STMT.Conditional);
        this.condition = condition;
        this.ifbody = ifbody;
        this.elsebody = elsebody;
    }

    override ConditionalStatement syntaxCopy()
    {
        return new ConditionalStatement(loc, condition.syntaxCopy(), ifbody.syntaxCopy(), elsebody ? elsebody.syntaxCopy() : null);
    }

    override void accept(Visitor v)
    {
        v.visit(this);
    }
}


/***********************************************************
 * https://dlang.org/spec/version.html#StaticForeachStatement
 * Static foreach statements, like:
 *      void main()
 *      {
 *           static foreach(i; 0 .. 10)
 *           {
 *               pragma(msg, i);
 *           }
 *      }
 */
extern (C++) final class StaticForeachStatement : Statement
{
    StaticForeach sfe;

    extern (D) this(Loc loc, StaticForeach sfe) @safe
    {
        super(loc, STMT.StaticForeach);
        this.sfe = sfe;
    }

    override StaticForeachStatement syntaxCopy()
    {
        return new StaticForeachStatement(loc, sfe.syntaxCopy());
    }

    override void accept(Visitor v)
    {
        v.visit(this);
    }
}

/***********************************************************
 * https://dlang.org/spec/statement.html#pragma-statement
 */
extern (C++) final class PragmaStatement : Statement
{
    const Identifier ident;
    Expressions* args;      // array of Expression's
    Statement _body;

    extern (D) this(Loc loc, const Identifier ident, Expressions* args, Statement _body) @safe
    {
        super(loc, STMT.Pragma);
        this.ident = ident;
        this.args = args;
        this._body = _body;
    }

    override PragmaStatement syntaxCopy()
    {
        return new PragmaStatement(loc, ident, Expression.arraySyntaxCopy(args), _body ? _body.syntaxCopy() : null);
    }

    override void accept(Visitor v)
    {
        v.visit(this);
    }
}

/***********************************************************
 * https://dlang.org/spec/version.html#StaticAssert
 */
extern (C++) final class StaticAssertStatement : Statement
{
    StaticAssert sa;

    extern (D) this(StaticAssert sa) @safe
    {
        super(sa.loc, STMT.StaticAssert);
        this.sa = sa;
    }

    override StaticAssertStatement syntaxCopy()
    {
        return new StaticAssertStatement(sa.syntaxCopy(null));
    }

    override void accept(Visitor v)
    {
        v.visit(this);
    }
}

/***********************************************************
 * https://dlang.org/spec/statement.html#switch-statement
 */
extern (C++) final class SwitchStatement : Statement
{
    Parameter param;
    Expression condition;           /// switch(condition)
    Statement _body;                ///
    bool isFinal;                   /// https://dlang.org/spec/statement.html#final-switch-statement
    Loc endloc;

    bool hasDefault;                /// true if has default statement
    bool hasVars;                   /// true if has variable case values
    DefaultStatement sdefault;      /// default:
    Statement tryBody;              /// set to TryCatchStatement or TryFinallyStatement if in _body portion
    TryFinallyStatement tryFinally; /// set if in the 'finally' block of a TryFinallyStatement
    GotoCaseStatements gotoCases;   /// array of unresolved GotoCaseStatement's
    CaseStatements* cases;          /// array of CaseStatement's
    VarDeclaration lastVar;         /// last observed variable declaration in this statement
version (IN_LLVM)
{
    bool hasGotoDefault;            // true iff there is a `goto default` statement for this switch
}

    extern (D) this(Loc loc, Parameter param, Expression condition, Statement _body, bool isFinal, Loc endloc)
    {
        super(loc, STMT.Switch);
        this.param = param;
        this.condition = condition;
        this._body = _body;
        this.isFinal = isFinal;
        this.endloc = endloc;
    }

    override SwitchStatement syntaxCopy()
    {
        return new SwitchStatement(loc,
            param ? param.syntaxCopy() : null,
            condition.syntaxCopy(),
            _body.syntaxCopy(),
            isFinal,
            endloc);
    }

    override bool hasBreak() const pure nothrow
    {
        return true;
    }

    override void accept(Visitor v)
    {
        v.visit(this);
    }
}

/***********************************************************
 * https://dlang.org/spec/statement.html#CaseStatement
 */
extern (C++) final class CaseStatement : Statement
{
    Expression exp;
    Statement statement;

    int index;              // which case it is (since we sort this)
    VarDeclaration lastVar;
    void* extra;            // for use by Statement_toIR()

<<<<<<< HEAD
version (IN_LLVM)
{
    bool gototarget; // true iff this is the target of a 'goto case'
}

    extern (D) this(const ref Loc loc, Expression exp, Statement statement) @safe
=======
    extern (D) this(Loc loc, Expression exp, Statement statement) @safe
>>>>>>> 18e1b863
    {
        super(loc, STMT.Case);
        this.exp = exp;
        this.statement = statement;
    }

    override CaseStatement syntaxCopy()
    {
        return new CaseStatement(loc, exp.syntaxCopy(), statement.syntaxCopy());
    }

    override void accept(Visitor v)
    {
        v.visit(this);
    }
}

/***********************************************************
 * https://dlang.org/spec/statement.html#CaseRangeStatement
 */
extern (C++) final class CaseRangeStatement : Statement
{
    Expression first;
    Expression last;
    Statement statement;

    extern (D) this(Loc loc, Expression first, Expression last, Statement statement) @safe
    {
        super(loc, STMT.CaseRange);
        this.first = first;
        this.last = last;
        this.statement = statement;
    }

    override CaseRangeStatement syntaxCopy()
    {
        return new CaseRangeStatement(loc, first.syntaxCopy(), last.syntaxCopy(), statement.syntaxCopy());
    }

    override void accept(Visitor v)
    {
        v.visit(this);
    }
}

/***********************************************************
 * https://dlang.org/spec/statement.html#DefaultStatement
 */
extern (C++) final class DefaultStatement : Statement
{
    Statement statement;

    VarDeclaration lastVar;

<<<<<<< HEAD
version (IN_LLVM)
{
    bool gototarget; // true iff this is the target of a 'goto default'
}

    extern (D) this(const ref Loc loc, Statement statement) @safe
=======
    extern (D) this(Loc loc, Statement statement) @safe
>>>>>>> 18e1b863
    {
        super(loc, STMT.Default);
        this.statement = statement;
    }

    override DefaultStatement syntaxCopy()
    {
        return new DefaultStatement(loc, statement.syntaxCopy());
    }

    override void accept(Visitor v)
    {
        v.visit(this);
    }
}

/***********************************************************
 * https://dlang.org/spec/statement.html#GotoStatement
 */
extern (C++) final class GotoDefaultStatement : Statement
{
    SwitchStatement sw;

    extern (D) this(Loc loc) @safe
    {
        super(loc, STMT.GotoDefault);
    }

    override GotoDefaultStatement syntaxCopy()
    {
        return new GotoDefaultStatement(loc);
    }

    override void accept(Visitor v)
    {
        v.visit(this);
    }
}

/***********************************************************
 * https://dlang.org/spec/statement.html#GotoStatement
 */
extern (C++) final class GotoCaseStatement : Statement
{
    Expression exp;     // null, or which case to goto

    CaseStatement cs;   // case statement it resolves to

<<<<<<< HEAD
version (IN_LLVM)
{
    SwitchStatement sw;
}

    extern (D) this(const ref Loc loc, Expression exp) @safe
=======
    extern (D) this(Loc loc, Expression exp) @safe
>>>>>>> 18e1b863
    {
        super(loc, STMT.GotoCase);
        this.exp = exp;
    }

    override GotoCaseStatement syntaxCopy()
    {
        return new GotoCaseStatement(loc, exp ? exp.syntaxCopy() : null);
    }

    override void accept(Visitor v)
    {
        v.visit(this);
    }
}

/***********************************************************
 */
extern (C++) final class SwitchErrorStatement : Statement
{
    Expression exp;

    extern (D) this(Loc loc) @safe
    {
        super(loc, STMT.SwitchError);
    }

    final extern (D) this(Loc loc, Expression exp) @safe
    {
        super(loc, STMT.SwitchError);
        this.exp = exp;
    }

    override void accept(Visitor v)
    {
        v.visit(this);
    }
}

/***********************************************************
 * https://dlang.org/spec/statement.html#return-statement
 */
extern (C++) final class ReturnStatement : Statement
{
    Expression exp;
    size_t caseDim;

    extern (D) this(Loc loc, Expression exp) @safe
    {
        super(loc, STMT.Return);
        this.exp = exp;
    }

    override ReturnStatement syntaxCopy()
    {
        return new ReturnStatement(loc, exp ? exp.syntaxCopy() : null);
    }

    override inout(ReturnStatement) endsWithReturnStatement() inout nothrow pure
    {
        return this;
    }

    override void accept(Visitor v)
    {
        v.visit(this);
    }
}

/***********************************************************
 * https://dlang.org/spec/statement.html#break-statement
 */
extern (C++) final class BreakStatement : Statement
{
    Identifier ident;

<<<<<<< HEAD
version (IN_LLVM)
{
    // LDC: only set if ident is set: label statement to jump to
    LabelStatement target;
}

    extern (D) this(const ref Loc loc, Identifier ident) @safe
=======
    extern (D) this(Loc loc, Identifier ident) @safe
>>>>>>> 18e1b863
    {
        super(loc, STMT.Break);
        this.ident = ident;
    }

    override BreakStatement syntaxCopy()
    {
        return new BreakStatement(loc, ident);
    }

    override void accept(Visitor v)
    {
        v.visit(this);
    }
}

/***********************************************************
 * https://dlang.org/spec/statement.html#continue-statement
 */
extern (C++) final class ContinueStatement : Statement
{
    Identifier ident;

<<<<<<< HEAD
version (IN_LLVM)
{
    // LDC: only set if ident is set: label statement to jump to
    LabelStatement target;
}

    extern (D) this(const ref Loc loc, Identifier ident) @safe
=======
    extern (D) this(Loc loc, Identifier ident) @safe
>>>>>>> 18e1b863
    {
        super(loc, STMT.Continue);
        this.ident = ident;
    }

    override ContinueStatement syntaxCopy()
    {
        return new ContinueStatement(loc, ident);
    }

    override void accept(Visitor v)
    {
        v.visit(this);
    }
}

/***********************************************************
 * https://dlang.org/spec/statement.html#SynchronizedStatement
 */
extern (C++) final class SynchronizedStatement : Statement
{
    Expression exp;
    Statement _body;

    extern (D) this(Loc loc, Expression exp, Statement _body) @safe
    {
        super(loc, STMT.Synchronized);
        this.exp = exp;
        this._body = _body;
    }

    override SynchronizedStatement syntaxCopy()
    {
        return new SynchronizedStatement(loc, exp ? exp.syntaxCopy() : null, _body ? _body.syntaxCopy() : null);
    }

    override bool hasBreak() const pure nothrow
    {
        return false; //true;
    }

    override bool hasContinue() const pure nothrow
    {
        return false; //true;
    }

    override void accept(Visitor v)
    {
        v.visit(this);
    }
}

/***********************************************************
 * https://dlang.org/spec/statement.html#with-statement
 */
extern (C++) final class WithStatement : Statement
{
    Expression exp;
    Statement _body;
    VarDeclaration wthis;
    Loc endloc;

    extern (D) this(Loc loc, Expression exp, Statement _body, Loc endloc) @safe
    {
        super(loc, STMT.With);
        this.exp = exp;
        this._body = _body;
        this.endloc = endloc;
    }

    override WithStatement syntaxCopy()
    {
        return new WithStatement(loc, exp.syntaxCopy(), _body ? _body.syntaxCopy() : null, endloc);
    }

    override void accept(Visitor v)
    {
        v.visit(this);
    }
}

/***********************************************************
 * https://dlang.org/spec/statement.html#try-statement
 */
extern (C++) final class TryCatchStatement : Statement
{
    Statement _body;
    Catches* catches;

    Statement tryBody;   /// set to enclosing TryCatchStatement or TryFinallyStatement if in _body portion

    extern (D) this(Loc loc, Statement _body, Catches* catches) @safe
    {
        super(loc, STMT.TryCatch);
        this._body = _body;
        this.catches = catches;
    }

    override TryCatchStatement syntaxCopy()
    {
        auto a = new Catches(catches.length);
        foreach (i, c; *catches)
        {
            (*a)[i] = c.syntaxCopy();
        }
        return new TryCatchStatement(loc, _body.syntaxCopy(), a);
    }

    override bool hasBreak() const pure nothrow
    {
        return false;
    }

    override void accept(Visitor v)
    {
        v.visit(this);
    }
}

/***********************************************************
 * https://dlang.org/spec/statement.html#Catch
 */
extern (C++) final class Catch : RootObject
{
    const Loc loc;
    Type type;
    Identifier ident;
    Statement handler;

    VarDeclaration var;
    bool errors;                // set if semantic processing errors

    // was generated by the compiler, wasn't present in source code
    bool internalCatch;

    extern (D) this(Loc loc, Type type, Identifier ident, Statement handler) @safe
    {
        //printf("Catch(%s, loc = %s)\n", id.toChars(), loc.toChars());
        this.loc = loc;
        this.type = type;
        this.ident = ident;
        this.handler = handler;
    }

    Catch syntaxCopy()
    {
        auto c = new Catch(loc, type ? type.syntaxCopy() : getThrowable(), ident, (handler ? handler.syntaxCopy() : null));
        c.internalCatch = internalCatch;
        return c;
    }
}

/***********************************************************
 * https://dlang.org/spec/statement.html#try-statement
 */
extern (C++) final class TryFinallyStatement : Statement
{
    Statement _body;
    Statement finalbody;

    Statement tryBody;   /// set to enclosing TryCatchStatement or TryFinallyStatement if in _body portion
    bool bodyFallsThru;  /// true if _body falls through to finally

    extern (D) this(Loc loc, Statement _body, Statement finalbody) @safe
    {
        super(loc, STMT.TryFinally);
        this._body = _body;
        this.finalbody = finalbody;
        this.bodyFallsThru = true;      // assume true until statementSemantic()
    }

    static TryFinallyStatement create(Loc loc, Statement _body, Statement finalbody) @safe
    {
        return new TryFinallyStatement(loc, _body, finalbody);
    }

    override TryFinallyStatement syntaxCopy()
    {
        return new TryFinallyStatement(loc, _body.syntaxCopy(), finalbody.syntaxCopy());
    }

    override bool hasBreak() const pure nothrow
    {
        return false; //true;
    }

    override bool hasContinue() const pure nothrow
    {
        return false; //true;
    }

    override void accept(Visitor v)
    {
        v.visit(this);
    }
}

/***********************************************************
 * https://dlang.org/spec/statement.html#scope-guard-statement
 */
extern (C++) final class ScopeGuardStatement : Statement
{
    TOK tok;
    Statement statement;

    extern (D) this(Loc loc, TOK tok, Statement statement) @safe
    {
        super(loc, STMT.ScopeGuard);
        this.tok = tok;
        this.statement = statement;
    }

    override ScopeGuardStatement syntaxCopy()
    {
        return new ScopeGuardStatement(loc, tok, statement.syntaxCopy());
    }

    override void accept(Visitor v)
    {
        v.visit(this);
    }
}

/***********************************************************
 * https://dlang.org/spec/statement.html#throw-statement
 */
extern (C++) final class ThrowStatement : Statement
{
    Expression exp;

    // was generated by the compiler, wasn't present in source code
    bool internalThrow;

    extern (D) this(Loc loc, Expression exp) @safe
    {
        super(loc, STMT.Throw);
        this.exp = exp;
    }

    override ThrowStatement syntaxCopy()
    {
        auto s = new ThrowStatement(loc, exp.syntaxCopy());
        s.internalThrow = internalThrow;
        return s;
    }

    override void accept(Visitor v)
    {
        v.visit(this);
    }
}

/***********************************************************
 */
extern (C++) final class DebugStatement : Statement
{
    Statement statement;

    extern (D) this(Loc loc, Statement statement) @safe
    {
        super(loc, STMT.Debug);
        this.statement = statement;
    }

    override DebugStatement syntaxCopy()
    {
        return new DebugStatement(loc, statement ? statement.syntaxCopy() : null);
    }

    override void accept(Visitor v)
    {
        v.visit(this);
    }
}

/***********************************************************
 * https://dlang.org/spec/statement.html#goto-statement
 */
extern (C++) final class GotoStatement : Statement
{
    Identifier ident;
    LabelDsymbol label;
    Statement tryBody;              /// set to TryCatchStatement or TryFinallyStatement if in _body portion
    TryFinallyStatement tf;
    ScopeGuardStatement os;
    VarDeclaration lastVar;
    bool inCtfeBlock;               /// set if goto is inside an `if (__ctfe)` block

    extern (D) this(Loc loc, Identifier ident) @safe
    {
        super(loc, STMT.Goto);
        this.ident = ident;
    }

    override GotoStatement syntaxCopy()
    {
        return new GotoStatement(loc, ident);
    }

    override void accept(Visitor v)
    {
        v.visit(this);
    }
}

/***********************************************************
 * https://dlang.org/spec/statement.html#LabeledStatement
 */
extern (C++) final class LabelStatement : Statement
{
    Identifier ident;
    Statement statement;

    Statement tryBody;              /// set to TryCatchStatement or TryFinallyStatement if in _body portion
    TryFinallyStatement tf;
    ScopeGuardStatement os;
    VarDeclaration lastVar;
    Statement gotoTarget;       // interpret
    void* extra;                // used by Statement_toIR()
    bool breaks;                // someone did a 'break ident'
    bool inCtfeBlock;           // inside a block dominated by `if (__ctfe)`

    extern (D) this(Loc loc, Identifier ident, Statement statement) @safe
    {
        super(loc, STMT.Label);
        this.ident = ident;
        this.statement = statement;
    }

    override LabelStatement syntaxCopy()
    {
        return new LabelStatement(loc, ident, statement ? statement.syntaxCopy() : null);
    }

    override void accept(Visitor v)
    {
        v.visit(this);
    }
}

/***********************************************************
 */
extern (C++) final class LabelDsymbol : Dsymbol
{
    LabelStatement statement;

    bool deleted;           // set if rewritten to return in foreach delegate
    bool iasm;              // set if used by inline assembler

    // set if label was defined multiple times, to avoid duplicate errors
    // can be removed if generic error message deduplication is implemented
    bool duplicated;

    extern (D) this(Identifier ident, Loc loc = Loc.initial) @safe
    {
        super(DSYM.labelDsymbol, loc, ident);
    }

    static LabelDsymbol create(Identifier ident) @safe
    {
        return new LabelDsymbol(ident);
    }

    // is this a LabelDsymbol()?
    override LabelDsymbol isLabel()
    {
        return this;
    }

    override void accept(Visitor v)
    {
        v.visit(this);
    }
}

/***********************************************************
 * https://dlang.org/spec/statement.html#asm
 */
extern (C++) class AsmStatement : Statement
{
    Token* tokens;
    bool caseSensitive;  // for register names

    extern (D) this(Loc loc, Token* tokens) @safe
    {
        super(loc, STMT.Asm);
        this.tokens = tokens;
    }

    extern (D) this(Loc loc, Token* tokens, STMT stmt) @safe
    {
        super(loc, stmt);
        this.tokens = tokens;
    }

    override AsmStatement syntaxCopy()
    {
        return new AsmStatement(loc, tokens);
    }

    override void accept(Visitor v)
    {
        v.visit(this);
    }
}

/***********************************************************
 * https://dlang.org/spec/iasm.html
 */
extern (C++) final class InlineAsmStatement : AsmStatement
{
    void* asmcode;
    uint asmalign;  // alignment of this statement
    uint regs;      // mask of registers modified (must match regm_t in back end)
    bool refparam;  // true if function parameter is referenced
    bool naked;     // true if function is to be naked

<<<<<<< HEAD
version (IN_LLVM)
{
    // non-zero if this is a branch, contains the target label
    LabelDsymbol isBranchToLabel;
}

    extern (D) this(const ref Loc loc, Token* tokens) @safe
=======
    extern (D) this(Loc loc, Token* tokens) @safe
>>>>>>> 18e1b863
    {
        super(loc, tokens, STMT.InlineAsm);
    }

    override InlineAsmStatement syntaxCopy()
    {
version (IN_LLVM)
{
        auto a_s = new InlineAsmStatement(loc, tokens);
        a_s.refparam = refparam;
        a_s.naked = naked;
        return a_s;
}
else
{
        return new InlineAsmStatement(loc, tokens);
}
    }

    override void accept(Visitor v)
    {
        v.visit(this);
    }
}

/***********************************************************
 * https://gcc.gnu.org/onlinedocs/gcc/Extended-Asm.html
 * Assembler instructions with D expression operands.
 */
extern (C++) final class GccAsmStatement : AsmStatement
{
    STC stc;           // attributes of the asm {} block
    Expression insn;            // string expression that is the template for assembler code
    Expressions* args;          // input and output operands of the statement
    uint outputargs;            // of the operands in 'args', the number of output operands
    Identifiers* names;         // list of symbolic names for the operands
    Expressions* constraints;   // list of string constants specifying constraints on operands
    Expressions* clobbers;      // list of string constants specifying clobbers and scratch registers
    Identifiers* labels;        // list of goto labels
    GotoStatements* gotos;      // of the goto labels, the equivalent statements they represent

    extern (D) this(Loc loc, Token* tokens) @safe
    {
        super(loc, tokens, STMT.GccAsm);
    }

    override GccAsmStatement syntaxCopy()
    {
        return new GccAsmStatement(loc, tokens);
    }

    override void accept(Visitor v)
    {
        v.visit(this);
    }
}

/***********************************************************
 * a complete asm {} block
 */
extern (C++) final class CompoundAsmStatement : CompoundStatement
{
    STC stc; // postfix attributes like nothrow/pure/@trusted

<<<<<<< HEAD
version (IN_LLVM)
{
    void* abiret; // llvm::Value*
}

    extern (D) this(const ref Loc loc, Statements* statements, StorageClass stc) @safe
=======
    extern (D) this(Loc loc, Statements* statements, STC stc) @safe
>>>>>>> 18e1b863
    {
        super(loc, statements, STMT.CompoundAsm);
        this.stc = stc;
    }

    override CompoundAsmStatement syntaxCopy()
    {
        return new CompoundAsmStatement(loc, Statement.arraySyntaxCopy(statements), stc);
    }

    override void accept(Visitor v)
    {
        v.visit(this);
    }

version (IN_LLVM)
{
    override final inout(CompoundAsmStatement) endsWithAsm() inout pure nothrow @nogc
    {
        // yes this is inline asm
        return this;
    }
}
}

/***********************************************************
 * https://dlang.org/spec/module.html#ImportDeclaration
 */
extern (C++) final class ImportStatement : Statement
{
    Dsymbols* imports;      // Array of Import's

    extern (D) this(Loc loc, Dsymbols* imports) @safe
    {
        super(loc, STMT.Import);
        this.imports = imports;
    }

    override ImportStatement syntaxCopy()
    {
        auto m = new Dsymbols(imports.length);
        foreach (i, s; *imports)
        {
            (*m)[i] = s.syntaxCopy(null);
        }
        return new ImportStatement(loc, m);
    }

    override void accept(Visitor v)
    {
        v.visit(this);
    }
}


mixin template VisitStatement(Result)
{
    Result VisitStatement(Statement s)
    {
        final switch (s.stmt)
        {
            case STMT.Error:         mixin(visitStmtCase("Error"));
            case STMT.Scope:         mixin(visitStmtCase("Scope"));
            case STMT.Exp:           mixin(visitStmtCase("Exp"));
            case STMT.Compound:      mixin(visitStmtCase("Compound"));
            case STMT.Return:        mixin(visitStmtCase("Return"));
            case STMT.If:            mixin(visitStmtCase("If"));
            case STMT.Conditional:   mixin(visitStmtCase("Conditional"));
            case STMT.StaticForeach: mixin(visitStmtCase("StaticForeach"));
            case STMT.Case:          mixin(visitStmtCase("Case"));
            case STMT.Default:       mixin(visitStmtCase("Default"));
            case STMT.Label:         mixin(visitStmtCase("Label"));
            case STMT.Goto:          mixin(visitStmtCase("Goto"));
            case STMT.GotoDefault:   mixin(visitStmtCase("GotoDefault"));
            case STMT.GotoCase:      mixin(visitStmtCase("GotoCase"));
            case STMT.Break:         mixin(visitStmtCase("Break"));
            case STMT.DtorExp:       mixin(visitStmtCase("DtorExp"));
            case STMT.Mixin:         mixin(visitStmtCase("Mixin"));
            case STMT.Forwarding:    mixin(visitStmtCase("Forwarding"));
            case STMT.Do:            mixin(visitStmtCase("Do"));
            case STMT.While:         mixin(visitStmtCase("While"));
            case STMT.For:           mixin(visitStmtCase("For"));
            case STMT.Foreach:       mixin(visitStmtCase("Foreach"));
            case STMT.Switch:        mixin(visitStmtCase("Switch"));
            case STMT.Continue:      mixin(visitStmtCase("Continue"));
            case STMT.With:          mixin(visitStmtCase("With"));
            case STMT.TryCatch:      mixin(visitStmtCase("TryCatch"));
            case STMT.Throw:         mixin(visitStmtCase("Throw"));
            case STMT.Debug:         mixin(visitStmtCase("Debug"));
            case STMT.TryFinally:    mixin(visitStmtCase("TryFinally"));
            case STMT.ScopeGuard:    mixin(visitStmtCase("ScopeGuard"));
            case STMT.SwitchError:   mixin(visitStmtCase("SwitchError"));
            case STMT.UnrolledLoop:  mixin(visitStmtCase("UnrolledLoop"));
            case STMT.ForeachRange:  mixin(visitStmtCase("ForeachRange"));
            case STMT.CompoundDeclaration: mixin(visitStmtCase("CompoundDeclaration"));
            case STMT.Peel:          mixin(visitStmtCase("Peel"));
            case STMT.CompoundAsm:   mixin(visitStmtCase("CompoundAsm"));
            case STMT.Pragma:        mixin(visitStmtCase("Pragma"));
            case STMT.StaticAssert:  mixin(visitStmtCase("StaticAssert"));
            case STMT.CaseRange:     mixin(visitStmtCase("CaseRange"));
            case STMT.Synchronized:  mixin(visitStmtCase("Synchronized"));
            case STMT.Asm:           mixin(visitStmtCase("Asm"));
            case STMT.InlineAsm:     mixin(visitStmtCase("InlineAsm"));
            case STMT.GccAsm:        mixin(visitStmtCase("GccAsm"));
            case STMT.Import:        mixin(visitStmtCase("Import"));
        }
    }
}

/****************************************
 * CTFE-only helper function for VisitInitializer.
 * Params:
 *      handler = string for the name of the visit handler
 * Returns: boilerplate code for a case
 */
pure string visitStmtCase(string handler) @safe
{
    if (__ctfe)
    {
        return
            "
            enum isVoid = is(Result == void);
            auto sx = s.is"~handler~"Statement();
            static if (__traits(compiles, visit"~handler~"(sx)))
            {
                static if (isVoid)
                {
                    visit"~handler~"(sx);
                    return;
                }
                else
                {
                    if (Result r = visit"~handler~"(sx))
                        return r;
                    return Result.init;
                }
            }
            else static if (__traits(compiles, visitDefaultCase(s)))
            {
                static if (isVoid)
                {
                    visitDefaultCase(sx);
                    return;
                }
                else
                {
                    if (Result r = visitDefaultCase(s))
                        return r;
                    return Result.init;
                }
            }
            else
                static assert(0, "~handler~");
            ";
    }
    assert(0);
}<|MERGE_RESOLUTION|>--- conflicted
+++ resolved
@@ -1179,16 +1179,12 @@
     VarDeclaration lastVar;
     void* extra;            // for use by Statement_toIR()
 
-<<<<<<< HEAD
 version (IN_LLVM)
 {
     bool gototarget; // true iff this is the target of a 'goto case'
 }
 
-    extern (D) this(const ref Loc loc, Expression exp, Statement statement) @safe
-=======
     extern (D) this(Loc loc, Expression exp, Statement statement) @safe
->>>>>>> 18e1b863
     {
         super(loc, STMT.Case);
         this.exp = exp;
@@ -1243,16 +1239,12 @@
 
     VarDeclaration lastVar;
 
-<<<<<<< HEAD
 version (IN_LLVM)
 {
     bool gototarget; // true iff this is the target of a 'goto default'
 }
 
-    extern (D) this(const ref Loc loc, Statement statement) @safe
-=======
     extern (D) this(Loc loc, Statement statement) @safe
->>>>>>> 18e1b863
     {
         super(loc, STMT.Default);
         this.statement = statement;
@@ -1301,16 +1293,12 @@
 
     CaseStatement cs;   // case statement it resolves to
 
-<<<<<<< HEAD
 version (IN_LLVM)
 {
     SwitchStatement sw;
 }
 
-    extern (D) this(const ref Loc loc, Expression exp) @safe
-=======
     extern (D) this(Loc loc, Expression exp) @safe
->>>>>>> 18e1b863
     {
         super(loc, STMT.GotoCase);
         this.exp = exp;
@@ -1387,17 +1375,13 @@
 {
     Identifier ident;
 
-<<<<<<< HEAD
 version (IN_LLVM)
 {
     // LDC: only set if ident is set: label statement to jump to
     LabelStatement target;
 }
 
-    extern (D) this(const ref Loc loc, Identifier ident) @safe
-=======
     extern (D) this(Loc loc, Identifier ident) @safe
->>>>>>> 18e1b863
     {
         super(loc, STMT.Break);
         this.ident = ident;
@@ -1421,17 +1405,13 @@
 {
     Identifier ident;
 
-<<<<<<< HEAD
 version (IN_LLVM)
 {
     // LDC: only set if ident is set: label statement to jump to
     LabelStatement target;
 }
 
-    extern (D) this(const ref Loc loc, Identifier ident) @safe
-=======
     extern (D) this(Loc loc, Identifier ident) @safe
->>>>>>> 18e1b863
     {
         super(loc, STMT.Continue);
         this.ident = ident;
@@ -1849,17 +1829,13 @@
     bool refparam;  // true if function parameter is referenced
     bool naked;     // true if function is to be naked
 
-<<<<<<< HEAD
 version (IN_LLVM)
 {
     // non-zero if this is a branch, contains the target label
     LabelDsymbol isBranchToLabel;
 }
 
-    extern (D) this(const ref Loc loc, Token* tokens) @safe
-=======
     extern (D) this(Loc loc, Token* tokens) @safe
->>>>>>> 18e1b863
     {
         super(loc, tokens, STMT.InlineAsm);
     }
@@ -1924,16 +1900,12 @@
 {
     STC stc; // postfix attributes like nothrow/pure/@trusted
 
-<<<<<<< HEAD
 version (IN_LLVM)
 {
     void* abiret; // llvm::Value*
 }
 
-    extern (D) this(const ref Loc loc, Statements* statements, StorageClass stc) @safe
-=======
     extern (D) this(Loc loc, Statements* statements, STC stc) @safe
->>>>>>> 18e1b863
     {
         super(loc, statements, STMT.CompoundAsm);
         this.stc = stc;
