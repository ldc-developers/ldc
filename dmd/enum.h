
/* Compiler implementation of the D programming language
 * Copyright (C) 1999-2025 by The D Language Foundation, All Rights Reserved
 * written by Walter Bright
 * https://www.digitalmars.com
 * Distributed under the Boost Software License, Version 1.0.
 * https://www.boost.org/LICENSE_1_0.txt
 * https://github.com/dlang/dmd/blob/master/src/dmd/enum.h
 */

#pragma once

#include "dsymbol.h"
#include "declaration.h"

class Identifier;
class Type;
class Expression;

namespace dmd
{
    // in enumsem.d
    Expression *getDefaultValue(EnumDeclaration *ed, Loc loc);
}

class EnumDeclaration final : public ScopeDsymbol
{
public:
    /* The separate, and distinct, cases are:
     *  1. enum { ... }
     *  2. enum : memtype { ... }
     *  3. enum id { ... }
     *  4. enum id : memtype { ... }
     *  5. enum id : memtype;
     *  6. enum id;
     */
    Type *type;                 // the TypeEnum
    Type *memtype;              // type of the members
    Visibility visibility;

    Expression *maxval;
    Expression *minval;
    Expression *defaultval;     // default initializer
private:
    uint8_t bitFields;
public:
    bool isdeprecated() const;
    bool isdeprecated(bool v);
    bool added() const;
    bool added(bool v);
    bool inuse() const;
    bool inuse(bool v);

    EnumDeclaration *syntaxCopy(Dsymbol *s) override;
    Type *getType() override;
    const char *kind() const override;
    bool isDeprecated() const override;       // is Dsymbol deprecated?
    Visibility visible() override;
    bool isSpecial() const;


<<<<<<< HEAD
#if !IN_LLVM
    Symbol *sinit;
#endif
=======
    void *sinit;
>>>>>>> 246eae17
    void accept(Visitor *v) override { v->visit(this); }
};


class EnumMember final : public VarDeclaration
{
public:
    /* Can take the following forms:
     *  1. id
     *  2. id = value
     *  3. type id = value
     */
    Expression *&value();

    // A cast() is injected to 'value' after semantic(),
    // but 'origValue' will preserve the original value,
    // or previous value + 1 if none was specified.
    Expression *origValue;
    Type *origType;

    EnumDeclaration *ed;

    EnumMember *syntaxCopy(Dsymbol *s) override;
    const char *kind() const override;

    void accept(Visitor *v) override { v->visit(this); }
};<|MERGE_RESOLUTION|>--- conflicted
+++ resolved
@@ -59,13 +59,9 @@
     bool isSpecial() const;
 
 
-<<<<<<< HEAD
 #if !IN_LLVM
-    Symbol *sinit;
+    void *sinit;
 #endif
-=======
-    void *sinit;
->>>>>>> 246eae17
     void accept(Visitor *v) override { v->visit(this); }
 };
 
