--- conflicted
+++ resolved
@@ -143,7 +143,6 @@
         ulong a, b;
     }
 }
-<<<<<<< HEAD
 else version (LDC)
 {
     immutable float __nan = float.nan;
@@ -193,12 +192,11 @@
 
     version (X86)    public import ldc.gccbuiltins_x86;
     version (X86_64) public import ldc.gccbuiltins_x86;
-=======
+}
 
 version (CRuntime_Glibc) version (AArch64)
 {
     // math.h needs these
     alias __Float32x4_t = __vector(float[4]);
     alias __Float64x2_t = __vector(double[2]);
->>>>>>> 0cf2de50
 }