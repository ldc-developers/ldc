/**
 * Entry point for exception handling support routines.
 *
 * There are three style of exception handling being supported by DMD:
 * DWARF, Win32, and Win64. The Win64 code also supports POSIX.
 * Support for those scheme is in `rt.dwarfeh`, `rt.deh_win32`, and
 * `rt.deh_win64_posix`, respectively, and publicly imported here.
 *
 * When an exception is thrown by the user, the compiler translates
 * code like `throw e;` into either `_d_throwdwarf` (for DWARF exceptions)
 * or `_d_throwc` (Win32 / Win64), with the `Exception` object as argument.
 *
 * During those functions' handling, they eventually call `_d_createTrace`,
 * which will store inside the `Exception` object the return of
 * `_d_traceContext`, which is an object implementing  `Throwable.TraceInfo`.
 * `_d_traceContext` is a configurable hook, and by default will call
 * `core.runtime : defaultTraceHandler`, which itself will call `backtrace`
 * or something similar to store an array of stack frames (`void*` pointers)
 * in the object it returns.
 * Note that `defaultTraceHandler` returns a GC-allocated instance,
 * hence a GC allocation can happen in the middle of throwing an `Exception`.
 *
 * The `Throwable.TraceInfo`-implementing should not resolves function names,
 * file and line number until its `opApply` function is called, avoiding the
 * overhead of reading the debug infos until the user call `toString`.
 * If the user only calls `Throwable.message` (or use `Throwable.msg` directly),
 * only the overhead of `backtrace` will be paid, which is minimal enouh.
 *
 * Copyright: Copyright Digital Mars 1999 - 2020.
 * License: Distributed under the
 *      $(LINK2 http://www.boost.org/LICENSE_1_0.txt, Boost Software License 1.0).
 *    (See accompanying file LICENSE)
 * Authors:   Walter Bright
 * Source: $(DRUNTIMESRC rt/deh.d)
 */
module rt.deh;

extern (C)
{
    Throwable.TraceInfo _d_traceContext(void* ptr = null);
    Throwable.TraceDeallocator rt_getTraceDeallocator();
    void _d_createTrace(Throwable t, void* context)
    {
        if (t !is null && t.info is null &&
            cast(byte*) t !is typeid(t).initializer.ptr)
        {
            t.info = _d_traceContext(context);
            t.infoDeallocator = rt_getTraceDeallocator();
        }
    }
}

<<<<<<< HEAD
version (LDC)
    public import rt.deh_win64_posix;
=======
version (GNU)
    public import gcc.deh;
>>>>>>> 18e1b863
else version (Win32)
    public import rt.deh_win32;
else version (Win64)
    public import rt.deh_win64_posix;
else version (Posix)
    public import rt.deh_win64_posix;
else
    static assert (0, "Unsupported architecture");<|MERGE_RESOLUTION|>--- conflicted
+++ resolved
@@ -50,13 +50,10 @@
     }
 }
 
-<<<<<<< HEAD
 version (LDC)
     public import rt.deh_win64_posix;
-=======
-version (GNU)
+else version (GNU)
     public import gcc.deh;
->>>>>>> 18e1b863
 else version (Win32)
     public import rt.deh_win32;
 else version (Win64)
