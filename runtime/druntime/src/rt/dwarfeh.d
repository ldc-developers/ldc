/**
 * Exception handling support for Dwarf-style portable exceptions.
 *
 * Copyright: Copyright (c) 2015-2016 by D Language Foundation
 * License: Distributed under the
 *      $(LINK2 http://www.boost.org/LICENSE_1_0.txt, Boost Software License 1.0).
 *    (See accompanying file LICENSE)
 * Authors: Walter Bright
 * Source: $(DRUNTIMESRC rt/_dwarfeh.d)
 */

module rt.dwarfeh;

version (Posix):

// debug = EH_personality;

import core.internal.backtrace.unwind;
import core.stdc.stdio : fprintf, printf, stderr;
import core.stdc.stdlib : abort, calloc, free;
import rt.dmain2 : _d_print_throwable;

version (LDC)
{
    version (ARM)
    {
        version (iOS)
            version = SjLj_Exceptions;
        else
            version = ARM_EABI_UNWINDER;
    }
}

/* These are the register numbers for _Unwind_SetGR().
 * Hints for these can be found by looking at the EH_RETURN_DATA_REGNO macro in
 * GCC. If you have a native gcc you can try the following:
 *
 * #include <stdio.h>
 *
 * int main(int argc, char *argv[])
 * {
 *     printf("EH_RETURN_DATA_REGNO(0) = %d\n", __builtin_eh_return_data_regno(0));
 *     printf("EH_RETURN_DATA_REGNO(1) = %d\n", __builtin_eh_return_data_regno(1));
 *     return 0;
 * }
 */
version (X86_64)
{
    enum eh_exception_regno = 0;
    enum eh_selector_regno = 1;
}
else version (X86)
{
    enum eh_exception_regno = 0;
    enum eh_selector_regno = 2;
}
else version (AArch64)
{
    enum eh_exception_regno = 0;
    enum eh_selector_regno = 1;
}
else version (ARM)
{
    enum eh_exception_regno = 0;
    enum eh_selector_regno = 1;
}
else version (PPC64)
{
    enum eh_exception_regno = 3;
    enum eh_selector_regno = 4;
}
else version (PPC)
{
    enum eh_exception_regno = 3;
    enum eh_selector_regno = 4;
}
else version (MIPS64)
{
    enum eh_exception_regno = 4;
    enum eh_selector_regno = 5;
}
else version (MIPS32)
{
    enum eh_exception_regno = 4;
    enum eh_selector_regno = 5;
}
else version (RISCV64)
{
    enum eh_exception_regno = 10;
    enum eh_selector_regno = 11;
}
else version (RISCV32)
{
    enum eh_exception_regno = 10;
    enum eh_selector_regno = 11;
}
else version (LoongArch64)
{
    enum eh_exception_regno = 4;
    enum eh_selector_regno = 5;
}
else
{
    static assert(0, "Unknown EH register numbers for this architecture");
}

extern (C)
{
    int _d_isbaseof(ClassInfo b, ClassInfo c);
    void _d_createTrace(Throwable o, void* context);
}

private _Unwind_Ptr readUnaligned(T, bool consume)(ref const(ubyte)* p)
{
    version (X86)         enum hasUnalignedLoads = true;
    else version (X86_64) enum hasUnalignedLoads = true;
    else                  enum hasUnalignedLoads = false;

    static if (hasUnalignedLoads)
    {
        T value = *cast(T*) p;
    }
    else
    {
        import core.stdc.string : memcpy;
        T value = void;
        memcpy(&value, p, T.sizeof);
    }

    static if (consume)
        p += T.sizeof;
    return cast(_Unwind_Ptr) value;
}

debug (EH_personality)
{
    private void writeln(in char* format, ...) @nogc nothrow
    {
        import core.stdc.stdarg : va_list, va_start;
        import core.stdc.stdio : fflush, stdout, vfprintf;

        va_list args;
        va_start(args, format);
        vfprintf(stdout, format, args);
        fprintf(stdout, "\n");
        fflush(stdout);
    }
}

/* High 4 bytes = vendor, low 4 bytes = language
 * For us: "DMD\0D\0\0\0"
 */
enum _Unwind_Exception_Class dmdExceptionClass =
        (cast(_Unwind_Exception_Class)'D' << 56) |
        (cast(_Unwind_Exception_Class)'M' << 48) |
        (cast(_Unwind_Exception_Class)'D' << 40) |
        (cast(_Unwind_Exception_Class)'D' << 24);

/**
 * Wrap the unwinder's data with our own compiler specific struct
 * with our own data.
 */
struct ExceptionHeader
{
    Throwable object;                   // the thrown D object
    _Unwind_Exception exception_object; // the unwinder's data

    // Save info on the handler that was detected
    int handler;                        // which catch
    const(ubyte)* languageSpecificData; // Language Specific Data Area for function enclosing the handler
    _Unwind_Ptr landingPad;             // pointer to catch code

    // Stack other thrown exceptions in current thread through here.
    ExceptionHeader* next;

    static ExceptionHeader* stack;      // thread local stack of chained exceptions

    /* Pre-allocate storage for 1 instance per thread.
     * Use calloc/free for multiple exceptions in flight.
     * Does not use GC
     */
    static ExceptionHeader ehstorage;

    /************
     * Allocate and initialize an ExceptionHeader.
     * Params:
     *  o = thrown object
     * Returns:
     *  allocated and initalized ExceptionHeader
     */
    static ExceptionHeader* create(Throwable o) @nogc
    {
        auto eh = &ehstorage;
        if (eh.object)                  // if in use
        {
            eh = cast(ExceptionHeader*).calloc(1, ExceptionHeader.sizeof);
            if (!eh)
                terminate(__LINE__);              // out of memory while throwing - not much else can be done
        }
        eh.object = o;
        eh.exception_object.exception_class = dmdExceptionClass;
        debug (EH_personality) writeln("create(): %p", eh);
        return eh;
    }

    /**********************
     * Free ExceptionHeader that was created by create().
     * Params:
     *  eh = ExceptionHeader to free
     */
    static void free(ExceptionHeader* eh)
    {
        debug (EH_personality) writeln("free(%p)", eh);
        /* Smite contents even if subsequently free'd,
         * to ward off dangling pointer bugs.
         */
        *eh = ExceptionHeader.init;
        if (eh != &ehstorage)
            .free(eh);
    }

    /*************************
     * Push this onto stack of chained exceptions.
     */
    void push()
    {
        next = stack;
        stack = &this;
    }

    /************************
     * Pop and return top of chained exception stack.
     */
    static ExceptionHeader* pop()
    {
        auto eh = stack;
        stack = eh.next;
        return eh;
    }

    /*******************************
     * Convert from pointer to exception_object to pointer to ExceptionHeader
     * that it is embedded inside of.
     * Params:
     *  eo = pointer to exception_object field
     * Returns:
     *  pointer to ExceptionHeader that eo points into.
     */
    static ExceptionHeader* toExceptionHeader(_Unwind_Exception* eo)
    {
        return cast(ExceptionHeader*)(cast(void*)eo - ExceptionHeader.exception_object.offsetof);
    }
}

/*******************************************
 * The first thing a catch handler does is call this.
 * Params:
 *      exceptionObject = value passed to catch handler by unwinder
 * Returns:
 *      object that was caught
 */
// LDC: renamed from __dmd_begin_catch
extern(C) Throwable _d_eh_enter_catch(_Unwind_Exception* exceptionObject)
{
    version (ARM_EABI_UNWINDER)
    {
        _Unwind_Complete(exceptionObject);
    }
    ExceptionHeader *eh = ExceptionHeader.toExceptionHeader(exceptionObject);
    debug (EH_personality) writeln("__dmd_begin_catch(%p), object = %p", eh, eh.object);

    auto o = eh.object;
    // Remove our reference to the exception. We should not decrease its refcount,
    // because we pass the object on to the caller.
    eh.object = null;

    // Pop off of chain
    if (eh != ExceptionHeader.pop())
        terminate(__LINE__);                      // eh should have been at top of stack

    _Unwind_DeleteException(&eh.exception_object);      // done with eh
    return o;
}

/****************************************
 * Called when fibers switch contexts.
 * Params:
 *      newContext = stack to switch to
 * Returns:
 *      previous value of stack
 */
extern(C) void* _d_eh_swapContextDwarf(void* newContext) nothrow @nogc
{
    auto old = ExceptionHeader.stack;
    ExceptionHeader.stack = cast(ExceptionHeader*)newContext;
    return old;
}


/*********************
 * Called by D code to throw an exception via
 * ---
 * throw o;
 * ---
 * Params:
 *      o = Object to throw
 * Returns:
 *      doesn't return
 */
// LDC: renamed from _d_throwdwarf
extern(C) void _d_throw_exception(Throwable o)
{
    ExceptionHeader *eh = ExceptionHeader.create(o);

    eh.push();  // add to thrown exception stack
    debug (EH_personality) writeln("_d_throwdwarf: eh = %p, eh.next = %p", eh, eh.next);

    /* Increment reference count if `o` is a refcounted Throwable
     */
    auto refcount = o.refcount();
    if (refcount)       // non-zero means it's refcounted
        o.refcount() = refcount + 1;

    /* Called by unwinder when exception object needs destruction by other than our code.
     */
    extern (C) static void exception_cleanup(_Unwind_Reason_Code reason, _Unwind_Exception* eo)
    {
        debug (EH_personality) writeln("exception_cleanup()");
        switch (reason)
        {
            case _URC_FATAL_PHASE1_ERROR:       // unknown error code
            case _URC_FATAL_PHASE2_ERROR:       // probably corruption
            default:                            // uh-oh
                terminate(__LINE__);            // C++ calls terminate() instead
                break;

            case _URC_FOREIGN_EXCEPTION_CAUGHT:
            case _URC_NO_REASON:
                auto eh = ExceptionHeader.toExceptionHeader(eo);
                ExceptionHeader.free(eh);
                break;
        }

    }

    eh.exception_object.exception_cleanup = &exception_cleanup;

    _d_createTrace(o, null);

    version (SjLj_Exceptions)
    {
        auto r = _Unwind_SjLj_RaiseException(&eh.exception_object);
    }
    else
    {
        auto r = _Unwind_RaiseException(&eh.exception_object);
    }

    /* Shouldn't have returned, but if it did:
     */
    switch (r)
    {
        case _URC_END_OF_STACK:
            /* Unwound the stack without encountering a catch clause.
             * In C++, this would mean call uncaught_exception().
             * In D, this can happen only if `rt_trapExceptions` is cleared
             * since otherwise everything is enclosed by a top-level
             * try/catch.
             */
            fprintf(stderr, "%s:%d: uncaught exception reached top of stack\n", __FILE__.ptr, __LINE__);
            fprintf(stderr, "This might happen if you're missing a top level catch in your fiber or signal handler\n");
            /**
            As _d_print_throwable() itself may throw multiple times when calling core.demangle,
            and with the uncaught exception still on the EH stack, this doesn't bode well with core.demangle's error recovery.
            */
            version (LDC)
                _d_eh_enter_catch(&eh.exception_object);
            else
                __dmd_begin_catch(&eh.exception_object);
            _d_print_throwable(o);
            abort();
            assert(0);

        case _URC_FATAL_PHASE1_ERROR:
            /* Unexpected error, likely some sort of corruption.
             * In C++, terminate() would be called.
             */
            terminate(__LINE__);                          // should never happen
            assert(0);

        case _URC_FATAL_PHASE2_ERROR:
            /* Unexpected error. Program is in an unknown state.
             * In C++, terminate() would be called.
             */
            terminate(__LINE__);                          // should never happen
            assert(0);

        default:
            terminate(__LINE__);                          // should never happen
            assert(0);
    }
}


version (ARM_EABI_UNWINDER)
{
    /// Called by our compiler-generate code to resume unwinding after a finally
    /// block (or dtor destruction block) has been run.
    // Implemented in asm (ldc/eh_asm.S) to preserve core registers,
    // declaration here for reference only
    extern(C) void _d_eh_resume_unwind(void* ptr);

    // Perform cleanups before resuming.  Can't call _Unwind_Resume
    // because it expects core register state at callsite.
    //
    // Also, a workaround for ARM EABI unwinding.  When D catch
    // handlers are merged by the LLVM inliner, the IR has a landing
    // pad that claims it will handle multiple exception types, but
    // then only handles one and falls into _d_eh_resume_unwind.  This
    // call to _d_eh_resume_unwind has a landing pad with the correct
    // exception handler, but gcc ARM EABI unwind implementation
    // resumes in the next frame up and misses it. Other gcc
    // unwinders, C++ Itanium and SjLj, handle this case fine by
    // resuming in the current frame.  The workaround is to save IP so
    // personality can resume in the current frame.
    extern(C) _Unwind_Exception* _d_arm_eabi_end_cleanup(_Unwind_Exception* ptr, ptrdiff_t ip)
    {
        debug (EH_personality) writeln("  - Resume ip %p", ip);
        // tell personality the real IP (cleanup_cache can be used
        // however we like)
        ptr.cleanup_cache.bitpattern[0] = ip;
        return ptr;
    }
}


/*****************************************
 * "personality" function, specific to each language.
 * This one, of course, is specific to DMD.
 * Params:
 *      ver = version must be 1
 *      actions = bitwise OR of the 4 actions _UA_xxx.
 *          _UA_SEARCH_PHASE means return _URC_HANDLER_FOUND if current frame has a handler,
 *              _URC_CONTINUE_UNWIND if not. Cannot be used with _UA_CLEANUP_PHASE.
 *          _UA_CLEANUP_PHASE means perform cleanup for current frame by calling nested functions
 *              and returning _URC_CONTINUE_UNWIND. Or, set up registers and IP for Landing Pad
 *              and return _URC_INSTALL_CONTEXT.
 *          _UA_HANDLER_FRAME means this frame was the one with the handler in Phase 1, and now
 *              it is Phase 2 and the handler must be run.
 *          _UA_FORCE_UNWIND means unwinding the stack for longjmp or thread cancellation. Run
 *              finally clauses, not catch clauses, finallys must end with call to _Uwind_Resume().
 *      exceptionClass = 8 byte value indicating type of thrown exception. If the low 4 bytes
 *          are "C++\0", it's a C++ exception.
 *      exceptionObject = language specific exception information
 *      context = opaque type of unwinder state information
 * Returns:
 *      reason code
 * See_Also:
 *      http://www.ucw.cz/~hubicka/papers/abi/node25.html
 */

version (ARM_EABI_UNWINDER)
{
    enum _Unwind_State
    {
        VIRTUAL_UNWIND_FRAME = 0,
        UNWIND_FRAME_STARTING = 1,
        UNWIND_FRAME_RESUME = 2,
        ACTION_MASK = 3,
        FORCE_UNWIND = 8,
        END_OF_STACK = 16
    }

    enum
    {
        UNWIND_POINTER_REG = 12,
        UNWIND_STACK_REG = 13
    }
    
    extern (C) _Unwind_Reason_Code _d_eh_personality(_Unwind_State state,
                   _Unwind_Exception* exceptionObject, _Unwind_Context* context)
    {
        _Unwind_Action actions;
        switch (state & _Unwind_State.ACTION_MASK) {
            case _Unwind_State.VIRTUAL_UNWIND_FRAME:
                actions = _UA_SEARCH_PHASE;
                break;
            case _Unwind_State.UNWIND_FRAME_STARTING:
                actions = _UA_CLEANUP_PHASE;
                if (!(state & _Unwind_State.FORCE_UNWIND) &&
                    exceptionObject.barrier_cache.sp == _Unwind_GetGR(context, UNWIND_STACK_REG)) {
                    actions |= _UA_HANDLER_FRAME;
                }
                break;
            case _Unwind_State.UNWIND_FRAME_RESUME:
                // return continueUnwind(exceptionObject, context);
                //
                // Can't do normal continue unwind because there
                // might be a handler still in this frame.
                // Starting again at saved IP instead.
                _Unwind_SetIP(context, exceptionObject.cleanup_cache.bitpattern[0]);
                goto case _Unwind_State.UNWIND_FRAME_STARTING;
            default:
                terminate(__LINE__);
                assert(0);
        }
        actions |= state & _Unwind_State.FORCE_UNWIND;

        // The dwarf unwinder assumes the context structure holds things like the
        // function and LSDA pointers.  The ARM implementation caches these in
        // the exception header (UCB).  To avoid rewriting everything we make a
        // virtual scratch register point at the UCB.
        _Unwind_SetGR(context, UNWIND_POINTER_REG, cast(_Unwind_Word) exceptionObject);

        const result = _d_eh_personality_common(actions, exceptionObject.exception_class, exceptionObject, context);

        if (result == _URC_CONTINUE_UNWIND)
            return continueUnwind(exceptionObject, context);
        return result;
    }

    _Unwind_Reason_Code continueUnwind(_Unwind_Exception* exceptionObject, _Unwind_Context* context)
    {
        if (__gnu_unwind_frame(exceptionObject, context) != _URC_NO_REASON)
            return _URC_FAILURE;
        return _URC_CONTINUE_UNWIND;
    }
}
else
{
    extern (C) _Unwind_Reason_Code _d_eh_personality(int ver, _Unwind_Action actions,
                   _Unwind_Exception_Class exceptionClass, _Unwind_Exception* exceptionObject,
                   _Unwind_Context* context)
    {
        if (ver != 1)
            return _URC_FATAL_PHASE1_ERROR;

        return _d_eh_personality_common(actions, exceptionClass, exceptionObject, context);
    }
}

// LDC: generalized from __dmd_personality_v0
extern (C) _Unwind_Reason_Code _d_eh_personality_common(_Unwind_Action actions,
               _Unwind_Exception_Class exceptionClass, _Unwind_Exception* exceptionObject,
               _Unwind_Context* context)
{
    version (LDC) {} else
    {
        if (ver != 1)
          return _URC_FATAL_PHASE1_ERROR;
    }
    assert(context);

    const(ubyte)* language_specific_data;
    int handler;
    _Unwind_Ptr landing_pad;

    debug (EH_personality)
    {
        writeln("__dmd_personality_v0(actions = x%x, eo = %p, context = %p)", cast(int)actions, exceptionObject, context);
        writeln("exceptionClass = x%08llx", exceptionClass);

        if (exceptionClass == dmdExceptionClass)
        {
            auto eh = ExceptionHeader.toExceptionHeader(exceptionObject);
            for (auto ehx = eh; ehx; ehx = ehx.next)
                writeln(" eh: %p next=%014p lsda=%p '%.*s'", ehx, ehx.next, ehx.languageSpecificData, ehx.object.msg.length, ehx.object.msg.ptr);
        }
    }

    language_specific_data = cast(const(ubyte)*)_Unwind_GetLanguageSpecificData(context);
    debug (EH_personality) writeln("lsda = %p", language_specific_data);

    auto Start = _Unwind_GetRegionStart(context);

    /* Get instruction pointer (ip) at start of instruction that threw
     */
    version (CRuntime_Glibc)
    {
        int ip_before_insn;
        // The instruction pointer must not be decremented when unwinding from a
        // signal handler frame (asynchronous exception, also see
        // etc.linux.memoryerror). So use _Unwind_GetIPInfo where available.
        auto ip = _Unwind_GetIPInfo(context, &ip_before_insn);
        if (!ip_before_insn)
            --ip;
    }
    else
    {
        auto ip = _Unwind_GetIP(context);
        --ip;
    }
    debug (EH_personality) writeln("ip = x%x", cast(int)(ip - Start));
    debug (EH_personality) writeln("\tStart = %p, ipoff = %p, lsda = %p", Start, ip - Start, language_specific_data);

    auto result = scanLSDA(language_specific_data, ip - Start, exceptionClass,
        (actions & _UA_FORCE_UNWIND) != 0,          // don't catch when forced unwinding
        (actions & _UA_SEARCH_PHASE) != 0,          // search phase is looking for handlers
        exceptionObject,
        landing_pad,
        handler);
    landing_pad += Start;

    final switch (result)
    {
        case LsdaResult.notFound:
            fprintf(stderr, "not found\n");
            terminate(__LINE__);
            assert(0);

        case LsdaResult.foreign:
            terminate(__LINE__);
            assert(0);

        case LsdaResult.corrupt:
            fprintf(stderr, "LSDA is corrupt\n");
            terminate(__LINE__);
            assert(0);

        case LsdaResult.noAction:
            debug (EH_personality) writeln("  no action");
            return _URC_CONTINUE_UNWIND;

        case LsdaResult.cleanup:
            debug (EH_personality) writeln("  cleanup");
            if (actions & _UA_SEARCH_PHASE)
            {
                return _URC_CONTINUE_UNWIND;
            }
            break;

        case LsdaResult.handler:
            debug (EH_personality) writeln("  handler");
            assert(!(actions & _UA_FORCE_UNWIND));
            if (actions & _UA_SEARCH_PHASE)
            {
                if (exceptionClass == dmdExceptionClass)
                {
                    version (ARM_EABI_UNWINDER)
                    {
                        exceptionObject.barrier_cache.sp = _Unwind_GetGR(context, UNWIND_STACK_REG);
                    }
                    auto eh = ExceptionHeader.toExceptionHeader(exceptionObject);
                    debug (EH_personality) writeln("   eh.lsda = %p, lsda = %p", eh.languageSpecificData, language_specific_data);
                    eh.handler = handler;
                    eh.languageSpecificData = language_specific_data;
                    eh.landingPad = landing_pad;
                }
                return _URC_HANDLER_FOUND;
            }
            break;
    }

    debug (EH_personality) writeln("  lsda = %p, landing_pad = %p, handler = %d", language_specific_data, landing_pad, handler);

    // Figure out what to do when there are multiple exceptions in flight
    if (exceptionClass == dmdExceptionClass)
    {
        auto eh = ExceptionHeader.toExceptionHeader(exceptionObject);
        debug (EH_personality) writeln(" '%.*s' next = %p", eh.object.msg.length, eh.object.msg.ptr, eh.next);
        auto currentLsd = language_specific_data;
        bool bypassed = false;
        while (eh.next)
        {
            ExceptionHeader* ehn = eh.next;

            Error e = cast(Error)eh.object;
            if (e !is null && !cast(Error)ehn.object)
            {
                /* eh is an Error, ehn is not. Skip ehn.
                 */
                debug (EH_personality) writeln("bypass");
                currentLsd = ehn.languageSpecificData;

                // Continuing to construct the bypassed chain
                eh = ehn;
                bypassed = true;
                continue;
            }

            // Don't combine when the exceptions are from different functions
            if (currentLsd != ehn.languageSpecificData)
            {
                debug (EH_personality) writeln("break: %p %p", currentLsd, ehn.languageSpecificData);
                break;
            }

            else
            {
                debug (EH_personality) writeln("chain");
                // Append eh's object to ehn's object chain
                // And replace our exception object with in-flight one
                eh.object = Throwable.chainTogether(ehn.object, eh.object);

                if (ehn.handler != handler && !bypassed)
                {
                    handler = ehn.handler;

                    eh.handler = handler;
                    eh.languageSpecificData = language_specific_data;
                    eh.landingPad = landing_pad;
                }
            }

            // Remove ehn from threaded chain
            eh.next = ehn.next;
            debug (EH_personality) writeln("delete %p", ehn);
            _Unwind_DeleteException(&ehn.exception_object); // discard ehn
        }
        if (bypassed)
        {
            eh = ExceptionHeader.toExceptionHeader(exceptionObject);
            Error e = cast(Error)eh.object;
            auto ehn = eh.next;
            e.bypassedException = ehn.object;
            eh.next = ehn.next;
            _Unwind_DeleteException(&ehn.exception_object);
        }
    }

    // Set up registers and jump to cleanup or handler
    _Unwind_SetGR(context, eh_exception_regno, cast(_Unwind_Ptr)exceptionObject);
    _Unwind_SetGR(context, eh_selector_regno, handler);
    _Unwind_SetIP(context, landing_pad);

    return _URC_INSTALL_CONTEXT;
}

/*************************************************
 * Look at the chain of inflight exceptions and pick the class type that'll
 * be looked for in catch clauses.
 * Params:
 *      exceptionObject = language specific exception information
 *      currentLsd = pointer to LSDA table
 * Returns:
 *      class type to look for
 */
ClassInfo getClassInfo(_Unwind_Exception* exceptionObject, const(ubyte)* currentLsd)
{
    ExceptionHeader* eh = ExceptionHeader.toExceptionHeader(exceptionObject);
    Throwable ehobject = eh.object;
    debug (EH_personality) writeln("start: %p '%.*s'", ehobject, cast(int)(typeid(ehobject).info.name.length), ehobject.classinfo.info.name.ptr);
    for (ExceptionHeader* ehn = eh.next; ehn; ehn = ehn.next)
    {
        // like __dmd_personality_v0, don't combine when the exceptions are from different functions
        // Fixes "exception thrown and caught while inside finally block"
        // https://issues.dlang.org/show_bug.cgi?id=19831
        if (currentLsd != ehn.languageSpecificData)
        {
            debug (EH_personality) writeln("break: %p %p", currentLsd, ehn.languageSpecificData);
            break;
        }

        debug (EH_personality) writeln("ehn =   %p '%.*s'", ehn.object, cast(int)(typeid(ehn.object).info.name.length), ehn.object.classinfo.info.name.ptr);
        Error e = cast(Error)ehobject;
        if (e is null || (cast(Error)ehn.object) !is null)
        {
            ehobject = ehn.object;
        }
    }
    debug (EH_personality) writeln("end  : %p", ehobject);
    return typeid(ehobject);
}

/******************************
 * Decode Unsigned LEB128.
 * Params:
 *      p = pointer to data pointer, *p is updated
 *      to point past decoded value
 * Returns:
 *      decoded value
 * See_Also:
 *      https://en.wikipedia.org/wiki/LEB128
 */
_uleb128_t uLEB128(const(ubyte)** p)
{
    auto q = *p;
    _uleb128_t result = 0;
    uint shift = 0;
    while (1)
    {
        ubyte b = *q++;
        result |= cast(_uleb128_t)(b & 0x7F) << shift;
        if ((b & 0x80) == 0)
            break;
        shift += 7;
    }
    *p = q;
    return result;
}

/******************************
 * Decode Signed LEB128.
 * Params:
 *      p = pointer to data pointer, *p is updated
 *      to point past decoded value
 * Returns:
 *      decoded value
 * See_Also:
 *      https://en.wikipedia.org/wiki/LEB128
 */
_sleb128_t sLEB128(const(ubyte)** p)
{
    auto q = *p;
    ubyte b;

    _sleb128_t result = 0;
    uint shift = 0;
    while (1)
    {
        b = *q++;
        result |= cast(_sleb128_t)(b & 0x7F) << shift;
        shift += 7;
        if ((b & 0x80) == 0)
            break;
    }
    if (shift < result.sizeof * 8 && (b & 0x40))
        result |= -(cast(_sleb128_t)1 << shift);
    *p = q;
    return result;
}

enum
{
        DW_EH_PE_FORMAT_MASK    = 0x0F,
        DW_EH_PE_APPL_MASK      = 0x70,
        DW_EH_PE_indirect       = 0x80,

        DW_EH_PE_omit           = 0xFF,
        DW_EH_PE_ptr            = 0x00,
        DW_EH_PE_uleb128        = 0x01,
        DW_EH_PE_udata2         = 0x02,
        DW_EH_PE_udata4         = 0x03,
        DW_EH_PE_udata8         = 0x04,
        DW_EH_PE_sleb128        = 0x09,
        DW_EH_PE_sdata2         = 0x0A,
        DW_EH_PE_sdata4         = 0x0B,
        DW_EH_PE_sdata8         = 0x0C,

        DW_EH_PE_absptr         = 0x00,
        DW_EH_PE_pcrel          = 0x10,
        DW_EH_PE_textrel        = 0x20,
        DW_EH_PE_datarel        = 0x30,
        DW_EH_PE_funcrel        = 0x40,
        DW_EH_PE_aligned        = 0x50,
}


/**************************************************
 * Read and extract information from the LSDA (aka gcc_except_table section).
 * The dmd Call Site Table is structurally different from other implementations. It
 * is organized as nested ranges, and one ip can map to multiple ranges. The most
 * nested candidate is selected when searched. Other implementations have one candidate
 * per ip.
 * Params:
 *      lsda = pointer to LSDA table
 *      ip = offset from start of function at which exception happened
 *      exceptionClass = which language threw the exception
 *      cleanupsOnly = only look for cleanups
 *      preferHandler = if a handler encloses a cleanup, prefer the handler
 *      exceptionObject = language specific exception information
 *      landingPad = set to landing pad
 *      handler = set to index of which catch clause was matched
 * Returns:
 *      LsdaResult
 * See_Also:
 *      http://reverseengineering.stackexchange.com/questions/6311/how-to-recover-the-exception-info-from-gcc-except-table-and-eh-handle-sections
 *      http://www.airs.com/blog/archives/464
 *      https://anarcheuz.github.io/2015/02/15/ELF%20internals%20part%202%20-%20exception%20handling/
 */

LsdaResult scanLSDA(const(ubyte)* lsda, _Unwind_Ptr ip, _Unwind_Exception_Class exceptionClass,
        bool cleanupsOnly,
        bool preferHandler,
        _Unwind_Exception* exceptionObject,
        out _Unwind_Ptr landingPad, out int handler)
{
    auto p = lsda;
    if (!p)
        return LsdaResult.noAction;

    _Unwind_Ptr dw_pe_value(ubyte pe)
    {
        switch (pe)
        {
            case DW_EH_PE_sdata2:   return readUnaligned!(short,  true)(p);
            case DW_EH_PE_udata2:   return readUnaligned!(ushort, true)(p);
            case DW_EH_PE_sdata4:   return readUnaligned!(int,    true)(p);
            case DW_EH_PE_udata4:   return readUnaligned!(uint,   true)(p);
            case DW_EH_PE_sdata8:   return readUnaligned!(long,   true)(p);
            case DW_EH_PE_udata8:   return readUnaligned!(ulong,  true)(p);
            case DW_EH_PE_sleb128:  return cast(_Unwind_Ptr) sLEB128(&p);
            case DW_EH_PE_uleb128:  return cast(_Unwind_Ptr) uLEB128(&p);
            case DW_EH_PE_ptr:      if (size_t.sizeof == 8)
                                        goto case DW_EH_PE_udata8;
                                    else
                                        goto case DW_EH_PE_udata4;
            default:
                terminate(__LINE__);
                return 0;
        }
    }

    ubyte LPstart = *p++;

    _Unwind_Ptr LPbase = 0;
    if (LPstart != DW_EH_PE_omit)
    {
        LPbase = dw_pe_value(LPstart);
    }

    ubyte TType = *p++;
    _Unwind_Ptr TTbase = 0;
    _Unwind_Ptr TToffset = 0;
    if (TType != DW_EH_PE_omit)
    {
        // Note in libsupc++ eh_personality says it is necessary to override
        // type encoding generated by older ARM EABI toolchains
        // (_GLIBCXX_OVERRIDE_TTYPE_ENCODING)
        version (ARM_EABI_UNWINDER) version (linux)
            TType = DW_EH_PE_pcrel | DW_EH_PE_indirect;

        TTbase = uLEB128(&p);
        TToffset = (p - lsda) + TTbase;
    }
    debug (EH_personality) writeln("  TType = x%x, TTbase = x%x", TType, cast(int)TTbase);

    ubyte CallSiteFormat = *p++;

    _Unwind_Ptr CallSiteTableSize = dw_pe_value(DW_EH_PE_uleb128);
    debug (EH_personality) writeln("  CallSiteFormat = x%x, CallSiteTableSize = x%x", CallSiteFormat, cast(int)CallSiteTableSize);

    _Unwind_Ptr ipoffset = ip - LPbase;
    debug (EH_personality) writeln("ipoffset = x%x", cast(int)ipoffset);
    bool noAction = false;
    auto tt = lsda + TToffset;
    const(ubyte)* pActionTable = p + CallSiteTableSize;

    version (LDC)
    {
        // Returns false if a filter (handler < 0) is encountered (not supported).
        bool finalize(_Unwind_Ptr LandingPad, _Unwind_Ptr ActionRecordPtr)
        {
            // If there is no landing pad for this part of the frame, continue with the next level.
            if (!LandingPad)
            {
                noAction = true;
                return true;
            }

            if (ActionRecordPtr)                // if saw a catch
            {
                if (cleanupsOnly)
                {
                    noAction = true;
                    return true;
                }

                auto h = actionTableLookup(exceptionObject, cast(uint)ActionRecordPtr, pActionTable, tt, TType, exceptionClass, lsda);
                if (h < 0)
                {
                    fprintf(stderr, "negative handler\n");
                    return false;
                }

                // The catch (or cleanup for h == 0) is good
                noAction = false;
                landingPad = LandingPad;
                handler = h;
            }
            else                                // if saw a cleanup
            {
                noAction = false;
                landingPad = LandingPad;
            }

            return true;
        }
    }

    version (SjLj_Exceptions)
    {
        if (TType == DW_EH_PE_omit)
        {
            // Used for simple cleanup actions (finally, dtors) that don't care
            // about exception type
            tt = null;
        }

        if (ip < LPbase) // ipoffset is unsigned
        {
            noAction = true;
        }
        else if (ipoffset == 0)
        {
            // If ip is not present in the table, call terminate.
            terminate(__LINE__);
        }
        else
        {
            _uleb128_t callsite_lp, callsite_action;
            do
            {
                callsite_lp = uLEB128(&p);
                callsite_action = uLEB128(&p);
                debug (EH_personality)
                {
                    writeln(" XT: ipoffset = x%x, landing pad = x%x, action = x%x",
                        cast(int)ipoffset, cast(int)callsite_lp, cast(int)callsite_action);
                }
            }
            while (--ipoffset);

            const success = finalize(callsite_lp + 1, callsite_action);
            if (!success)
                return LsdaResult.corrupt;
        }
    }
    else // !SjLj_Exceptions
    {
        while (1)
        {
            if (p >= pActionTable)
            {
                version (LDC)
                {
                    noAction = true;
                    break;
                }
                else
                {
                    if (p == pActionTable)
                        break;
                    fprintf(stderr, "no Call Site Table\n");

                    return LsdaResult.corrupt;
                }
            }

            _Unwind_Ptr CallSiteStart = dw_pe_value(CallSiteFormat);
            _Unwind_Ptr CallSiteRange = dw_pe_value(CallSiteFormat);
            _Unwind_Ptr LandingPad    = dw_pe_value(CallSiteFormat);
            _uleb128_t ActionRecordPtr = uLEB128(&p);

            debug (EH_personality)
            {
                writeln(" XT: start = x%x, range = x%x, landing pad = x%x, action = x%x",
                    cast(int)CallSiteStart, cast(int)CallSiteRange, cast(int)LandingPad, cast(int)ActionRecordPtr);
            }

            if (ipoffset < CallSiteStart)
            {
                version (LDC)
                {
                    noAction = true;
                }
                break;
            }

            // The most nested entry will be the last one that ip is in
            if (ipoffset < CallSiteStart + CallSiteRange)
            {
                debug (EH_personality) writeln("\tmatch");
                version (LDC)
                {
                    const success = finalize(LandingPad, cast(_Unwind_Ptr) ActionRecordPtr);
                    if (!success)
                        return LsdaResult.corrupt;
                    break;
                }
                else
                {
                    if (ActionRecordPtr)                // if saw a catch
                    {
                        if (cleanupsOnly)
                            continue;                   // ignore catch

                        auto h = actionTableLookup(exceptionObject, cast(uint)ActionRecordPtr, pActionTable, tt, TType, exceptionClass, lsda);
                        if (h < 0)
                        {
                            fprintf(stderr, "negative handler\n");
                            return LsdaResult.corrupt;
                        }
                        if (h == 0)
                            continue;                   // ignore

                        // The catch is good
                        noAction = false;
                        landingPad = LandingPad;
                        handler = h;
                    }
                    else if (LandingPad)                // if saw a cleanup
                    {
                        if (preferHandler && handler)   // enclosing handler overrides cleanup
                            continue;                   // keep looking
                        noAction = false;
                        landingPad = LandingPad;
                        handler = 0;                    // cleanup hides the handler
                    }
                    else                                // take no action
                        noAction = true;
                }
            }
        }
    } // !SjLj_Exceptions

    if (noAction)
    {
        assert(!landingPad && !handler);
        return LsdaResult.noAction;
    }

    if (landingPad)
        return handler ? LsdaResult.handler : LsdaResult.cleanup;

    return LsdaResult.notFound;
}

/********************************************
 * Look up classType in Action Table.
 * Params:
 *      exceptionObject = language specific exception information
 *      actionRecordPtr = starting index in Action Table + 1
 *      pActionTable = pointer to start of Action Table
 *      tt = pointer past end of Type Table
 *      TType = encoding of entries in Type Table
 *      exceptionClass = which language threw the exception
 *      lsda = pointer to LSDA table
 * Returns:
 *      - &gt;=1 means the handler index of the classType
 *      - 0 means classType is not in the Action Table
 *      - &lt;0 means corrupt
 */
int actionTableLookup(_Unwind_Exception* exceptionObject, uint actionRecordPtr, const(ubyte)* pActionTable,
                      const(ubyte)* tt, ubyte TType, _Unwind_Exception_Class exceptionClass, const(ubyte)* lsda)
{
    debug (EH_personality)
    {
        writeln("actionTableLookup(actionRecordPtr = %d, pActionTable = %p, tt = %p)",
            actionRecordPtr, pActionTable, tt);
    }
    assert(pActionTable < tt);

    ClassInfo thrownType;
    if (exceptionClass == dmdExceptionClass)
    {
        thrownType = getClassInfo(exceptionObject, lsda);
    }

    for (auto ap = pActionTable + actionRecordPtr - 1; 1; )
    {
        assert(pActionTable <= ap && ap < tt);

        auto TypeFilter = sLEB128(&ap);
        auto apn = ap;
        auto NextRecordPtr = sLEB128(&ap);

        debug (EH_personality) writeln(" at: TypeFilter = %d, NextRecordPtr = %d", cast(int)TypeFilter, cast(int)NextRecordPtr);

        version (LDC)
        {
            // zero means cleanup
            if (TypeFilter == 0)
                return 0;
        }
        if (TypeFilter <= 0)                    // should never happen with DMD generated tables
        {
            fprintf(stderr, "TypeFilter = %d\n", cast(int)TypeFilter);
            return -1;                          // corrupt
        }

        /* TypeFilter is negative index from TToffset,
         * which is where the ClassInfo is stored
         */
        _Unwind_Ptr entry;
        const(ubyte)* tt2;
        switch (TType & DW_EH_PE_FORMAT_MASK)
        {
            case DW_EH_PE_sdata2:   entry = readUnaligned!(short,  false)(tt2 = tt - TypeFilter * 2); break;
            case DW_EH_PE_udata2:   entry = readUnaligned!(ushort, false)(tt2 = tt - TypeFilter * 2); break;
            case DW_EH_PE_sdata4:   entry = readUnaligned!(int,    false)(tt2 = tt - TypeFilter * 4); break;
            case DW_EH_PE_udata4:   entry = readUnaligned!(uint,   false)(tt2 = tt - TypeFilter * 4); break;
            case DW_EH_PE_sdata8:   entry = readUnaligned!(long,   false)(tt2 = tt - TypeFilter * 8); break;
            case DW_EH_PE_udata8:   entry = readUnaligned!(ulong,  false)(tt2 = tt - TypeFilter * 8); break;
            case DW_EH_PE_ptr:      if (size_t.sizeof == 8)
                                        goto case DW_EH_PE_udata8;
                                    else
                                        goto case DW_EH_PE_udata4;
            default:
                fprintf(stderr, "TType = x%x\n", TType);
                return -1;      // corrupt
        }
        if (!entry)             // the 'catch all' type
            return -1;          // corrupt: should never happen with DMD, which explicitly uses Throwable

        switch (TType & DW_EH_PE_APPL_MASK)
        {
            case DW_EH_PE_absptr:
                break;

            case DW_EH_PE_pcrel:
                entry += cast(_Unwind_Ptr)tt2;
                break;

            default:
                return -1;
        }
        if (TType & DW_EH_PE_indirect)
            entry = *cast(_Unwind_Ptr*)entry;

        ClassInfo ci = cast(ClassInfo)cast(void*)(entry);
        if (typeid(ci) is typeid(__cpp_type_info_ptr))
        {
            version (CppRuntime_GNU)
            {
<<<<<<< HEAD
                if (exceptionClass == cppExceptionClass || exceptionClass == cppExceptionClass1)
=======
                // sti is catch clause type_info
                auto sti = cast(CppTypeInfo)((cast(__cpp_type_info_ptr)cast(void*)ci).ptr);
                if (auto p = getCppPtrToThrownObject(exceptionObject, sti)) // if found
>>>>>>> 18e1b863
                {
                    // sti is catch clause type_info
                    auto sti = cast(CppTypeInfo)((cast(__cpp_type_info_ptr)cast(void*)ci).ptr);
                    auto p = getCppPtrToThrownObject(exceptionObject, sti);
                    if (p) // if found
                    {
                        auto eh = CppExceptionHeader.toExceptionHeader(exceptionObject);
                        eh.thrownPtr = p;                   // for __cxa_begin_catch()
                        return cast(int)TypeFilter;
                    }
                }
            }
        }
        else if (exceptionClass == dmdExceptionClass && _d_isbaseof(thrownType, ci))
            return cast(int)TypeFilter; // found it

        if (!NextRecordPtr)
            return 0;                   // catch not found

        ap = apn + NextRecordPtr;
    }
    assert(false); // All other branches return
}

enum LsdaResult
{
    notFound,   // ip was not found in the LSDA - an exception shouldn't have happened
    foreign,    // found a result we cannot handle
    corrupt,    // the tables are corrupt
    noAction,   // found, but no action needed (i.e. no cleanup nor handler)
    cleanup,    // cleanup found (i.e. finally or destructor)
    handler,    // handler found (i.e. a catch)
}

void terminate(uint line) @nogc
{
    printf("dwarfeh(%u) fatal error\n", line);
    abort();     // unceremoniously exit
}


/****************************** C++ Support *****************************/

version (CppRuntime_GNU)
{
    enum _Unwind_Exception_Class cppExceptionClass =
            (cast(_Unwind_Exception_Class)'G' << 56) |
            (cast(_Unwind_Exception_Class)'N' << 48) |
            (cast(_Unwind_Exception_Class)'U' << 40) |
            (cast(_Unwind_Exception_Class)'C' << 32) |
            (cast(_Unwind_Exception_Class)'C' << 24) |
            (cast(_Unwind_Exception_Class)'+' << 16) |
            (cast(_Unwind_Exception_Class)'+' <<  8) |
            (cast(_Unwind_Exception_Class)0 <<  0);

    enum _Unwind_Exception_Class cppExceptionClass1 = cppExceptionClass + 1;

    /*****************************************
     * Get Pointer to Thrown Object if type of thrown object is implicitly
     * convertible to the catch type.
     * Params:
     *      exceptionObject = language specific exception information
     *      sti = type of catch clause
     * Returns:
     *      null if not caught, pointer to thrown object if caught
     */
    void* getCppPtrToThrownObject(_Unwind_Exception* exceptionObject, CppTypeInfo sti)
    {
        void* p;    // pointer to thrown object
        if (exceptionObject.exception_class & 1)
            p = CppExceptionHeader.toExceptionHeader(exceptionObject).ptr;
        else
            p = cast(void*)(exceptionObject + 1);           // thrown object is immediately after it

        const tt = (cast(CppExceptionHeader*)p - 1).typeinfo;

        if (tt.__is_pointer_p())
            p = *cast(void**)p;

        // Pointer adjustment may be necessary due to multiple inheritance
        return (sti is tt || sti.__do_catch(tt, &p, 1)) ? p : null;
    }

    version (LDC)
    {
        import core.stdcpp.typeinfo : CppTypeInfo = type_info;
    }
    else
    {
        extern (C++)
        {
            /**
             * Access C++ std::type_info's virtual functions from D,
             * being careful to not require linking with libstd++
             * or interfere with core.stdcpp.typeinfo.
             * So, give it a different name.
             */
            interface CppTypeInfo // map to C++ std::type_info's virtual functions
            {
                void dtor1();                           // consume destructor slot in vtbl[]
                void dtor2();                           // consume destructor slot in vtbl[]
                bool __is_pointer_p() const;
                bool __is_function_p() const;
                bool __do_catch(const CppTypeInfo, void**, uint) const;
                bool __do_upcast(const void*, void**) const;
            }
        }
    }

    /// The C++ version of D's ExceptionHeader wrapper
    struct CppExceptionHeader
    {
        union
        {
            CppTypeInfo typeinfo;                   // type that was thrown
            void* ptr;                              // pointer to real exception
        }
        void* p1;                                   // unreferenced placeholders...
        void* p2;
        void* p3;
        void* p4;
        int i1;
        int i2;
        const(ubyte)* p5;
        const(ubyte)* p6;
        _Unwind_Ptr p7;
        void* thrownPtr;                            // pointer to thrown object
        _Unwind_Exception exception_object;         // the unwinder's data

        /*******************************
         * Convert from pointer to exception_object field to pointer to CppExceptionHeader
         * that it is embedded inside of.
         * Params:
         *  eo = pointer to exception_object field
         * Returns:
         *  pointer to CppExceptionHeader that eo points into.
         */
        static CppExceptionHeader* toExceptionHeader(_Unwind_Exception* eo)
        {
            return cast(CppExceptionHeader*)(eo + 1) - 1;
        }
    }
}<|MERGE_RESOLUTION|>--- conflicted
+++ resolved
@@ -1213,18 +1213,11 @@
         {
             version (CppRuntime_GNU)
             {
-<<<<<<< HEAD
                 if (exceptionClass == cppExceptionClass || exceptionClass == cppExceptionClass1)
-=======
-                // sti is catch clause type_info
-                auto sti = cast(CppTypeInfo)((cast(__cpp_type_info_ptr)cast(void*)ci).ptr);
-                if (auto p = getCppPtrToThrownObject(exceptionObject, sti)) // if found
->>>>>>> 18e1b863
                 {
                     // sti is catch clause type_info
                     auto sti = cast(CppTypeInfo)((cast(__cpp_type_info_ptr)cast(void*)ci).ptr);
-                    auto p = getCppPtrToThrownObject(exceptionObject, sti);
-                    if (p) // if found
+                    if (auto p = getCppPtrToThrownObject(exceptionObject, sti)) // if found
                     {
                         auto eh = CppExceptionHeader.toExceptionHeader(exceptionObject);
                         eh.thrownPtr = p;                   // for __cxa_begin_catch()
