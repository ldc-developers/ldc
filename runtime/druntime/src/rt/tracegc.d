/**
 * Contains implementations of functions called when the
 *   -profile=gc
 * switch is thrown.
 *
 * Tests for this functionality can be found in test/profile/src/profilegc.d
 *
 * Copyright: Copyright Digital Mars 2015 - 2015.
 * License: Distributed under the
 *      $(LINK2 http://www.boost.org/LICENSE_1_0.txt, Boost Software License 1.0).
 *    (See accompanying file LICENSE)
 * Authors:   Walter Bright
 * Source: $(DRUNTIMESRC rt/_tracegc.d)
 */

module rt.tracegc;

<<<<<<< HEAD
version (LDC) { /* -profile=gc not supported yet */ } else:

// version = tracegc;

=======
>>>>>>> 18e1b863
extern (C) void _d_callfinalizer(void* p);
extern (C) void _d_callinterfacefinalizer(void *p);
extern (C) void _d_delclass(Object* p);
extern (C) void _d_delinterface(void** p);
extern (C) void _d_delmemory(void* *p);
extern (C) void* _d_arrayliteralTX(const TypeInfo ti, size_t length);
extern (C) void* _d_assocarrayliteralTX(const TypeInfo_AssociativeArray ti,
    void[] keys, void[] vals);
extern (C) byte[] _d_arrayappendcTX(const TypeInfo ti, return scope ref byte[] px, size_t n);
extern (C) void[] _d_arrayappendcd(ref byte[] x, dchar c);
extern (C) void[] _d_arrayappendwd(ref byte[] x, dchar c);
extern (C) void[] _d_arraysetlengthT(const TypeInfo ti, size_t newlength, void[]* p);
extern (C) void[] _d_arraysetlengthiT(const TypeInfo ti, size_t newlength, void[]* p);
extern (C) void* _d_allocmemory(size_t sz);

// From GC.BlkInfo_. We cannot import it from core.memory.GC because .stringof
// replaces the alias with the private symbol that's not visible from this
// module, causing a compile error.
private struct BlkInfo
{
    void*  base;
    size_t size;
    uint   attr;
}
extern (C) void* gc_malloc(size_t sz, uint ba = 0, const scope TypeInfo ti = null);
extern (C) BlkInfo gc_qalloc(size_t sz, uint ba = 0, const scope TypeInfo ti = null);
extern (C) void* gc_calloc(size_t sz, uint ba = 0, const TypeInfo ti = null);
extern (C) void* gc_realloc(return scope void* p, size_t sz, uint ba = 0, const TypeInfo ti = null);
extern (C) size_t gc_extend(void* p, size_t mx, size_t sz, const TypeInfo ti = null);

// Used as wrapper function body to get actual stats.
//
// Placed here as a separate string constant to simplify maintenance as it is
// much more likely to be modified than rest of generation code.
enum accumulator = q{
    import rt.profilegc : accumulate;
    import core.memory : GC;
    import core.stdc.string : strstr;

    static if (is(typeof(ci)))
        string name = ci.name;
    else static if (is(typeof(ti)))
        string name = ti ? ti.toString() : "void[]";
    else static if (__FUNCTION__ == "rt.tracegc._d_arrayappendcdTrace")
        string name = "char[]";
    else static if (__FUNCTION__ == "rt.tracegc._d_arrayappendwdTrace")
        string name = "wchar[]";
    else static if (__FUNCTION__ == "rt.tracegc._d_allocmemoryTrace")
        string name = "closure";
    else
        string name = "";

    ulong currentlyAllocated = GC.allocatedInCurrentThread;

    scope(exit)
    {
        ulong size = GC.allocatedInCurrentThread - currentlyAllocated;
        // Skip internal functions.
        if (size > 0 && strstr(funcname.ptr, "core.internal") is null)
            accumulate(file, line, funcname, name, size);
    }
};

mixin(generateTraceWrappers());
//pragma(msg, generateTraceWrappers());

////////////////////////////////////////////////////////////////////////////////
// code gen implementation

private string generateTraceWrappers()
{
    string code;

    foreach (name; __traits(allMembers, mixin(__MODULE__)))
    {
        static if (name.length > 3 && name[0..3] == "_d_")
        {
            mixin("alias Declaration = " ~ name ~ ";");
            code ~= generateWrapper!Declaration();
        }
        static if (name.length > 3 && name[0..3] == "gc_")
        {
            mixin("alias Declaration = " ~ name ~ ";");
            code ~= generateWrapper!(Declaration, ParamPos.back)();
        }
    }

    return code;
}

enum ParamPos { front, back }

private string generateWrapper(alias Declaration, ParamPos pos = ParamPos.front)()
{
    static size_t findParamIndex(string s)
    {
        assert (s[$-1] == ')');
        size_t brackets = 1;
        while (brackets != 0)
        {
            s = s[0 .. $-1];
            if (s[$-1] == ')')
                ++brackets;
            if (s[$-1] == '(')
                --brackets;
        }

        assert(s.length > 1);
        return s.length - 1;
    }

    auto type_string = typeof(Declaration).stringof;
    auto name = __traits(identifier, Declaration);
    auto param_idx = findParamIndex(type_string);

    static if (pos == ParamPos.front)
        auto new_declaration = type_string[0 .. param_idx] ~ " " ~ name
            ~ "Trace(string file, int line, string funcname, "
            ~ type_string[param_idx+1 .. $];
    else static if (pos == ParamPos.back)
        auto new_declaration = type_string[0 .. param_idx] ~ " " ~ name
            ~ "Trace(" ~ type_string[param_idx+1 .. $-1]
            ~ `, string file = "", int line = 0, string funcname = "")`;
    else
        static assert(0);
    auto call_original = "return "
        ~ __traits(identifier, Declaration) ~ "(" ~ Arguments!Declaration() ~ ");";

    return new_declaration ~ "\n{\n" ~
           accumulator ~ "\n" ~
           call_original ~ "\n" ~
           "}\n";
}

string Arguments(alias Func)()
{
    string result = "";

    static if (is(typeof(Func) PT == __parameters))
    {
        foreach (idx, _; PT)
            result ~= __traits(identifier, PT[idx .. idx + 1]) ~ ", ";
    }

    return result;
}

unittest
{
    void foo(int x, double y) { }
    static assert (Arguments!foo == "x, y, ");
}<|MERGE_RESOLUTION|>--- conflicted
+++ resolved
@@ -15,13 +15,8 @@
 
 module rt.tracegc;
 
-<<<<<<< HEAD
 version (LDC) { /* -profile=gc not supported yet */ } else:
 
-// version = tracegc;
-
-=======
->>>>>>> 18e1b863
 extern (C) void _d_callfinalizer(void* p);
 extern (C) void _d_callinterfacefinalizer(void *p);
 extern (C) void _d_delclass(Object* p);
