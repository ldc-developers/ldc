/**
 * Written in the D programming language.
 * This module provides ELF-specific support for sections with shared libraries.
 *
 * Copyright: Copyright Martin Nowak 2012-2013.
 * License:   $(HTTP www.boost.org/LICENSE_1_0.txt, Boost License 1.0).
 * Authors:   Martin Nowak
 * Source: $(DRUNTIMESRC rt/_sections_elf_shared.d)
 */

module rt.sections_elf_shared;

version (OSX)
    version = Darwin;
else version (iOS)
    version = Darwin;
else version (TVOS)
    version = Darwin;
else version (WatchOS)
    version = Darwin;

version (CRuntime_Glibc) enum SharedELF = true;
else version (CRuntime_Musl) enum SharedELF = true;
else version (FreeBSD) enum SharedELF = true;
else version (NetBSD) enum SharedELF = true;
else version (DragonFlyBSD) enum SharedELF = true;
else version (CRuntime_Bionic) enum SharedELF = true;
else version (CRuntime_UClibc) enum SharedELF = true;
else enum SharedELF = false;

version (Darwin) enum SharedDarwin = true;
else enum SharedDarwin = false;

version (Windows) enum IsWindows = true;
else enum IsWindows = false;

static if (SharedELF || SharedDarwin || IsWindows):

// debug = PRINTF;

version (MIPS32)  version = MIPS_Any;
version (MIPS64)  version = MIPS_Any;
version (RISCV32) version = RISCV_Any;
version (RISCV64) version = RISCV_Any;

import core.internal.container.array;
import core.internal.container.hashtab;
import core.internal.elf.dl;
import core.memory;
import core.stdc.config : c_ulong;
import core.stdc.stdlib : calloc, free;
import core.sys.posix.pthread : pthread_mutex_destroy, pthread_mutex_init, pthread_mutex_lock, pthread_mutex_unlock;
import core.sys.posix.sys.types : pthread_mutex_t;
import rt.deh;
import rt.dmain2;
import rt.minfo;
import rt.util.utility : safeAssert;

version (linux)
{
    import core.sys.linux.dlfcn : Dl_info, dladdr, dlclose, dlinfo, dlopen, RTLD_DI_LINKMAP, RTLD_LAZY, RTLD_NOLOAD;
    import core.sys.linux.elf : DT_AUXILIARY, DT_FILTER, DT_NEEDED, DT_STRTAB, PF_W, PF_X, PT_DYNAMIC, PT_LOAD, PT_TLS;
    import core.sys.linux.link : ElfW, link_map;
}
else version (FreeBSD)
{
    import core.sys.freebsd.dlfcn : Dl_info, dladdr, dlclose, dlinfo, dlopen, RTLD_DI_LINKMAP, RTLD_LAZY, RTLD_NOLOAD;
    import core.sys.freebsd.sys.elf : DT_AUXILIARY, DT_FILTER, DT_NEEDED, DT_STRTAB, PF_W, PF_X, PT_DYNAMIC, PT_LOAD, PT_TLS;
    import core.sys.freebsd.sys.link_elf : ElfW, link_map;
}
else version (Darwin)
{
    import core.sys.darwin.dlfcn;
    import core.sys.darwin.mach.dyld;
    import core.sys.darwin.mach.getsect;

    version (D_LP64)
        import rt.sections_darwin_64 : getTLSRange, foreachDataSection, getSection;
    else
        static assert(0, "Not implemented for this architecture");

    extern(C) intptr_t _dyld_get_image_slide(const mach_header*) nothrow @nogc;
}
else version (NetBSD)
{
    import core.sys.netbsd.dlfcn : Dl_info, dladdr, dlclose, dlinfo, dlopen, RTLD_DI_LINKMAP, RTLD_LAZY, RTLD_NOLOAD;
    import core.sys.netbsd.sys.elf : DT_AUXILIARY, DT_FILTER, DT_NEEDED, DT_STRTAB, PF_W, PF_X, PT_DYNAMIC, PT_LOAD, PT_TLS;
    import core.sys.netbsd.sys.link_elf : ElfW, link_map;
}
else version (DragonFlyBSD)
{
    import core.sys.dragonflybsd.dlfcn : Dl_info, dladdr, dlclose, dlinfo, dlopen, RTLD_DI_LINKMAP, RTLD_LAZY, RTLD_NOLOAD;
    import core.sys.dragonflybsd.sys.elf : DT_AUXILIARY, DT_FILTER, DT_NEEDED, DT_STRTAB, PF_W, PF_X, PT_DYNAMIC, PT_LOAD, PT_TLS;
    import core.sys.dragonflybsd.sys.link_elf : ElfW, link_map;
}
else version (Windows)
{
    import core.sys.windows.winbase;
    import core.sys.windows.windef;
    import core.sys.windows.winnt : IMAGE_DOS_HEADER;
    import rt.sections_win64 : findImageSection, getModuleInfos;
}
else
{
    static assert(0, "unimplemented");
}
<<<<<<< HEAD
import rt.deh;
import rt.dmain2;
import rt.minfo;
import core.internal.container.array;
import core.internal.container.hashtab;
import rt.util.utility : safeAssert;
version (Shared) import core.sync.mutex;
=======

debug (PRINTF) import core.stdc.stdio : printf;
>>>>>>> 18e1b863

alias DSO SectionGroup;
struct DSO
{
    static int opApply(scope int delegate(ref DSO) dg)
    {
        foreach (dso; _loadedDSOs)
        {
            if (auto res = dg(*dso))
                return res;
        }
        return 0;
    }

    static int opApplyReverse(scope int delegate(ref DSO) dg)
    {
        foreach_reverse (dso; _loadedDSOs)
        {
            if (auto res = dg(*dso))
                return res;
        }
        return 0;
    }

    @property immutable(ModuleInfo*)[] modules() const nothrow @nogc
    {
        return _moduleGroup.modules;
    }

    @property ref inout(ModuleGroup) moduleGroup() inout return nothrow @nogc
    {
        return _moduleGroup;
    }

    version (DigitalMars)
    @property immutable(FuncTable)[] ehTables() const nothrow @nogc
    {
        return null;
    }

    @property inout(void[])[] gcRanges() inout nothrow @nogc
    {
        return _gcRanges[];
    }

private:

    invariant
    {
        safeAssert(_moduleGroup.modules.length > 0, "No modules for DSO.");
        version (CRuntime_UClibc) {} else
        static if (SharedELF)
        {
            safeAssert(_tlsMod || !_tlsSize, "Inconsistent TLS fields for DSO.");
        }
    }

    void** _slot;
    ModuleGroup _moduleGroup;
    Array!(void[]) _gcRanges;
    static if (SharedELF)
    {
        size_t _tlsMod;
        size_t _tlsSize;
        version (LDC)
            size_t _tlsAlignment;
    }
    else static if (SharedDarwin)
    {
        GetTLSAnchor _getTLSAnchor;
    }
    else version (Windows)
    {
        GetTLSRange _getTLSRange;
    }

    version (Shared)
    {
        Array!(void[]) _codeSegments; // array of code segments
        Array!(DSO*) _deps; // D libraries needed by this DSO
        void* _handle; // corresponding handle
    }

    // get the TLS range for the executing thread
    void[] tlsRange() const nothrow @nogc
    {
        static if (SharedELF)
        {
            version (LDC)
                return getTLSRange(_tlsMod, _tlsSize, _tlsAlignment);
            else
                return getTLSRange(_tlsMod, _tlsSize);
        }
        else static if (SharedDarwin)
        {
            auto range = getTLSRange(_getTLSAnchor());
            safeAssert(range !is null, "Could not determine TLS range.");
            return range;
        }
        else version (Windows)
        {
            return _getTLSRange();
        }
        else static assert(0, "unimplemented");
    }
}


version (FreeBSD) private __gshared void* dummy_ref;
version (DragonFlyBSD) private __gshared void* dummy_ref;
version (NetBSD) private __gshared void* dummy_ref;

/****
 * Gets called on program startup just before GC is initialized.
 */
void initSections() nothrow @nogc
{
    // reference symbol to support weak linkage
    version (FreeBSD) dummy_ref = &_d_dso_registry;
    version (DragonFlyBSD) dummy_ref = &_d_dso_registry;
    version (NetBSD) dummy_ref = &_d_dso_registry;
}


/***
 * Gets called on program shutdown just after GC is terminated.
 */
void finiSections() nothrow @nogc
{
}

alias ScanDG = void delegate(void* pbeg, void* pend) nothrow;

version (Shared)
{
    /***
     * Called once per thread; returns array of thread local storage ranges
     */
    Array!(ThreadDSO)* initTLSRanges() @nogc nothrow
    {
        return &_loadedDSOs();
    }

    void finiTLSRanges(Array!(ThreadDSO)* tdsos) @nogc nothrow
    {
        // Nothing to do here. tdsos used to point to the _loadedDSOs instance
        // in the dying thread's TLS segment and as such is not valid anymore.
        // The memory for the array contents was already reclaimed in
        // cleanupLoadedLibraries().
    }

    void scanTLSRanges(Array!(ThreadDSO)* tdsos, scope ScanDG dg) nothrow
    {
        foreach (ref tdso; *tdsos)
            dg(tdso._tlsRange.ptr, tdso._tlsRange.ptr + tdso._tlsRange.length);
    }

    size_t sizeOfTLS() nothrow @nogc
    {
        auto tdsos = initTLSRanges();
        size_t sum;
        foreach (ref tdso; *tdsos)
            sum += tdso._tlsRange.length;
        return sum;
    }

    // interface for core.thread to inherit loaded libraries
    void* pinLoadedLibraries() nothrow @nogc
    {
        auto res = cast(Array!(ThreadDSO)*).calloc(1, Array!(ThreadDSO).sizeof);
        res.length = _loadedDSOs.length;
        foreach (i, ref tdso; _loadedDSOs)
        {
            (*res)[i] = tdso;
            if (tdso._addCnt)
            {
                // Increment the refcount of explicitly loaded libraries to pin them.
                version (Windows)
                {
                    HMODULE hModule;
                    const success = GetModuleHandleExW(GET_MODULE_HANDLE_EX_FLAG_FROM_ADDRESS,
                                                       cast(const(wchar)*) tdso._pdso._slot, &hModule) == TRUE;
                }
                else
                {
                    const success = .dlopen(nameForDSO(tdso._pdso), RTLD_LAZY) !is null;
                }
                safeAssert(success, "Failed to increment library refcount.");
                (*res)[i]._addCnt = 1; // new array takes over the additional ref count
            }
        }
        return res;
    }

    void unpinLoadedLibraries(void* p) nothrow @nogc
    {
        auto pary = cast(Array!(ThreadDSO)*)p;
        // In case something failed we need to undo the pinning.
        foreach (ref tdso; *pary)
        {
            if (tdso._addCnt)
            {
                auto handle = tdso._pdso._handle;
                safeAssert(handle !is null, "Invalid library handle.");
                version (Windows)
                    FreeLibrary(handle);
                else
                    .dlclose(handle);
            }
        }
        pary.reset();
        .free(pary);
    }

    // Called before TLS ctors are ran, copy over the loaded libraries
    // of the parent thread.
    void inheritLoadedLibraries(void* p) nothrow @nogc
    {
        safeAssert(_loadedDSOs.empty, "DSOs have already been registered for this thread.");
        _loadedDSOs.swap(*cast(Array!(ThreadDSO)*)p);
        .free(p);
        foreach (ref dso; _loadedDSOs)
        {
            // the copied _tlsRange corresponds to parent thread
            dso.updateTLSRange();
        }
    }

    // Called after all TLS dtors ran, decrements all remaining dlopen refs.
    void cleanupLoadedLibraries() nothrow @nogc
    {
        foreach (ref tdso; _loadedDSOs)
        {
            if (tdso._addCnt == 0) continue;

            auto handle = tdso._pdso._handle;
            safeAssert(handle !is null, "Invalid DSO handle.");
            for (; tdso._addCnt > 0; --tdso._addCnt)
            {
                version (Windows)
                    FreeLibrary(handle);
                else
                    .dlclose(handle);
            }
        }

        // Free the memory for the array contents.
        _loadedDSOs.reset();
    }
}
else
{
    /***
     * Called once per thread; returns array of thread local storage ranges
     */
    Array!(void[])* initTLSRanges() nothrow @nogc
    {
        auto rngs = &_tlsRanges();
        if (rngs.empty)
        {
            foreach (ref pdso; _loadedDSOs)
                rngs.insertBack(pdso.tlsRange());
        }
        return rngs;
    }

    void finiTLSRanges(Array!(void[])* rngs) nothrow @nogc
    {
        rngs.reset();
        .free(rngs);
    }

    void scanTLSRanges(Array!(void[])* rngs, scope ScanDG dg) nothrow
    {
        foreach (rng; *rngs)
            dg(rng.ptr, rng.ptr + rng.length);
    }

    size_t sizeOfTLS() nothrow @nogc
    {
        auto rngs = initTLSRanges();
        size_t sum;
        foreach (rng; *rngs)
            sum += rng.length;
        return sum;
    }
}

private:

// start of linked list for ModuleInfo references
version (FreeBSD) deprecated extern (C) __gshared void* _Dmodule_ref;
version (DragonFlyBSD) deprecated extern (C) __gshared void* _Dmodule_ref;
version (NetBSD) deprecated extern (C) __gshared void* _Dmodule_ref;

version (Shared)
{
    /*
     * Array of thread local DSO metadata for all libraries loaded and
     * initialized in this thread.
     *
     * Note:
     *     A newly spawned thread will inherit these libraries.
     * Note:
     *     We use an array here to preserve the order of
     *     initialization.  If that became a performance issue, we
     *     could use a hash table and enumerate the DSOs during
     *     loading so that the hash table values could be sorted when
     *     necessary.
     */
    struct ThreadDSO
    {
        DSO* _pdso;
        static if (_pdso.sizeof == 8) uint _refCnt, _addCnt;
        else static if (_pdso.sizeof == 4) ushort _refCnt, _addCnt;
        else static assert(0, "unimplemented");
        void[] _tlsRange;
        alias _pdso this;
        // update the _tlsRange for the executing thread
        void updateTLSRange() nothrow @nogc
        {
            _tlsRange = _pdso.tlsRange();
        }
    }
    @property ref Array!(ThreadDSO) _loadedDSOs() @nogc nothrow { static Array!(ThreadDSO) x; return x; }
    //Array!(ThreadDSO) _loadedDSOs;

    /*
     * Set to true during rt_loadLibrary/rt_unloadLibrary calls.
     */
    bool _rtLoading;

    /*
     * Hash table to map the native handle (as returned by dlopen)
     * to the corresponding DSO*, protected by a mutex.
     */
    __gshared Mutex _handleToDSOMutex;
    @property ref HashTab!(void*, DSO*) _handleToDSO() @nogc nothrow { __gshared HashTab!(void*, DSO*) x; return x; }
    //__gshared HashTab!(void*, DSO*) _handleToDSO;
}
else
{
    /*
     * Static DSOs loaded by the runtime linker. This includes the
     * executable. These can't be unloaded.
     */
    @property ref Array!(DSO*) _loadedDSOs() @nogc nothrow { __gshared Array!(DSO*) x; return x; }
    //__gshared Array!(DSO*) _loadedDSOs;

    /*
     * Thread local array that contains TLS memory ranges for each
     * library initialized in this thread.
     */
    @property ref Array!(void[]) _tlsRanges() @nogc nothrow {
        static Array!(void[])* x = null;
        if (x is null)
            x = cast(Array!(void[])*).calloc(1, Array!(void[]).sizeof);
        safeAssert(x !is null, "Failed to allocate TLS ranges");
        return *x;
    }
    //Array!(void[]) _tlsRanges;

    enum _rtLoading = false;
}

///////////////////////////////////////////////////////////////////////////////
// Compiler to runtime interface.
///////////////////////////////////////////////////////////////////////////////

// link in rt.dso:
import ldc.attributes : assumeUsed;
extern(C) extern __gshared int __rt_dso_ref;
@assumeUsed __gshared dummy = &__rt_dso_ref;

version (Darwin)
    private alias ImageHeader = mach_header*;
else version (Windows)
    private alias ImageHeader = IMAGE_DOS_HEADER*;
else
    private alias ImageHeader = SharedObject;

version (Darwin)
{
    alias GetTLSAnchor = void* function() nothrow @nogc;
}
else version (Windows)
{
    alias GetTLSRange = void[] function() nothrow @nogc;

    extern(C) bool gc_isProxied() nothrow @nogc; // in core.internal.gc.proxy
}

/*
 * This data structure is generated by the compiler, and then passed to
 * _d_dso_registry().
 */
package struct CompilerDSOData
{
    size_t _version;                                       // currently 1
    void** _slot;                                          // can be used to store runtime data
    version (Windows)
    {
        IMAGE_DOS_HEADER* _imageBase; // &__ImageBase
        GetTLSRange _getTLSRange;
    }
    else
    {
        immutable(object.ModuleInfo*)* _minfo_beg, _minfo_end; // array of modules in this object file
        static if (SharedDarwin) GetTLSAnchor _getTLSAnchor;
    }
}

T[] toRange(T)(T* beg, T* end) { return beg[0 .. end - beg]; }

/* For each shared library and executable, the compiler generates code that
 * sets up CompilerDSOData and calls _d_dso_registry().
 * A pointer to that code is inserted into both the .init_array and .fini_array
 * segment so it gets called by the loader on startup and shutdown.
 */
package extern(C) void _d_dso_registry(void* arg)
{
    auto data = cast(CompilerDSOData*) arg;

    // only one supported currently
    safeAssert(data._version >= 1, "Incompatible compiler-generated DSO data version.");

    // no backlink => register
    if (*data._slot is null)
    {
        immutable firstDSO = _loadedDSOs.empty;
        if (firstDSO) initLocks();

        DSO* pdso = cast(DSO*).calloc(1, DSO.sizeof);
        static assert(__traits(isZeroInit, DSO));
        pdso._slot = data._slot;
        *data._slot = pdso; // store backlink in library record

        version (Windows)
        {
            ImageHeader header = data._imageBase;
            pdso._getTLSRange = data._getTLSRange;
            pdso._moduleGroup = ModuleGroup(getModuleInfos(header));
        }
        else
        {
            version (LDC)
            {
                auto minfoBeg = data._minfo_beg;
                while (minfoBeg < data._minfo_end && !*minfoBeg) ++minfoBeg;
                auto minfoEnd = minfoBeg;
                while (minfoEnd < data._minfo_end && *minfoEnd) ++minfoEnd;
                pdso._moduleGroup = ModuleGroup(toRange(minfoBeg, minfoEnd));
            }
            else
                pdso._moduleGroup = ModuleGroup(toRange(data._minfo_beg, data._minfo_end));

            static if (SharedDarwin) pdso._getTLSAnchor = data._getTLSAnchor;

            ImageHeader header = void;
            const headerFound = findImageHeaderForAddr(data._slot, header);
            safeAssert(headerFound, "Failed to find image header.");
        }

        scanSegments(header, pdso);

        version (Shared)
        {
            auto handle = handleForAddr(data._slot);

            getDependencies(header, pdso._deps);
            pdso._handle = handle;
            setDSOForHandle(pdso, pdso._handle);

            if (!_rtLoading)
            {
                /* This DSO was not loaded by rt_loadLibrary which
                 * happens for all dependencies of an executable or
                 * the first dlopen call from a C program.
                 * In this case we add the DSO to the _loadedDSOs of this
                 * thread with a refCnt of 1 and call the TlsCtors.
                 */
                immutable ushort refCnt = 1, addCnt = 0;
                _loadedDSOs.insertBack(ThreadDSO(pdso, refCnt, addCnt, pdso.tlsRange()));
            }
        }
        else
        {
            version (LDC)
            {
                // We don't want to depend on __tls_get_addr in non-Shared builds
                // so we can actually link statically, so there must be only one
                // D shared object.
                import core.internal.abort;
                _loadedDSOs.empty ||
                    abort("Only one D shared object allowed for static runtime. " ~
                          "Link with shared runtime via LDC switch '-link-defaultlib-shared'.");
            }
            foreach (p; _loadedDSOs)
                safeAssert(p !is pdso, "DSO already registered.");
            _loadedDSOs.insertBack(pdso);
            _tlsRanges.insertBack(pdso.tlsRange());
        }

        // don't initialize modules before rt_init was called (see Bugzilla 11378)
        if (isRuntimeInitialized())
        {
            registerGCRanges(pdso);
            // rt_loadLibrary will run tls ctors, so do this only for dlopen
            immutable runTlsCtors = !_rtLoading;
            runModuleConstructors(pdso, runTlsCtors);
        }
    }
    // has backlink => unregister
    else
    {
        DSO* pdso = cast(DSO*)*data._slot;
        *data._slot = null;

        // don't finalizes modules after rt_term was called (see Bugzilla 11378)
        bool doFinalize = isRuntimeInitialized();
        version (Shared) {} else version (Windows)
        {
            /* If a DLL with its own static druntime has been loaded via
             * rt_loadLibrary() [from an .{exe,dll} host with static druntime],
             * its GC is 'replaced' by a proxy to the host's GC.
             * If it's still proxied, the DLL isn't being unloaded explicitly
             * via rt_unloadLibrary(), and is so probably being unloaded
             * implicitly when terminating the process. Chances are high that
             * the host's druntime has already been terminated, in which case
             * trying to access its GC causes a segfault.
             */
            if (doFinalize)
                doFinalize = !gc_isProxied();
        }
        if (doFinalize)
        {
            // rt_unloadLibrary already ran tls dtors, so do this only for dlclose
            immutable runTlsDtors = !_rtLoading;
            runModuleDestructors(pdso, runTlsDtors);
            unregisterGCRanges(pdso);
            // run finalizers after module dtors (same order as in rt_term)
            version (Shared) runFinalizers(pdso);
        }

        version (Shared)
        {
            if (!_rtLoading)
            {
                /* This DSO was not unloaded by rt_unloadLibrary so we
                 * have to remove it from _loadedDSOs here.
                 */
                foreach (i, ref tdso; _loadedDSOs)
                {
                    if (tdso._pdso == pdso)
                    {
                        _loadedDSOs.remove(i);
                        break;
                    }
                }
            }

            unsetDSOForHandle(pdso, pdso._handle);
        }
        else
        {
            // static DSOs are unloaded in reverse order
            safeAssert(pdso == _loadedDSOs.back, "DSO being unregistered isn't current last one.");
            _loadedDSOs.popBack();
        }

        freeDSO(pdso);

        // last DSO being unloaded => shutdown registry
        if (_loadedDSOs.empty)
        {
            version (Shared)
            {
                safeAssert(_handleToDSO.empty, "_handleToDSO not in sync with _loadedDSOs.");
                _handleToDSO.reset();
            }
            finiLocks();
        }
    }
}

///////////////////////////////////////////////////////////////////////////////
// dynamic loading
///////////////////////////////////////////////////////////////////////////////

// Shared D libraries are only supported when linking against a shared druntime library.

version (Shared)
{
    ThreadDSO* findThreadDSO(DSO* pdso) nothrow @nogc
    {
        foreach (ref tdata; _loadedDSOs)
            if (tdata._pdso == pdso) return &tdata;
        return null;
    }

    void incThreadRef(DSO* pdso, bool incAdd)
    {
        if (auto tdata = findThreadDSO(pdso)) // already initialized
        {
            if (incAdd && ++tdata._addCnt > 1) return;
            ++tdata._refCnt;
        }
        else
        {
            foreach (dep; pdso._deps)
                incThreadRef(dep, false);
            immutable ushort refCnt = 1, addCnt = incAdd ? 1 : 0;
            _loadedDSOs.insertBack(ThreadDSO(pdso, refCnt, addCnt, pdso.tlsRange()));
            pdso._moduleGroup.runTlsCtors();
        }
    }

    void decThreadRef(DSO* pdso, bool decAdd)
    {
        auto tdata = findThreadDSO(pdso);
        safeAssert(tdata !is null, "Failed to find thread DSO.");
        safeAssert(!decAdd || tdata._addCnt > 0, "Mismatching rt_unloadLibrary call.");

        if (decAdd && --tdata._addCnt > 0) return;
        if (--tdata._refCnt > 0) return;

        pdso._moduleGroup.runTlsDtors();
        foreach (i, ref td; _loadedDSOs)
            if (td._pdso == pdso) _loadedDSOs.remove(i);
        foreach (dep; pdso._deps)
            decThreadRef(dep, false);
    }

    void* loadLibraryImpl(T)(const T* name)
    {
        immutable save = _rtLoading;
        _rtLoading = true;
        scope (exit) _rtLoading = save;

        version (Windows)
        {
            static if (T.sizeof == 1)
                auto handle = LoadLibraryA(name);
            else
                auto handle = LoadLibraryW(name);
        }
        else
            auto handle = .dlopen(name, RTLD_LAZY);

        if (handle is null) return null;

        // if it's a D library
        if (auto pdso = dsoForHandle(handle))
            incThreadRef(pdso, true);
        return handle;
    }

    extern(C) void* rt_loadLibrary(const char* name)
    {
        return loadLibraryImpl(name);
    }

    version (Windows)
    extern(C) void* rt_loadLibraryW(const wchar* name)
    {
        return loadLibraryImpl(name);
    }

    extern(C) int rt_unloadLibrary(void* handle)
    {
        if (handle is null) return false;

        immutable save = _rtLoading;
        _rtLoading = true;
        scope (exit) _rtLoading = save;

        // if it's a D library
        if (auto pdso = dsoForHandle(handle))
            decThreadRef(pdso, true);

        version (Windows)
            return FreeLibrary(handle);
        else
            return .dlclose(handle) == 0;
    }
}

///////////////////////////////////////////////////////////////////////////////
// helper functions
///////////////////////////////////////////////////////////////////////////////

void initLocks() nothrow @nogc
{
    version (Shared)
    {
        import core.lifetime : emplace;

        _handleToDSOMutex = cast(Mutex) malloc(__traits(classInstanceSize, Mutex));
        safeAssert(_handleToDSOMutex !is null, "Could not allocate mutex.");
        _handleToDSOMutex.emplace();
    }
}

void finiLocks() nothrow @nogc
{
    version (Shared)
    {
        //destroy(_handleToDSOMutex);   not @nogc
        _handleToDSOMutex.__dtor();
        free(cast(void*) _handleToDSOMutex);
        _handleToDSOMutex = null;
    }
}

void runModuleConstructors(DSO* pdso, bool runTlsCtors)
{
    pdso._moduleGroup.sortCtors();
    pdso._moduleGroup.runCtors();
    if (runTlsCtors) pdso._moduleGroup.runTlsCtors();
}

void runModuleDestructors(DSO* pdso, bool runTlsDtors)
{
    if (runTlsDtors) pdso._moduleGroup.runTlsDtors();
    pdso._moduleGroup.runDtors();
}

void registerGCRanges(DSO* pdso) nothrow @nogc
{
    foreach (rng; pdso._gcRanges)
        GC.addRange(rng.ptr, rng.length);
}

void unregisterGCRanges(DSO* pdso) nothrow @nogc
{
    foreach (rng; pdso._gcRanges)
        GC.removeRange(rng.ptr);
}

version (Shared) void runFinalizers(DSO* pdso)
{
    foreach (seg; pdso._codeSegments)
        GC.runFinalizers(seg);
}

void freeDSO(DSO* pdso) nothrow @nogc
{
    pdso._gcRanges.reset();
    version (Shared)
    {
        pdso._codeSegments.reset();
        pdso._deps.reset();
        pdso._handle = null;
    }
    .free(pdso);
}

version (Shared)
{
@nogc nothrow:
    version (Windows) {} else
    const(char)* nameForDSO(in DSO* pdso)
    {
        Dl_info info = void;
        const success = dladdr(pdso._slot, &info) != 0;
        safeAssert(success, "Failed to get DSO info.");
        return info.dli_fname;
    }

    DSO* dsoForHandle(void* handle)
    {
        DSO* pdso;
        _handleToDSOMutex.lock_nothrow();
        if (auto ppdso = handle in _handleToDSO)
            pdso = *ppdso;
        _handleToDSOMutex.unlock_nothrow();
        return pdso;
    }

    void setDSOForHandle(DSO* pdso, void* handle)
    {
        _handleToDSOMutex.lock_nothrow();
        safeAssert(handle !in _handleToDSO, "DSO already registered.");
        _handleToDSO[handle] = pdso;
        _handleToDSOMutex.unlock_nothrow();
    }

    void unsetDSOForHandle(DSO* pdso, void* handle)
    {
        _handleToDSOMutex.lock_nothrow();
        safeAssert(_handleToDSO[handle] == pdso, "Handle doesn't match registered DSO.");
        _handleToDSO.remove(handle);
        _handleToDSOMutex.unlock_nothrow();
    }

    static if (SharedELF) void getDependencies(const scope ref SharedObject object, ref Array!(DSO*) deps)
    {
        // get the entries of the .dynamic section
        ElfW!"Dyn"[] dyns;
        foreach (ref phdr; object)
        {
            if (phdr.p_type == PT_DYNAMIC)
            {
                auto p = cast(ElfW!"Dyn"*)(object.baseAddress + (phdr.p_vaddr & ~(size_t.sizeof - 1)));
                dyns = p[0 .. phdr.p_memsz / ElfW!"Dyn".sizeof];
                break;
            }
        }
        // find the string table which contains the sonames
        const(char)* strtab;
        foreach (dyn; dyns)
        {
            if (dyn.d_tag == DT_STRTAB)
            {
                version (CRuntime_Musl)
                    enum relocate = true;
                else version (linux)
                {
                    // This might change in future glibc releases (after 2.29) as dynamic sections
                    // are not required to be read-only on RISC-V. This was copy & pasted from MIPS
                    // while upstreaming RISC-V support. Otherwise MIPS is the only arch which sets
                    // in glibc: #define DL_RO_DYN_SECTION 1
                    version (RISCV_Any)     enum relocate = true;
                    else version (MIPS_Any) enum relocate = true;
                    else                    enum relocate = false;
                }
                else version (FreeBSD)
                    enum relocate = true;
                else version (NetBSD)
                    enum relocate = true;
                else version (DragonFlyBSD)
                    enum relocate = true;
                else
                    static assert(0, "unimplemented");

                const base = relocate ? cast(const char*) object.baseAddress : null;
                strtab = base + dyn.d_un.d_ptr;

                break;
            }
        }
        foreach (dyn; dyns)
        {
            immutable tag = dyn.d_tag;
            if (!(tag == DT_NEEDED || tag == DT_AUXILIARY || tag == DT_FILTER))
                continue;

            // soname of the dependency
            auto name = strtab + dyn.d_un.d_val;
            // get handle without loading the library
            auto handle = handleForName(name);
            // the runtime linker has already loaded all dependencies
            safeAssert(handle !is null, "Failed to get library handle.");
            // if it's a D library
            if (auto pdso = dsoForHandle(handle))
                deps.insertBack(pdso); // append it to the dependencies
        }
    }
    else static if (SharedDarwin) void getDependencies(in ImageHeader info, ref Array!(DSO*) deps)
    {
        // FIXME: Not implemented yet.
    }
    else version (Windows) void getDependencies(in ImageHeader info, ref Array!(DSO*) deps)
    {
        // FIXME: Not implemented yet.
    }

    version (Windows) {} else
    void* handleForName(const char* name)
    {
        auto handle = .dlopen(name, RTLD_NOLOAD | RTLD_LAZY);
        if (handle !is null) .dlclose(handle); // drop reference count
        return handle;
    }
}

///////////////////////////////////////////////////////////////////////////////
// Elf program header iteration
///////////////////////////////////////////////////////////////////////////////

/************
 * Scan segments in the image header and store
 * the TLS and writeable data segments in *pdso.
 */
version (Windows)
{
    void scanSegments(IMAGE_DOS_HEADER* image, DSO* pdso) nothrow @nogc
    {
        version (Shared)
            pdso._codeSegments.insertBack(image.findImageSection(".text"));

        // the ".data" image section includes both object file sections ".data" and ".bss"
        pdso._gcRanges.insertBack(image.findImageSection(".data"));
    }
}
else
{
    static if (SharedELF) void scanSegments(const scope ref SharedObject object, DSO* pdso) nothrow @nogc
    {
        foreach (ref phdr; object)
        {
            switch (phdr.p_type)
            {
            case PT_LOAD:
                if (phdr.p_flags & PF_W) // writeable data segment
                {
                    auto beg = object.baseAddress + (phdr.p_vaddr & ~(size_t.sizeof - 1));
                    pdso._gcRanges.insertBack(beg[0 .. phdr.p_memsz]);
                }
                version (Shared) if (phdr.p_flags & PF_X) // code segment
                {
                    auto beg = object.baseAddress + (phdr.p_vaddr & ~(size_t.sizeof - 1));
                    pdso._codeSegments.insertBack(beg[0 .. phdr.p_memsz]);
                }
                break;

            case PT_TLS: // TLS segment
                safeAssert(!pdso._tlsSize, "Multiple TLS segments in image header.");
                version (CRuntime_UClibc)
                {
                    // uClibc doesn't provide a 'dlpi_tls_modid' definition
                }
                else
                    pdso._tlsMod = object.info.dlpi_tls_modid;
                pdso._tlsSize = phdr.p_memsz;
                version (LDC)
                    pdso._tlsAlignment = phdr.p_align;
                break;

            default:
                break;
            }
        }
    }
    else static if (SharedDarwin) void scanSegments(mach_header* info, DSO* pdso)
    {
        intptr_t slide = 0;
        auto command = cast(const(load_command)*)(cast(ubyte*)info + mach_header_64.sizeof);

        foreach(_; 0 .. info.ncmds) {

            // Scan 64 bit segment
            // See: getSlide() in https://opensource.apple.com/source/dyld/dyld-851.27/dyld3/MachOLoaded.cpp.auto.html
            if (command.cmd == LC_SEGMENT_64) 
            {
                auto segment = cast(const(segment_command_64)*) command;
                
                if (segment.filesize != 0) 
                {
                    slide = cast(uintptr_t)info - segment.vmaddr;
                    break;
                }
            }

            command = cast(const(load_command)*)(cast(ubyte*)command + command.cmdsize);
        }

        foreachDataSection(info, slide, (sectionData) { pdso._gcRanges.insertBack(sectionData); });

        version (Shared)
        {
            void[] text = getSection(info, slide, "__TEXT", "__text");
            if (!text)
                assert(0, "Failed to get text section.");
            pdso._codeSegments.insertBack(text);
        }
    }

    bool findImageHeaderForAddr(in void* addr, out ImageHeader result) nothrow @nogc
    {
        version (Darwin)
        {
            Dl_info info;
            const res = dladdr(addr, &info);
            result = cast(ImageHeader) info.dli_fbase;

            return res != 0;
        }
        else
        {
            return SharedObject.findForAddress(addr, result);
        }
    }
}

/**************************
 * Input:
 *      addr  an internal address of a DSO
 * Returns:
 *      the dlopen handle for that DSO or null if addr is not within a loaded DSO
 */
version (Shared) void* handleForAddr(void* addr) nothrow @nogc
{
    version (Windows)
    {
        void* hModule;
        if (!GetModuleHandleExW(GET_MODULE_HANDLE_EX_FLAG_FROM_ADDRESS | GET_MODULE_HANDLE_EX_FLAG_UNCHANGED_REFCOUNT,
                                cast(const(wchar)*) addr, &hModule))
            return null;
        return hModule;
    }
    else
    {
        Dl_info info = void;
        if (dladdr(addr, &info) != 0)
            return handleForName(info.dli_fname);
        return null;
    }
}

///////////////////////////////////////////////////////////////////////////////
// TLS module helper
///////////////////////////////////////////////////////////////////////////////

version (Windows) {} else:

/*
 * Returns: the TLS memory range for a given module and the calling
 * thread or null if that module has no TLS.
 *
 * Note: This will cause the TLS memory to be eagerly allocated.
 */
struct tls_index
{
    version (CRuntime_Glibc)
    {
        // For x86_64, fields are of type uint64_t, this is important for x32
        // where tls_index would otherwise have the wrong size.
        // See https://sourceware.org/git/?p=glibc.git;a=blob;f=sysdeps/x86_64/dl-tls.h
        version (X86_64)
        {
            ulong ti_module;
            ulong ti_offset;
        }
        else
        {
            c_ulong ti_module;
            c_ulong ti_offset;
        }
    }
    else
    {
        size_t ti_module;
        size_t ti_offset;
    }
}

static if (SharedDarwin)
{
    version (LDC)
    {
        private align(16) ubyte dummyTlsSymbol = 42;
        // By initializing dummyTlsSymbol with something non-zero and aligning
        // to 16-bytes, section __thread_data will be aligned as a workaround
        // for https://github.com/ldc-developers/ldc/issues/1252
    }
}
else
{

version (LDC)
{
    version (Android) version (X86) version = Android_X86;

    version (PPC)
    {
        extern(C) void* __tls_get_addr_opt(tls_index* ti) nothrow @nogc;
        alias __tls_get_addr = __tls_get_addr_opt;
    }
    else version (PPC64)
    {
        extern(C) void* __tls_get_addr_opt(tls_index* ti) nothrow @nogc;
        alias __tls_get_addr = __tls_get_addr_opt;
    }
    else version (Android_X86) // extra underscore
    {
        extern(C) void* ___tls_get_addr(tls_index* ti) nothrow @nogc;
        alias __tls_get_addr = ___tls_get_addr;
    }
    else
        extern(C) void* __tls_get_addr(tls_index* ti) nothrow @nogc;
}
else
extern(C) void* __tls_get_addr(tls_index* ti) nothrow @nogc;

/* The dynamic thread vector (DTV) pointers may point 0x8000 past the start of
 * each TLS block. This is at least true for PowerPC and Mips platforms.
 * See: https://sourceware.org/git/?p=glibc.git;a=blob;f=sysdeps/powerpc/dl-tls.h;h=f7cf6f96ebfb505abfd2f02be0ad0e833107c0cd;hb=HEAD#l34
 *      https://sourceware.org/git/?p=glibc.git;a=blob;f=sysdeps/mips/dl-tls.h;h=93a6dc050cb144b9f68b96fb3199c60f5b1fcd18;hb=HEAD#l32
 *      https://sourceware.org/git/?p=glibc.git;a=blob;f=sysdeps/riscv/dl-tls.h;h=ab2d860314de94c18812bc894ff6b3f55368f20f;hb=HEAD#l32
 */
version (X86)
    enum TLS_DTV_OFFSET = 0x0;
else version (X86_64)
    enum TLS_DTV_OFFSET = 0x0;
else version (ARM)
    enum TLS_DTV_OFFSET = 0x0;
else version (AArch64)
    enum TLS_DTV_OFFSET = 0x0;
else version (RISCV_Any)
    enum TLS_DTV_OFFSET = 0x800;
else version (HPPA)
    enum TLS_DTV_OFFSET = 0x0;
else version (SPARC)
    enum TLS_DTV_OFFSET = 0x0;
else version (SPARC64)
    enum TLS_DTV_OFFSET = 0x0;
else version (PPC)
    enum TLS_DTV_OFFSET = 0x8000;
else version (PPC64)
    enum TLS_DTV_OFFSET = 0x8000;
else version (MIPS_Any)
    enum TLS_DTV_OFFSET = 0x8000;
else version (LoongArch64)
    enum TLS_DTV_OFFSET = 0x0;
else
    static assert( false, "Platform not supported." );

version (LDC)
{
    // We do not want to depend on __tls_get_addr for non-Shared builds to support
    // linking against a static C runtime.
    version (X86)    version = X86_Any;
    version (X86_64) version = X86_Any;
    version (Shared) {} else version (linux) version (X86_Any)
        version = Static_Linux_X86_Any;
}

// LDC: added `alignment` param
void[] getTLSRange(size_t mod, size_t sz, size_t alignment) nothrow @nogc
{
    version (Static_Linux_X86_Any)
    {
        void* tcb;
        version (X86)
            asm nothrow @nogc { "mov %%gs:0, %0" : "=r" (tcb); }
        else version (X86_64)
            asm nothrow @nogc { "mov %%fs:0, %0" : "=r" (tcb); }

        void* start = tcb - sz;

        // For non-ld.gold linkers, it seems to be necessary to align the
        // pointer down according to the TLS alignment.
        start = cast(void*) ((cast(size_t) start) & ~(alignment - 1));

        version (unittest) // verify against __tls_get_addr for static druntime unittest runners
        {
            void* reference;
            if (mod != 0)
            {
                auto ti = tls_index(mod, 0);
                reference = __tls_get_addr(&ti);
            }

            if (reference != start)
            {
                import core.stdc.stdlib : abort;
                fprintf(stderr, "ERROR: getTLSRange mismatch - %p\n", start);
                fprintf(stderr, "                          vs. %p\n", reference);
                abort();
            }
        }

        return start[0 .. sz];
    }
    else
    {
        if (mod == 0)
            return null;

        // base offset
        auto ti = tls_index(mod, 0);
        return (__tls_get_addr(&ti)-TLS_DTV_OFFSET)[0 .. sz];
    }
}

} // !SharedDarwin<|MERGE_RESOLUTION|>--- conflicted
+++ resolved
@@ -49,6 +49,7 @@
 import core.memory;
 import core.stdc.config : c_ulong;
 import core.stdc.stdlib : calloc, free;
+version (Shared) import core.sync.mutex;
 import core.sys.posix.pthread : pthread_mutex_destroy, pthread_mutex_init, pthread_mutex_lock, pthread_mutex_unlock;
 import core.sys.posix.sys.types : pthread_mutex_t;
 import rt.deh;
@@ -104,18 +105,8 @@
 {
     static assert(0, "unimplemented");
 }
-<<<<<<< HEAD
-import rt.deh;
-import rt.dmain2;
-import rt.minfo;
-import core.internal.container.array;
-import core.internal.container.hashtab;
-import rt.util.utility : safeAssert;
-version (Shared) import core.sync.mutex;
-=======
 
 debug (PRINTF) import core.stdc.stdio : printf;
->>>>>>> 18e1b863
 
 alias DSO SectionGroup;
 struct DSO
