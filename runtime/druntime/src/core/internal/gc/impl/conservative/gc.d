/**
 * Contains the garbage collector implementation.
 *
 * Copyright: D Language Foundation 2001 - 2021.
 * License:   $(HTTP www.boost.org/LICENSE_1_0.txt, Boost License 1.0).
 * Authors:   Walter Bright, David Friedman, Sean Kelly
 */
module core.internal.gc.impl.conservative.gc;

// D Programming Language Garbage Collector implementation

/************** Debugging ***************************/

//debug = PRINTF;               // turn on printf's
//debug = PARALLEL_PRINTF;      // turn on printf's
//debug = COLLECT_PRINTF;       // turn on printf's
//debug = MARK_PRINTF;          // turn on printf's
//debug = PRINTF_TO_FILE;       // redirect printf's ouptut to file "gcx.log"
//debug = LOGGING;              // log allocations / frees
//debug = MEMSTOMP;             // stomp on memory
//debug = SENTINEL;             // add underrun/overrrun protection
                                // NOTE: this needs to be enabled globally in the makefiles
                                // (-debug=SENTINEL) to pass druntime's unittests.
//debug = PTRCHECK;             // more pointer checking
//debug = PTRCHECK2;            // thorough but slow pointer checking
//debug = INVARIANT;            // enable invariants
//debug = PROFILE_API;          // profile API calls for config.profile > 1
//debug = GC_RECURSIVE_LOCK;    // check for recursive locking on the same thread
//debug = VALGRIND;             // Valgrind memcheck integration

/***************************************************/
version = COLLECT_PARALLEL;  // parallel scanning
version (Posix)
    version = COLLECT_FORK;

import core.internal.gc.bits;
import core.internal.gc.os;
import core.gc.config;
import core.gc.gcinterface;

import core.internal.container.treap;
import core.internal.spinlock;
import core.internal.gc.pooltable;

import cstdlib = core.stdc.stdlib : calloc, free, malloc, realloc;
import core.stdc.string : memcpy, memset, memmove;
import core.bitop;
import core.thread;
static import core.memory;

version (GNU) import gcc.builtins;
version (LDC) import ldc.attributes;

debug (PRINTF_TO_FILE) import core.stdc.stdio : sprintf, fprintf, fopen, fflush, FILE;
else                   import core.stdc.stdio : sprintf, printf; // needed to output profiling results

debug (VALGRIND) import etc.valgrind.valgrind;

import core.time;
alias currTime = MonoTime.currTime;

// Track total time spent preparing for GC,
// marking, sweeping and recovering pages.
__gshared Duration prepTime;
__gshared Duration markTime;
__gshared Duration sweepTime;
__gshared Duration pauseTime;
__gshared Duration maxPauseTime;
__gshared Duration maxCollectionTime;
__gshared size_t numCollections;
__gshared size_t maxPoolMemory;

__gshared long numMallocs;
__gshared long numFrees;
__gshared long numReallocs;
__gshared long numExtends;
__gshared long numOthers;
__gshared long mallocTime; // using ticks instead of MonoTime for better performance
__gshared long freeTime;
__gshared long reallocTime;
__gshared long extendTime;
__gshared long otherTime;
__gshared long lockTime;

ulong bytesAllocated;   // thread local counter

private
{
    extern (C)
    {
        // to allow compilation of this module without access to the rt package,
        //  make these functions available from rt.lifetime
        void rt_finalizeFromGC(void* p, size_t size, uint attr) nothrow;
        int rt_hasFinalizerInSegment(void* p, size_t size, uint attr, const scope void[] segment) nothrow;

        // Declared as an extern instead of importing core.exception
        // to avoid inlining - see https://issues.dlang.org/show_bug.cgi?id=13725.
<<<<<<< HEAD
        void onInvalidMemoryOperationError(void* pretend_sideffect = null, string file = __FILE__, size_t line = __LINE__) @trusted pure nothrow @nogc;
=======
        noreturn onInvalidMemoryOperationError(void* pretend_sideffect = null, string file = __FILE__, size_t line = __LINE__) @trusted pure nothrow @nogc;
>>>>>>> 0f3ca454
        noreturn onOutOfMemoryError(void* pretend_sideffect = null, string file = __FILE__, size_t line = __LINE__) @trusted pure nothrow @nogc;

        version (COLLECT_FORK)
            version (OSX)
                pid_t __fork() nothrow;
    }

    enum
    {
        OPFAIL = ~cast(size_t)0
    }
}

alias GC gc_t;

/* ============================ GC =============================== */

// register GC in C constructor (_STI_)
private pragma(crt_constructor) void gc_conservative_ctor()
{
    _d_register_conservative_gc();
}

extern(C) void _d_register_conservative_gc()
{
    import core.gc.registry;
    registerGCFactory("conservative", &initialize);
}

private pragma(crt_constructor) void gc_precise_ctor()
{
    _d_register_precise_gc();
}

extern(C) void _d_register_precise_gc()
{
    import core.gc.registry;
    registerGCFactory("precise", &initialize_precise);
}

private GC initialize()
{
    import core.lifetime : emplace;

    auto gc = cast(ConservativeGC) cstdlib.malloc(__traits(classInstanceSize, ConservativeGC));
    if (!gc)
        onOutOfMemoryError();

    return emplace(gc);
}

private GC initialize_precise()
{
    ConservativeGC.isPrecise = true;
    return initialize();
}

class ConservativeGC : GC
{
    // For passing to debug code (not thread safe)
    __gshared size_t line;
    __gshared char*  file;

    Gcx *gcx;                   // implementation

    static gcLock = shared(AlignedSpinLock)(SpinLock.Contention.brief);
    static bool _inFinalizer;
    __gshared bool isPrecise = false;

    /*
     * Lock the GC.
     *
     * Throws: InvalidMemoryOperationError on recursive locking during finalization.
     */
    static void lockNR() @safe @nogc nothrow
    {
        if (_inFinalizer)
            onInvalidMemoryOperationError();
        gcLock.lock();
    }

    /*
     * Initialize the GC based on command line configuration.
     *
     * Throws:
     *  OutOfMemoryError if failed to initialize GC due to not enough memory.
     */
    this()
    {
        //config is assumed to have already been initialized

        gcx = cast(Gcx*)cstdlib.calloc(1, Gcx.sizeof);
        if (!gcx)
            onOutOfMemoryError();
        gcx.initialize();

        if (config.initReserve)
            gcx.reserve(config.initReserve);
        if (config.disable)
            gcx.disabled++;
    }


    ~this()
    {
        version (linux)
        {
            //debug(PRINTF) printf("Thread %x ", pthread_self());
            //debug(PRINTF) printf("GC.Dtor()\n");
        }

        if (gcx)
        {
            gcx.Dtor();
            cstdlib.free(gcx);
            gcx = null;
        }
        // TODO: cannot free as memory is overwritten and
        //  the monitor is still read in rt_finalize (called by destroy)
        // cstdlib.free(cast(void*) this);
    }


    /**
     * Enables the GC if disable() was previously called. Must be called
     * for each time disable was called in order to enable the GC again.
     */
    void enable()
    {
        static void go(Gcx* gcx) nothrow
        {
            assert(gcx.disabled > 0);
            gcx.disabled--;
        }
        runLocked!(go, otherTime, numOthers)(gcx);
    }


    /**
     * Disable the GC. The GC may still run if it deems necessary.
     */
    void disable()
    {
        static void go(Gcx* gcx) nothrow
        {
            gcx.disabled++;
        }
        runLocked!(go, otherTime, numOthers)(gcx);
    }

    debug (GC_RECURSIVE_LOCK) static bool lockedOnThisThread;

    /**
     * Run a function inside a lock/unlock set.
     *
     * Params:
     *  func = The function to run.
     *  args = The function arguments.
     */
    auto runLocked(alias func, Args...)(auto ref Args args)
    {
        debug(PROFILE_API) immutable tm = (config.profile > 1 ? currTime.ticks : 0);
        debug(GC_RECURSIVE_LOCK)
        {
            if (lockedOnThisThread)
                onInvalidMemoryOperationError();
            lockedOnThisThread = true;
        }
        lockNR();
        scope (failure) gcLock.unlock();
        debug(PROFILE_API) immutable tm2 = (config.profile > 1 ? currTime.ticks : 0);

        static if (is(typeof(func(args)) == void))
            func(args);
        else
            auto res = func(args);

        debug(PROFILE_API) if (config.profile > 1)
            lockTime += tm2 - tm;
        gcLock.unlock();
        debug(GC_RECURSIVE_LOCK)
        {
            if (!lockedOnThisThread)
                onInvalidMemoryOperationError();
            lockedOnThisThread = false;
        }

        static if (!is(typeof(func(args)) == void))
            return res;
    }

    /**
     * Run a function in an lock/unlock set that keeps track of
     * how much time was spend inside this function (in ticks)
     * and how many times this fuction was called.
     *
     * Params:
     *  func = The function to run.
     *  time = The variable keeping track of the time (in ticks).
     *  count = The variable keeping track of how many times this fuction was called.
     *  args = The function arguments.
     */
    auto runLocked(alias func, alias time, alias count, Args...)(auto ref Args args)
    {
        debug(PROFILE_API) immutable tm = (config.profile > 1 ? currTime.ticks : 0);
        debug(GC_RECURSIVE_LOCK)
        {
            if (lockedOnThisThread)
                onInvalidMemoryOperationError();
            lockedOnThisThread = true;
        }
        lockNR();
        scope (failure) gcLock.unlock();
        debug(PROFILE_API) immutable tm2 = (config.profile > 1 ? currTime.ticks : 0);

        static if (is(typeof(func(args)) == void))
            func(args);
        else
            auto res = func(args);

        debug(PROFILE_API) if (config.profile > 1)
        {
            count++;
            immutable now = currTime.ticks;
            lockTime += tm2 - tm;
            time += now - tm2;
        }
        gcLock.unlock();
        debug(GC_RECURSIVE_LOCK)
        {
            if (!lockedOnThisThread)
                onInvalidMemoryOperationError();
            lockedOnThisThread = false;
        }

        static if (!is(typeof(func(args)) == void))
            return res;
    }


    /**
     * Returns a bit field representing all block attributes set for the memory
     * referenced by p.
     *
     * Params:
     *  p = A pointer to the base of a valid memory block or to null.
     *
     * Returns:
     *  A bit field containing any bits set for the memory block referenced by
     *  p or zero on error.
     */
    uint getAttr(void* p) nothrow
    {
        if (!p)
        {
            return 0;
        }

        static uint go(Gcx* gcx, void* p) nothrow
        {
            Pool* pool = gcx.findPool(p);
            uint  oldb = 0;

            if (pool)
            {
                p = sentinel_sub(p);
                if (p != pool.findBase(p))
                    return 0;
                auto biti = cast(size_t)(p - pool.baseAddr) >> pool.shiftBy;

                oldb = pool.getBits(biti);
            }
            return oldb;
        }

        return runLocked!(go, otherTime, numOthers)(gcx, p);
    }

    /**
     * Sets the specified bits for the memory references by p.
     *
     * If p was not allocated by the GC, points inside a block, or is null, no
     * action will be taken.
     *
     * Params:
     *  p = A pointer to the base of a valid memory block or to null.
     *  mask = A bit field containing any bits to set for this memory block.
     *
     * Returns:
     *  The result of a call to getAttr after the specified bits have been
     *  set.
     */
    uint setAttr(void* p, uint mask) nothrow
    {
        if (!p)
        {
            return 0;
        }

        static uint go(Gcx* gcx, void* p, uint mask) nothrow
        {
            Pool* pool = gcx.findPool(p);
            uint  oldb = 0;

            if (pool)
            {
                p = sentinel_sub(p);
                if (p != pool.findBase(p))
                    return 0;
                auto biti = cast(size_t)(p - pool.baseAddr) >> pool.shiftBy;

                oldb = pool.getBits(biti);
                pool.setBits(biti, mask);
            }
            return oldb;
        }

        return runLocked!(go, otherTime, numOthers)(gcx, p, mask);
    }


    /**
     * Clears the specified bits for the memory references by p.
     *
     * If p was not allocated by the GC, points inside a block, or is null, no
     * action will be taken.
     *
     * Params:
     *  p = A pointer to the base of a valid memory block or to null.
     *  mask = A bit field containing any bits to clear for this memory block.
     *
     * Returns:
     *  The result of a call to getAttr after the specified bits have been
     *  cleared
     */
    uint clrAttr(void* p, uint mask) nothrow
    {
        if (!p)
        {
            return 0;
        }

        static uint go(Gcx* gcx, void* p, uint mask) nothrow
        {
            Pool* pool = gcx.findPool(p);
            uint  oldb = 0;

            if (pool)
            {
                p = sentinel_sub(p);
                if (p != pool.findBase(p))
                    return 0;
                auto biti = cast(size_t)(p - pool.baseAddr) >> pool.shiftBy;

                oldb = pool.getBits(biti);
                pool.clrBits(biti, mask);
            }
            return oldb;
        }

        return runLocked!(go, otherTime, numOthers)(gcx, p, mask);
    }

    /**
     * Requests an aligned block of managed memory from the garbage collector.
     *
     * Params:
     *  size = The desired allocation size in bytes.
     *  bits = A bitmask of the attributes to set on this block.
     *  ti = TypeInfo to describe the memory.
     *
     * Returns:
     *  A reference to the allocated memory or null if no memory was requested.
     *
     * Throws:
     *  OutOfMemoryError on allocation failure
     */
    void *malloc(size_t size, uint bits = 0, const TypeInfo ti = null) nothrow
    {
        if (!size)
        {
            return null;
        }

        size_t localAllocSize = void;

        auto p = runLocked!(mallocNoSync, mallocTime, numMallocs)(size, bits, localAllocSize, ti);

        invalidate(p[0 .. localAllocSize], 0xF0, true);

        if (!(bits & BlkAttr.NO_SCAN))
        {
            memset(p + size, 0, localAllocSize - size);
        }

        return p;
    }


    //
    // Implementation for malloc and calloc.
    //
    private void *mallocNoSync(size_t size, uint bits, ref size_t alloc_size, const TypeInfo ti = null) nothrow
    {
        assert(size != 0);

        debug(PRINTF)
            printf("GC::malloc(gcx = %p, size = %d bits = %x, ti = %s)\n", gcx, size, bits, debugTypeName(ti).ptr);

        assert(gcx);
        //debug(PRINTF) printf("gcx.self = %x, pthread_self() = %x\n", gcx.self, pthread_self());

        auto p = gcx.alloc(size + SENTINEL_EXTRA, alloc_size, bits, ti);
        if (!p)
            onOutOfMemoryError();

        debug (SENTINEL)
        {
            p = sentinel_add(p);
            sentinel_init(p, size);
            alloc_size = size;
        }
        gcx.leakDetector.log_malloc(p, size);
        bytesAllocated += alloc_size;

        debug(PRINTF) printf("  => p = %p\n", p);
        return p;
    }

    BlkInfo qalloc( size_t size, uint bits, const scope TypeInfo ti) nothrow
    {

        if (!size)
        {
            return BlkInfo.init;
        }

        BlkInfo retval;

        retval.base = runLocked!(mallocNoSync, mallocTime, numMallocs)(size, bits, retval.size, ti);

        if (!(bits & BlkAttr.NO_SCAN))
        {
            memset(retval.base + size, 0, retval.size - size);
        }

        retval.attr = bits;
        return retval;
    }


    /**
     * Requests an aligned block of managed memory from the garbage collector,
     * which is initialized with all bits set to zero.
     *
     * Params:
     *  size = The desired allocation size in bytes.
     *  bits = A bitmask of the attributes to set on this block.
     *  ti = TypeInfo to describe the memory.
     *
     * Returns:
     *  A reference to the allocated memory or null if no memory was requested.
     *
     * Throws:
     *  OutOfMemoryError on allocation failure.
     */
    void *calloc(size_t size, uint bits = 0, const TypeInfo ti = null) nothrow
    {
        if (!size)
        {
            return null;
        }

        size_t localAllocSize = void;

        auto p = runLocked!(mallocNoSync, mallocTime, numMallocs)(size, bits, localAllocSize, ti);

        debug (VALGRIND) makeMemUndefined(p[0..size]);
        invalidate((p + size)[0 .. localAllocSize - size], 0xF0, true);

        memset(p, 0, size);
        if (!(bits & BlkAttr.NO_SCAN))
        {
            memset(p + size, 0, localAllocSize - size);
        }

        return p;
    }

    /**
     * Request that the GC reallocate a block of memory, attempting to adjust
     * the size in place if possible. If size is 0, the memory will be freed.
     *
     * If p was not allocated by the GC, points inside a block, or is null, no
     * action will be taken.
     *
     * Params:
     *  p = A pointer to the root of a valid memory block or to null.
     *  size = The desired allocation size in bytes.
     *  bits = A bitmask of the attributes to set on this block.
     *  ti = TypeInfo to describe the memory.
     *
     * Returns:
     *  A reference to the allocated memory on success or null if size is
     *  zero.
     *
     * Throws:
     *  OutOfMemoryError on allocation failure.
     */
    void *realloc(void *p, size_t size, uint bits = 0, const TypeInfo ti = null) nothrow
    {
        size_t localAllocSize = void;
        auto oldp = p;

        p = runLocked!(reallocNoSync, mallocTime, numMallocs)(p, size, bits, localAllocSize, ti);

        if (p && !(bits & BlkAttr.NO_SCAN))
        {
            memset(p + size, 0, localAllocSize - size);
        }

        return p;
    }


    //
    // The implementation of realloc.
    //
    // bits will be set to the resulting bits of the new block
    //
    private void *reallocNoSync(void *p, size_t size, ref uint bits, ref size_t alloc_size, const TypeInfo ti = null) nothrow
    {
        if (!size)
        {
            if (p)
                freeNoSync(p);
            alloc_size = 0;
            return null;
        }
        if (!p)
            return mallocNoSync(size, bits, alloc_size, ti);

        debug(PRINTF) printf("GC::realloc(p = %p, size = %llu)\n", p, cast(ulong)size);

        Pool *pool = gcx.findPool(p);
        if (!pool)
            return null;

        size_t psize;
        size_t biti;

        debug(SENTINEL)
        {
            void* q = p;
            p = sentinel_sub(p);
            bool alwaysMalloc = true;
        }
        else
        {
            alias q = p;
            enum alwaysMalloc = false;
        }

        void* doMalloc()
        {
            if (!bits)
                bits = pool.getBits(biti);

            void* p2 = mallocNoSync(size, bits, alloc_size, ti);
            debug (SENTINEL)
                psize = sentinel_size(q, psize);
            if (psize < size)
                size = psize;
            //debug(PRINTF) printf("\tcopying %d bytes\n",size);
            memcpy(p2, q, size);
            freeNoSync(q);
            return p2;
        }

        if (pool.isLargeObject)
        {
            auto lpool = cast(LargeObjectPool*) pool;
            auto psz = lpool.getPages(p);     // get allocated size
            if (psz == 0)
                return null;      // interior pointer
            psize = psz * PAGESIZE;

            alias pagenum = biti; // happens to be the same, but rename for clarity
            pagenum = lpool.pagenumOf(p);

            if (size <= PAGESIZE / 2 || alwaysMalloc)
                return doMalloc(); // switching from large object pool to small object pool

            auto newsz = lpool.numPages(size);
            if (newsz == psz)
            {
                // nothing to do
            }
            else if (newsz < psz)
            {
                // Shrink in place
                invalidate((p + size)[0 .. psize - size], 0xF2, false);
                lpool.freePages(pagenum + newsz, psz - newsz);
                lpool.mergeFreePageOffsets!(false, true)(pagenum + newsz, psz - newsz);
                lpool.bPageOffsets[pagenum] = cast(uint) newsz;
            }
            else if (pagenum + newsz <= pool.npages)
            {
                // Attempt to expand in place (TODO: merge with extend)
                if (lpool.pagetable[pagenum + psz] != Bins.B_FREE)
                    return doMalloc();

                auto newPages = newsz - psz;
                auto freesz = lpool.bPageOffsets[pagenum + psz];
                if (freesz < newPages)
                    return doMalloc(); // free range too small

                invalidate((p + psize)[0 .. size - psize], 0xF0, true);
                debug (PRINTF) printFreeInfo(pool);
                memset(&lpool.pagetable[pagenum + psz], Bins.B_PAGEPLUS, newPages);
                lpool.bPageOffsets[pagenum] = cast(uint) newsz;
                for (auto offset = psz; offset < newsz; offset++)
                    lpool.bPageOffsets[pagenum + offset] = cast(uint) offset;
                if (freesz > newPages)
                    lpool.setFreePageOffsets(pagenum + newsz, freesz - newPages);
                gcx.usedLargePages += newPages;
                lpool.freepages -= newPages;
                debug (PRINTF) printFreeInfo(pool);
            }
            else
                return doMalloc(); // does not fit into current pool

            alloc_size = newsz * PAGESIZE;
        }
        else
        {
            psize = (cast(SmallObjectPool*) pool).getSize(p);   // get allocated bin size
            if (psize == 0)
                return null;    // interior pointer
            biti = cast(size_t)(p - pool.baseAddr) >> Pool.ShiftBy.Small;
            if (pool.freebits.test (biti))
                return null;

            // allocate if new size is bigger or less than half
            if (psize < size || psize > size * 2 || alwaysMalloc)
                return doMalloc();

            alloc_size = psize;
            if (isPrecise)
                pool.setPointerBitmapSmall(p, size, psize, bits, ti);
        }

        if (bits)
        {
            pool.clrBits(biti, ~BlkAttr.NONE);
            pool.setBits(biti, bits);
        }
        return p;
    }


    size_t extend(void* p, size_t minsize, size_t maxsize, const TypeInfo ti) nothrow
    {
        return runLocked!(extendNoSync, extendTime, numExtends)(p, minsize, maxsize, ti);
    }


    //
    // Implementation of extend.
    //
    private size_t extendNoSync(void* p, size_t minsize, size_t maxsize, const TypeInfo ti = null) nothrow
    in
    {
        assert(minsize <= maxsize);
    }
    do
    {
        debug(PRINTF) printf("GC::extend(p = %p, minsize = %zu, maxsize = %zu)\n", p, minsize, maxsize);
        debug (SENTINEL)
        {
            return 0;
        }
        else
        {
            auto pool = gcx.findPool(p);
            if (!pool || !pool.isLargeObject)
                return 0;

            auto lpool = cast(LargeObjectPool*) pool;
            size_t pagenum = lpool.pagenumOf(p);
            if (lpool.pagetable[pagenum] != Bins.B_PAGE)
                return 0;

            size_t psz = lpool.bPageOffsets[pagenum];
            assert(psz > 0);

            auto minsz = lpool.numPages(minsize);
            auto maxsz = lpool.numPages(maxsize);

            if (pagenum + psz >= lpool.npages)
                return 0;
            if (lpool.pagetable[pagenum + psz] != Bins.B_FREE)
                return 0;

            size_t freesz = lpool.bPageOffsets[pagenum + psz];
            if (freesz < minsz)
                return 0;
            size_t sz = freesz > maxsz ? maxsz : freesz;
            invalidate((pool.baseAddr + (pagenum + psz) * PAGESIZE)[0 .. sz * PAGESIZE], 0xF0, true);
            memset(lpool.pagetable + pagenum + psz, Bins.B_PAGEPLUS, sz);
            lpool.bPageOffsets[pagenum] = cast(uint) (psz + sz);
            for (auto offset = psz; offset < psz + sz; offset++)
                lpool.bPageOffsets[pagenum + offset] = cast(uint) offset;
            if (freesz > sz)
                lpool.setFreePageOffsets(pagenum + psz + sz, freesz - sz);
            lpool.freepages -= sz;
            gcx.usedLargePages += sz;
            return (psz + sz) * PAGESIZE;
        }
    }


    /**
     * Requests that at least size bytes of memory be obtained from the operating
     * system and marked as free.
     *
     * Params:
     *  size = The desired size in bytes.
     *
     * Returns:
     *  The actual number of bytes reserved or zero on error.
     */
    size_t reserve(size_t size) nothrow
    {
        if (!size)
        {
            return 0;
        }

        return runLocked!(reserveNoSync, otherTime, numOthers)(size);
    }


    //
    // Implementation of reserve
    //
    private size_t reserveNoSync(size_t size) nothrow
    {
        assert(size != 0);
        assert(gcx);

        return gcx.reserve(size);
    }


    /**
     * Deallocates the memory referenced by p.
     *
     * If p was not allocated by the GC, points inside a block, is null, or
     * if free is called from a finalizer, no action will be taken.
     *
     * Params:
     *  p = A pointer to the root of a valid memory block or to null.
     */
    void free(void *p) nothrow
    {
        if (!p || _inFinalizer)
        {
            return;
        }

        return runLocked!(freeNoSync, freeTime, numFrees)(p);
    }


    //
    // Implementation of free.
    //
    private void freeNoSync(void *p) nothrow @nogc
    {
        debug(PRINTF) printf("Freeing %p\n", cast(size_t) p);
        assert (p);

        Pool*  pool;
        size_t pagenum;
        Bins   bin;
        size_t biti;

        // Find which page it is in
        pool = gcx.findPool(p);
        if (!pool)                              // if not one of ours
            return;                             // ignore

        pagenum = pool.pagenumOf(p);

        debug(PRINTF) printf("pool base = %p, PAGENUM = %d of %d, bin = %d\n", pool.baseAddr, pagenum, pool.npages, pool.pagetable[pagenum]);
        debug(PRINTF) if (pool.isLargeObject) printf("Block size = %d\n", pool.bPageOffsets[pagenum]);

        bin = pool.pagetable[pagenum];

        // Verify that the pointer is at the beginning of a block,
        //  no action should be taken if p is an interior pointer
        if (bin > Bins.B_PAGE) // B_PAGEPLUS or B_FREE
            return;
        size_t off = (sentinel_sub(p) - pool.baseAddr);
        size_t base = baseOffset(off, bin);
        if (off != base)
            return;

        sentinel_Invariant(p);
        auto q = p;
        p = sentinel_sub(p);
        size_t ssize;

        if (pool.isLargeObject)              // if large alloc
        {
            biti = cast(size_t)(p - pool.baseAddr) >> pool.ShiftBy.Large;
            assert(bin == Bins.B_PAGE);
            auto lpool = cast(LargeObjectPool*) pool;

            // Free pages
            size_t npages = lpool.bPageOffsets[pagenum];
            auto size = npages * PAGESIZE;
            ssize = sentinel_size(q, size);
            invalidate(p[0 .. size], 0xF2, false);
            lpool.freePages(pagenum, npages);
            lpool.mergeFreePageOffsets!(true, true)(pagenum, npages);
        }
        else
        {
            biti = cast(size_t)(p - pool.baseAddr) >> pool.ShiftBy.Small;
            if (pool.freebits.test (biti))
                return;
            // Add to free list
            List *list = cast(List*)p;

            auto size = binsize[bin];
            ssize = sentinel_size(q, size);
            invalidate(p[0 .. size], 0xF2, false);

            // in case the page hasn't been recovered yet, don't add the object to the free list
            if (!gcx.recoverPool[bin] || pool.binPageChain[pagenum] == Pool.PageRecovered)
            {
                undefinedWrite(list.next, gcx.bucket[bin]);
                undefinedWrite(list.pool, pool);
                gcx.bucket[bin] = list;
            }
            pool.freebits.set(biti);
        }
        pool.clrBits(biti, ~BlkAttr.NONE);

        gcx.leakDetector.log_free(sentinel_add(p), ssize);
    }


    /**
     * Determine the base address of the block containing p.  If p is not a gc
     * allocated pointer, return null.
     *
     * Params:
     *  p = A pointer to the root or the interior of a valid memory block or to
     *      null.
     *
     * Returns:
     *  The base address of the memory block referenced by p or null on error.
     */
    void* addrOf(void *p) nothrow
    {
        if (!p)
        {
            return null;
        }

        return runLocked!(addrOfNoSync, otherTime, numOthers)(p);
    }


    //
    // Implementation of addrOf.
    //
    void* addrOfNoSync(void *p) nothrow @nogc
    {
        if (!p)
        {
            return null;
        }

        auto q = gcx.findBase(p);
        if (q)
            q = sentinel_add(q);
        return q;
    }


    /**
     * Determine the allocated size of pointer p.  If p is an interior pointer
     * or not a gc allocated pointer, return 0.
     *
     * Params:
     *  p = A pointer to the root of a valid memory block or to null.
     *
     * Returns:
     *  The size in bytes of the memory block referenced by p or zero on error.
     */
    size_t sizeOf(void *p) nothrow
    {
        if (!p)
        {
            return 0;
        }

        return runLocked!(sizeOfNoSync, otherTime, numOthers)(p);
    }


    //
    // Implementation of sizeOf.
    //
    private size_t sizeOfNoSync(void *p) nothrow @nogc
    {
        assert (p);

        debug (SENTINEL)
        {
            p = sentinel_sub(p);
            size_t size = gcx.findSize(p);
            return size ? size - SENTINEL_EXTRA : 0;
        }
        else
        {
            size_t size = gcx.findSize(p);
            return size;
        }
    }


    /**
     * Determine the base address of the block containing p.  If p is not a gc
     * allocated pointer, return null.
     *
     * Params:
     *  p = A pointer to the root or the interior of a valid memory block or to
     *      null.
     *
     * Returns:
     *  Information regarding the memory block referenced by p or BlkInfo.init
     *  on error.
     */
    BlkInfo query(void *p) nothrow
    {
        if (!p)
        {
            BlkInfo i;
            return  i;
        }

        return runLocked!(queryNoSync, otherTime, numOthers)(p);
    }

    //
    // Implementation of query
    //
    BlkInfo queryNoSync(void *p) nothrow
    {
        assert(p);

        BlkInfo info = gcx.getInfo(p);
        debug(SENTINEL)
        {
            if (info.base)
            {
                info.base = sentinel_add(info.base);
                info.size = *sentinel_psize(info.base);
            }
        }
        return info;
    }


    /**
     * Performs certain checks on a pointer. These checks will cause asserts to
     * fail unless the following conditions are met:
     *  1) The poiinter belongs to this memory pool.
     *  2) The pointer points to the start of an allocated piece of memory.
     *  3) The pointer is not on a free list.
     *
     * Params:
     *  p = The pointer to be checked.
     */
    void check(void *p) nothrow
    {
        if (!p)
        {
            return;
        }

        return runLocked!(checkNoSync, otherTime, numOthers)(p);
    }


    //
    // Implementation of check
    //
    private void checkNoSync(void *p) nothrow
    {
        assert(p);

        sentinel_Invariant(p);
        debug (PTRCHECK)
        {
            Pool*  pool;
            size_t pagenum;
            Bins   bin;

            p = sentinel_sub(p);
            pool = gcx.findPool(p);
            assert(pool);
            pagenum = pool.pagenumOf(p);
            bin = pool.pagetable[pagenum];
            assert(bin <= Bins.B_PAGE);
            assert(p == cast(void*)baseOffset(cast(size_t)p, bin));

            debug (PTRCHECK2)
            {
                if (bin < Bins.B_PAGE)
                {
                    // Check that p is not on a free list
                    List *list;

                    for (list = gcx.bucket[bin]; list; list = list.next)
                    {
                        assert(cast(void*)list != p);
                    }
                }
            }
        }
    }


    /**
     * Add p to list of roots. If p is null, no operation is performed.
     *
     * Params:
     *  p = A pointer into a GC-managed memory block or null.
     */
    void addRoot(void *p) nothrow @nogc
    {
        if (!p)
        {
            return;
        }

        gcx.addRoot(p);
    }


    /**
     * Remove p from list of roots. If p is null or is not a value
     * previously passed to addRoot() then no operation is performed.
     *
     * Params:
     *  p = A pointer into a GC-managed memory block or null.
     */
    void removeRoot(void *p) nothrow @nogc
    {
        if (!p)
        {
            return;
        }

        gcx.removeRoot(p);
    }

    /**
     * Returns an iterator allowing roots to be traversed via a foreach loop.
     */
    @property RootIterator rootIter() @nogc
    {
        return &gcx.rootsApply;
    }


    /**
     * Add range to scan for roots. If p is null or sz is 0, no operation is performed.
     *
     * Params:
     *  p  = A pointer to a valid memory address or to null.
     *  sz = The size in bytes of the block to add.
     *  ti = TypeInfo to describe the memory.
     */
    void addRange(void *p, size_t sz, const TypeInfo ti = null) nothrow @nogc
    {
        if (!p || !sz)
        {
            return;
        }

        gcx.addRange(p, p + sz, ti);
    }


    /**
     * Remove range from list of ranges. If p is null or does not represent
     * a value previously passed to addRange() then no operation is
     * performed.
     *
     * Params:
     *  p  = A pointer to a valid memory address or to null.
     */
    void removeRange(void *p) nothrow @nogc
    {
        if (!p)
        {
            return;
        }

        gcx.removeRange(p);
    }


    /**
     * Returns an iterator allowing ranges to be traversed via a foreach loop.
     */
    @property RangeIterator rangeIter() @nogc
    {
        return &gcx.rangesApply;
    }


    /**
     * Run all finalizers in the code segment.
     *
     * Params:
     *  segment = address range of a code segment
     */
    void runFinalizers(const scope void[] segment) nothrow
    {
        static void go(Gcx* gcx, const scope void[] segment) nothrow
        {
            gcx.runFinalizers(segment);
        }
        return runLocked!(go, otherTime, numOthers)(gcx, segment);
    }


    bool inFinalizer() nothrow @nogc
    {
        return _inFinalizer;
    }


    void collect() nothrow
    {
        fullCollect();
    }


    void collectNoStack() nothrow
    {
        fullCollectNoStack();
    }


    /**
     * Begins a full collection, scanning all stack segments for roots.
     *
     * Returns:
     *  The number of pages freed.
     */
    size_t fullCollect() nothrow
    {
        debug(PRINTF) printf("GC.fullCollect()\n");

        // Since a finalizer could launch a new thread, we always need to lock
        // when collecting.
        static size_t go(Gcx* gcx) nothrow
        {
            return gcx.fullcollect(false, true); // standard stop the world
        }
        immutable result = runLocked!go(gcx);

        version (none)
        {
            GCStats stats;

            getStats(stats);
            debug(PRINTF) printf("heapSize = %zx, freeSize = %zx\n",
                stats.heapSize, stats.freeSize);
        }

        gcx.leakDetector.log_collect();
        return result;
    }


    /**
     * Begins a full collection while ignoring all stack segments for roots.
     */
    void fullCollectNoStack() nothrow
    {
        // Since a finalizer could launch a new thread, we always need to lock
        // when collecting.
        static size_t go(Gcx* gcx) nothrow
        {
            return gcx.fullcollect(true, true, true); // standard stop the world
        }
        runLocked!go(gcx);
    }


    /**
     * Minimize free space usage.
     */
    void minimize() nothrow
    {
        static void go(Gcx* gcx) nothrow
        {
            gcx.minimize();
        }
        runLocked!(go, otherTime, numOthers)(gcx);
    }


    core.memory.GC.Stats stats() @safe nothrow @nogc
    {
        typeof(return) ret;

        runLocked!(getStatsNoSync, otherTime, numOthers)(ret);

        return ret;
    }


    core.memory.GC.ProfileStats profileStats() nothrow @trusted
    {
        typeof(return) ret;

        ret.numCollections = numCollections;
        ret.totalCollectionTime = prepTime + markTime + sweepTime;
        ret.totalPauseTime = pauseTime;
        ret.maxCollectionTime = maxCollectionTime;
        ret.maxPauseTime = maxPauseTime;

        return ret;
    }


    ulong allocatedInCurrentThread() nothrow
    {
        return bytesAllocated;
    }


    //
    // Implementation of getStats
    //
    private void getStatsNoSync(out core.memory.GC.Stats stats) @trusted nothrow @nogc
    {
        // This function is trusted for two reasons: `pool.pagetable` is a pointer,
        // which is being sliced in the below foreach, and so is `binPageChain`,
        // also sliced a bit later in this function.
        // However, both usages are safe as long as the assumption that `npools`
        // defines the limit for `pagetable`'s length holds true (see allocation).
        // The slicing happens at __LINE__ + 4 and __LINE__ + 24.
        // `@trusted` delegates are not used to prevent any performance issue.
        foreach (pool; gcx.pooltable[])
        {
            foreach (bin; pool.pagetable[0 .. pool.npages])
            {
                if (bin == Bins.B_FREE)
                    stats.freeSize += PAGESIZE;
                else
                    stats.usedSize += PAGESIZE;
            }
        }

        size_t freeListSize;
        foreach (n; 0 .. Bins.B_PAGE)
        {
            immutable sz = binsize[n];
            for (List *list = gcx.bucket[n]; list; list = list.next)
                freeListSize += sz;

            foreach (pool; gcx.pooltable[])
            {
                if (pool.isLargeObject)
                    continue;
                for (uint pn = pool.recoverPageFirst[n]; pn < pool.npages; pn = pool.binPageChain[pn])
                {
                    const bitbase = pn * PAGESIZE / 16;
                    const top = PAGESIZE - sz + 1; // ensure <size> bytes available even if unaligned
                    for (size_t u = 0; u < top; u += sz)
                        if (pool.freebits.test(bitbase + u / 16))
                            freeListSize += sz;
                }
            }
        }

        stats.usedSize -= freeListSize;
        stats.freeSize += freeListSize;
        stats.allocatedInCurrentThread = bytesAllocated;
    }
}


/* ============================ Gcx =============================== */

enum
{   PAGESIZE =    4096,
}


enum Bins : ubyte
{
    B_16,
    B_32,
    B_48,
    B_64,
    B_96,
    B_128,
    B_176,
    B_256,
    B_368,
    B_512,
    B_816,
    B_1024,
    B_1360,
    B_2048,
    B_NUMSMALL,

    B_PAGE = B_NUMSMALL,// start of large alloc
    B_PAGEPLUS,         // continuation of large alloc
    B_FREE,             // free page
    B_MAX,
}

struct List
{
    List *next;
    Pool *pool;
}

// non power of two sizes optimized for small remainder within page (<= 64 bytes)
immutable short[Bins.B_NUMSMALL + 1] binsize = [ 16, 32, 48, 64, 96, 128, 176, 256, 368, 512, 816, 1024, 1360, 2048, 4096 ];
immutable short[PAGESIZE / 16][Bins.B_NUMSMALL + 1] binbase = calcBinBase();

short[PAGESIZE / 16][Bins.B_NUMSMALL + 1] calcBinBase()
{
    short[PAGESIZE / 16][Bins.B_NUMSMALL + 1] bin;

    foreach (i, size; binsize)
    {
        short end = (PAGESIZE / size) * size;
        short bsz = size / 16;
        foreach (off; 0..PAGESIZE/16)
        {
            // add the remainder to the last bin, so no check during scanning
            //  is needed if a false pointer targets that area
            const base = (off - off % bsz) * 16;
            bin[i][off] = cast(short)(base < end ? base : end - size);
        }
    }
    return bin;
}

size_t baseOffset(size_t offset, Bins bin) @nogc nothrow
{
    assert(bin <= Bins.B_PAGE);
    return (offset & ~(PAGESIZE - 1)) + binbase[bin][(offset & (PAGESIZE - 1)) >> 4];
}

alias PageBits = GCBits.wordtype[PAGESIZE / 16 / GCBits.BITS_PER_WORD];
static assert(PAGESIZE % (GCBits.BITS_PER_WORD * 16) == 0);

// bitmask with bits set at base offsets of objects
immutable PageBits[Bins.B_NUMSMALL] baseOffsetBits = (){
    PageBits[Bins.B_NUMSMALL] bits;
    foreach (bin; 0 .. Bins.B_NUMSMALL)
    {
        size_t size = binsize[bin];
        const top = PAGESIZE - size + 1; // ensure <size> bytes available even if unaligned
        for (size_t u = 0; u < top; u += size)
        {
            size_t biti = u / 16;
            size_t off = biti / GCBits.BITS_PER_WORD;
            size_t mod = biti % GCBits.BITS_PER_WORD;
            bits[bin][off] |= GCBits.BITS_1 << mod;
        }
    }
    return bits;
}();

private void set(ref PageBits bits, size_t i) @nogc pure nothrow
{
    assert(i < PageBits.sizeof * 8);
    bts(bits.ptr, i);
}

/* ============================ Gcx =============================== */

struct Gcx
{
    auto rootsLock = shared(AlignedSpinLock)(SpinLock.Contention.brief);
    auto rangesLock = shared(AlignedSpinLock)(SpinLock.Contention.brief);
    Treap!Root roots;
    Treap!Range ranges;
    bool minimizeAfterNextCollection = false;
    version (COLLECT_FORK)
    {
        private pid_t markProcPid = 0;
        bool shouldFork;
    }

    debug(INVARIANT) bool initialized;
    debug(INVARIANT) bool inCollection;
    uint disabled; // turn off collections if >0

    PoolTable!Pool pooltable;

    List*[Bins.B_NUMSMALL] bucket; // free list for each small size

    // run a collection when reaching those thresholds (number of used pages)
    float smallCollectThreshold = 0.0f, largeCollectThreshold = 0.0f;
    uint usedSmallPages, usedLargePages;
    // total number of mapped pages
    uint mappedPages;

    debug (LOGGING)
        LeakDetector leakDetector;
    else
        alias leakDetector = LeakDetector;

    SmallObjectPool*[Bins.B_NUMSMALL] recoverPool;
    version (Posix) __gshared Gcx* instance;

    void initialize()
    {
        (cast(byte*)&this)[0 .. Gcx.sizeof] = 0;
        leakDetector.initialize(&this);
        roots.initialize(0x243F6A8885A308D3UL);
        ranges.initialize(0x13198A2E03707344UL);
        smallCollectThreshold = largeCollectThreshold = 0.0f;
        usedSmallPages = usedLargePages = 0;
        mappedPages = 0;
        //printf("gcx = %p, self = %x\n", &this, self);
        version (Posix)
        {
            import core.sys.posix.pthread : pthread_atfork;
            instance = &this;
            __gshared atforkHandlersInstalled = false;
            if (!atforkHandlersInstalled)
            {
                pthread_atfork(
                    &_d_gcx_atfork_prepare,
                    &_d_gcx_atfork_parent,
                    &_d_gcx_atfork_child);
                atforkHandlersInstalled = true;
            }
        }
        debug(INVARIANT) initialized = true;
        version (COLLECT_FORK)
            shouldFork = config.fork;

    }

    void Dtor()
    {
        if (config.profile)
        {
            printf("\tNumber of collections:  %llu\n", cast(ulong)numCollections);
            printf("\tTotal GC prep time:  %lld milliseconds\n",
                   prepTime.total!("msecs"));
            printf("\tTotal mark time:  %lld milliseconds\n",
                   markTime.total!("msecs"));
            printf("\tTotal sweep time:  %lld milliseconds\n",
                   sweepTime.total!("msecs"));
            long maxPause = maxPauseTime.total!("msecs");
            printf("\tMax Pause Time:  %lld milliseconds\n", maxPause);
            long gcTime = (sweepTime + markTime + prepTime).total!("msecs");
            printf("\tGrand total GC time:  %lld milliseconds\n", gcTime);
            long pauseTime = (markTime + prepTime).total!("msecs");

            char[30] apitxt = void;
            apitxt[0] = 0;
            debug(PROFILE_API) if (config.profile > 1)
            {
                static Duration toDuration(long dur)
                {
                    return MonoTime(dur) - MonoTime(0);
                }

                printf("\n");
                printf("\tmalloc:  %llu calls, %lld ms\n", cast(ulong)numMallocs, toDuration(mallocTime).total!"msecs");
                printf("\trealloc: %llu calls, %lld ms\n", cast(ulong)numReallocs, toDuration(reallocTime).total!"msecs");
                printf("\tfree:    %llu calls, %lld ms\n", cast(ulong)numFrees, toDuration(freeTime).total!"msecs");
                printf("\textend:  %llu calls, %lld ms\n", cast(ulong)numExtends, toDuration(extendTime).total!"msecs");
                printf("\tother:   %llu calls, %lld ms\n", cast(ulong)numOthers, toDuration(otherTime).total!"msecs");
                printf("\tlock time: %lld ms\n", toDuration(lockTime).total!"msecs");

                long apiTime = mallocTime + reallocTime + freeTime + extendTime + otherTime + lockTime;
                printf("\tGC API: %lld ms\n", toDuration(apiTime).total!"msecs");
                sprintf(apitxt.ptr, " API%5ld ms", toDuration(apiTime).total!"msecs");
            }

            printf("GC summary:%5lld MB,%5lld GC%5lld ms, Pauses%5lld ms <%5lld ms%s\n",
                   cast(long) maxPoolMemory >> 20, cast(ulong)numCollections, gcTime,
                   pauseTime, maxPause, apitxt.ptr);
        }

        version (Posix)
            instance = null;
        version (COLLECT_PARALLEL)
            stopScanThreads();

        debug(INVARIANT) initialized = false;

        foreach (Pool* pool; this.pooltable[])
        {
            mappedPages -= pool.npages;
            pool.Dtor();
            cstdlib.free(pool);
        }
        assert(!mappedPages);
        pooltable.Dtor();

        roots.removeAll();
        ranges.removeAll();
        toscanConservative.reset();
        toscanPrecise.reset();
    }


    void Invariant() const { }

    debug(INVARIANT)
    invariant()
    {
        if (initialized)
        {
            //printf("Gcx.invariant(): this = %p\n", &this);
            pooltable.Invariant();
            for (size_t p = 0; p < pooltable.length; p++)
                if (pooltable.pools[p].isLargeObject)
                    (cast(LargeObjectPool*)(pooltable.pools[p])).Invariant();
                else
                    (cast(SmallObjectPool*)(pooltable.pools[p])).Invariant();

            if (!inCollection)
                (cast()rangesLock).lock();
            foreach (range; ranges)
            {
                assert(range.pbot);
                assert(range.ptop);
                assert(range.pbot <= range.ptop);
            }
            if (!inCollection)
                (cast()rangesLock).unlock();

            for (size_t i = 0; i < Bins.B_NUMSMALL; i++)
            {
                size_t j = 0;
                List* prev, pprev, ppprev; // keep a short history to inspect in the debugger
                for (auto list = cast(List*)bucket[i]; list; list = list.next)
                {
                    auto pool = list.pool;
                    auto biti = cast(size_t)(cast(void*)list - pool.baseAddr) >> Pool.ShiftBy.Small;
                    assert(pool.freebits.test(biti));
                    ppprev = pprev;
                    pprev = prev;
                    prev = list;
                }
            }
        }
    }

    @property bool collectInProgress() const nothrow
    {
        version (COLLECT_FORK)
            return markProcPid != 0;
        else
            return false;
    }


    /**
     *
     */
    void addRoot(void *p) nothrow @nogc
    {
        rootsLock.lock();
        scope (failure) rootsLock.unlock();
        roots.insert(Root(p));
        rootsLock.unlock();
    }


    /**
     *
     */
    void removeRoot(void *p) nothrow @nogc
    {
        rootsLock.lock();
        scope (failure) rootsLock.unlock();
        roots.remove(Root(p));
        rootsLock.unlock();
    }


    /**
     *
     */
    int rootsApply(scope int delegate(ref Root) nothrow dg) nothrow
    {
        rootsLock.lock();
        scope (failure) rootsLock.unlock();
        auto ret = roots.opApply(dg);
        rootsLock.unlock();
        return ret;
    }


    /**
     *
     */
    void addRange(void *pbot, void *ptop, const TypeInfo ti) nothrow @nogc
    {
        //debug(PRINTF) printf("Thread %x ", pthread_self());
        debug(PRINTF) printf("%p.Gcx::addRange(%p, %p)\n", &this, pbot, ptop);
        rangesLock.lock();
        scope (failure) rangesLock.unlock();
        ranges.insert(Range(pbot, ptop));
        rangesLock.unlock();
    }


    /**
     *
     */
    void removeRange(void *pbot) nothrow @nogc
    {
        //debug(PRINTF) printf("Thread %x ", pthread_self());
        debug(PRINTF) printf("Gcx.removeRange(%p)\n", pbot);
        rangesLock.lock();
        scope (failure) rangesLock.unlock();
        ranges.remove(Range(pbot, pbot)); // only pbot is used, see Range.opCmp
        rangesLock.unlock();

        // debug(PRINTF) printf("Wrong thread\n");
        // This is a fatal error, but ignore it.
        // The problem is that we can get a Close() call on a thread
        // other than the one the range was allocated on.
        //assert(zero);
    }

    /**
     *
     */
    int rangesApply(scope int delegate(ref Range) nothrow dg) nothrow
    {
        rangesLock.lock();
        scope (failure) rangesLock.unlock();
        auto ret = ranges.opApply(dg);
        rangesLock.unlock();
        return ret;
    }


    /**
     *
     */
    void runFinalizers(const scope void[] segment) nothrow
    {
        ConservativeGC._inFinalizer = true;
        scope (failure) ConservativeGC._inFinalizer = false;

        foreach (pool; this.pooltable[])
        {
            if (!pool.finals.nbits) continue;

            if (pool.isLargeObject)
            {
                auto lpool = cast(LargeObjectPool*) pool;
                lpool.runFinalizers(segment);
            }
            else
            {
                auto spool = cast(SmallObjectPool*) pool;
                spool.runFinalizers(segment);
            }
        }
        ConservativeGC._inFinalizer = false;
    }

    Pool* findPool(void* p) pure nothrow @nogc
    {
        return pooltable.findPool(p);
    }

    /**
     * Find base address of block containing pointer p.
     * Returns null if not a gc'd pointer
     */
    void* findBase(void *p) nothrow @nogc
    {
        Pool *pool;

        pool = findPool(p);
        if (pool)
            return pool.findBase(p);
        return null;
    }


    /**
     * Find size of pointer p.
     * Returns 0 if not a gc'd pointer
     */
    size_t findSize(void *p) nothrow @nogc
    {
        Pool* pool = findPool(p);
        if (pool)
            return pool.slGetSize(p);
        return 0;
    }

    /**
     *
     */
    BlkInfo getInfo(void* p) nothrow
    {
        Pool* pool = findPool(p);
        if (pool)
            return pool.slGetInfo(p);
        return BlkInfo();
    }

    /**
     * Computes the bin table using CTFE.
     */
    static Bins[2049] ctfeBins() nothrow
    {
        Bins[2049] ret;
        size_t p = 0;
        for (Bins b = Bins.B_16; b <= Bins.B_2048; b++)
            for ( ; p <= binsize[b]; p++)
                ret[p] = b;

        return ret;
    }

    static immutable Bins[2049] binTable = ctfeBins();

    /**
     * Allocate a new pool of at least size bytes.
     * Sort it into pooltable[].
     * Mark all memory in the pool as B_FREE.
     * Return the actual number of bytes reserved or 0 on error.
     */
    size_t reserve(size_t size) nothrow
    {
        size_t npages = (size + PAGESIZE - 1) / PAGESIZE;

        // Assume reserve() is for small objects.
        Pool*  pool = newPool(npages, false);

        if (!pool)
            return 0;
        return pool.npages * PAGESIZE;
    }

    /**
     * Update the thresholds for when to collect the next time
     */
    void updateCollectThresholds() nothrow
    {
        static float max(float a, float b) nothrow
        {
            return a >= b ? a : b;
        }

        // instantly increases, slowly decreases
        static float smoothDecay(float oldVal, float newVal) nothrow
        {
            // decay to 63.2% of newVal over 5 collections
            // http://en.wikipedia.org/wiki/Low-pass_filter#Simple_infinite_impulse_response_filter
            enum alpha = 1.0 / (5 + 1);
            immutable decay = (newVal - oldVal) * alpha + oldVal;
            return max(newVal, decay);
        }

        immutable smTarget = usedSmallPages * config.heapSizeFactor;
        smallCollectThreshold = smoothDecay(smallCollectThreshold, smTarget);
        immutable lgTarget = usedLargePages * config.heapSizeFactor;
        largeCollectThreshold = smoothDecay(largeCollectThreshold, lgTarget);
    }

    /**
     * Minimizes physical memory usage by returning free pools to the OS.
     */
    void minimize() nothrow
    {
        debug(PRINTF) printf("Minimizing.\n");

        foreach (pool; pooltable.minimize())
        {
            debug(PRINTF) printFreeInfo(pool);
            mappedPages -= pool.npages;
            pool.Dtor();
            cstdlib.free(pool);
        }

        debug(PRINTF) printf("Done minimizing.\n");
    }

    private @property bool lowMem() const nothrow
    {
        return isLowOnMem(cast(size_t)mappedPages * PAGESIZE);
    }

    void* alloc(size_t size, ref size_t alloc_size, uint bits, const TypeInfo ti) nothrow
    {
        return size <= PAGESIZE/2 ? smallAlloc(size, alloc_size, bits, ti)
                                  : bigAlloc(size, alloc_size, bits, ti);
    }

    void* smallAlloc(size_t size, ref size_t alloc_size, uint bits, const TypeInfo ti) nothrow
    {
        immutable bin = binTable[size];
        alloc_size = binsize[bin];

        void* p = bucket[bin];
        if (p)
            goto L_hasBin;

        if (recoverPool[bin])
            recoverNextPage(bin);

        bool tryAlloc() nothrow
        {
            if (!bucket[bin])
            {
                bucket[bin] = allocPage(bin);
                if (!bucket[bin])
                    return false;
            }
            p = bucket[bin];
            return true;
        }

        if (!tryAlloc())
        {
            if (!lowMem && (disabled || usedSmallPages < smallCollectThreshold))
            {
                // disabled or threshold not reached => allocate a new pool instead of collecting
                if (!newPool(1, false))
                {
                    // out of memory => try to free some memory
                    fullcollect(false, true); // stop the world
                    if (lowMem)
                        minimize();
                    recoverNextPage(bin);
                }
            }
            else if (usedSmallPages > 0)
            {
                fullcollect();
                if (lowMem)
                    minimize();
                recoverNextPage(bin);
            }
            // tryAlloc will succeed if a new pool was allocated above, if it fails allocate a new pool now
            if (!tryAlloc() && (!newPool(1, false) || !tryAlloc()))
                // out of luck or memory
                onOutOfMemoryError();
        }
        assert(p !is null);
    L_hasBin:
        // Return next item from free list
        bucket[bin] = undefinedRead((cast(List*)p).next);
        auto pool = undefinedRead((cast(List*)p).pool);

        auto biti = (p - pool.baseAddr) >> pool.shiftBy;
        assert(pool.freebits.test(biti));
        if (collectInProgress)
            pool.mark.setLocked(biti); // be sure that the child is aware of the page being used
        pool.freebits.clear(biti);
        if (bits)
            pool.setBits(biti, bits);
        //debug(PRINTF) printf("\tmalloc => %p\n", p);
        invalidate(p[0 .. alloc_size], 0xF0, true);

        if (ConservativeGC.isPrecise)
        {
            debug(SENTINEL)
                pool.setPointerBitmapSmall(sentinel_add(p), size - SENTINEL_EXTRA, size - SENTINEL_EXTRA, bits, ti);
            else
                pool.setPointerBitmapSmall(p, size, alloc_size, bits, ti);
        }
        return p;
    }

    /**
     * Allocate a chunk of memory that is larger than a page.
     * Return null if out of memory.
     */
    void* bigAlloc(size_t size, ref size_t alloc_size, uint bits, const TypeInfo ti = null) nothrow
    {
        debug(PRINTF) printf("In bigAlloc.  Size:  %d\n", size);

        LargeObjectPool* pool;
        size_t pn;
        immutable npages = LargeObjectPool.numPages(size);
        if (npages == size_t.max)
            onOutOfMemoryError(); // size just below size_t.max requested

        bool tryAlloc() nothrow
        {
            foreach (p; this.pooltable[])
            {
                if (!p.isLargeObject || p.freepages < npages)
                    continue;
                auto lpool = cast(LargeObjectPool*) p;
                if ((pn = lpool.allocPages(npages)) == OPFAIL)
                    continue;
                pool = lpool;
                return true;
            }
            return false;
        }

        bool tryAllocNewPool() nothrow
        {
            pool = cast(LargeObjectPool*) newPool(npages, true);
            if (!pool) return false;
            pn = pool.allocPages(npages);
            assert(pn != OPFAIL);
            return true;
        }

        if (!tryAlloc())
        {
            if (!lowMem && (disabled || usedLargePages < largeCollectThreshold))
            {
                // disabled or threshold not reached => allocate a new pool instead of collecting
                if (!tryAllocNewPool())
                {
                    // disabled but out of memory => try to free some memory
                    minimizeAfterNextCollection = true;
                    fullcollect(false, true);
                }
            }
            else if (usedLargePages > 0)
            {
                minimizeAfterNextCollection = true;
                fullcollect();
            }
            // If alloc didn't yet succeed retry now that we collected/minimized
            if (!pool && !tryAlloc() && !tryAllocNewPool())
                // out of luck or memory
                return null;
        }
        assert(pool);

        debug(PRINTF) printFreeInfo(&pool.base);
        if (collectInProgress)
            pool.mark.setLocked(pn);
        usedLargePages += npages;

        debug(PRINTF) printFreeInfo(&pool.base);

        auto p = pool.baseAddr + pn * PAGESIZE;
        debug(PRINTF) printf("Got large alloc:  %p, pt = %d, np = %d\n", p, pool.pagetable[pn], npages);
        invalidate(p[0 .. size], 0xF1, true);
        alloc_size = npages * PAGESIZE;
        //debug(PRINTF) printf("\tp = %p\n", p);

        if (bits)
            pool.setBits(pn, bits);

        if (ConservativeGC.isPrecise)
        {
            // an array of classes is in fact an array of pointers
            immutable(void)* rtinfo;
            if (!ti)
                rtinfo = rtinfoHasPointers;
            else if ((bits & BlkAttr.APPENDABLE) && (typeid(ti) is typeid(TypeInfo_Class)))
                rtinfo = rtinfoHasPointers;
            else
                rtinfo = ti.rtInfo();
            pool.rtinfo[pn] = cast(immutable(size_t)*)rtinfo;
        }

        return p;
    }


    /**
     * Allocate a new pool with at least npages in it.
     * Sort it into pooltable[].
     * Return null if failed.
     */
    Pool *newPool(size_t npages, bool isLargeObject) nothrow
    {
        //debug(PRINTF) printf("************Gcx::newPool(npages = %d)****************\n", npages);

        // Minimum of POOLSIZE
        size_t minPages = config.minPoolSize / PAGESIZE;
        if (npages < minPages)
            npages = minPages;
        else if (npages > minPages)
        {   // Give us 150% of requested size, so there's room to extend
            auto n = npages + (npages >> 1);
            if (n < size_t.max/PAGESIZE)
                npages = n;
        }

        // Allocate successively larger pools up to 8 megs
        if (this.pooltable.length)
        {
            size_t n;

            n = config.minPoolSize + config.incPoolSize * this.pooltable.length;
            if (n > config.maxPoolSize)
                n = config.maxPoolSize;                 // cap pool size
            n /= PAGESIZE; // convert bytes to pages
            if (npages < n)
                npages = n;
        }

        //printf("npages = %d\n", npages);

        auto pool = cast(Pool *)cstdlib.calloc(1, isLargeObject ? LargeObjectPool.sizeof : SmallObjectPool.sizeof);
        if (pool)
        {
            pool.initialize(npages, isLargeObject);
            if (collectInProgress)
                pool.mark.setAll();
            if (!pool.baseAddr || !pooltable.insert(pool))
            {
                pool.Dtor();
                cstdlib.free(pool);
                return null;
            }
        }

        mappedPages += npages;

        if (config.profile)
        {
            if (cast(size_t)mappedPages * PAGESIZE > maxPoolMemory)
                maxPoolMemory = cast(size_t)mappedPages * PAGESIZE;
        }
        return pool;
    }

    /**
    * Allocate a page of bin's.
    * Returns:
    *           head of a single linked list of new entries
    */
    List* allocPage(Bins bin) nothrow
    {
        //debug(PRINTF) printf("Gcx::allocPage(bin = %d)\n", bin);
        foreach (Pool* pool; this.pooltable[])
        {
            if (pool.isLargeObject)
                continue;
            if (List* p = (cast(SmallObjectPool*)pool).allocPage(bin))
            {
                ++usedSmallPages;
                return p;
            }
        }
        return null;
    }

    static struct ScanRange(bool precise)
    {
        void* pbot;
        void* ptop;
        static if (precise)
        {
            void** pbase;      // start of memory described by ptrbitmap
            size_t* ptrbmp;    // bits from is_pointer or rtinfo
            size_t bmplength;  // number of valid bits
        }
    }

    static struct ToScanStack(RANGE)
    {
    nothrow:
        @disable this(this);
        auto stackLock = shared(AlignedSpinLock)(SpinLock.Contention.brief);

        void reset()
        {
            _length = 0;
            if (_p)
            {
                os_mem_unmap(_p, _cap * RANGE.sizeof);
                _p = null;
            }
            _cap = 0;
        }
        void clear()
        {
            _length = 0;
        }

        void push(RANGE rng)
        {
            if (_length == _cap) grow();
            _p[_length++] = rng;
        }

        RANGE pop()
        in { assert(!empty); }
        do
        {
            return _p[--_length];
        }

        bool popLocked(ref RANGE rng)
        {
            if (_length == 0)
                return false;

            stackLock.lock();
            scope(exit) stackLock.unlock();
            if (_length == 0)
                return false;
            rng = _p[--_length];
            return true;
        }

        ref inout(RANGE) opIndex(size_t idx) inout
        in { assert(idx < _length); }
        do
        {
            return _p[idx];
        }

        @property size_t length() const { return _length; }
        @property bool empty() const { return !length; }

    private:
        void grow()
        {
            pragma(inline, false);

            enum initSize = 64 * 1024; // Windows VirtualAlloc granularity
            immutable ncap = _cap ? 2 * _cap : initSize / RANGE.sizeof;
            auto p = cast(RANGE*)os_mem_map(ncap * RANGE.sizeof);
            if (p is null) onOutOfMemoryError();
            debug (VALGRIND) makeMemUndefined(p[0..ncap]);
            if (_p !is null)
            {
                p[0 .. _length] = _p[0 .. _length];
                os_mem_unmap(_p, _cap * RANGE.sizeof);
            }
            _p = p;
            _cap = ncap;
        }

        size_t _length;
        RANGE* _p;
        size_t _cap;
    }

    ToScanStack!(ScanRange!false) toscanConservative;
    ToScanStack!(ScanRange!true) toscanPrecise;

    template scanStack(bool precise)
    {
        static if (precise)
            alias scanStack = toscanPrecise;
        else
            alias scanStack = toscanConservative;
    }

    /**
     * Search a range of memory values and mark any pointers into the GC pool.
     */
    @noSanitize("address") // LDC // This function must read the stack and therefore will scan redzones too.
    private void mark(bool precise, bool parallel, bool shared_mem)(ScanRange!precise rng) scope nothrow
    {
        alias toscan = scanStack!precise;

        debug(MARK_PRINTF)
            printf("marking range: [%p..%p] (%#llx)\n", rng.pbot, rng.ptop, cast(long)(rng.ptop - rng.pbot));

        // limit the amount of ranges added to the toscan stack
        enum FANOUT_LIMIT = 32;
        size_t stackPos;
        ScanRange!precise[FANOUT_LIMIT] stack = void;

        size_t pcache = 0;

        // let dmd allocate a register for this.pools
        auto pools = pooltable.pools;
        const highpool = pooltable.length - 1;
        const minAddr = pooltable.minAddr;
        size_t memSize = pooltable.maxAddr - minAddr;
        Pool* pool = null;

        // properties of allocation pointed to
        ScanRange!precise tgt = void;

        for (;;)
        {
            auto p = undefinedRead(*cast(void**)(rng.pbot));
            debug (VALGRIND) makeMemDefined((&p)[0 .. 1]);

            debug(MARK_PRINTF) printf("\tmark %p: %p\n", rng.pbot, p);

            if (cast(size_t)(p - minAddr) < memSize &&
                (cast(size_t)p & ~cast(size_t)(PAGESIZE-1)) != pcache)
            {
                static if (precise) if (rng.pbase)
                {
                    size_t bitpos = cast(void**)rng.pbot - rng.pbase;
                    while (bitpos >= rng.bmplength)
                    {
                        bitpos -= rng.bmplength;
                        rng.pbase += rng.bmplength;
                    }
                    if (!core.bitop.bt(rng.ptrbmp, bitpos))
                    {
                        debug(MARK_PRINTF) printf("\t\tskipping non-pointer\n");
                        goto LnextPtr;
                    }
                }

                if (!pool || p < pool.baseAddr || p >= pool.topAddr)
                {
                    size_t low = 0;
                    size_t high = highpool;
                    while (true)
                    {
                        size_t mid = (low + high) >> 1;
                        pool = pools[mid];
                        if (p < pool.baseAddr)
                            high = mid - 1;
                        else if (p >= pool.topAddr)
                            low = mid + 1;
                        else break;

                        if (low > high)
                            goto LnextPtr;
                    }
                }
                size_t offset = cast(size_t)(p - pool.baseAddr);
                size_t biti = void;
                size_t pn = offset / PAGESIZE;
                size_t bin = pool.pagetable[pn]; // not Bins to avoid multiple size extension instructions

                debug(MARK_PRINTF)
                    printf("\t\tfound pool %p, base=%p, pn = %llu, bin = %llu\n", pool, pool.baseAddr, cast(ulong)pn, cast(ulong)bin);

                // Adjust bit to be at start of allocated memory block
                if (bin < Bins.B_PAGE)
                {
                    // We don't care abou setting pointsToBase correctly
                    // because it's ignored for small object pools anyhow.
                    auto offsetBase = baseOffset(offset, cast(Bins)bin);
                    biti = offsetBase >> Pool.ShiftBy.Small;
                    //debug(PRINTF) printf("\t\tbiti = x%x\n", biti);

                    if (!pool.mark.testAndSet!shared_mem(biti) && !pool.noscan.test(biti))
                    {
                        tgt.pbot = pool.baseAddr + offsetBase;
                        tgt.ptop = tgt.pbot + binsize[bin];
                        static if (precise)
                        {
                            tgt.pbase = cast(void**)pool.baseAddr;
                            tgt.ptrbmp = pool.is_pointer.data;
                            tgt.bmplength = size_t.max; // no repetition
                        }
                        goto LaddRange;
                    }
                }
                else if (bin == Bins.B_PAGE)
                {
                    biti = offset >> Pool.ShiftBy.Large;
                    //debug(PRINTF) printf("\t\tbiti = x%x\n", biti);

                    pcache = cast(size_t)p & ~cast(size_t)(PAGESIZE-1);
                    tgt.pbot = cast(void*)pcache;

                    // For the NO_INTERIOR attribute.  This tracks whether
                    // the pointer is an interior pointer or points to the
                    // base address of a block.
                    if (tgt.pbot != sentinel_sub(p) && pool.nointerior.nbits && pool.nointerior.test(biti))
                        goto LnextPtr;

                    if (!pool.mark.testAndSet!shared_mem(biti) && !pool.noscan.test(biti))
                    {
                        tgt.ptop = tgt.pbot + (cast(LargeObjectPool*)pool).getSize(pn);
                        goto LaddLargeRange;
                    }
                }
                else if (bin == Bins.B_PAGEPLUS)
                {
                    pn -= pool.bPageOffsets[pn];
                    biti = pn * (PAGESIZE >> Pool.ShiftBy.Large);

                    pcache = cast(size_t)p & ~cast(size_t)(PAGESIZE-1);
                    if (pool.nointerior.nbits && pool.nointerior.test(biti))
                        goto LnextPtr;

                    if (!pool.mark.testAndSet!shared_mem(biti) && !pool.noscan.test(biti))
                    {
                        tgt.pbot = pool.baseAddr + (pn * PAGESIZE);
                        tgt.ptop = tgt.pbot + (cast(LargeObjectPool*)pool).getSize(pn);
                    LaddLargeRange:
                        static if (precise)
                        {
                            auto rtinfo = pool.rtinfo[biti];
                            if (rtinfo is rtinfoNoPointers)
                                goto LnextPtr; // only if inconsistent with noscan
                            if (rtinfo is rtinfoHasPointers)
                            {
                                tgt.pbase = null; // conservative
                            }
                            else
                            {
                                tgt.ptrbmp = cast(size_t*)rtinfo;
                                size_t element_size = *tgt.ptrbmp++;
                                tgt.bmplength = (element_size + (void*).sizeof - 1) / (void*).sizeof;
                                assert(tgt.bmplength);

                                debug(SENTINEL)
                                    tgt.pbot = sentinel_add(tgt.pbot);
                                if (pool.appendable.test(biti))
                                {
                                    // take advantage of knowing array layout in rt.lifetime
                                    void* arrtop = tgt.pbot + 16 + *cast(size_t*)tgt.pbot;
                                    assert (arrtop > tgt.pbot && arrtop <= tgt.ptop);
                                    tgt.pbot += 16;
                                    tgt.ptop = arrtop;
                                }
                                else
                                {
                                    tgt.ptop = tgt.pbot + element_size;
                                }
                                tgt.pbase = cast(void**)tgt.pbot;
                            }
                        }
                        goto LaddRange;
                    }
                }
                else
                {
                    // Don't mark bits in B_FREE pages
                    assert(bin == Bins.B_FREE);
                }
            }
        LnextPtr:
            rng.pbot += (void*).sizeof;
            if (rng.pbot < rng.ptop)
                continue;

        LnextRange:
            if (stackPos)
            {
                // pop range from local stack and recurse
                rng = stack[--stackPos];
            }
            else
            {
                static if (parallel)
                {
                    if (!toscan.popLocked(rng))
                        break; // nothing more to do
                }
                else
                {
                    if (toscan.empty)
                        break; // nothing more to do

                    // pop range from global stack and recurse
                    rng = toscan.pop();
                }
            }
            // printf("  pop [%p..%p] (%#zx)\n", p1, p2, cast(size_t)p2 - cast(size_t)p1);
            goto LcontRange;

        LaddRange:
            rng.pbot += (void*).sizeof;
            if (rng.pbot < rng.ptop)
            {
                if (stackPos < stack.length)
                {
                    stack[stackPos] = tgt;
                    stackPos++;
                    continue;
                }
                static if (parallel)
                {
                    toscan.stackLock.lock();
                    scope(exit) toscan.stackLock.unlock();
                }
                toscan.push(rng);
                // reverse order for depth-first-order traversal
                foreach_reverse (ref range; stack)
                    toscan.push(range);
                stackPos = 0;
            }
        LendOfRange:
            // continue with last found range
            rng = tgt;

        LcontRange:
            pcache = 0;
        }
    }

    void markConservative(bool shared_mem)(void *pbot, void *ptop) scope nothrow
    {
        if (pbot < ptop)
            mark!(false, false, shared_mem)(ScanRange!false(pbot, ptop));
    }

    void markPrecise(bool shared_mem)(void *pbot, void *ptop) scope nothrow
    {
        if (pbot < ptop)
            mark!(true, false, shared_mem)(ScanRange!true(pbot, ptop, null));
    }

    version (COLLECT_PARALLEL)
    ToScanStack!(void*) toscanRoots;

    version (COLLECT_PARALLEL)
    @noSanitize("address") // LDC // This function is passed ranges to scan for pointers.
                                  // The ranges passed include stacks, and thus this function will access redzones.
    void collectRoots(void *pbot, void *ptop) scope nothrow
    {
        const minAddr = pooltable.minAddr;
        size_t memSize = pooltable.maxAddr - minAddr;

        for (auto p = cast(void**)pbot; cast(void*)p < ptop; p++)
        {
            auto ptr = *p;
            debug (VALGRIND) makeMemDefined((&ptr)[0 .. 1]);
            if (cast(size_t)(ptr - minAddr) < memSize)
                toscanRoots.push(ptr);
        }
    }

    // collection step 1: prepare freebits and mark bits
    void prepare() nothrow
    {
        debug(COLLECT_PRINTF) printf("preparing mark.\n");

        foreach (Pool* pool; this.pooltable[])
        {
            if (pool.isLargeObject)
                pool.mark.zero();
            else
                pool.mark.copy(&pool.freebits);
        }
    }

    // collection step 2: mark roots and heap
    void markAll(alias markFn)(bool nostack) nothrow
    {
        if (!nostack)
        {
            debug(COLLECT_PRINTF) printf("\tscan stacks.\n");
            // Scan stacks and registers for each paused thread
            thread_scanAll(&markFn);
        }

        // Scan roots[]
        debug(COLLECT_PRINTF) printf("\tscan roots[]\n");
        foreach (root; roots)
        {
            markFn(cast(void*)&root.proot, cast(void*)(&root.proot + 1));
        }

        // Scan ranges[]
        debug(COLLECT_PRINTF) printf("\tscan ranges[]\n");
        //log++;
        foreach (range; ranges)
        {
            debug(COLLECT_PRINTF) printf("\t\t%p .. %p\n", range.pbot, range.ptop);
            markFn(range.pbot, range.ptop);
        }
        //log--;
    }

    version (COLLECT_PARALLEL)
    void collectAllRoots(bool nostack) nothrow
    {
        if (!nostack)
        {
            debug(COLLECT_PRINTF) printf("\tcollect stacks.\n");
            // Scan stacks and registers for each paused thread
            thread_scanAll(&collectRoots);
        }

        // Scan roots[]
        debug(COLLECT_PRINTF) printf("\tcollect roots[]\n");
        foreach (root; roots)
        {
            toscanRoots.push(root);
        }

        // Scan ranges[]
        debug(COLLECT_PRINTF) printf("\tcollect ranges[]\n");
        foreach (range; ranges)
        {
            debug(COLLECT_PRINTF) printf("\t\t%p .. %p\n", range.pbot, range.ptop);
            collectRoots(range.pbot, range.ptop);
        }
    }

    // collection step 3: finalize unreferenced objects, recover full pages with no live objects
    size_t sweep() nothrow
    {
        // Free up everything not marked
        debug(COLLECT_PRINTF) printf("\tfree'ing\n");
        size_t freedLargePages;
        size_t freedSmallPages;
        size_t freed;
        foreach (Pool* pool; this.pooltable[])
        {
            size_t pn;

            if (pool.isLargeObject)
            {
                auto lpool = cast(LargeObjectPool*)pool;
                size_t numFree = 0;
                size_t npages;
                for (pn = 0; pn < pool.npages; pn += npages)
                {
                    npages = pool.bPageOffsets[pn];
                    Bins bin = cast(Bins)pool.pagetable[pn];
                    if (bin == Bins.B_FREE)
                    {
                        numFree += npages;
                        continue;
                    }
                    assert(bin == Bins.B_PAGE);
                    size_t biti = pn;

                    if (!pool.mark.test(biti))
                    {
                        void *p = pool.baseAddr + pn * PAGESIZE;
                        void* q = sentinel_add(p);
                        sentinel_Invariant(q);

                        if (pool.finals.nbits && pool.finals.clear(biti))
                        {
                            size_t size = npages * PAGESIZE - SENTINEL_EXTRA;
                            uint attr = pool.getBits(biti);
                            rt_finalizeFromGC(q, sentinel_size(q, size), attr);
                        }

                        pool.clrBits(biti, ~BlkAttr.NONE ^ BlkAttr.FINALIZE);

                        debug(COLLECT_PRINTF) printf("\tcollecting big %p\n", p);
                        leakDetector.log_free(q, sentinel_size(q, npages * PAGESIZE - SENTINEL_EXTRA));
                        pool.pagetable[pn..pn+npages] = Bins.B_FREE;
                        if (pn < pool.searchStart) pool.searchStart = pn;
                        freedLargePages += npages;
                        pool.freepages += npages;
                        numFree += npages;

                        invalidate(p[0 .. npages * PAGESIZE], 0xF3, false);
                        // Don't need to update searchStart here because
                        // pn is guaranteed to be greater than last time
                        // we updated it.

                        pool.largestFree = pool.freepages; // invalidate
                    }
                    else
                    {
                        if (numFree > 0)
                        {
                            lpool.setFreePageOffsets(pn - numFree, numFree);
                            numFree = 0;
                        }
                    }
                }
                if (numFree > 0)
                    lpool.setFreePageOffsets(pn - numFree, numFree);
            }
            else
            {
                // reinit chain of pages to rebuild free list
                pool.recoverPageFirst[] = cast(uint)pool.npages;

                for (pn = 0; pn < pool.npages; pn++)
                {
                    Bins bin = cast(Bins)pool.pagetable[pn];

                    if (bin < Bins.B_PAGE)
                    {
                        auto freebitsdata = pool.freebits.data + pn * PageBits.length;
                        auto markdata = pool.mark.data + pn * PageBits.length;

                        // the entries to free are allocated objects (freebits == false)
                        // that are not marked (mark == false)
                        PageBits toFree;
                        static foreach (w; 0 .. PageBits.length)
                            toFree[w] = (~freebitsdata[w] & ~markdata[w]);

                        // the page is unchanged if there is nothing to free
                        bool unchanged = true;
                        static foreach (w; 0 .. PageBits.length)
                            unchanged = unchanged && (toFree[w] == 0);
                        if (unchanged)
                        {
                            bool hasDead = false;
                            static foreach (w; 0 .. PageBits.length)
                                hasDead = hasDead || (~freebitsdata[w] != baseOffsetBits[bin][w]);
                            if (hasDead)
                            {
                                // add to recover chain
                                pool.binPageChain[pn] = pool.recoverPageFirst[bin];
                                pool.recoverPageFirst[bin] = cast(uint)pn;
                            }
                            else
                            {
                                pool.binPageChain[pn] = Pool.PageRecovered;
                            }
                            continue;
                        }

                        // the page can be recovered if all of the allocated objects (freebits == false)
                        // are freed
                        bool recoverPage = true;
                        static foreach (w; 0 .. PageBits.length)
                            recoverPage = recoverPage && (~freebitsdata[w] == toFree[w]);

                        // We need to loop through each object if any have a finalizer,
                        // or, if any of the debug hooks are enabled.
                        bool doLoop = false;
                        debug (SENTINEL)
                            doLoop = true;
                        else version (assert)
                            doLoop = true;
                        else debug (COLLECT_PRINTF) // need output for each object
                            doLoop = true;
                        else debug (LOGGING)
                            doLoop = true;
                        else debug (MEMSTOMP)
                            doLoop = true;
                        else if (pool.finals.data)
                        {
                            // finalizers must be called on objects that are about to be freed
                            auto finalsdata = pool.finals.data + pn * PageBits.length;
                            static foreach (w; 0 .. PageBits.length)
                                doLoop = doLoop || (toFree[w] & finalsdata[w]) != 0;
                        }

                        if (doLoop)
                        {
                            immutable size = binsize[bin];
                            void *p = pool.baseAddr + pn * PAGESIZE;
                            immutable base = pn * (PAGESIZE/16);
                            immutable bitstride = size / 16;

                            // ensure that there are at least <size> bytes for every address
                            //  below ptop even if unaligned
                            void *ptop = p + PAGESIZE - size + 1;
                            for (size_t i; p < ptop; p += size, i += bitstride)
                            {
                                immutable biti = base + i;

                                if (!pool.mark.test(biti))
                                {
                                    void* q = sentinel_add(p);
                                    sentinel_Invariant(q);

                                    if (pool.finals.nbits && pool.finals.test(biti))
                                        rt_finalizeFromGC(q, sentinel_size(q, size), pool.getBits(biti));

                                    assert(core.bitop.bt(toFree.ptr, i));

                                    debug(COLLECT_PRINTF) printf("\tcollecting %p\n", p);
                                    leakDetector.log_free(q, sentinel_size(q, size));

                                    invalidate(p[0 .. size], 0xF3, false);
                                }
                            }
                        }

                        if (recoverPage)
                        {
                            pool.freeAllPageBits(pn);

                            pool.pagetable[pn] = Bins.B_FREE;
                            // add to free chain
                            pool.binPageChain[pn] = cast(uint) pool.searchStart;
                            pool.searchStart = pn;
                            pool.freepages++;
                            freedSmallPages++;
                        }
                        else
                        {
                            pool.freePageBits(pn, toFree);

                            // add to recover chain
                            pool.binPageChain[pn] = pool.recoverPageFirst[bin];
                            pool.recoverPageFirst[bin] = cast(uint)pn;
                        }
                    }
                }
            }
        }

        assert(freedLargePages <= usedLargePages);
        usedLargePages -= freedLargePages;
        debug(COLLECT_PRINTF) printf("\tfree'd %u bytes, %u pages from %u pools\n",
                                     freed, freedLargePages, this.pooltable.length);

        assert(freedSmallPages <= usedSmallPages);
        usedSmallPages -= freedSmallPages;
        debug(COLLECT_PRINTF) printf("\trecovered small pages = %d\n", freedSmallPages);

        return freedLargePages + freedSmallPages;
    }

    bool recoverPage(SmallObjectPool* pool, size_t pn, Bins bin) nothrow
    {
        size_t size = binsize[bin];
        size_t bitbase = pn * (PAGESIZE / 16);

        auto freebitsdata = pool.freebits.data + pn * PageBits.length;

        // the page had dead objects when collecting, these cannot have been resurrected
        bool hasDead = false;
        static foreach (w; 0 .. PageBits.length)
            hasDead = hasDead || (freebitsdata[w] != 0);
        assert(hasDead);

        // prepend to buckets, but with forward addresses inside the page
        assert(bucket[bin] is null);
        List** bucketTail = &bucket[bin];

        void* p = pool.baseAddr + pn * PAGESIZE;
        const top = PAGESIZE - size + 1; // ensure <size> bytes available even if unaligned
        for (size_t u = 0; u < top; u += size)
        {
            if (!core.bitop.bt(freebitsdata, u / 16))
                continue;
            auto elem = cast(List *)(p + u);
            undefinedWrite(elem.pool, &pool.base);
            undefinedWrite(*bucketTail, elem);
            bucketTail = &elem.next;
        }
        undefinedWrite(*bucketTail, null);
        assert(bucket[bin] !is null);
        return true;
    }

    bool recoverNextPage(Bins bin) nothrow
    {
        SmallObjectPool* pool = recoverPool[bin];
        while (pool)
        {
            auto pn = pool.recoverPageFirst[bin];
            while (pn < pool.npages)
            {
                auto next = pool.binPageChain[pn];
                pool.binPageChain[pn] = Pool.PageRecovered;
                pool.recoverPageFirst[bin] = next;
                if (recoverPage(pool, pn, bin))
                    return true;
                pn = next;
            }
            pool = setNextRecoverPool(bin, pool.ptIndex + 1);
        }
        return false;
    }

    private SmallObjectPool* setNextRecoverPool(Bins bin, size_t poolIndex) nothrow
    {
        Pool* pool;
        while (poolIndex < this.pooltable.length &&
               ((pool = this.pooltable[poolIndex]).isLargeObject ||
                pool.recoverPageFirst[bin] >= pool.npages))
            poolIndex++;

        return recoverPool[bin] = poolIndex < this.pooltable.length ? cast(SmallObjectPool*)pool : null;
    }

    version (COLLECT_FORK)
    void disableFork() nothrow
    {
        markProcPid = 0;
        shouldFork = false;
    }

    version (COLLECT_FORK)
    ChildStatus collectFork(bool block) nothrow
    {
        typeof(return) rc = wait_pid(markProcPid, block);
        final switch (rc)
        {
            case ChildStatus.done:
                debug(COLLECT_PRINTF) printf("\t\tmark proc DONE (block=%d)\n",
                                                cast(int) block);
                markProcPid = 0;
                // process GC marks then sweep
                thread_suspendAll();
                thread_processGCMarks(&isMarked);
                thread_resumeAll();
                break;
            case ChildStatus.running:
                debug(COLLECT_PRINTF) printf("\t\tmark proc RUNNING\n");
                if (!block)
                    break;
                // Something went wrong, if block is true, wait() should never
                // return RUNNING.
                goto case ChildStatus.error;
            case ChildStatus.error:
                debug(COLLECT_PRINTF) printf("\t\tmark proc ERROR\n");
                // Try to keep going without forking
                // and do the marking in this thread
                break;
        }
        return rc;
    }

    version (COLLECT_FORK)
    ChildStatus markFork(bool nostack, bool block, bool doParallel) nothrow
    {
        // Forking is enabled, so we fork() and start a new concurrent mark phase
        // in the child. If the collection should not block, the parent process
        // tells the caller no memory could be recycled immediately (if this collection
        // was triggered by an allocation, the caller should allocate more memory
        // to fulfill the request).
        // If the collection should block, the parent will wait for the mark phase
        // to finish before returning control to the mutator,
        // but other threads are restarted and may run in parallel with the mark phase
        // (unless they allocate or use the GC themselves, in which case
        // the global GC lock will stop them).
        // fork now and sweep later
        int child_mark() scope
        {
            if (doParallel)
                markParallel(nostack);
            else if (ConservativeGC.isPrecise)
                markAll!(markPrecise!true)(nostack);
            else
                markAll!(markConservative!true)(nostack);
            return 0;
        }

        import core.stdc.stdlib : _Exit;
        debug (PRINTF_TO_FILE)
        {
            fflush(null); // avoid duplicated FILE* output
        }
        version (OSX)
        {
            auto pid = __fork(); // avoids calling handlers (from libc source code)
        }
        else version (linux)
        {
            // clone() fits better as we don't want to do anything but scanning in the child process.
            // no fork-handlers are called, so we can avoid deadlocks due to malloc locks. Probably related:
            //  https://sourceware.org/bugzilla/show_bug.cgi?id=4737
            import core.sys.linux.sched : clone;
            import core.sys.posix.signal : SIGCHLD;
            const flags = SIGCHLD; // exit signal
            scope int delegate() scope dg = &child_mark;
            extern(C) static int wrap_delegate(void* arg)
            {
                auto dg = cast(int delegate() scope*)arg;
                return (*dg)();
            }
            ubyte[256] stackbuf; // enough stack space for clone() to place some info for the child without stomping the parent stack
            auto stack = stackbuf.ptr + (isStackGrowingDown ? stackbuf.length : 0);
            auto pid = clone(&wrap_delegate, stack, flags, &dg);
        }
        else
        {
            fork_needs_lock = false;
            auto pid = fork();
            fork_needs_lock = true;
        }
        switch (pid)
        {
            case -1: // fork() failed, retry without forking
                return ChildStatus.error;
            case 0: // child process (not run with clone)
                child_mark();
                _Exit(0);
            default: // the parent
                thread_resumeAll();
                if (!block)
                {
                    markProcPid = pid;
                    return ChildStatus.running;
                }
                ChildStatus r = wait_pid(pid); // block until marking is done
                if (r == ChildStatus.error)
                {
                    thread_suspendAll();
                    // there was an error
                    // do the marking in this thread
                    disableFork();
                    if (doParallel)
                        markParallel(nostack);
                    else if (ConservativeGC.isPrecise)
                        markAll!(markPrecise!false)(nostack);
                    else
                        markAll!(markConservative!false)(nostack);
                } else {
                    assert(r == ChildStatus.done);
                    assert(r != ChildStatus.running);
                }
        }
        return ChildStatus.done; // waited for the child
    }

    /**
     * Return number of full pages free'd.
     * The collection is done concurrently only if block and isFinal are false.
     */
    size_t fullcollect(bool nostack = false, bool block = false, bool isFinal = false) nothrow
    {
        // It is possible that `fullcollect` will be called from a thread which
        // is not yet registered in runtime (because allocating `new Thread` is
        // part of `thread_attachThis` implementation). In that case it is
        // better not to try actually collecting anything

        if (Thread.getThis() is null)
            return 0;

        MonoTime start, stop, begin;
        begin = start = currTime;

        debug(COLLECT_PRINTF) printf("Gcx.fullcollect()\n");
        version (COLLECT_PARALLEL)
        {
            bool doParallel = config.parallel > 0 && !config.fork;
            if (doParallel && !scanThreadData)
            {
                if (isFinal) // avoid starting threads for parallel marking
                    doParallel = false;
                else
                    startScanThreads();
            }
        }
        else
            enum doParallel = false;

        //printf("\tpool address range = %p .. %p\n", minAddr, maxAddr);

        version (COLLECT_FORK)
            alias doFork = shouldFork;
        else
            enum doFork = false;

        if (doFork && collectInProgress)
        {
            version (COLLECT_FORK)
            {
                // If there is a mark process running, check if it already finished.
                // If that is the case, we move to the sweep phase.
                // If it's still running, either we block until the mark phase is
                // done (and then sweep to finish the collection), or in case of error
                // we redo the mark phase without forking.
                ChildStatus rc = collectFork(block);
                final switch (rc)
                {
                    case ChildStatus.done:
                        break;
                    case ChildStatus.running:
                        return 0;
                    case ChildStatus.error:
                        disableFork();
                        goto Lmark;
                }
            }
        }
        else
        {
Lmark:
            // lock roots and ranges around suspending threads b/c they're not reentrant safe
            rangesLock.lock();
            rootsLock.lock();
            debug(INVARIANT) inCollection = true;
            scope (exit)
            {
                debug(INVARIANT) inCollection = false;
                rangesLock.unlock();
                rootsLock.unlock();
            }
            thread_suspendAll();

            prepare();

            stop = currTime;
            prepTime += (stop - start);
            start = stop;

            if (doFork && !isFinal && !block) // don't start a new fork during termination
            {
                version (COLLECT_FORK)
                {
                    auto forkResult = markFork(nostack, block, doParallel);
                    final switch (forkResult)
                    {
                        case ChildStatus.error:
                            // fork() failed, retry without forking
                            disableFork();
                            goto Lmark;
                        case ChildStatus.running:
                            // update profiling informations
                            stop = currTime;
                            markTime += (stop - start);
                            Duration pause = stop - begin;
                            if (pause > maxPauseTime)
                                maxPauseTime = pause;
                            pauseTime += pause;
                            return 0;
                        case ChildStatus.done:
                            break;
                    }
                    // if we get here, forking failed and a standard STW collection got issued
                    // threads were suspended again, restart them
                    thread_suspendAll();
                }
            }
            else if (doParallel)
            {
                version (COLLECT_PARALLEL)
                    markParallel(nostack);
            }
            else
            {
                if (ConservativeGC.isPrecise)
                    markAll!(markPrecise!false)(nostack);
                else
                    markAll!(markConservative!false)(nostack);
            }

            thread_processGCMarks(&isMarked);
            thread_resumeAll();
            isFinal = false;
        }

        // If we get here with the forking GC, the child process has finished the marking phase
        // or block == true and we are using standard stop the world collection.
        // It is time to sweep

        stop = currTime;
        markTime += (stop - start);
        Duration pause = stop - begin;
        if (pause > maxPauseTime)
            maxPauseTime = pause;
        pauseTime += pause;
        start = stop;

        ConservativeGC._inFinalizer = true;
        size_t freedPages = void;
        {
            scope (failure) ConservativeGC._inFinalizer = false;
            freedPages = sweep();
            ConservativeGC._inFinalizer = false;
        }

        // minimize() should be called only after a call to fullcollect
        // terminates with a sweep
        if (minimizeAfterNextCollection || lowMem)
        {
            minimizeAfterNextCollection = false;
            minimize();
        }

        // init bucket lists
        bucket[] = null;
        foreach (Bins bin; Bins.B_16 .. Bins.B_NUMSMALL)
            setNextRecoverPool(bin, 0);

        stop = currTime;
        sweepTime += (stop - start);

        Duration collectionTime = stop - begin;
        if (collectionTime > maxCollectionTime)
            maxCollectionTime = collectionTime;

        ++numCollections;

        updateCollectThresholds();
        if (doFork && isFinal)
            return fullcollect(true, true, false);
        return freedPages;
    }

    /**
     * Returns true if the addr lies within a marked block.
     *
     * Warning! This should only be called while the world is stopped inside
     * the fullcollect function after all live objects have been marked, but before sweeping.
     */
    int isMarked(void *addr) scope nothrow
    {
        // first, we find the Pool this block is in, then check to see if the
        // mark bit is clear.
        auto pool = findPool(addr);
        if (pool)
        {
            auto offset = cast(size_t)(addr - pool.baseAddr);
            auto pn = offset / PAGESIZE;
            auto bins = cast(Bins)pool.pagetable[pn];
            size_t biti = void;
            if (bins < Bins.B_PAGE)
            {
                biti = baseOffset(offset, bins) >> pool.ShiftBy.Small;
                // doesn't need to check freebits because no pointer must exist
                //  to a block that was free before starting the collection
            }
            else if (bins == Bins.B_PAGE)
            {
                biti = pn * (PAGESIZE >> pool.ShiftBy.Large);
            }
            else if (bins == Bins.B_PAGEPLUS)
            {
                pn -= pool.bPageOffsets[pn];
                biti = pn * (PAGESIZE >> pool.ShiftBy.Large);
            }
            else // bins == Bins.B_FREE
            {
                assert(bins == Bins.B_FREE);
                return IsMarked.no;
            }
            return pool.mark.test(biti) ? IsMarked.yes : IsMarked.no;
        }
        return IsMarked.unknown;
    }

    version (Posix)
    {
        // A fork might happen while GC code is running in a different thread.
        // Because that would leave the GC in an inconsistent state,
        // make sure no GC code is running by acquiring the lock here,
        // before a fork.
        // This must not happen if fork is called from the GC with the lock already held

        __gshared bool fork_needs_lock = true; // racing condition with cocurrent calls of fork?


        extern(C) static void _d_gcx_atfork_prepare()
        {
            if (instance && fork_needs_lock)
                ConservativeGC.lockNR();
        }

        extern(C) static void _d_gcx_atfork_parent()
        {
            if (instance && fork_needs_lock)
                ConservativeGC.gcLock.unlock();
        }

        extern(C) static void _d_gcx_atfork_child()
        {
            if (instance && fork_needs_lock)
            {
                ConservativeGC.gcLock.unlock();

                // make sure the threads and event handles are reinitialized in a fork
                version (COLLECT_PARALLEL)
                {
                    if (Gcx.instance.scanThreadData)
                    {
                        cstdlib.free(Gcx.instance.scanThreadData);
                        Gcx.instance.numScanThreads = 0;
                        Gcx.instance.scanThreadData = null;
                        Gcx.instance.busyThreads = 0;

                        memset(&Gcx.instance.evStart, 0, Gcx.instance.evStart.sizeof);
                        memset(&Gcx.instance.evDone, 0, Gcx.instance.evDone.sizeof);
                    }
                }
            }
        }
    }

    /* ============================ Parallel scanning =============================== */
    version (COLLECT_PARALLEL):

    import core.atomic;
    import core.cpuid;
    import core.sync.event;

    private: // disable invariants for background threads

    static struct ScanThreadData
    {
        ThreadID tid;
    }
    uint numScanThreads;
    ScanThreadData* scanThreadData;

    Event evStart;
    Event evDone;

    shared uint busyThreads;
    shared uint stoppedThreads;
    bool stopGC;

    void markParallel(bool nostack) nothrow
    {
        toscanRoots.clear();
        collectAllRoots(nostack);
        if (toscanRoots.empty)
            return;

        void** pbot = toscanRoots._p;
        void** ptop = toscanRoots._p + toscanRoots._length;

        debug(PARALLEL_PRINTF) printf("markParallel\n");

        size_t pointersPerThread = toscanRoots._length / (numScanThreads + 1);
        if (pointersPerThread > 0)
        {
            void pushRanges(bool precise)()
            {
                alias toscan = scanStack!precise;
                toscan.stackLock.lock();

                for (int idx = 0; idx < numScanThreads; idx++)
                {
                    toscan.push(ScanRange!precise(pbot, pbot + pointersPerThread));
                    pbot += pointersPerThread;
                }
                toscan.stackLock.unlock();
            }
            if (ConservativeGC.isPrecise)
                pushRanges!true();
            else
                pushRanges!false();
        }
        assert(pbot < ptop);

        busyThreads.atomicOp!"+="(1); // main thread is busy

        evStart.setIfInitialized();

        debug(PARALLEL_PRINTF) printf("mark %lld roots\n", cast(ulong)(ptop - pbot));

        if (ConservativeGC.isPrecise)
            mark!(true, true, true)(ScanRange!true(pbot, ptop, null));
        else
            mark!(false, true, true)(ScanRange!false(pbot, ptop));

        busyThreads.atomicOp!"-="(1);

        debug(PARALLEL_PRINTF) printf("waitForScanDone\n");
        pullFromScanStack();
        debug(PARALLEL_PRINTF) printf("waitForScanDone done\n");
    }

    int maxParallelThreads() nothrow
    {
        auto threads = threadsPerCPU();

        if (threads == 0)
        {
            // If the GC is called by module ctors no explicit
            // import dependency on the GC is generated. So the
            // GC module is not correctly inserted into the module
            // initialization chain. As it relies on core.cpuid being
            // initialized, force this here.
            try
            {
                foreach (m; ModuleInfo)
                    if (m.name == "core.cpuid")
                        if (auto ctor = m.ctor())
                        {
                            ctor();
                            threads = threadsPerCPU();
                            break;
                        }
            }
            catch (Exception)
            {
                assert(false, "unexpected exception iterating ModuleInfo");
            }
        }
        return threads;
    }


    void startScanThreads() nothrow
    {
        auto threads = maxParallelThreads();
        debug(PARALLEL_PRINTF) printf("startScanThreads: %d threads per CPU\n", threads);
        if (threads <= 1)
            return; // either core.cpuid not initialized or single core

        numScanThreads = threads >= config.parallel ? config.parallel : threads - 1;

        scanThreadData = cast(ScanThreadData*) cstdlib.calloc(numScanThreads, ScanThreadData.sizeof);
        if (!scanThreadData)
            onOutOfMemoryError();

        evStart.initialize(false, false);
        evDone.initialize(false, false);

        version (Posix)
        {
            import core.sys.posix.signal;
            // block all signals, scanBackground inherits this mask.
            // see https://issues.dlang.org/show_bug.cgi?id=20256
            sigset_t new_mask, old_mask;
            sigfillset(&new_mask);
            auto sigmask_rc = pthread_sigmask(SIG_BLOCK, &new_mask, &old_mask);
            assert(sigmask_rc == 0, "failed to set up GC scan thread sigmask");
        }

        for (int idx = 0; idx < numScanThreads; idx++)
            scanThreadData[idx].tid = createLowLevelThread(&scanBackground, 0x4000, &stopScanThreads);

        version (Posix)
        {
            sigmask_rc = pthread_sigmask(SIG_SETMASK, &old_mask, null);
            assert(sigmask_rc == 0, "failed to set up GC scan thread sigmask");
        }
    }

    void stopScanThreads() nothrow
    {
        if (!numScanThreads)
            return;

        debug(PARALLEL_PRINTF) printf("stopScanThreads\n");
        int startedThreads = 0;
        for (int idx = 0; idx < numScanThreads; idx++)
            if (scanThreadData[idx].tid != scanThreadData[idx].tid.init)
                startedThreads++;

        version (Windows)
            alias allThreadsDead = thread_DLLProcessDetaching;
        else
            enum allThreadsDead = false;
        stopGC = true;
        while (atomicLoad(stoppedThreads) < startedThreads && !allThreadsDead)
        {
            evStart.setIfInitialized();
            evDone.wait(dur!"msecs"(1));
        }

        for (int idx = 0; idx < numScanThreads; idx++)
        {
            if (scanThreadData[idx].tid != scanThreadData[idx].tid.init)
            {
                joinLowLevelThread(scanThreadData[idx].tid);
                scanThreadData[idx].tid = scanThreadData[idx].tid.init;
            }
        }

        evDone.terminate();
        evStart.terminate();

        cstdlib.free(scanThreadData);
        // scanThreadData = null; // keep non-null to not start again after shutdown
        numScanThreads = 0;

        debug(PARALLEL_PRINTF) printf("stopScanThreads done\n");
    }

    void scanBackground() nothrow
    {
        while (!stopGC)
        {
            evStart.wait();
            pullFromScanStack();
            evDone.setIfInitialized();
        }
        stoppedThreads.atomicOp!"+="(1);
    }

    void pullFromScanStack() nothrow
    {
        if (ConservativeGC.isPrecise)
            pullFromScanStackImpl!true();
        else
            pullFromScanStackImpl!false();
    }

    void pullFromScanStackImpl(bool precise)() nothrow
    {
        if (atomicLoad(busyThreads) == 0)
            return;

        debug(PARALLEL_PRINTF)
            pthread_t threadId = pthread_self();
        debug(PARALLEL_PRINTF) printf("scanBackground thread %d start\n", threadId);

        ScanRange!precise rng;
        alias toscan = scanStack!precise;

        while (atomicLoad(busyThreads) > 0)
        {
            if (toscan.empty)
            {
                evDone.wait(dur!"msecs"(1));
                continue;
            }

            busyThreads.atomicOp!"+="(1);
            if (toscan.popLocked(rng))
            {
                debug(PARALLEL_PRINTF) printf("scanBackground thread %d scanning range [%p,%lld] from stack\n", threadId,
                                              rng.pbot, cast(long) (rng.ptop - rng.pbot));
                mark!(precise, true, true)(rng);
            }
            busyThreads.atomicOp!"-="(1);
        }
        debug(PARALLEL_PRINTF) printf("scanBackground thread %d done\n", threadId);
    }
}

/* ============================ Pool  =============================== */

struct Pool
{
    void* baseAddr;
    void* topAddr;
    size_t ptIndex;     // index in pool table
    GCBits mark;        // entries already scanned, or should not be scanned
    GCBits freebits;    // entries that are on the free list (all bits set but for allocated objects at their base offset)
    GCBits finals;      // entries that need finalizer run on them
    GCBits structFinals;// struct entries that need a finalzier run on them
    GCBits noscan;      // entries that should not be scanned
    GCBits appendable;  // entries that are appendable
    GCBits nointerior;  // interior pointers should be ignored.
                        // Only implemented for large object pools.
    GCBits is_pointer;  // precise GC only: per-word, not per-block like the rest of them (SmallObjectPool only)
    size_t npages;
    size_t freepages;     // The number of pages not in use.
    Bins* pagetable;

    bool isLargeObject;

    enum ShiftBy
    {
        Small = 4,
        Large = 12
    }
    ShiftBy shiftBy = void;    // shift count for the divisor used for determining bit indices.

    // This tracks how far back we have to go to find the nearest B_PAGE at
    // a smaller address than a B_PAGEPLUS.  To save space, we use a uint.
    // This limits individual allocations to 16 terabytes, assuming a 4k
    // pagesize. (LargeObjectPool only)
    // For B_PAGE and B_FREE, this specifies the number of pages in this block.
    // As an optimization, a contiguous range of free pages tracks this information
    //  only for the first and the last page.
    uint* bPageOffsets;

    // The small object pool uses the same array to keep a chain of
    // - pages with the same bin size that are still to be recovered
    // - free pages (searchStart is first free page)
    // other pages are marked by value PageRecovered
    alias binPageChain = bPageOffsets;

    enum PageRecovered = uint.max;

    // first of chain of pages to recover (SmallObjectPool only)
    uint[Bins.B_NUMSMALL] recoverPageFirst;

    // precise GC: TypeInfo.rtInfo for allocation (LargeObjectPool only)
    immutable(size_t)** rtinfo;

    // This variable tracks a conservative estimate of where the first free
    // page in this pool is, so that if a lot of pages towards the beginning
    // are occupied, we can bypass them in O(1).
    size_t searchStart;
    size_t largestFree; // upper limit for largest free chunk in large object pool

    void initialize(size_t npages, bool isLargeObject) nothrow
    {
        assert(npages >= 256);

        this.isLargeObject = isLargeObject;
        size_t poolsize;

        shiftBy = isLargeObject ? ShiftBy.Large : ShiftBy.Small;

        //debug(PRINTF) printf("Pool::Pool(%u)\n", npages);
        poolsize = npages * PAGESIZE;
        baseAddr = cast(byte *)os_mem_map(poolsize);
        version (VALGRIND) makeMemNoAccess(baseAddr[0..poolsize]);

        // Some of the code depends on page alignment of memory pools
        assert((cast(size_t)baseAddr & (PAGESIZE - 1)) == 0);

        if (!baseAddr)
        {
            //debug(PRINTF) printf("GC fail: poolsize = x%zx, errno = %d\n", poolsize, errno);
            //debug(PRINTF) printf("message = '%s'\n", sys_errlist[errno]);

            npages = 0;
            poolsize = 0;
        }
        //assert(baseAddr);
        topAddr = baseAddr + poolsize;
        auto nbits = cast(size_t)poolsize >> shiftBy;

        version (COLLECT_FORK)
            mark.alloc(nbits, config.fork);
        else
            mark.alloc(nbits);
        if (ConservativeGC.isPrecise)
        {
            if (isLargeObject)
            {
                rtinfo = cast(immutable(size_t)**)cstdlib.malloc(npages * (size_t*).sizeof);
                if (!rtinfo)
                    onOutOfMemoryError();
                memset(rtinfo, 0, npages * (size_t*).sizeof);
            }
            else
            {
                is_pointer.alloc(cast(size_t)poolsize/(void*).sizeof);
                is_pointer.clrRange(0, is_pointer.nbits);
            }
        }

        // pagetable already keeps track of what's free for the large object
        // pool.
        if (!isLargeObject)
        {
            freebits.alloc(nbits);
            freebits.setRange(0, nbits);
        }

        noscan.alloc(nbits);
        appendable.alloc(nbits);

        pagetable = cast(Bins*)cstdlib.malloc(npages * Bins.sizeof);
        if (!pagetable)
            onOutOfMemoryError();

        if (npages > 0)
        {
            bPageOffsets = cast(uint*)cstdlib.malloc(npages * uint.sizeof);
            if (!bPageOffsets)
                onOutOfMemoryError();

            if (isLargeObject)
            {
                bPageOffsets[0] = cast(uint)npages;
                bPageOffsets[npages-1] = cast(uint)npages;
            }
            else
            {
                // all pages free
                foreach (n; 0..npages)
                    binPageChain[n] = cast(uint)(n + 1);
                recoverPageFirst[] = cast(uint)npages;
            }
        }

        memset(pagetable, Bins.B_FREE, npages);

        this.npages = npages;
        this.freepages = npages;
        this.searchStart = 0;
        this.largestFree = npages;
    }


    void Dtor() nothrow
    {
        if (baseAddr)
        {
            int result;

            if (npages)
            {
                result = os_mem_unmap(baseAddr, npages * PAGESIZE);
                assert(result == 0);
                npages = 0;
            }

            baseAddr = null;
            topAddr = null;
        }
        if (pagetable)
        {
            cstdlib.free(pagetable);
            pagetable = null;
        }

        if (bPageOffsets)
        {
            cstdlib.free(bPageOffsets);
            bPageOffsets = null;
        }

        mark.Dtor(config.fork);
        if (ConservativeGC.isPrecise)
        {
            if (isLargeObject)
                cstdlib.free(rtinfo);
            else
                is_pointer.Dtor();
        }
        if (isLargeObject)
        {
            nointerior.Dtor();
        }
        else
        {
            freebits.Dtor();
        }
        finals.Dtor();
        structFinals.Dtor();
        noscan.Dtor();
        appendable.Dtor();
    }

    /**
    *
    */
    uint getBits(size_t biti) nothrow
    {
        uint bits;

        if (finals.nbits && finals.test(biti))
            bits |= BlkAttr.FINALIZE;
        if (structFinals.nbits && structFinals.test(biti))
            bits |= BlkAttr.STRUCTFINAL;
        if (noscan.test(biti))
            bits |= BlkAttr.NO_SCAN;
        if (nointerior.nbits && nointerior.test(biti))
            bits |= BlkAttr.NO_INTERIOR;
        if (appendable.test(biti))
            bits |= BlkAttr.APPENDABLE;
        return bits;
    }

    /**
     *
     */
    void clrBits(size_t biti, uint mask) nothrow @nogc
    {
        immutable dataIndex =  biti >> GCBits.BITS_SHIFT;
        immutable bitOffset = biti & GCBits.BITS_MASK;
        immutable keep = ~(GCBits.BITS_1 << bitOffset);

        if (mask & BlkAttr.FINALIZE && finals.nbits)
            finals.data[dataIndex] &= keep;

        if (structFinals.nbits && (mask & BlkAttr.STRUCTFINAL))
            structFinals.data[dataIndex] &= keep;

        if (mask & BlkAttr.NO_SCAN)
            noscan.data[dataIndex] &= keep;
        if (mask & BlkAttr.APPENDABLE)
            appendable.data[dataIndex] &= keep;
        if (nointerior.nbits && (mask & BlkAttr.NO_INTERIOR))
            nointerior.data[dataIndex] &= keep;
    }

    /**
     *
     */
    void setBits(size_t biti, uint mask) nothrow
    {
        // Calculate the mask and bit offset once and then use it to
        // set all of the bits we need to set.
        immutable dataIndex = biti >> GCBits.BITS_SHIFT;
        immutable bitOffset = biti & GCBits.BITS_MASK;
        immutable orWith = GCBits.BITS_1 << bitOffset;

        if (mask & BlkAttr.STRUCTFINAL)
        {
            if (!structFinals.nbits)
                structFinals.alloc(mark.nbits);
            structFinals.data[dataIndex] |= orWith;
        }

        if (mask & BlkAttr.FINALIZE)
        {
            if (!finals.nbits)
                finals.alloc(mark.nbits);
            finals.data[dataIndex] |= orWith;
        }

        if (mask & BlkAttr.NO_SCAN)
        {
            noscan.data[dataIndex] |= orWith;
        }
//        if (mask & BlkAttr.NO_MOVE)
//        {
//            if (!nomove.nbits)
//                nomove.alloc(mark.nbits);
//            nomove.data[dataIndex] |= orWith;
//        }
        if (mask & BlkAttr.APPENDABLE)
        {
            appendable.data[dataIndex] |= orWith;
        }

        if (isLargeObject && (mask & BlkAttr.NO_INTERIOR))
        {
            if (!nointerior.nbits)
                nointerior.alloc(mark.nbits);
            nointerior.data[dataIndex] |= orWith;
        }
    }

    void freePageBits(size_t pagenum, const scope ref PageBits toFree) nothrow
    {
        assert(!isLargeObject);
        assert(!nointerior.nbits); // only for large objects

        import core.internal.traits : staticIota;
        immutable beg = pagenum * (PAGESIZE / 16 / GCBits.BITS_PER_WORD);
        foreach (i; staticIota!(0, PageBits.length))
        {
            immutable w = toFree[i];
            if (!w) continue;

            immutable wi = beg + i;
            freebits.data[wi] |= w;
            noscan.data[wi] &= ~w;
            appendable.data[wi] &= ~w;
        }

        if (finals.nbits)
        {
            foreach (i; staticIota!(0, PageBits.length))
                if (toFree[i])
                    finals.data[beg + i] &= ~toFree[i];
        }

        if (structFinals.nbits)
        {
            foreach (i; staticIota!(0, PageBits.length))
                if (toFree[i])
                    structFinals.data[beg + i] &= ~toFree[i];
        }
    }

    void freeAllPageBits(size_t pagenum) nothrow
    {
        assert(!isLargeObject);
        assert(!nointerior.nbits); // only for large objects

        immutable beg = pagenum * PageBits.length;
        static foreach (i; 0 .. PageBits.length)
        {{
            immutable w = beg + i;
            freebits.data[w] = ~0;
            noscan.data[w] = 0;
            appendable.data[w] = 0;
            if (finals.data)
                finals.data[w] = 0;
            if (structFinals.data)
                structFinals.data[w] = 0;
        }}
    }

    /**
     * Given a pointer p in the p, return the pagenum.
     */
    size_t pagenumOf(void *p) const nothrow @nogc
    in
    {
        assert(p >= baseAddr);
        assert(p < topAddr);
    }
    do
    {
        return cast(size_t)(p - baseAddr) / PAGESIZE;
    }

    public
    @property bool isFree() const scope @safe pure nothrow @nogc
    {
        return npages == freepages;
    }

    /**
     * Return number of pages necessary for an allocation of the given size
     *
     * returns size_t.max if more than uint.max pages are requested
     * (return type is still size_t to avoid truncation when being used
     *  in calculations, e.g. npages * PAGESIZE)
     */
    static size_t numPages(size_t size) nothrow @nogc
    {
        version (D_LP64)
        {
            if (size > PAGESIZE * cast(size_t)uint.max)
                return size_t.max;
        }
        else
        {
            if (size > size_t.max - PAGESIZE)
                return size_t.max;
        }
        return (size + PAGESIZE - 1) / PAGESIZE;
    }

    void* findBase(void* p) nothrow @nogc
    {
        size_t offset = cast(size_t)(p - baseAddr);
        size_t pn = offset / PAGESIZE;
        Bins   bin = pagetable[pn];

        // Adjust bit to be at start of allocated memory block
        if (bin < Bins.B_NUMSMALL)
        {
            auto baseOff = baseOffset(offset, bin);
            const biti = baseOff >> Pool.ShiftBy.Small;
            if (freebits.test (biti))
                return null;
            return baseAddr + baseOff;
        }
        if (bin == Bins.B_PAGE)
        {
            return baseAddr + (offset & (offset.max ^ (PAGESIZE-1)));
        }
        if (bin == Bins.B_PAGEPLUS)
        {
            size_t pageOffset = bPageOffsets[pn];
            offset -= pageOffset * PAGESIZE;
            pn -= pageOffset;

            return baseAddr + (offset & (offset.max ^ (PAGESIZE-1)));
        }
        // we are in a B_FREE page
        assert(bin == Bins.B_FREE);
        return null;
    }

    size_t slGetSize(void* p) nothrow @nogc
    {
        if (isLargeObject)
            return (cast(LargeObjectPool*)&this).getPages(p) * PAGESIZE;
        else
            return (cast(SmallObjectPool*)&this).getSize(p);
    }

    BlkInfo slGetInfo(void* p) nothrow
    {
        if (isLargeObject)
            return (cast(LargeObjectPool*)&this).getInfo(p);
        else
            return (cast(SmallObjectPool*)&this).getInfo(p);
    }


    void Invariant() const {}

    debug(INVARIANT)
    invariant()
    {
        if (baseAddr)
        {
            //if (baseAddr + npages * PAGESIZE != topAddr)
                //printf("baseAddr = %p, npages = %d, topAddr = %p\n", baseAddr, npages, topAddr);
            assert(baseAddr + npages * PAGESIZE == topAddr);
        }

        if (pagetable !is null)
        {
            for (size_t i = 0; i < npages; i++)
            {
                Bins bin = pagetable[i];
                assert(bin < Bins.B_MAX);
            }
        }
    }

    void setPointerBitmapSmall(void* p, size_t s, size_t allocSize, uint attr, const TypeInfo ti) nothrow
    {
        if (!(attr & BlkAttr.NO_SCAN))
            setPointerBitmap(p, s, allocSize, ti, attr);
    }

    pragma(inline,false)
    void setPointerBitmap(void* p, size_t s, size_t allocSize, const TypeInfo ti, uint attr) nothrow
    {
        size_t offset = p - baseAddr;
        //debug(PRINTF) printGCBits(&pool.is_pointer);

        debug(PRINTF)
            printf("Setting a pointer bitmap for %s at %p + %llu\n", debugTypeName(ti).ptr, p, cast(ulong)s);

        if (ti)
        {
            if (attr & BlkAttr.APPENDABLE)
            {
                // an array of classes is in fact an array of pointers
                if (typeid(ti) is typeid(TypeInfo_Class))
                    goto L_conservative;
                s = allocSize;
            }

            auto rtInfo = cast(const(size_t)*)ti.rtInfo();

            if (rtInfo is rtinfoNoPointers)
            {
                debug(PRINTF) printf("\tCompiler generated rtInfo: no pointers\n");
                is_pointer.clrRange(offset/(void*).sizeof, s/(void*).sizeof);
            }
            else if (rtInfo is rtinfoHasPointers)
            {
                debug(PRINTF) printf("\tCompiler generated rtInfo: has pointers\n");
                is_pointer.setRange(offset/(void*).sizeof, s/(void*).sizeof);
            }
            else
            {
                const(size_t)* bitmap = cast (size_t*) rtInfo;
                //first element of rtInfo is the size of the object the bitmap encodes
                size_t element_size = * bitmap;
                bitmap++;
                size_t tocopy;
                if (attr & BlkAttr.APPENDABLE)
                {
                    tocopy = s/(void*).sizeof;
                    is_pointer.copyRangeRepeating(offset/(void*).sizeof, tocopy, bitmap, element_size/(void*).sizeof);
                }
                else
                {
                    tocopy = (s < element_size ? s : element_size)/(void*).sizeof;
                    is_pointer.copyRange(offset/(void*).sizeof, tocopy, bitmap);
                }

                debug(PRINTF) printf("\tSetting bitmap for new object (%s)\n\t\tat %p\t\tcopying from %p + %llu: ",
                                     debugTypeName(ti).ptr, p, bitmap, cast(ulong)element_size);
                debug(PRINTF)
                    for (size_t i = 0; i < element_size/((void*).sizeof); i++)
                        printf("%d", (bitmap[i/(8*size_t.sizeof)] >> (i%(8*size_t.sizeof))) & 1);
                debug(PRINTF) printf("\n");

                if (tocopy * (void*).sizeof < s) // better safe than sorry: if allocated more, assume pointers inside
                {
                    debug(PRINTF) printf("    Appending %d pointer bits\n", s/(void*).sizeof - tocopy);
                    is_pointer.setRange(offset/(void*).sizeof + tocopy, s/(void*).sizeof - tocopy);
                }
            }

            if (s < allocSize)
            {
                offset = (offset + s + (void*).sizeof - 1) & ~((void*).sizeof - 1);
                is_pointer.clrRange(offset/(void*).sizeof, (allocSize - s)/(void*).sizeof);
            }
        }
        else
        {
        L_conservative:
            // limit pointers to actual size of allocation? might fail for arrays that append
            // without notifying the GC
            s = allocSize;

            debug(PRINTF) printf("Allocating a block without TypeInfo\n");
            is_pointer.setRange(offset/(void*).sizeof, s/(void*).sizeof);
        }
        //debug(PRINTF) printGCBits(&pool.is_pointer);
    }
}

struct LargeObjectPool
{
    Pool base;
    alias base this;

    debug(INVARIANT)
    void Invariant()
    {
        //base.Invariant();
        for (size_t n = 0; n < npages; )
        {
            uint np = bPageOffsets[n];
            assert(np > 0 && np <= npages - n);

            if (pagetable[n] == Bins.B_PAGE)
            {
                for (uint p = 1; p < np; p++)
                {
                    assert(pagetable[n + p] == Bins.B_PAGEPLUS);
                    assert(bPageOffsets[n + p] == p);
                }
            }
            else if (pagetable[n] == Bins.B_FREE)
            {
                for (uint p = 1; p < np; p++)
                {
                    assert(pagetable[n + p] == Bins.B_FREE);
                }
                assert(bPageOffsets[n + np - 1] == np);
            }
            else
                assert(false);
            n += np;
        }
    }

    /**
     * Allocate n pages from Pool.
     * Returns OPFAIL on failure.
     */
    size_t allocPages(size_t n) nothrow
    {
        if (largestFree < n || searchStart + n > npages)
            return OPFAIL;

        //debug(PRINTF) printf("Pool::allocPages(n = %d)\n", n);
        size_t largest = 0;
        if (pagetable[searchStart] == Bins.B_PAGEPLUS)
        {
            searchStart -= bPageOffsets[searchStart]; // jump to B_PAGE
            searchStart += bPageOffsets[searchStart];
        }
        while (searchStart < npages && pagetable[searchStart] == Bins.B_PAGE)
            searchStart += bPageOffsets[searchStart];

        for (size_t i = searchStart; i < npages; )
        {
            assert(pagetable[i] == Bins.B_FREE);

            auto p = bPageOffsets[i];
            if (p > n)
            {
                setFreePageOffsets(i + n, p - n);
                goto L_found;
            }
            if (p == n)
            {
            L_found:
                pagetable[i] = Bins.B_PAGE;
                bPageOffsets[i] = cast(uint) n;
                if (n > 1)
                {
                    memset(&pagetable[i + 1], Bins.B_PAGEPLUS, n - 1);
                    for (auto offset = 1; offset < n; offset++)
                        bPageOffsets[i + offset] = cast(uint) offset;
                }
                freepages -= n;
                return i;
            }
            if (p > largest)
                largest = p;

            i += p;
            while (i < npages && pagetable[i] == Bins.B_PAGE)
            {
                // we have the size information, so we skip a whole bunch of pages.
                i += bPageOffsets[i];
            }
        }

        // not enough free pages found, remember largest free chunk
        largestFree = largest;
        return OPFAIL;
    }

    /**
     * Free npages pages starting with pagenum.
     */
    void freePages(size_t pagenum, size_t npages) nothrow @nogc
    {
        //memset(&pagetable[pagenum], B_FREE, npages);
        if (pagenum < searchStart)
            searchStart = pagenum;

        for (size_t i = pagenum; i < npages + pagenum; i++)
        {
            assert(pagetable[i] < Bins.B_FREE);
            pagetable[i] = Bins.B_FREE;
        }
        freepages += npages;
        largestFree = freepages; // invalidate
    }

    /**
     * Set the first and the last entry of a B_FREE block to the size
     */
    void setFreePageOffsets(size_t page, size_t num) nothrow @nogc
    {
        assert(pagetable[page] == Bins.B_FREE);
        assert(pagetable[page + num - 1] == Bins.B_FREE);
        bPageOffsets[page] = cast(uint)num;
        if (num > 1)
            bPageOffsets[page + num - 1] = cast(uint)num;
    }

    void mergeFreePageOffsets(bool bwd, bool fwd)(size_t page, size_t num) nothrow @nogc
    {
        static if (bwd)
        {
            if (page > 0 && pagetable[page - 1] == Bins.B_FREE)
            {
                auto sz = bPageOffsets[page - 1];
                page -= sz;
                num += sz;
            }
        }
        static if (fwd)
        {
            if (page + num < npages && pagetable[page + num] == Bins.B_FREE)
                num += bPageOffsets[page + num];
        }
        setFreePageOffsets(page, num);
    }

    /**
     * Get pages of allocation at pointer p in pool.
     */
    size_t getPages(void *p) const nothrow @nogc
    in
    {
        assert(p >= baseAddr);
        assert(p < topAddr);
    }
    do
    {
        if (cast(size_t)p & (PAGESIZE - 1)) // check for interior pointer
            return 0;
        size_t pagenum = pagenumOf(p);
        Bins bin = pagetable[pagenum];
        if (bin != Bins.B_PAGE)
            return 0;
        return bPageOffsets[pagenum];
    }

    /**
    * Get size of allocation at page pn in pool.
    */
    size_t getSize(size_t pn) const nothrow @nogc
    {
        assert(pagetable[pn] == Bins.B_PAGE);
        return cast(size_t) bPageOffsets[pn] * PAGESIZE;
    }

    /**
    *
    */
    BlkInfo getInfo(void* p) nothrow
    {
        BlkInfo info;

        size_t offset = cast(size_t)(p - baseAddr);
        size_t pn = offset / PAGESIZE;
        Bins bin = pagetable[pn];

        if (bin == Bins.B_PAGEPLUS)
            pn -= bPageOffsets[pn];
        else if (bin != Bins.B_PAGE)
            return info;           // no info for free pages

        info.base = baseAddr + pn * PAGESIZE;
        info.size = getSize(pn);
        info.attr = getBits(pn);
        return info;
    }

    void runFinalizers(const scope void[] segment) nothrow
    {
        foreach (pn; 0 .. npages)
        {
            Bins bin = pagetable[pn];
            if (bin > Bins.B_PAGE)
                continue;
            size_t biti = pn;

            if (!finals.test(biti))
                continue;

            auto p = sentinel_add(baseAddr + pn * PAGESIZE);
            size_t size = sentinel_size(p, getSize(pn));
            uint attr = getBits(biti);

            if (!rt_hasFinalizerInSegment(p, size, attr, segment))
                continue;

            rt_finalizeFromGC(p, size, attr);

            clrBits(biti, ~BlkAttr.NONE);

            if (pn < searchStart)
                searchStart = pn;

            debug(COLLECT_PRINTF) printf("\tcollecting big %p\n", p);
            //log_free(sentinel_add(p));

            size_t n = 1;
            for (; pn + n < npages; ++n)
                if (pagetable[pn + n] != Bins.B_PAGEPLUS)
                    break;
            invalidate((baseAddr + pn * PAGESIZE)[0 .. n * PAGESIZE], 0xF3, false);
            freePages(pn, n);
            mergeFreePageOffsets!(true, true)(pn, n);
        }
    }
}


struct SmallObjectPool
{
    Pool base;
    alias base this;

    debug(INVARIANT)
    void Invariant()
    {
        //base.Invariant();
        uint cntRecover = 0;
        foreach (Bins bin; Bins.B_16 .. Bins.B_NUMSMALL)
        {
            for (auto pn = recoverPageFirst[bin]; pn < npages; pn = binPageChain[pn])
            {
                assert(pagetable[pn] == bin);
                cntRecover++;
            }
        }
        uint cntFree = 0;
        for (auto pn = searchStart; pn < npages; pn = binPageChain[pn])
        {
            assert(pagetable[pn] == Bins.B_FREE);
            cntFree++;
        }
        assert(cntFree == freepages);
        assert(cntFree + cntRecover <= npages);
    }

    /**
    * Get size of pointer p in pool.
    */
    size_t getSize(void *p) const nothrow @nogc
    in
    {
        assert(p >= baseAddr);
        assert(p < topAddr);
    }
    do
    {
        size_t pagenum = pagenumOf(p);
        Bins bin = pagetable[pagenum];
        assert(bin < Bins.B_PAGE);
        if (p != cast(void*)baseOffset(cast(size_t)p, bin)) // check for interior pointer
            return 0;
        const biti = cast(size_t)(p - baseAddr) >> ShiftBy.Small;
        if (freebits.test (biti))
            return 0;
        return binsize[bin];
    }

    BlkInfo getInfo(void* p) nothrow
    {
        BlkInfo info;
        size_t offset = cast(size_t)(p - baseAddr);
        size_t pn = offset / PAGESIZE;
        Bins   bin = pagetable[pn];

        if (bin >= Bins.B_PAGE)
            return info;

        auto base = cast(void*)baseOffset(cast(size_t)p, bin);
        const biti = cast(size_t)(base - baseAddr) >> ShiftBy.Small;
        if (freebits.test (biti))
            return info;

        info.base = base;
        info.size = binsize[bin];
        offset = info.base - baseAddr;
        info.attr = getBits(biti);

        return info;
    }

    void runFinalizers(const scope void[] segment) nothrow
    {
        foreach (pn; 0 .. npages)
        {
            Bins bin = pagetable[pn];
            if (bin >= Bins.B_PAGE)
                continue;

            immutable size = binsize[bin];
            auto p = baseAddr + pn * PAGESIZE;
            const ptop = p + PAGESIZE - size + 1;
            immutable base = pn * (PAGESIZE/16);
            immutable bitstride = size / 16;

            bool freeBits;
            PageBits toFree;

            for (size_t i; p < ptop; p += size, i += bitstride)
            {
                immutable biti = base + i;

                if (!finals.test(biti))
                    continue;

                auto q = sentinel_add(p);
                uint attr = getBits(biti);
                const ssize = sentinel_size(q, size);
                if (!rt_hasFinalizerInSegment(q, ssize, attr, segment))
                    continue;

                rt_finalizeFromGC(q, ssize, attr);

                freeBits = true;
                toFree.set(i);

                debug(COLLECT_PRINTF) printf("\tcollecting %p\n", p);
                //log_free(sentinel_add(p));

                invalidate(p[0 .. size], 0xF3, false);
            }

            if (freeBits)
                freePageBits(pn, toFree);
        }
    }

    /**
    * Allocate a page of bin's.
    * Returns:
    *           head of a single linked list of new entries
    */
    List* allocPage(Bins bin) nothrow
    {
        if (searchStart >= npages)
            return null;

        assert(pagetable[searchStart] == Bins.B_FREE);

    L1:
        size_t pn = searchStart;
        searchStart = binPageChain[searchStart];
        binPageChain[pn] = Pool.PageRecovered;
        pagetable[pn] = bin;
        freepages--;

        // Convert page to free list
        size_t size = binsize[bin];
        void* p = baseAddr + pn * PAGESIZE;
        auto first = cast(List*) p;

        // ensure 2 <size> bytes blocks are available below ptop, one
        //  being set in the loop, and one for the tail block
        void* ptop = p + PAGESIZE - 2 * size + 1;
        for (; p < ptop; p += size)
        {
            undefinedWrite((cast(List *)p).next, cast(List *)(p + size));
            undefinedWrite((cast(List *)p).pool, &base);
        }
        undefinedWrite((cast(List *)p).next, null);
        undefinedWrite((cast(List *)p).pool, &base);
        return first;
    }
}

debug(SENTINEL) {} else // no additional capacity with SENTINEL
unittest // https://issues.dlang.org/show_bug.cgi?id=14467
{
    int[] arr = new int[10];
    assert(arr.capacity);
    arr = arr[$..$];
    assert(arr.capacity);
}

unittest // https://issues.dlang.org/show_bug.cgi?id=15353
{
    import core.memory : GC;

    static struct Foo
    {
        ~this()
        {
            GC.free(buf); // ignored in finalizer
        }

        void* buf;
    }
    new Foo(GC.malloc(10));
    GC.collect();
}

unittest // https://issues.dlang.org/show_bug.cgi?id=15822
{
    import core.memory : GC;

    __gshared ubyte[16] buf;
    static struct Foo
    {
        ~this()
        {
            GC.removeRange(ptr);
            GC.removeRoot(ptr);
        }

        ubyte* ptr;
    }
    GC.addRoot(buf.ptr);
    GC.addRange(buf.ptr, buf.length);
    new Foo(buf.ptr);
    GC.collect();
}

unittest // https://issues.dlang.org/show_bug.cgi?id=1180
{
    import core.exception;
    try
    {
        size_t x = size_t.max - 100;
        byte[] big_buf = new byte[x];
    }
    catch (OutOfMemoryError)
    {
    }
}

/* ============================ PRINTF =============================== */

debug(PRINTF_TO_FILE)
{
    private __gshared MonoTime gcStartTick;
    private __gshared FILE* gcx_fh;
    private __gshared bool hadNewline = false;
    import core.internal.spinlock;
    static printLock = shared(AlignedSpinLock)(SpinLock.Contention.lengthy);

    private int printf(ARGS...)(const char* fmt, ARGS args) nothrow
    {
        printLock.lock();
        scope(exit) printLock.unlock();

        if (!gcx_fh)
            gcx_fh = fopen("gcx.log", "w");
        if (!gcx_fh)
            return 0;

        int len;
        if (MonoTime.ticksPerSecond == 0)
        {
            len = fprintf(gcx_fh, "before init: ");
        }
        else if (hadNewline)
        {
            if (gcStartTick == MonoTime.init)
                gcStartTick = MonoTime.currTime;
            immutable timeElapsed = MonoTime.currTime - gcStartTick;
            immutable secondsAsDouble = timeElapsed.total!"hnsecs" / cast(double)convert!("seconds", "hnsecs")(1);
            len = fprintf(gcx_fh, "%10.6f: ", secondsAsDouble);
        }
        len += fprintf(gcx_fh, fmt, args);
        fflush(gcx_fh);
        import core.stdc.string;
        hadNewline = fmt && fmt[0] && fmt[strlen(fmt) - 1] == '\n';
        return len;
    }
}

debug(PRINTF) void printFreeInfo(Pool* pool) nothrow
{
    uint nReallyFree;
    foreach (i; 0..pool.npages) {
        if (pool.pagetable[i] >= Bins.B_FREE) nReallyFree++;
    }

    printf("Pool %p:  %d really free, %d supposedly free\n", pool, nReallyFree, pool.freepages);
}

debug(PRINTF)
void printGCBits(GCBits* bits)
{
    for (size_t i = 0; i < bits.nwords; i++)
    {
        if (i % 32 == 0) printf("\n\t");
        printf("%x ", bits.data[i]);
    }
    printf("\n");
}

// we can assume the name is always from a literal, so it is zero terminated
debug(PRINTF)
string debugTypeName(const(TypeInfo) ti) nothrow
{
    string name;
    if (ti is null)
        name = "null";
    else if (auto ci = cast(TypeInfo_Class)ti)
        name = ci.name;
    else if (auto si = cast(TypeInfo_Struct)ti)
        name = si.mangledName; // .name() might GC-allocate, avoid deadlock
    else if (auto ci = cast(TypeInfo_Const)ti)
        static if (__traits(compiles,ci.base)) // different whether compiled with object.di or object.d
            return debugTypeName(ci.base);
        else
            return debugTypeName(ci.next);
    else
        name = typeid(ti).name;
    return name;
}

/* ======================= Leak Detector =========================== */

debug (LOGGING)
{
    struct Log
    {
        void*  p;
        size_t size;
        size_t line;
        char*  file;
        void*  parent;

        void print() nothrow
        {
            printf("    p = %p, size = %lld, parent = %p ", p, cast(ulong)size, parent);
            if (file)
            {
                printf("%s(%u)", file, cast(uint)line);
            }
            printf("\n");
        }
    }


    struct LogArray
    {
        size_t dim;
        size_t allocdim;
        Log *data;

        void Dtor() nothrow @nogc
        {
            if (data)
                cstdlib.free(data);
            data = null;
        }

        void reserve(size_t nentries) nothrow @nogc
        {
            assert(dim <= allocdim);
            if (allocdim - dim < nentries)
            {
                allocdim = (dim + nentries) * 2;
                assert(dim + nentries <= allocdim);
                if (!data)
                {
                    data = cast(Log*)cstdlib.malloc(allocdim * Log.sizeof);
                    if (!data && allocdim)
                        onOutOfMemoryError();
                }
                else
                {   Log *newdata;

                    newdata = cast(Log*)cstdlib.malloc(allocdim * Log.sizeof);
                    if (!newdata && allocdim)
                        onOutOfMemoryError();
                    memcpy(newdata, data, dim * Log.sizeof);
                    cstdlib.free(data);
                    data = newdata;
                }
            }
        }


        void push(Log log) nothrow @nogc
        {
            reserve(1);
            data[dim++] = log;
        }

        void remove(size_t i) nothrow @nogc
        {
            memmove(data + i, data + i + 1, (dim - i) * Log.sizeof);
            dim--;
        }


        size_t find(void *p) nothrow @nogc
        {
            for (size_t i = 0; i < dim; i++)
            {
                if (data[i].p == p)
                    return i;
            }
            return OPFAIL; // not found
        }


        void copy(LogArray *from) nothrow @nogc
        {
            if (allocdim < from.dim)
                reserve(from.dim - dim);
            assert(from.dim <= allocdim);
            memcpy(data, from.data, from.dim * Log.sizeof);
            dim = from.dim;
        }
    }

    struct LeakDetector
    {
        Gcx* gcx;
        LogArray current;
        LogArray prev;

        private void initialize(Gcx* gc)
        {
            gcx = gc;
            //debug(PRINTF) printf("+log_init()\n");
            current.reserve(1000);
            prev.reserve(1000);
            //debug(PRINTF) printf("-log_init()\n");
        }


        private void log_malloc(void *p, size_t size) nothrow
        {
            //debug(PRINTF) printf("+log_malloc(p = %p, size = %zd)\n", p, size);
            Log log;

            log.p = p;
            log.size = size;
            log.line = ConservativeGC.line;
            log.file = ConservativeGC.file;
            log.parent = null;

            ConservativeGC.line = 0;
            ConservativeGC.file = null;

            current.push(log);
            //debug(PRINTF) printf("-log_malloc()\n");
        }


        private void log_free(void *p, size_t size) nothrow @nogc
        {
            //debug(PRINTF) printf("+log_free(%p)\n", p);
            auto i = current.find(p);
            if (i == OPFAIL)
            {
                debug(PRINTF) printf("free'ing unallocated memory %p (size %zu)\n", p, size);
            }
            else
                current.remove(i);
            //debug(PRINTF) printf("-log_free()\n");
        }


        private void log_collect() nothrow
        {
            //debug(PRINTF) printf("+log_collect()\n");
            // Print everything in current that is not in prev

            debug(PRINTF) printf("New pointers this cycle: --------------------------------\n");
            size_t used = 0;
            for (size_t i = 0; i < current.dim; i++)
            {
                auto j = prev.find(current.data[i].p);
                if (j == OPFAIL)
                    current.data[i].print();
                else
                    used++;
            }

            debug(PRINTF) printf("All roots this cycle: --------------------------------\n");
            for (size_t i = 0; i < current.dim; i++)
            {
                void* p = current.data[i].p;
                if (!gcx.findPool(current.data[i].parent))
                {
                    auto j = prev.find(current.data[i].p);
                    debug(PRINTF) printf(j == OPFAIL ? "N" : " ");
                    current.data[i].print();
                }
            }

            debug(PRINTF) printf("Used = %d-------------------------------------------------\n", used);
            prev.copy(&current);

            debug(PRINTF) printf("-log_collect()\n");
        }


        private void log_parent(void *p, void *parent) nothrow
        {
            //debug(PRINTF) printf("+log_parent()\n");
            auto i = current.find(p);
            if (i == OPFAIL)
            {
                debug(PRINTF) printf("parent'ing unallocated memory %p, parent = %p\n", p, parent);
                Pool *pool;
                pool = gcx.findPool(p);
                assert(pool);
                size_t offset = cast(size_t)(p - pool.baseAddr);
                size_t biti;
                size_t pn = offset / PAGESIZE;
                Bins bin = pool.pagetable[pn];
                biti = (offset & (PAGESIZE - 1)) >> pool.shiftBy;
                debug(PRINTF) printf("\tbin = %d, offset = x%x, biti = x%x\n", bin, offset, biti);
            }
            else
            {
                current.data[i].parent = parent;
            }
            //debug(PRINTF) printf("-log_parent()\n");
        }
    }
}
else
{
    struct LeakDetector
    {
        static void initialize(Gcx* gcx) nothrow { }
        static void log_malloc(void *p, size_t size) nothrow { }
        static void log_free(void *p, size_t size) nothrow @nogc {}
        static void log_collect() nothrow { }
        static void log_parent(void *p, void *parent) nothrow { }
    }
}

/* ============================ SENTINEL =============================== */

debug (SENTINEL)
{
    // pre-sentinel must be smaller than 16 bytes so that the same GC bits
    //  are used for the allocated pointer and the user pointer
    // so use uint for both 32 and 64 bit platforms, limiting usage to < 4GB
    const uint  SENTINEL_PRE = 0xF4F4F4F4;
    const ubyte SENTINEL_POST = 0xF5;           // 8 bits
    const uint  SENTINEL_EXTRA = 2 * uint.sizeof + 1;


    inout(uint*)  sentinel_psize(inout void *p) nothrow @nogc { return &(cast(inout uint *)p)[-2]; }
    inout(uint*)  sentinel_pre(inout void *p)   nothrow @nogc { return &(cast(inout uint *)p)[-1]; }
    inout(ubyte*) sentinel_post(inout void *p)  nothrow @nogc { return &(cast(inout ubyte *)p)[*sentinel_psize(p)]; }


    void sentinel_init(void *p, size_t size) nothrow @nogc
    {
        assert(size <= uint.max);
        *sentinel_psize(p) = cast(uint)size;
        debug (VALGRIND)
        {
            makeMemNoAccess(sentinel_pre(p)[0..1]);
            makeMemNoAccess(sentinel_post(p)[0..1]);
        }
        else
        {
            *sentinel_pre(p) = SENTINEL_PRE;
            *sentinel_post(p) = SENTINEL_POST;
        }
    }


    void sentinel_Invariant(const void *p) nothrow @nogc
    {
        debug (VALGRIND) {} else
        debug
        {
            assert(*sentinel_pre(p) == SENTINEL_PRE);
            assert(*sentinel_post(p) == SENTINEL_POST);
        }
        else if (*sentinel_pre(p) != SENTINEL_PRE || *sentinel_post(p) != SENTINEL_POST)
            onInvalidMemoryOperationError(); // also trigger in release build
    }

    size_t sentinel_size(const void *p, size_t alloc_size) nothrow @nogc
    {
        return *sentinel_psize(p);
    }

    void *sentinel_add(void *p) nothrow @nogc
    {
        return p + 2 * uint.sizeof;
    }


    void *sentinel_sub(void *p) nothrow @nogc
    {
        return p - 2 * uint.sizeof;
    }
}
else
{
    const uint SENTINEL_EXTRA = 0;


    void sentinel_init(void *p, size_t size) nothrow @nogc
    {
    }


    void sentinel_Invariant(const void *p) nothrow @nogc
    {
    }

    size_t sentinel_size(const void *p, size_t alloc_size) nothrow @nogc
    {
        return alloc_size;
    }

    void *sentinel_add(void *p) nothrow @nogc
    {
        return p;
    }


    void *sentinel_sub(void *p) nothrow @nogc
    {
        return p;
    }
}

debug (MEMSTOMP)
unittest
{
    import core.memory;
    auto p = cast(size_t*)GC.malloc(size_t.sizeof*3);
    assert(*p == cast(size_t)0xF0F0F0F0F0F0F0F0);
    p[2] = 0; // First two will be used for free list
    GC.free(p);
    assert(p[2] == cast(size_t)0xF2F2F2F2F2F2F2F2);
}

debug (SENTINEL)
unittest
{
    import core.memory;
    auto p = cast(ubyte*)GC.malloc(1);
    assert(p[-1] == 0xF4);
    assert(p[ 1] == 0xF5);

    // See also stand-alone tests in test/gc
}

unittest
{
    import core.memory;

    // https://issues.dlang.org/show_bug.cgi?id=9275
    GC.removeRoot(null);
    GC.removeRoot(cast(void*)13);
}

// improve predictability of coverage of code that is eventually not hit by other tests
debug (SENTINEL) {} else // cannot extend with SENTINEL
debug (MARK_PRINTF) {} else // takes forever
version (OnlyLowMemUnittests) {} else
unittest
{
    import core.memory;
    auto p = GC.malloc(260 << 20); // new pool has 390 MB
    auto q = GC.malloc(65 << 20);  // next chunk (larger than 64MB to ensure the same pool is used)
    auto r = GC.malloc(65 << 20);  // another chunk in same pool
    assert(p + (260 << 20) == q);
    assert(q + (65 << 20) == r);
    GC.free(q);
    // should trigger "assert(bin == Bins.B_FREE);" in mark due to dangling pointer q:
    GC.collect();
    // should trigger "break;" in extendNoSync:
    size_t sz = GC.extend(p, 64 << 20, 66 << 20); // trigger size after p large enough (but limited)
    assert(sz == 325 << 20);
    GC.free(p);
    GC.free(r);
    r = q; // ensure q is not trashed before collection above

    p = GC.malloc(70 << 20); // from the same pool
    q = GC.malloc(70 << 20);
    r = GC.malloc(70 << 20);
    auto s = GC.malloc(70 << 20);
    auto t = GC.malloc(70 << 20); // 350 MB of 390 MB used
    assert(p + (70 << 20) == q);
    assert(q + (70 << 20) == r);
    assert(r + (70 << 20) == s);
    assert(s + (70 << 20) == t);
    GC.free(r); // ensure recalculation of largestFree in nxxt allocPages
    auto z = GC.malloc(75 << 20); // needs new pool

    GC.free(p);
    GC.free(q);
    GC.free(s);
    GC.free(t);
    GC.free(z);
    GC.minimize(); // release huge pool
}

// https://issues.dlang.org/show_bug.cgi?id=19281
debug (SENTINEL) {} else // cannot allow >= 4 GB with SENTINEL
debug (MEMSTOMP) {} else // might take too long to actually touch the memory
version (D_LP64) unittest
{
    static if (__traits(compiles, os_physical_mem))
    {
        // only run if the system has enough physical memory
        size_t sz = 2L^^32;
        size_t phys_mem = os_physical_mem(true);
        if (phys_mem > sz)
        {
            import core.memory;
            import core.exception;
            GC.collect();
            GC.minimize();
            try
            {
                auto stats = GC.stats();
                auto ptr = GC.malloc(sz, BlkAttr.NO_SCAN);
                auto info = GC.query(ptr);
                //printf("info.size = %lld", info.size);
                assert(info.size >= sz);
                GC.free(ptr);
                GC.minimize();
                auto nstats = GC.stats();
                assert(nstats.usedSize == stats.usedSize);
                assert(nstats.freeSize == stats.freeSize);
                assert(nstats.allocatedInCurrentThread - sz == stats.allocatedInCurrentThread);
            }
            catch (OutOfMemoryError)
            {
                // ignore if the system still doesn't have enough virtual memory
                import core.stdc.stdio;
                printf("%s(%d): out-of-memory execption ignored, phys_mem = %zd",
                       __FILE__.ptr, __LINE__, phys_mem);
            }
        }
    }
}

// https://issues.dlang.org/show_bug.cgi?id=19522
unittest
{
    import core.memory;

    void test(void* p)
    {
        assert(GC.getAttr(p) == BlkAttr.NO_SCAN);
        assert(GC.setAttr(p + 4, BlkAttr.NO_SCAN) == 0); // interior pointer should fail
        assert(GC.clrAttr(p + 4, BlkAttr.NO_SCAN) == 0); // interior pointer should fail
        GC.free(p);
        assert(GC.query(p).base == null);
        assert(GC.query(p).size == 0);
        assert(GC.addrOf(p) == null);
        assert(GC.sizeOf(p) == 0); // fails
        assert(GC.getAttr(p) == 0);
        assert(GC.setAttr(p, BlkAttr.NO_SCAN) == 0);
        assert(GC.clrAttr(p, BlkAttr.NO_SCAN) == 0);
    }
    void* large = GC.malloc(10000, BlkAttr.NO_SCAN);
    test(large);

    void* small = GC.malloc(100, BlkAttr.NO_SCAN);
    test(small);
}

unittest
{
    import core.memory;

    auto now = currTime;
    GC.ProfileStats stats1 = GC.profileStats();
    GC.collect();
    GC.ProfileStats stats2 = GC.profileStats();
    auto diff = currTime - now;

    assert(stats2.totalCollectionTime - stats1.totalCollectionTime <= diff);
    assert(stats2.totalPauseTime - stats1.totalPauseTime <= stats2.totalCollectionTime - stats1.totalCollectionTime);

    assert(stats2.maxPauseTime >= stats1.maxPauseTime);
    assert(stats2.maxCollectionTime >= stats1.maxCollectionTime);
}

// https://issues.dlang.org/show_bug.cgi?id=20214
unittest
{
    import core.memory;
    import core.stdc.stdio;

    // allocate from large pool
    auto o = GC.malloc(10);
    auto p = (cast(void**)GC.malloc(4096 * (void*).sizeof))[0 .. 4096];
    auto q = (cast(void**)GC.malloc(4096 * (void*).sizeof))[0 .. 4096];
    if (p.ptr + p.length is q.ptr)
    {
        q[] = o; // fill with pointers

        // shrink, unused area cleared?
        auto nq = (cast(void**)GC.realloc(q.ptr, 4000 * (void*).sizeof))[0 .. 4000];
        assert(q.ptr is nq.ptr);
        assert(q.ptr[4095] !is o);

        GC.free(q.ptr);
        // expected to extend in place
        auto np = (cast(void**)GC.realloc(p.ptr, 4200 * (void*).sizeof))[0 .. 4200];
        assert(p.ptr is np.ptr);
        assert(q.ptr[4200] !is o);
    }
    else
    {
        // adjacent allocations likely but not guaranteed
        printf("unexpected pointers %p and %p\n", p.ptr, q.ptr);
    }
}

/* ============================ MEMSTOMP =============================== */

/// Mark the specified memory region as uninitialized -
/// reading from this region is an error.
/// If writable is false, writing to it is also an error.
pragma(inline, true)
void invalidate(void[] mem, ubyte pattern, bool writable) nothrow @nogc
{
    debug (MEMSTOMP) memset(mem.ptr, pattern, mem.length);
    debug (VALGRIND)
    {
        if (writable)
            makeMemUndefined(mem);
        else
            makeMemNoAccess(mem);
    }
}

/// Read memory that should otherwise be marked as unreadable
/// (e.g. free lists overlapped with unallocated heap objects).
pragma(inline, true)
T undefinedRead(T)(ref T var) nothrow
{
    debug (VALGRIND)
    {
        auto varArr = (&var)[0..1];
        disableAddrReportingInRange(varArr);
        T result = var;
        enableAddrReportingInRange(varArr);
        return result;
    }
    else
        return var;
}

/// Write memory that should otherwise be marked as unwritable.
pragma(inline, true)
void undefinedWrite(T)(ref T var, T value) nothrow
{
    debug (VALGRIND)
    {
        auto varArr = (&var)[0..1];
        disableAddrReportingInRange(varArr);
        var = value;
        enableAddrReportingInRange(varArr);
    }
    else
        var = value;
}<|MERGE_RESOLUTION|>--- conflicted
+++ resolved
@@ -95,11 +95,7 @@
 
         // Declared as an extern instead of importing core.exception
         // to avoid inlining - see https://issues.dlang.org/show_bug.cgi?id=13725.
-<<<<<<< HEAD
-        void onInvalidMemoryOperationError(void* pretend_sideffect = null, string file = __FILE__, size_t line = __LINE__) @trusted pure nothrow @nogc;
-=======
         noreturn onInvalidMemoryOperationError(void* pretend_sideffect = null, string file = __FILE__, size_t line = __LINE__) @trusted pure nothrow @nogc;
->>>>>>> 0f3ca454
         noreturn onOutOfMemoryError(void* pretend_sideffect = null, string file = __FILE__, size_t line = __LINE__) @trusted pure nothrow @nogc;
 
         version (COLLECT_FORK)
