--- conflicted
+++ resolved
@@ -402,11 +402,7 @@
 int dll_getRefCount( HINSTANCE hInstance ) nothrow @nogc
 {
     void** peb;
-<<<<<<< HEAD
-    version (X86_64)
-=======
     version (D_InlineAsm_X86_64)
->>>>>>> 18e1b863
     {
         asm pure nothrow @nogc
         {
@@ -415,11 +411,7 @@
             mov peb, RAX;
         }
     }
-<<<<<<< HEAD
-    else version (X86)
-=======
     else version (D_InlineAsm_X86)
->>>>>>> 18e1b863
     {
         asm pure nothrow @nogc
         {
@@ -427,18 +419,16 @@
             mov peb, EAX;
         }
     }
-<<<<<<< HEAD
     else version (AArch64)
     {
-        asm nothrow @nogc { "ldr %0, [x18,%1]" : "=r" (peb) : "r" (0x30); }
-=======
+        asm pure nothrow @nogc { "ldr %0, [x18,%1]" : "=r" (peb) : "r" (0x30); }
+    }
     else version (GNU_InlineAsm)
     {
         version (X86_64)
             asm pure nothrow @nogc { "movq %%gs:0x60, %0;" : "=r" (peb); }
         else version (X86)
             asm pure nothrow @nogc { "movl %%fs:0x30, %0;" : "=r" (peb); }
->>>>>>> 18e1b863
     }
     dll_aux.LDR_MODULE *ldrMod = dll_aux.findLdrModule( hInstance, peb );
     if ( !ldrMod )
