/**
 * The runtime module exposes information specific to the D runtime code.
 *
 * Copyright: Copyright Sean Kelly 2005 - 2009.
 * License:   $(LINK2 http://www.boost.org/LICENSE_1_0.txt, Boost License 1.0)
 * Authors:   Sean Kelly
 * Source:    $(DRUNTIMESRC core/_runtime.d)
 * Documentation: https://dlang.org/phobos/core_runtime.html
 */

module core.runtime;

version (OSX)
    version = Darwin;
else version (iOS)
    version = Darwin;
else version (TVOS)
    version = Darwin;
else version (WatchOS)
    version = Darwin;

version(LDC) version (Darwin)
{
    // Use our own backtrace() based on _Unwind_Backtrace(), as the former (from
    // execinfo) doesn't seem to handle missing frame pointers too well.
    version = DefineBacktrace_using_UnwindBacktrace;
}

version (DRuntime_Use_Libunwind)
{
    version = DefineBacktrace_using_UnwindBacktrace;

    // This shouldn't be necessary but ensure that code doesn't get mixed
    // It does however prevent the unittest SEGV handler to be installed,
    // which is desireable as it uses backtrace directly.
    private enum hasExecinfo = false;
}
else
    import core.internal.execinfo;

/// C interface for Runtime.loadLibrary
extern (C) void* rt_loadLibrary(const char* name);
/// ditto
version (Windows) extern (C) void* rt_loadLibraryW(const wchar* name);

/// C interface for Runtime.unloadLibrary, returns 1/0 instead of bool
extern (C) int rt_unloadLibrary(void* ptr);

/// C interface for Runtime.initialize, returns 1/0 instead of bool
extern(C) int rt_init();
/// C interface for Runtime.terminate, returns 1/0 instead of bool
extern(C) int rt_term();

/**
 * This type is returned by the module unit test handler to indicate testing
 * results.
 */
struct UnitTestResult
{
    /**
     * Number of modules which were tested
     */
    size_t executed;

    /**
     * Number of modules passed the unittests
     */
    size_t passed;

    /**
     * Should the main function be run or not? This is ignored if any tests
     * failed.
     */
    bool runMain;

    /**
     * Should we print a summary of the results?
     */
    bool summarize;

    /**
     * Simple check for whether execution should continue after unit tests
     * have been run. Works with legacy code that expected a bool return.
     *
     * Returns:
     *    true if execution should continue after testing is complete, false if
     *    not.
     */
    bool opCast(T : bool)() const
    {
        return runMain && (executed == passed);
    }

    /// Simple return code that says unit tests pass, and main should be run
    enum UnitTestResult pass = UnitTestResult(0, 0, true, false);
    /// Simple return code that says unit tests failed.
    enum UnitTestResult fail = UnitTestResult(1, 0, false, false);
}

/// Legacy module unit test handler
alias ModuleUnitTester = bool function();
/// Module unit test handler
alias ExtendedModuleUnitTester = UnitTestResult function();
private
{
    alias CollectHandler = bool function(Object);
    alias TraceHandler = Throwable.TraceInfo function(void* ptr);

    alias ExceptionHandler = void delegate(Throwable);
    extern (C) void _d_print_throwable(Throwable t);

    extern (C) void* thread_stackBottom() nothrow @nogc;
}


shared static this()
{
    // NOTE: Some module ctors will run before this handler is set, so it's
    //       still possible the app could exit without a stack trace.  If
    //       this becomes an issue, the handler could be set in C main
    //       before the module ctors are run.
    Runtime.traceHandler(&defaultTraceHandler, &defaultTraceDeallocator);
}


///////////////////////////////////////////////////////////////////////////////
// Runtime
///////////////////////////////////////////////////////////////////////////////

/**
 * Stores the unprocessed arguments supplied when the
 * process was started.
 */
struct CArgs
{
    int argc; /// The argument count.
    char** argv; /// The arguments as a C array of strings.
}

/**
 * This struct encapsulates all functionality related to the underlying runtime
 * module for the calling context.
 */
struct Runtime
{
    /**
     * Initializes the runtime.  This call is to be used in instances where the
     * standard program initialization process is not executed.  This is most
     * often in shared libraries or in libraries linked to a C program.
     * If the runtime was already successfully initialized this returns true.
     * Each call to initialize must be paired by a call to $(LREF terminate).
     *
     * Returns:
     *  true if initialization succeeded or false if initialization failed.
     */
    static bool initialize()
    {
        return !!rt_init();
    }

    /**
     * Terminates the runtime.  This call is to be used in instances where the
     * standard program termination process will not be not executed.  This is
     * most often in shared libraries or in libraries linked to a C program.
     * If the runtime was not successfully initialized the function returns false.
     *
     * Returns:
     *  true if termination succeeded or false if termination failed.
     */
    static bool terminate()
    {
        return !!rt_term();
    }

    /**
     * Returns the arguments supplied when the process was started.
     *
     * Returns:
     *  The arguments supplied when this process was started.
     */
    extern(C) pragma(mangle, "rt_args") static @property string[] args();

    /**
     * Returns the unprocessed C arguments supplied when the process was started.
     * Use this when you need to supply argc and argv to C libraries.
     *
     * Returns:
     *  A $(LREF CArgs) struct with the arguments supplied when this process was started.
     *
     * Example:
     * ---
     * import core.runtime;
     *
     * // A C library function requiring char** arguments
     * extern(C) void initLibFoo(int argc, char** argv);
     *
     * void main()
     * {
     *     auto args = Runtime.cArgs;
     *     initLibFoo(args.argc, args.argv);
     * }
     * ---
     */
    extern(C) pragma(mangle, "rt_cArgs") static @property CArgs cArgs() @nogc;

    /**
     * Locates a dynamic library with the supplied library name and dynamically
     * loads it into the caller's address space.  If the library contains a D
     * runtime it will be integrated with the current runtime.
     *
     * Params:
     *  name = The name of the dynamic library to load.
     *
     * Returns:
     *  A reference to the library or null on error.
     */
    static void* loadLibrary()(const scope char[] name)
    {
        import core.stdc.stdlib : free, malloc;
        version (Windows)
        {
            import core.sys.windows.winnls : CP_UTF8, MultiByteToWideChar;
            import core.sys.windows.winnt : WCHAR;

            if (name.length == 0) return null;
            // Load a DLL at runtime
            auto len = MultiByteToWideChar(
                CP_UTF8, 0, name.ptr, cast(int)name.length, null, 0);
            if (len == 0)
                return null;

            auto buf = cast(WCHAR*)malloc((len+1) * WCHAR.sizeof);
            if (buf is null) return null;
            scope (exit) free(buf);

            len = MultiByteToWideChar(
                CP_UTF8, 0, name.ptr, cast(int)name.length, buf, len);
            if (len == 0)
                return null;

            buf[len] = '\0';

            return rt_loadLibraryW(buf);
        }
        else version (Posix)
        {
            /* Need a 0-terminated C string for the dll name
             */
            immutable len = name.length;
            auto buf = cast(char*)malloc(len + 1);
            if (!buf) return null;
            scope (exit) free(buf);

            buf[0 .. len] = name[];
            buf[len] = 0;

            return rt_loadLibrary(buf);
        }
    }


    /**
     * Unloads the dynamic library referenced by p.  If this library contains a
     * D runtime then any necessary finalization or cleanup of that runtime
     * will be performed.
     *
     * Params:
     *  p = A reference to the library to unload.
     */
    static bool unloadLibrary()(void* p)
    {
        return !!rt_unloadLibrary(p);
    }


    /**
     * Overrides the default trace mechanism with a user-supplied version.  A
     * trace represents the context from which an exception was thrown, and the
     * trace handler will be called when this occurs.  The pointer supplied to
     * this routine indicates the base address from which tracing should occur.
     * If the supplied pointer is null then the trace routine should determine
     * an appropriate calling context from which to begin the trace.
     *
     * If the deallocator is set, then it is called with the traceinfo when the
     * exception is finalized. The deallocator is only set in the exception if
     * the default handler is used to generate the trace info.
     *
     * Params:
     *  h = The new trace handler.  Set to null to disable exception backtracing.
     *  d = The new trace deallocator. If non-null, this will be called on
     *      exception destruction with the trace info, only when the trace
     *      handler is used to generate TraceInfo.
     */
    extern(C) pragma(mangle, "rt_setTraceHandler") static @property void traceHandler(TraceHandler h,
                    Throwable.TraceDeallocator d = null);

    /**
     * Gets the current trace handler.
     *
     * Returns:
     *  The current trace handler or null if none has been set.
     */
    extern(C) pragma(mangle, "rt_getTraceHandler") static @property TraceHandler traceHandler();

    /**
     * Gets the current trace deallocator.
     *
     * Returns:
     *  The current trace deallocator or null if none has been set.
     */
    extern(C) pragma(mangle, "rt_getTraceDeallocator") static @property Throwable.TraceDeallocator traceDeallocator();

    /**
     * Overrides the default collect hander with a user-supplied version.  This
     * routine will be called for each resource object that is finalized in a
     * non-deterministic manner--typically during a garbage collection cycle.
     * If the supplied routine returns true then the object's dtor will called
     * as normal, but if the routine returns false than the dtor will not be
     * called.  The default behavior is for all object dtors to be called.
     *
     * Params:
     *  h = The new collect handler.  Set to null to use the default handler.
     */
    extern(C) pragma(mangle, "rt_setCollectHandler") static @property void collectHandler( CollectHandler h );


    /**
     * Gets the current collect handler.
     *
     * Returns:
     *  The current collect handler or null if none has been set.
     */
    extern(C) pragma(mangle, "rt_getCollectHandler") static @property CollectHandler collectHandler();


    /**
     * Overrides the default module unit tester with a user-supplied version.
     * This routine will be called once on program initialization.  The return
     * value of this routine indicates to the runtime whether the tests ran
     * without error.
     *
     * There are two options for handlers. The `bool` version is deprecated but
     * will be kept for legacy support. Returning `true` from the handler is
     * equivalent to returning `UnitTestResult.pass` from the extended version.
     * Returning `false` from the handler is equivalent to returning
     * `UnitTestResult.fail` from the extended version.
     *
     * See the documentation for `UnitTestResult` to see how you should set up
     * the return structure.
     *
     * See the documentation for `runModuleUnitTests` for how the default
     * algorithm works, or read the example below.
     *
     * Params:
     *  h = The new unit tester.  Set both to null to use the default unit
     *  tester.
     *
     * Example:
     * ---------
     * shared static this()
     * {
     *     import core.runtime;
     *
     *     Runtime.extendedModuleUnitTester = &customModuleUnitTester;
     * }
     *
     * UnitTestResult customModuleUnitTester()
     * {
     *     import std.stdio;
     *
     *     writeln("Using customModuleUnitTester");
     *
     *     // Do the same thing as the default moduleUnitTester:
     *     UnitTestResult result;
     *     foreach (m; ModuleInfo)
     *     {
     *         if (m)
     *         {
     *             auto fp = m.unitTest;
     *
     *             if (fp)
     *             {
     *                 ++result.executed;
     *                 try
     *                 {
     *                     fp();
     *                     ++result.passed;
     *                 }
     *                 catch (Throwable e)
     *                 {
     *                     writeln(e);
     *                 }
     *             }
     *         }
     *     }
     *     if (result.executed != result.passed)
     *     {
     *         result.runMain = false;  // don't run main
     *         result.summarize = true; // print failure
     *     }
     *     else
     *     {
     *         result.runMain = true;    // all UT passed
     *         result.summarize = false; // be quiet about it.
     *     }
     *     return result;
     * }
     * ---------
     */
    static @property void extendedModuleUnitTester( ExtendedModuleUnitTester h )
    {
        sm_extModuleUnitTester = h;
    }

    /// Ditto
    static @property void moduleUnitTester( ModuleUnitTester h )
    {
        sm_moduleUnitTester = h;
    }

    /**
     * Gets the current legacy module unit tester.
     *
     * This property should not be used, but is supported for legacy purposes.
     *
     * Note that if the extended unit test handler is set, this handler will
     * be ignored.
     *
     * Returns:
     *  The current legacy module unit tester handler or null if none has been
     *  set.
     */
    static @property ModuleUnitTester moduleUnitTester()
    {
        return sm_moduleUnitTester;
    }

    /**
     * Gets the current module unit tester.
     *
     * This handler overrides any legacy module unit tester set by the
     * moduleUnitTester property.
     *
     * Returns:
     *  The current  module unit tester handler or null if none has been
     *  set.
     */
    static @property ExtendedModuleUnitTester extendedModuleUnitTester()
    {
        return sm_extModuleUnitTester;
    }

private:

    // NOTE: This field will only ever be set in a static ctor and should
    //       never occur within any but the main thread, so it is safe to
    //       make it __gshared.
    __gshared ExtendedModuleUnitTester sm_extModuleUnitTester = null;
    __gshared ModuleUnitTester sm_moduleUnitTester = null;
}

/**
 * Set source file path for coverage reports.
 *
 * Params:
 *  path = The new path name.
 * Note:
 *  This is a dmd specific setting.
 */
extern (C) void dmd_coverSourcePath(string path);

/**
 * Set output path for coverage reports.
 *
 * Params:
 *  path = The new path name.
 * Note:
 *  This is a dmd specific setting.
 */
extern (C) void dmd_coverDestPath(string path);

/**
 * Enable merging of coverage reports with existing data.
 *
 * Params:
 *  flag = enable/disable coverage merge mode
 * Note:
 *  This is a dmd specific setting.
 */
extern (C) void dmd_coverSetMerge(bool flag);

/**
 * Set the output file name for profile reports (-profile switch).
 * An empty name will set the output to stdout.
 *
 * Params:
 *  name = file name
 * Note:
 *  This is a dmd specific setting.
 */
extern (C) void trace_setlogfilename(string name);

/**
 * Set the output file name for the optimized profile linker DEF file (-profile switch).
 * An empty name will set the output to stdout.
 *
 * Params:
 *  name = file name
 * Note:
 *  This is a dmd specific setting.
 */
extern (C) void trace_setdeffilename(string name);

/**
 * Set the output file name for memory profile reports (-profile=gc switch).
 * An empty name will set the output to stdout.
 *
 * Params:
 *  name = file name
 * Note:
 *  This is a dmd specific setting.
 */
extern (C) void profilegc_setlogfilename(string name);

///////////////////////////////////////////////////////////////////////////////
// Overridable Callbacks
///////////////////////////////////////////////////////////////////////////////


/**
 * This routine is called by the runtime to run module unit tests on startup.
 * The user-supplied unit tester will be called if one has been set,
 * otherwise all unit tests will be run in sequence.
 *
 * If the extended unittest handler is registered, this function returns the
 * result from that handler directly.
 *
 * If a legacy boolean returning custom handler is used, `false` maps to
 * `UnitTestResult.fail`, and `true` maps to `UnitTestResult.pass`. This was
 * the original behavior of the unit testing system.
 *
 * If no unittest custom handlers are registered, the following algorithm is
 * executed (the behavior can be affected by the `--DRT-testmode` switch
 * below):
 * 1. Execute any unittests present. For each that fails, print the stack
 *    trace and continue.
 * 2. If no unittests were present, set summarize to false, and runMain to
 *    true.
 * 3. Otherwise, set summarize to true, and runMain to false.
 *
 * See the documentation for `UnitTestResult` for details on how the runtime
 * treats the return value from this function.
 *
 * If the switch `--DRT-testmode` is passed to the executable, it can have
 * one of 3 values:
 * 1. "run-main": even if unit tests are run (and all pass), runMain is set
      to true.
 * 2. "test-or-main": any unit tests present will cause the program to
 *    summarize the results and exit regardless of the result. This is the
 *    default.
 * 3. "test-only", runMain is set to false, even with no tests present.
 *
 * This command-line parameter does not affect custom unit test handlers.
 *
 * Returns:
 *   A `UnitTestResult` struct indicating the result of running unit tests.
 */
extern (C) UnitTestResult runModuleUnitTests()
{
    version (Windows)
        import core.sys.windows.stacktrace;

    static if (hasExecinfo)
    {
        // segv handler
        import core.sys.posix.signal : SA_RESETHAND, SA_SIGINFO, sigaction, sigaction_t, SIGBUS, sigfillset, siginfo_t,
            SIGSEGV;

        static extern (C) void unittestSegvHandler( int signum, siginfo_t* info, void* ptr ) nothrow
        {
            enum MAXFRAMES = 128;
            void*[MAXFRAMES]  callstack;

            auto numframes = backtrace( callstack.ptr, MAXFRAMES );
            backtrace_symbols_fd( callstack.ptr, numframes, 2 );
        }

        sigaction_t action = void;
        sigaction_t oldseg = void;
        sigaction_t oldbus = void;

        (cast(byte*) &action)[0 .. action.sizeof] = 0;
        sigfillset( &action.sa_mask ); // block other signals
        action.sa_flags = SA_SIGINFO | SA_RESETHAND;
        action.sa_sigaction = &unittestSegvHandler;
        sigaction( SIGSEGV, &action, &oldseg );
        sigaction( SIGBUS, &action, &oldbus );
        scope( exit )
        {
            sigaction( SIGSEGV, &oldseg, null );
            sigaction( SIGBUS, &oldbus, null );
        }
    }

    if (Runtime.sm_extModuleUnitTester !is null)
        return Runtime.sm_extModuleUnitTester();
    else if (Runtime.sm_moduleUnitTester !is null)
        return Runtime.sm_moduleUnitTester() ? UnitTestResult.pass : UnitTestResult.fail;
    UnitTestResult results;
    foreach ( m; ModuleInfo )
    {
        if ( !m )
            continue;
        auto fp = m.unitTest;
        if ( !fp )
            continue;

        import core.exception;
        ++results.executed;
        try
        {
            fp();
            ++results.passed;
        }
        catch ( Throwable e )
        {
            if ( typeid(e) == typeid(AssertError) )
            {
                // Crude heuristic to figure whether the assertion originates in
                // the unittested module. TODO: improve.
                auto moduleName = m.name;
                if (moduleName.length && e.file.length > moduleName.length
                    && e.file[0 .. moduleName.length] == moduleName)
                {
                    import core.stdc.stdio : printf;
                    printf("%.*s(%llu): [unittest] %.*s\n",
                        cast(int) e.file.length, e.file.ptr, cast(ulong) e.line,
                        cast(int) e.message.length, e.message.ptr);

                    // Exception originates in the same module, don't print
                    // the stack trace.
                    // TODO: omit stack trace only if assert was thrown
                    // directly by the unittest.
                    continue;
                }
            }
            // TODO: perhaps indent all of this stuff.
            _d_print_throwable(e);
        }
    }

    import core.internal.parseoptions : rt_configOption;

    if (results.passed != results.executed)
    {
        // by default, we always print a summary if there are failures.
        results.summarize = true;
    }
    else switch (rt_configOption("testmode", null, false))
    {
    case "run-main":
        results.runMain = true;
        break;
    case "test-only":
        // Never run main, always summarize
        results.summarize = true;
        break;
    case "":
        // By default, do not run main if tests are present.
    case "test-or-main":
        // only run main if there were no tests. Only summarize if we are not
        // running main.
        results.runMain = (results.executed == 0);
        results.summarize = !results.runMain;
        break;
    default:
        assert(0, "Unknown --DRT-testmode option: " ~ rt_configOption("testmode", null, false));
    }

    return results;
}

version (DefineBacktrace_using_UnwindBacktrace)
{
    import core.internal.backtrace.unwind;

    private int backtrace(void** buffer, int maxSize) nothrow
    {
        if (maxSize < 0) return 0;

        struct State
        {
            void** buffer;
            int maxSize;
            int entriesWritten = 0;
        }

        static extern(C) int handler(_Unwind_Context* context, void* statePtr)
        {
            auto state = cast(State*)statePtr;
            if (state.entriesWritten >= state.maxSize) return _URC_END_OF_STACK;

            auto instructionPtr = _Unwind_GetIP(context);
            if (!instructionPtr) return _URC_END_OF_STACK;

            state.buffer[state.entriesWritten] = cast(void*)instructionPtr;
            ++state.entriesWritten;

            return _URC_NO_REASON;
        }

        State state;
        state.buffer = buffer;
        state.maxSize = maxSize;
        _Unwind_Backtrace(&handler, &state);

        return state.entriesWritten;
    }
}

/**
 * Get the default `Throwable.TraceInfo` implementation for the platform
 *
 * This functions returns a trace handler, allowing to inspect the
 * current stack trace.
 *
 * IMPORTANT NOTE! the returned trace is potentially not GC allocated, and so
 * you must call `defaultTraceDeallocator` when you are finished with the
 * `TraceInfo`
 *
 * Params:
 *   ptr = (Windows only) The context to get the stack trace from.
 *         When `null` (the default), start from the current frame.
 *
 * Returns:
 *   A `Throwable.TraceInfo` implementation suitable to iterate over the stack,
 *   or `null`. If called from a finalizer (destructor), always returns `null`
 *   as trace handlers allocate.
 */
Throwable.TraceInfo defaultTraceHandler( void* ptr = null ) // @nogc
{
    // NOTE: with traces now being allocated using C malloc, no need to worry
    // about GC reentrancy. This code left commented out for reference.
    //
    // avoid recursive GC calls in finalizer, trace handlers should be made @nogc instead
    /*import core.memory : GC;
    if (GC.inFinalizer)
        return null;*/

    static T allocate(T, Args...)(auto ref Args args) @nogc
    {
        import core.lifetime : emplace;
        import core.stdc.stdlib : malloc;
        auto result = cast(T)malloc(__traits(classInstanceSize, T));
        return emplace(result, args);
    }
    version (Windows)
    {
        import core.sys.windows.stacktrace;
        static if (__traits(compiles, allocate!StackTrace(0, null)))
        {
            import core.sys.windows.winnt : CONTEXT;
            version (LDC)
                enum FIRSTFRAME = 0;
            else version (Win64)
                enum FIRSTFRAME = 4;
            else version (Win32)
                enum FIRSTFRAME = 0;
            return allocate!StackTrace(FIRSTFRAME, cast(CONTEXT*)ptr);
        }
        else
            return null;
    }
    else static if (__traits(compiles, allocate!DefaultTraceInfo()))
        return allocate!DefaultTraceInfo();
    else
        return null;
}

/// Example of a simple program printing its stack trace
unittest
{
    import core.runtime;
    import core.stdc.stdio : printf;

    void main()
    {
        auto trace = defaultTraceHandler(null);
        foreach (line; trace)
        {
            printf("%.*s\n", cast(int)line.length, line.ptr);
        }
        defaultTraceDeallocator(trace);
    }
}

/***
 * Deallocate a traceinfo generated by deaultTraceHander.
 *
 * Call this function on a TraceInfo generated via `defaultTraceHandler` when
 * you are done with it. If necessary, this cleans up any manually managed
 * resources from the `TraceInfo`, and invalidates it. After this, the object
 * is no longer valid.
 *
 * Params:
 *      info = The `TraceInfo` to deallocate. This should only be a value that
 *             was returned by `defaultTraceHandler`.
 */
void defaultTraceDeallocator(Throwable.TraceInfo info) nothrow
{
    if (info is null)
        return;
    auto obj = cast(Object)info;
    destroy(obj);
    import core.stdc.stdlib : free;
    free(cast(void *)obj);
}

/// Default implementation for most POSIX systems
version (Posix) private class DefaultTraceInfo : Throwable.TraceInfo
{
    import core.demangle;
    import core.stdc.stdlib : free;
    import core.stdc.string : strlen, memchr, memmove;

    this() @nogc
    {
        // it may not be 1 but it is good enough to get
        // in CALL instruction address range for backtrace
        enum CALL_INSTRUCTION_SIZE = 1;

        static if (__traits(compiles, backtrace((void**).init, int.init)))
            numframes = cast(int) backtrace(this.callstack.ptr, MAXFRAMES);
        // Backtrace succeeded, adjust the frame to point to the caller
        if (numframes >= 2)
            foreach (ref elem; this.callstack)
                elem -= CALL_INSTRUCTION_SIZE;
        else // backtrace() failed, do it ourselves
        {
          version (LDC)
          {
            import ldc.intrinsics;
            auto stackTop = cast(void**) llvm_frameaddress(0);
          }
          else
          {
            static void** getBasePtr() @nogc
            {
                version (D_InlineAsm_X86)
                    asm @nogc { naked; mov EAX, EBP; ret; }
                else
                    version (D_InlineAsm_X86_64)
                        asm @nogc { naked; mov RAX, RBP; ret; }
                else
                    return null;
            }

            auto  stackTop    = getBasePtr();
          }
            auto  stackBottom = cast(void**) thread_stackBottom();
            void* dummy;

            if ( stackTop && &dummy < stackTop && stackTop < stackBottom )
            {
                auto stackPtr = stackTop;

                for ( numframes = 0; stackTop <= stackPtr &&
                          stackPtr < stackBottom &&
                          numframes < MAXFRAMES; )
                {
                    callstack[numframes++] = *(stackPtr + 1) - CALL_INSTRUCTION_SIZE;
                    stackPtr = cast(void**) *stackPtr;
                }
            }
        }
    }

    override int opApply( scope int delegate(ref const(char[])) dg ) const
    {
        return opApply( (ref size_t, ref const(char[]) buf)
                        {
                            return dg( buf );
                        } );
    }

    override int opApply( scope int delegate(ref size_t, ref const(char[])) dg ) const
    {
        version (linux) enum enableDwarf = true;
        else version (FreeBSD) enum enableDwarf = true;
        else version (DragonFlyBSD) enum enableDwarf = true;
        else version (OpenBSD) enum enableDwarf = true;
        else version (Darwin) enum enableDwarf = true;
        else enum enableDwarf = false;

        static if (hasExecinfo)
        {
            const framelist = backtrace_symbols( callstack.ptr, numframes );
            scope(exit) free(cast(void*) framelist);

            static if (enableDwarf)
            {
                import core.internal.backtrace.dwarf;
                return traceHandlerOpApplyImpl(numframes,
                    i => callstack[i],
                    (i) { auto str = framelist[i][0 .. strlen(framelist[i])]; return getMangledSymbolName(str); },
                    dg);
            }
            else
            {
                int ret = 0;
                for (size_t pos = 0; pos < numframes; ++pos)
                {
                    char[4096] fixbuf = void;
                    auto buf = framelist[pos][0 .. strlen(framelist[pos])];
                    buf = fixline( buf, fixbuf );
                    ret = dg( pos, buf );
                    if ( ret )
                        break;
                }
                return ret;
            }
        }
        else
        {
            // https://code.woboq.org/userspace/glibc/debug/backtracesyms.c.html
            // The logic that glibc's backtrace use is to check for for `dli_fname`,
            // the file name, and error if not present, then check for `dli_sname`.
            // In case `dli_fname` is present but not `dli_sname`, the address is
            // printed related to the file. We just print the file.
            static const(char)[] getFrameName (const(void)* ptr)
<<<<<<< HEAD
            {
                import core.sys.posix.dlfcn;
                Dl_info info = void;
                // Note: See the module documentation about `-L--export-dynamic`
                if (dladdr(ptr, &info))
                {
                    // Return symbol name if possible
                    if (info.dli_sname !is null && info.dli_sname[0] != '\0')
                        return info.dli_sname[0 .. strlen(info.dli_sname)];

                    // Fall back to file name
                    if (info.dli_fname !is null && info.dli_fname[0] != '\0')
                        return info.dli_fname[0 .. strlen(info.dli_fname)];
                }

                // `dladdr` failed
                return "<ERROR: Unable to retrieve function name>";
            }

            static if (enableDwarf)
            {
                import core.internal.backtrace.dwarf;
                return traceHandlerOpApplyImpl(numframes,
                    i => callstack[i],
                    i => getFrameName(callstack[i]),
                    dg);
            }
            else
            {
=======
            {
                import core.sys.posix.dlfcn;
                Dl_info info = void;
                // Note: See the module documentation about `-L--export-dynamic`
                if (dladdr(ptr, &info))
                {
                    // Return symbol name if possible
                    if (info.dli_sname !is null && info.dli_sname[0] != '\0')
                        return info.dli_sname[0 .. strlen(info.dli_sname)];

                    // Fall back to file name
                    if (info.dli_fname !is null && info.dli_fname[0] != '\0')
                        return info.dli_fname[0 .. strlen(info.dli_fname)];
                }

                // `dladdr` failed
                return "<ERROR: Unable to retrieve function name>";
            }

            static if (enableDwarf)
            {
                import core.internal.backtrace.dwarf;
                return traceHandlerOpApplyImpl(numframes,
                    i => callstack[i],
                    i => getFrameName(callstack[i]),
                    dg);
            }
            else
            {
>>>>>>> 18e1b863
                // Poor man solution. Does not show line numbers, but does (potentially) show a backtrace of function names.
                import core.internal.container.array;
                Array!(const(char)[]) frameNames;
                frameNames.length = numframes;
                size_t startIdx;
                foreach (idx; 0 .. numframes)
                {
                    frameNames[idx] = getFrameName(callstack[idx]);

                    // NOTE: The first few frames with the current implementation are
                    //       inside core.runtime and the object code, so eliminate
                    //       these for readability.
                    // They also might depend on build parameters, which would make
                    // using a fixed number of frames otherwise brittle.
                    version (LDC) enum BaseExceptionFunctionName = "_d_throw_exception";
                    else          enum BaseExceptionFunctionName = "_d_throwdwarf";
                    if (!startIdx && frameNames[idx] == BaseExceptionFunctionName)
                        startIdx = idx + 1;
                }

                int ret = 0;
                foreach (idx; startIdx .. numframes)
                {
                    ret = dg( idx, frameNames[idx] );
                    if ( ret )
                        break;
                }
                return ret;
            }
        }
    }

    override string toString() const
    {
        string buf;
        foreach ( i, line; this )
            buf ~= i ? "\n" ~ line : line;
        return buf;
    }

private:
    int     numframes;
    enum MAXFRAMES = 128;
    void*[MAXFRAMES]  callstack = void;

private:
    static if (hasExecinfo)
    {
        const(char)[] fixline( const(char)[] buf, return ref char[4096] fixbuf ) const
        {
            size_t symBeg, symEnd;

            getMangledSymbolName(buf, symBeg, symEnd);

            enum min = (size_t a, size_t b) => a <= b ? a : b;
            if (symBeg == symEnd || symBeg >= fixbuf.length)
            {
                immutable len = min(buf.length, fixbuf.length);
                fixbuf[0 .. len] = buf[0 .. len];
                return fixbuf[0 .. len];
            }
            else
            {
                fixbuf[0 .. symBeg] = buf[0 .. symBeg];

                auto sym = demangle(buf[symBeg .. symEnd], fixbuf[symBeg .. $], getCXXDemangler());

                if (sym.ptr !is fixbuf.ptr + symBeg)
                {
                    // demangle reallocated the buffer, copy the symbol to fixbuf
                    immutable len = min(fixbuf.length - symBeg, sym.length);
                    memmove(fixbuf.ptr + symBeg, sym.ptr, len);
                    if (symBeg + len == fixbuf.length)
                        return fixbuf[];
                }

                immutable pos = symBeg + sym.length;
                assert(pos < fixbuf.length);
                immutable tail = buf.length - symEnd;
                immutable len = min(fixbuf.length - pos, tail);
                fixbuf[pos .. pos + len] = buf[symEnd .. symEnd + len];
                return fixbuf[0 .. pos + len];
            }
        }
    }
}<|MERGE_RESOLUTION|>--- conflicted
+++ resolved
@@ -928,7 +928,6 @@
             // In case `dli_fname` is present but not `dli_sname`, the address is
             // printed related to the file. We just print the file.
             static const(char)[] getFrameName (const(void)* ptr)
-<<<<<<< HEAD
             {
                 import core.sys.posix.dlfcn;
                 Dl_info info = void;
@@ -958,37 +957,6 @@
             }
             else
             {
-=======
-            {
-                import core.sys.posix.dlfcn;
-                Dl_info info = void;
-                // Note: See the module documentation about `-L--export-dynamic`
-                if (dladdr(ptr, &info))
-                {
-                    // Return symbol name if possible
-                    if (info.dli_sname !is null && info.dli_sname[0] != '\0')
-                        return info.dli_sname[0 .. strlen(info.dli_sname)];
-
-                    // Fall back to file name
-                    if (info.dli_fname !is null && info.dli_fname[0] != '\0')
-                        return info.dli_fname[0 .. strlen(info.dli_fname)];
-                }
-
-                // `dladdr` failed
-                return "<ERROR: Unable to retrieve function name>";
-            }
-
-            static if (enableDwarf)
-            {
-                import core.internal.backtrace.dwarf;
-                return traceHandlerOpApplyImpl(numframes,
-                    i => callstack[i],
-                    i => getFrameName(callstack[i]),
-                    dg);
-            }
-            else
-            {
->>>>>>> 18e1b863
                 // Poor man solution. Does not show line numbers, but does (potentially) show a backtrace of function names.
                 import core.internal.container.array;
                 Array!(const(char)[]) frameNames;
