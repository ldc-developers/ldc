--- conflicted
+++ resolved
@@ -3007,40 +3007,10 @@
     }
 }
 
-<<<<<<< HEAD
-extern (C)
-{
-    // from druntime/src/rt/aaA.d
-
-    version (LDC)
-    {
-        /* The real type is (non-importable) `rt.aaA.Impl*`;
-         * the compiler uses `void*` for its prototypes.
-         */
-        private alias AA = void*;
-    }
-    else
-    {
-        private struct AA { void* impl; }
-    }
-
-    // size_t _aaLen(in AA aa) pure nothrow @nogc;
-    private void* _aaGetY(scope AA* paa, const TypeInfo_AssociativeArray ti, const size_t valsz, const scope void* pkey) pure nothrow;
-    private void* _aaGetX(scope AA* paa, const TypeInfo_AssociativeArray ti, const size_t valsz, const scope void* pkey, out bool found) pure nothrow;
-    // inout(void)* _aaGetRvalueX(inout AA aa, in TypeInfo keyti, in size_t valsz, in void* pkey);
-    inout(void[]) _aaValues(inout AA aa, const size_t keysz, const size_t valsz, const TypeInfo tiValueArray) pure nothrow;
-    inout(void[]) _aaKeys(inout AA aa, const size_t keysz, const TypeInfo tiKeyArray) pure nothrow;
-    void* _aaRehash(AA* paa, const scope TypeInfo keyti) pure nothrow;
-    void _aaClear(AA aa) pure nothrow;
-
-    // alias _dg_t = extern(D) int delegate(void*);
-    // int _aaApply(AA aa, size_t keysize, _dg_t dg);
-=======
 public import core.internal.newaa : _d_aaIn, _d_aaDel, _d_aaNew, _d_aaEqual, _d_assocarrayliteralTX;
 public import core.internal.newaa : _d_aaLen, _d_aaGetY, _d_aaGetRvalueX, _d_aaApply, _d_aaApply2;
 // public import core.exception : onRangeError; // causes extra messages with -transition=fields
 extern (C) noreturn _d_arraybounds(string file, uint line) @trusted pure nothrow @nogc;
->>>>>>> 0cf2de50
 
 private import core.internal.newaa;
 
