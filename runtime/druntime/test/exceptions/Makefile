<<<<<<< HEAD
ifdef IN_LDC
# need OS for the conditions below
include ../../../../dmd/osmodel.mak
endif

ifeq ($(OS),linux)
    # FIXME: detect musl libc robustly; just checking Alpine Linux' apk tool for now
    ifeq (1,$(shell which apk &>/dev/null && echo 1))
        IS_MUSL:=1
    endif
endif

=======
>>>>>>> 0cf2de50
TESTS=stderr_msg unittest_assert invalid_memory_operation static_dtor \
      future_message refcounted rt_trap_exceptions_drt catch_in_finally \
      message_with_null

# FIXME: segfaults with musl libc
ifndef IS_MUSL
TESTS += unknown_gc
endif

# fails on 32 bit linux
ifneq ($(OS),linux)
TESTS += assert_fail
endif

DIFF:=diff
SED:=sed
GDB:=gdb

ifeq ($(OS),linux)
    TESTS+=line_trace line_trace_21656 long_backtrace_trunc rt_trap_exceptions cpp_demangle
    ifdef IN_LDC
        # FIXME: unclear why this fails on AArch64 - the only stderr output is 'Aborted (core dumped)'
        ifeq ($(ARCH),aarch64)
            TESTS := $(filter-out rt_trap_exceptions,$(TESTS))
        endif
    endif
    # registerMemoryAssertHandler requires glibc
    ifndef IS_MUSL
        TESTS+=memoryerror_null_read memoryerror_null_write memoryerror_null_call memoryerror_stackoverflow
    endif
    line_trace_dflags:=-L--export-dynamic
endif

ifeq ($(OS),linux)
# Only add this test if gdb is available.
    ifneq (,$(shell which $(GDB) > /dev/null 2>&1 && echo 1))
	TESTS+=rt_trap_exceptions_drt_gdb
    endif
endif

ifeq ($(OS),freebsd)
    TESTS+=line_trace line_trace_21656 long_backtrace_trunc cpp_demangle
    line_trace_dflags:=-L--export-dynamic
endif
ifeq ($(OS),dragonflybsd)
    TESTS+=line_trace line_trace_21656 long_backtrace_trunc cpp_demangle
    line_trace_dflags:=-L--export-dynamic
endif
ifeq ($(OS),osx)
    TESTS+=line_trace line_trace_21656 cpp_demangle
    line_trace_dflags:=
endif
ifeq ($(OS),windows)
    TESTS+=winstack
endif
include ../common.mak

$(ROOT)/line_trace.done: $(ROOT)/line_trace$(DOTEXE)
	@echo Testing line_trace
	$(TIMELIMIT)$(ROOT)/line_trace > $@
	# Use sed to canonicalize line_trace.done and compare against expected output in line_trace.exp
	$(SED) "s|^.*/src/|src/|g; s/\[0x[0-9a-f]*\]/\[ADDR\]/g; s/scope //g; s/Nl//g" $@ | $(DIFF) line_trace.exp -

# https://issues.dlang.org/show_bug.cgi?id=21656
$(ROOT)/line_trace_21656.done: $(ROOT)/line_trace$(DOTEXE)
	@echo Testing line_trace_21656
	@mkdir -p $(ROOT)/line_trace_21656
	@touch $(ROOT)/line_trace_21656/line_trace
	cd $(ROOT)/line_trace_21656 && PATH="..:$$PATH" $(TIMELIMIT)line_trace > line_trace.output
	$(SED) "s|^.*/src/|src/|g; s/\[0x[0-9a-f]*\]/\[ADDR\]/g; s/scope //g; s/Nl//g" $(ROOT)/line_trace_21656/line_trace.output | $(DIFF) line_trace.exp -
	@rm -rf $(ROOT)/line_trace_21656
	@touch $@

$(ROOT)/long_backtrace_trunc.done: $(ROOT)/long_backtrace_trunc$(DOTEXE)
	@echo Testing long_backtrace_trunc
	$(TIMELIMIT)$(ROOT)/long_backtrace_trunc > $(ROOT)/long_backtrace_trunc.output
	# Use sed to canonicalize long_backtrace_trunc.output and compare against expected output in long_backtrace_trunc.exp
	$(SED) "s|^.*/src/|src/|g; s/\[0x[0-9a-f]*\]/\[ADDR\]/g; s/scope //g; s/Nl//g" $(ROOT)/long_backtrace_trunc.output | $(DIFF) long_backtrace_trunc.exp -
	@rm -f $(ROOT)/long_backtrace_trunc.output
	@touch $@

$(ROOT)/chain.done: $(ROOT)/chain$(DOTEXE)
	@echo Testing chain
	$(TIMELIMIT)$(ROOT)/chain > $(ROOT)/chain.output
	@rm -f $(ROOT)/chain.output
	@touch $@

$(ROOT)/winstack$(DOTEXE): private extra_dflags += -g
$(ROOT)/winstack.done: $(ROOT)/winstack$(DOTEXE)
	@echo Testing winstack
	$(TIMELIMIT)$< $(RUN_ARGS)
	@touch $@

$(ROOT)/stderr_msg.done: stderr_exp="stderr_msg msg"
$(ROOT)/unittest_assert.done: stderr_exp="unittest_assert msg"
$(ROOT)/invalid_memory_operation.done: stderr_exp="InvalidMemoryOperationError"
$(ROOT)/unknown_gc.done: stderr_exp="'unknowngc'"
$(ROOT)/static_dtor.done: stderr_exp="dtor_called_more_than_once"
$(ROOT)/static_dtor.done: private negate=!
$(ROOT)/future_message.done: stderr_exp="exception I have a custom message. exception exception "
$(ROOT)/catch_in_finally.done: stderr_exp="success."
$(ROOT)/rt_trap_exceptions.done: stderr_exp="object.Exception@src/rt_trap_exceptions.d(12): this will abort"
$(ROOT)/rt_trap_exceptions.done: stderr_exp2="src/rt_trap_exceptions.d:8 main"
$(ROOT)/assert_fail.done: stderr_exp="success."
$(ROOT)/cpp_demangle.done: stderr_exp="thrower(int)"
$(ROOT)/message_with_null.done: stderr_exp=" world"
$(ROOT)/memoryerror_null_read.done: stderr_exp="segmentation fault: null pointer read/write operation"
$(ROOT)/memoryerror_null_write.done: stderr_exp="segmentation fault: null pointer read/write operation"
$(ROOT)/memoryerror_null_call.done: stderr_exp="segmentation fault: null pointer read/write operation"
$(ROOT)/memoryerror_null_call.done: stderr_exp2="uncaught exception reached top of stack"
$(ROOT)/memoryerror_stackoverflow.done: stderr_exp="segmentation fault: call stack overflow"

$(ROOT)/%.done: $(ROOT)/%$(DOTEXE)
	@echo Testing $*
	$(TIMELIMIT)$< $(run_args) 2>$(ROOT)/$*.stderr || true

	@if $(negate) grep -qF $(stderr_exp) $(ROOT)/$*.stderr ; then true ; else  \
		echo 'Searched for pattern $(stderr_exp), NEGATE = $(negate)' ;\
		tail --bytes=5000 $(ROOT)/$*.stderr ;\
		exit 1 ;\
	fi
	@if [ ! -z $(stderr_exp2) ] ; then \
		if $(negate) grep -qF $(stderr_exp2) $(ROOT)/$*.stderr ; then true ; else \
			echo 'Searched for '$(stderr_exp2)' NEGATE = $(negate)' ;\
			tail --bytes=5000 $(ROOT)/$*.stderr ;\
			exit 1 ;\
		fi \
	fi
	@touch $@

$(ROOT)/rt_trap_exceptions_drt.done: stderr_exp="uncaught exception\nobject.Exception@rt_trap_exceptions_drt.d(4): exception"
$(ROOT)/rt_trap_exceptions_drt.done: run_args="--DRT-trapExceptions=0"
$(ROOT)/rt_trap_exceptions_drt.done: negate=!

$(ROOT)/rt_trap_exceptions_drt_gdb.done: $(ROOT)/rt_trap_exceptions_drt$(DOTEXE)
	@echo Testing rt_trap_exceptions_drt_gdb
	$(TIMELIMIT) $(GDB) -n -ex 'set confirm off' -ex run -ex 'bt full' -ex q --args $< --DRT-trapExceptions=0 \
		> $(ROOT)/rt_trap_exceptions_drt_gdb.output 2>&1 || true
	cat $(ROOT)/rt_trap_exceptions_drt_gdb.output
	grep "\(D main\|_Dmain\) (args=...) at .*rt_trap_exceptions_drt.d:9" > /dev/null < $(ROOT)/rt_trap_exceptions_drt_gdb.output
	grep 'myLocal' > /dev/null < $(ROOT)/rt_trap_exceptions_drt_gdb.output
	! grep "No stack." > /dev/null < $(ROOT)/rt_trap_exceptions_drt_gdb.output
	@touch $@

$(ROOT)/refcounted.done: $(ROOT)/refcounted$(DOTEXE)
	@echo Testing $(<F:$(DOTEXE)=)
	$<
	@touch $@

ifdef IN_LDC
# LDC: Make sure allocation intended to provoke exception is not elided.
$(ROOT)/invalid_memory_operation$(DOTEXE): extra_dflags+=-disable-gc2stack
endif
$(ROOT)/unittest_assert$(DOTEXE): extra_dflags += -unittest -version=CoreUnittest
$(ROOT)/line_trace$(DOTEXE): extra_dflags += -g
$(ROOT)/line_trace$(DOTEXE): extra_ldflags.d += $(line_trace_dflags)
$(ROOT)/long_backtrace_trunc$(DOTEXE): extra_dflags += -g
$(ROOT)/long_backtrace_trunc$(DOTEXE): extra_ldflags.d += $(line_trace_dflags)
$(ROOT)/rt_trap_exceptions$(DOTEXE): extra_dflags += -g
$(ROOT)/rt_trap_exceptions$(DOTEXE): extra_ldflags.d += $(line_trace_dflags)
$(ROOT)/rt_trap_exceptions_drt$(DOTEXE): extra_dflags += -g
$(ROOT)/refcounted$(DOTEXE): extra_dflags+=-dip1008
$(ROOT)/cpp_demangle$(DOTEXE): extra_ldflags.d+=$(line_trace_dflags)
$(ROOT)/cpp_demangle$(DOTEXE): extra_ldlibs.d+=-L-lstdc++<|MERGE_RESOLUTION|>--- conflicted
+++ resolved
@@ -1,18 +1,8 @@
-<<<<<<< HEAD
 ifdef IN_LDC
 # need OS for the conditions below
 include ../../../../dmd/osmodel.mak
 endif
 
-ifeq ($(OS),linux)
-    # FIXME: detect musl libc robustly; just checking Alpine Linux' apk tool for now
-    ifeq (1,$(shell which apk &>/dev/null && echo 1))
-        IS_MUSL:=1
-    endif
-endif
-
-=======
->>>>>>> 0cf2de50
 TESTS=stderr_msg unittest_assert invalid_memory_operation static_dtor \
       future_message refcounted rt_trap_exceptions_drt catch_in_finally \
       message_with_null
