--- conflicted
+++ resolved
@@ -5,16 +5,8 @@
 default:
 {
     // default switches injected before all explicit command-line switches
-<<<<<<< HEAD
-    switches = [@SHARED_LIBS_RPATH@
+    switches = [
         "-defaultlib=phobos2-ldc,druntime-ldc",@ADDITIONAL_DEFAULT_LDC_SWITCHES@
-=======
-    switches = [
-        "-I@RUNTIME_DIR@/src",
-        "-I@JITRT_DIR@/d",
-        "-I@PHOBOS2_DIR@",
-        "-defaultlib=phobos2-ldc,druntime-ldc"@ADDITIONAL_DEFAULT_LDC_SWITCHES@
->>>>>>> 964ad352
     ];
     // default switches appended after all explicit command-line switches
     post-switches = [
